{
  "name": "@wundergraph/composition",
<<<<<<< HEAD
  "version": "0.25.0",
=======
  "version": "0.25.1",
>>>>>>> 1546b337
  "author": {
    "name": "WunderGraph Maintainers",
    "email": "info@wundergraph.com"
  },
  "license": "Apache-2.0",
  "publishConfig": {
    "access": "public"
  },
  "repository": {
    "url": "https://github.com/wundergraph/cosmo"
  },
  "scripts": {
    "dev": "tsc --watch",
    "build": "del dist && tsc",
    "test:watch": "vitest test",
    "test": "vitest run",
    "lint": "prettier --check src tests",
    "lint:fix": "prettier --write src tests"
  },
  "main": "./dist/index.js",
  "types": "./dist/index.d.ts",
  "files": [
    "dist"
  ],
  "dependencies": {
    "@graphql-tools/merge": "^9.0.0",
    "@graphql-tools/schema": "^10.0.0",
    "@graphql-tools/utils": "^10.1.0",
    "graphology": "^0.25.1",
    "graphology-simple-path": "^0.2.0",
    "graphql": "^16.7.1",
    "lodash": "^4.17.21",
    "pathe": "^1.1.1",
    "vitest": "^1.5.0"
  },
  "devDependencies": {
    "@types/lodash": "^4.17.0",
    "del-cli": "^5.0.0",
    "typescript": "^5.2.2"
  }
}<|MERGE_RESOLUTION|>--- conflicted
+++ resolved
@@ -1,10 +1,6 @@
 {
   "name": "@wundergraph/composition",
-<<<<<<< HEAD
-  "version": "0.25.0",
-=======
   "version": "0.25.1",
->>>>>>> 1546b337
   "author": {
     "name": "WunderGraph Maintainers",
     "email": "info@wundergraph.com"
