--- conflicted
+++ resolved
@@ -34,19 +34,11 @@
   directive @tag(name: String!) repeatable on ARGUMENT_DEFINITION | ENUM | ENUM_VALUE | FIELD_DEFINITION | INPUT_FIELD_DEFINITION | INPUT_OBJECT | INTERFACE | OBJECT | SCALAR | UNION
 `;
 
-<<<<<<< HEAD
-export const baseDirectiveDefinitionsWithProtected = `
-  directive @extends on INTERFACE | OBJECT
-  directive @external on FIELD_DEFINITION | OBJECT
-  directive @key(fields: openfed__FieldSet!, resolvable: Boolean = true) repeatable on INTERFACE | OBJECT
-  directive @openfed__protected repeatable on FIELD_DEFINITION | OBJECT
-=======
 export const baseDirectiveDefinitionsWithRequireFetchReasons = `
   directive @extends on INTERFACE | OBJECT
   directive @external on FIELD_DEFINITION | OBJECT
   directive @key(fields: openfed__FieldSet!, resolvable: Boolean = true) repeatable on INTERFACE | OBJECT
   directive @openfed__requireFetchReasons repeatable on FIELD_DEFINITION | OBJECT
->>>>>>> 410c6e84
   directive @provides(fields: openfed__FieldSet!) on FIELD_DEFINITION
   directive @requires(fields: openfed__FieldSet!) on FIELD_DEFINITION
   directive @tag(name: String!) repeatable on ARGUMENT_DEFINITION | ENUM | ENUM_VALUE | FIELD_DEFINITION | INPUT_FIELD_DEFINITION | INPUT_OBJECT | INTERFACE | OBJECT | SCALAR | UNION
