--- conflicted
+++ resolved
@@ -104,20 +104,13 @@
   invalidKeyDirectiveArgumentErrorMessage,
   invalidKeyDirectivesError,
   invalidKeyFieldSetsEventDrivenErrorMessage,
-<<<<<<< HEAD
-  invalidNatsStreamConfigurationDefinitionErrorMessage,
-=======
->>>>>>> d659067f
   invalidNatsStreamInputErrorMessage,
   invalidNatsStreamInputFieldsErrorMessage,
   invalidRootTypeDefinitionError,
   invalidRootTypeError,
   invalidRootTypeFieldEventsDirectivesErrorMessage,
   invalidRootTypeFieldResponseTypesEventDrivenErrorMessage,
-<<<<<<< HEAD
-=======
   invalidNatsStreamConfigurationDefinitionErrorMessage,
->>>>>>> d659067f
   invalidSubgraphNameErrorMessage,
   invalidSubgraphNamesError,
   invalidSubscriptionFilterLocationError,
@@ -137,10 +130,6 @@
   undefinedNatsStreamConfigurationInputErrorMessage,
   undefinedObjectLikeParentError,
   undefinedRequiredArgumentsErrorMessage,
-<<<<<<< HEAD
-=======
-  undefinedNatsStreamConfigurationInputErrorMessage,
->>>>>>> d659067f
   undefinedTypeError,
   unexpectedKindFatalError,
 } from '../errors/errors';
@@ -161,19 +150,11 @@
   FIELDS,
   FROM,
   INACCESSIBLE,
-<<<<<<< HEAD
-  KAFKA,
-  KEY,
-  MUTATION,
-  N_A,
-  NATS,
-=======
   PROVIDER_TYPE_KAFKA,
   KEY,
   MUTATION,
   N_A,
   PROVIDER_TYPE_NATS,
->>>>>>> d659067f
   NON_NULLABLE_BOOLEAN,
   NON_NULLABLE_EDFS_PUBLISH_EVENT_RESULT,
   NON_NULLABLE_STRING,
@@ -199,10 +180,7 @@
   SUCCESS,
   TOPIC,
   TOPICS,
-<<<<<<< HEAD
-=======
   DEFAULT_EDFS_PROVIDER_ID,
->>>>>>> d659067f
 } from '../utils/string-constants';
 import { buildASTSchema } from '../buildASTSchema/buildASTSchema';
 import { ConfigurationData, EventConfiguration, NatsEventType } from '../router-configuration/router-configuration';
@@ -816,11 +794,7 @@
 
   getKafkaPublishConfiguration(directive: ConstDirectiveNode, errorMessages: string[]): EventConfiguration | undefined {
     const topics: string[] = [];
-<<<<<<< HEAD
-    let providerId = KAFKA;
-=======
     let providerId = DEFAULT_EDFS_PROVIDER_ID;
->>>>>>> d659067f
     for (const argumentNode of directive.arguments || []) {
       switch (argumentNode.name.value) {
         case TOPIC: {
@@ -844,11 +818,7 @@
     if (errorMessages.length > 0) {
       return;
     }
-<<<<<<< HEAD
-    return { fieldName: this.childName, providerId, providerType: KAFKA, topics, type: PUBLISH };
-=======
     return { fieldName: this.childName, providerId, providerType: PROVIDER_TYPE_KAFKA, topics, type: PUBLISH };
->>>>>>> d659067f
   }
 
   getKafkaSubscribeConfiguration(
@@ -856,11 +826,7 @@
     errorMessages: string[],
   ): EventConfiguration | undefined {
     const topics: string[] = [];
-<<<<<<< HEAD
-    let providerId = KAFKA;
-=======
     let providerId = DEFAULT_EDFS_PROVIDER_ID;
->>>>>>> d659067f
     for (const argumentNode of directive.arguments || []) {
       switch (argumentNode.name.value) {
         case TOPICS: {
@@ -893,11 +859,7 @@
     return {
       fieldName: this.childName,
       providerId,
-<<<<<<< HEAD
-      providerType: KAFKA,
-=======
       providerType: PROVIDER_TYPE_KAFKA,
->>>>>>> d659067f
       topics: topics,
       type: SUBSCRIBE,
     };
@@ -909,11 +871,7 @@
     errorMessages: string[],
   ): EventConfiguration | undefined {
     const subjects: string[] = [];
-<<<<<<< HEAD
-    let providerId = NATS;
-=======
     let providerId = DEFAULT_EDFS_PROVIDER_ID;
->>>>>>> d659067f
     for (const argumentNode of directive.arguments || []) {
       switch (argumentNode.name.value) {
         case SUBJECT: {
@@ -937,11 +895,7 @@
     if (errorMessages.length > 0) {
       return;
     }
-<<<<<<< HEAD
-    return { fieldName: this.childName, providerId, providerType: NATS, subjects, type: eventType };
-=======
     return { fieldName: this.childName, providerId, providerType: PROVIDER_TYPE_NATS, subjects, type: eventType };
->>>>>>> d659067f
   }
 
   getNatsSubscribeConfiguration(
@@ -949,11 +903,7 @@
     errorMessages: string[],
   ): EventConfiguration | undefined {
     const subjects: string[] = [];
-<<<<<<< HEAD
-    let providerId = NATS;
-=======
     let providerId = DEFAULT_EDFS_PROVIDER_ID;
->>>>>>> d659067f
     let consumerName = '';
     let streamName = '';
     for (const argumentNode of directive.arguments || []) {
@@ -1037,11 +987,7 @@
     return {
       fieldName: this.childName,
       providerId,
-<<<<<<< HEAD
-      providerType: NATS,
-=======
       providerType: PROVIDER_TYPE_NATS,
->>>>>>> d659067f
       subjects,
       type: SUBSCRIBE,
       ...(consumerName && streamName ? { streamConfiguration: { consumerName: consumerName, streamName } } : {}),
@@ -1067,7 +1013,7 @@
   }
 
   extractEventDirectivesToConfiguration(node: FieldDefinitionNode) {
-    // Validation for event directives is handled elsewhere
+    // Validation is handled elsewhere
     if (!node.directives) {
       return;
     }
@@ -1076,15 +1022,12 @@
       const errorMessages: string[] = [];
       let eventConfiguration: EventConfiguration | undefined;
       switch (directive.name.value) {
-<<<<<<< HEAD
-        case EDFS_KAFKA_PUBLISH: {
+        case EDFS_KAFKA_PUBLISH:
           eventConfiguration = this.getKafkaPublishConfiguration(directive, errorMessages);
           break;
-        }
-        case EDFS_KAFKA_SUBSCRIBE: {
+        case EDFS_KAFKA_SUBSCRIBE:
           eventConfiguration = this.getKafkaSubscribeConfiguration(directive, errorMessages);
           break;
-        }
         case EDFS_NATS_PUBLISH: {
           eventConfiguration = this.getNatsPublishAndRequestConfiguration(PUBLISH, directive, errorMessages);
           break;
@@ -1093,22 +1036,6 @@
           eventConfiguration = this.getNatsPublishAndRequestConfiguration(REQUEST, directive, errorMessages);
           break;
         }
-=======
-        case EDFS_KAFKA_PUBLISH:
-          eventConfiguration = this.getKafkaPublishConfiguration(directive, errorMessages);
-          break;
-        case EDFS_KAFKA_SUBSCRIBE:
-          eventConfiguration = this.getKafkaSubscribeConfiguration(directive, errorMessages);
-          break;
-        case EDFS_NATS_PUBLISH: {
-          eventConfiguration = this.getNatsPublishAndRequestConfiguration(PUBLISH, directive, errorMessages);
-          break;
-        }
-        case EDFS_NATS_REQUEST: {
-          eventConfiguration = this.getNatsPublishAndRequestConfiguration(REQUEST, directive, errorMessages);
-          break;
-        }
->>>>>>> d659067f
         case EDFS_NATS_SUBSCRIBE: {
           eventConfiguration = this.getNatsSubscribeConfiguration(directive, errorMessages);
           break;
@@ -1496,7 +1423,6 @@
         continue;
       }
       definitions.push(directiveDefinition);
-<<<<<<< HEAD
     }
     // subscriptionFilter is temporarily valid only in an EDG
     if (this.edfsDirectiveReferences.size > 0 && this.referencedDirectiveNames.has(SUBSCRIPTION_FILTER)) {
@@ -1504,8 +1430,6 @@
       definitions.push(SUBSCRIPTION_FILTER_DEFINITION);
       definitions.push(SUBSCRIPTION_FILTER_CONDITION_DEFINITION);
       definitions.push(SUBSCRIPTION_FIELD_CONDITION_DEFINITION);
-=======
->>>>>>> d659067f
     }
     for (const directiveDefinition of this.customDirectiveDefinitions.values()) {
       definitions.push(directiveDefinition);
