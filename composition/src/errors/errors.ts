import { nodeKindToDirectiveLocation } from '../ast/utils';
import {
  ConstDirectiveNode,
  Kind,
  OperationTypeNode,
  SchemaExtensionNode,
  TypeDefinitionNode,
  TypeExtensionNode,
} from 'graphql';
import {
  EntityInterfaceFederationData,
  getEntriesNotInHashSet,
  getOrThrowError,
  ImplementationErrors,
  InvalidArgument,
  InvalidEntityInterface,
  InvalidRequiredInputValueData,
  kindToTypeString,
  numberToOrdinal,
} from '../utils/utils';
import { RootTypeFieldData } from '../federation/utils';
import {
  AND_UPPER,
  ARGUMENT,
  FIELD_PATH,
  IN_UPPER,
  INPUT_FIELD,
  NOT_UPPER,
  OR_UPPER,
  QUOTATION_JOIN,
  SUBSCRIPTION_FIELD_CONDITION,
  SUBSCRIPTION_FILTER,
  SUBSCRIPTION_FILTER_CONDITION,
  SUBSCRIPTION_FILTER_VALUE,
  UNION,
  VALUES,
} from '../utils/string-constants';
import { ObjectDefinitionData } from '../schema-building/type-definition-data';
import { InvalidRootTypeFieldEventsDirectiveData } from './utils';
import { MAX_SUBSCRIPTION_FILTER_DEPTH, MAXIMUM_TYPE_NESTING } from '../utils/integer-constants';

export const minimumSubgraphRequirementError = new Error('At least one subgraph is required for federation.');

export function incompatibleExtensionError(typeName: string, baseKind: Kind, extensionKind: Kind) {
  return new Error(
    `Extension error:\n Incompatible types: ` +
      `"${typeName}" is type "${baseKind}", but an extension of the same name is type "${extensionKind}.`,
  );
}

export function incompatibleArgumentTypesError(
  argName: string,
  hostPath: string,
  expectedType: string,
  actualType: string,
): Error {
  return new Error(
    `Incompatible types when merging two instances of argument "${argName}" on path "${hostPath}":\n` +
      ` Expected type "${expectedType}" but received "${actualType}"`,
  );
}

export function incompatibleInputValueDefaultValueTypeError(
  prefix: string,
  path: string,
  typeString: string,
  defaultValue: string,
): Error {
  return new Error(
    `The ${prefix} of type "${typeString}" defined on path "${path}" is` +
      ` incompatible with the default value of "${defaultValue}".`,
  );
}

export function incompatibleChildTypesError(childPath: string, expectedType: string, actualType: string): Error {
  return new Error(
    `Incompatible types when merging two instances of "${childPath}":\n` +
      ` Expected type "${expectedType}" but received "${actualType}"`,
  );
}

export function incompatibleInputValueDefaultValuesError(
  prefix: string,
  path: string,
  subgraphNames: string[],
  expectedDefaultValue: string,
  actualDefaultValue: string,
) {
  return new Error(
    `Expected the ${prefix} defined on path "${path}" to define the default value "${expectedDefaultValue}".\n"` +
      `However, the default value "${actualDefaultValue}" is defined in the following subgraph` +
      (subgraphNames.length > 1 ? 's' : '') +
      `:\n "` +
      subgraphNames.join(QUOTATION_JOIN) +
      `"\n` +
      'If an instance defines a default value, that default value must be consistently defined across all subgraphs.',
  );
}

export function incompatibleSharedEnumError(parentName: string): Error {
  return new Error(
    `Enum "${parentName}" was used as both an input and output but was inconsistently defined across inclusive subgraphs.`,
  );
}

// The @extends directive means a TypeDefinitionNode is possible
export function incompatibleExtensionKindsError(
  node: TypeDefinitionNode | TypeExtensionNode | SchemaExtensionNode,
  existingKind: Kind,
) {
  const name = node.kind === Kind.SCHEMA_EXTENSION ? 'schema' : node.name.value;
  return new Error(`Expected extension "${name}" to be type ${existingKind} but received ${node.kind}.`);
}

export function invalidSubgraphNamesError(names: string[], invalidNameErrorMessages: string[]): Error {
  let message = 'Subgraphs to be federated must each have a unique, non-empty name.';
  if (names.length > 0) {
    message += '\n The following subgraph names are not unique:\n  "' + names.join('", "') + `"`;
  }
  for (const invalidNameErrorMessage of invalidNameErrorMessages) {
    message += `\n ${invalidNameErrorMessage}`;
  }
  return new Error(message);
}

export function duplicateFieldDefinitionError(fieldName: string, typeName: string): Error {
  return new Error(`Extension error:\n Field "${fieldName}" already exists on type "${typeName}".`);
}

export function duplicateDirectiveDefinitionError(directiveName: string) {
  return new Error(`The directive "${directiveName}" has already been defined.`);
}

export function duplicateEnumValueDefinitionError(valueName: string, typeName: string): Error {
  return new Error(`Extension error:\n Value "${valueName}" already exists on enum "${typeName}".`);
}

export function duplicateInterfaceExtensionError(interfaceName: string, typeName: string): Error {
  return new Error(`Extension error:\n Interface "${interfaceName}" is already implemented by type "${typeName}".`);
}

export function duplicateInterfaceError(interfaceName: string, typeName: string): Error {
  return new Error(`Interface "${interfaceName}" can only be defined on type "${typeName}" once.`);
}

export function duplicateUnionMemberExtensionError(memberName: string, typeName: string): Error {
  return new Error(`Extension error:\n Member "${memberName}" already exists on union "${typeName}".`);
}

export function duplicateValueExtensionError(parentType: string, typeName: string, childName: string) {
  return new Error(
    `Extension error:\n` +
      ` More than one extension attempts to extend ${parentType} "${typeName}" with the value "${childName}".`,
  );
}

export function duplicateTypeDefinitionError(type: string, typeName: string): Error {
  return new Error(`The ${type} "${typeName}" can only be defined once.`);
}

export function duplicateOperationTypeDefinitionError(
  operationTypeName: OperationTypeNode,
  newTypeName: string,
  oldTypeName: string,
): Error {
  return new Error(
    `The operation type "${operationTypeName}" cannot be defined as "${newTypeName}" because it has already been defined as "${oldTypeName}".`,
  );
}

export function noBaseTypeExtensionError(typeName: string): Error {
  return new Error(`Extension error:\n Could not extend the type "${typeName}" because no base definition exists.`);
}

export function noDefinedUnionMembersError(unionTypeName: string, extension = false): Error {
  return new Error(
    `The union ` + (extension ? 'extension' : '') + ` "${unionTypeName}" must define at least one union member.`,
  );
}

export function operationDefinitionError(typeName: string, operationType: OperationTypeNode, actualType: Kind): Error {
  return new Error(
    `Expected the response type "${typeName}" for operation "${operationType}" to be type object but received "${actualType}.`,
  );
}

export function invalidFieldShareabilityError(objectData: ObjectDefinitionData, invalidFieldNames: Set<string>): Error {
  const parentTypeName = objectData.name;
  const errorMessages: string[] = [];
  for (const [fieldName, fieldData] of objectData.fieldDataByFieldName) {
    if (!invalidFieldNames.has(fieldName)) {
      continue;
    }
    const shareableSubgraphs: string[] = [];
    const nonShareableSubgraphs: string[] = [];
    for (const [subgraphName, isShareable] of fieldData.isShareableBySubgraphName) {
      isShareable ? shareableSubgraphs.push(subgraphName) : nonShareableSubgraphs.push(subgraphName);
    }
    if (shareableSubgraphs.length < 1) {
      errorMessages.push(
        `\n The field "${fieldName}" is defined in the following subgraphs: "${[...fieldData.subgraphNames].join(
          '", "',
        )}".` + `\n However, it is not declared "@shareable" in any of them.`,
      );
    } else {
      errorMessages.push(
        `\n The field "${fieldName}" is defined and declared "@shareable" in the following subgraph` +
          (shareableSubgraphs.length > 1 ? 's' : '') +
          `: "` +
          shareableSubgraphs.join(QUOTATION_JOIN) +
          `".` +
          `\n However, it is not declared "@shareable" in the following subgraph` +
          (nonShareableSubgraphs.length > 1 ? 's' : '') +
          `: "${nonShareableSubgraphs.join(QUOTATION_JOIN)}".`,
      );
    }
  }
  return new Error(
    `The object "${parentTypeName}" defines the same fields in multiple subgraphs without the "@shareable" directive:` +
      `${errorMessages.join('\n')}`,
  );
}

export function undefinedDirectiveErrorMessage(directiveName: string, hostPath: string): string {
  return (
    `The directive "${directiveName}" is declared on "${hostPath}",` +
    ` but the directive is not defined in the schema.`
  );
}

export function unresolvableFieldError(
  rootTypeFieldData: RootTypeFieldData,
  fieldName: string,
  fieldSubgraphs: string[],
  unresolvablePath: string,
  parentTypeName: string,
): Error {
  const fieldPath = `${parentTypeName}.${fieldName}`;
  return new Error(
    `The path "${unresolvablePath}" cannot be resolved because:\n` +
      ` The root type field "${rootTypeFieldData.path}" is defined in the following subgraph` +
      (rootTypeFieldData.subgraphs.size > 1 ? 's' : '') +
      `: "` +
      [...rootTypeFieldData.subgraphs].join(QUOTATION_JOIN) +
      `".\n` +
      ` However, "${fieldPath}" is only defined in the following subgraph` +
      (fieldSubgraphs.length > 1 ? 's' : '') +
      `: "` +
      fieldSubgraphs +
      `".\n` +
      ` Consequently, "${fieldPath}" cannot be resolved through the root type field "${rootTypeFieldData.path}".\n` +
      `Potential solutions:\n` +
      ` Convert "${parentTypeName}" into an entity using the "@key" directive.\n` +
      ` Add the shareable root type field "${rootTypeFieldData.path}" to ` +
      (fieldSubgraphs.length > 1 ? 'one of the following subgraphs' : 'the following subgraph') +
      `: "` +
      fieldSubgraphs.join(QUOTATION_JOIN) +
      `".\n` +
      `  For example (note that V1 fields are shareable by default and do not require a directive):\n` +
      `   type ${rootTypeFieldData.typeName} {\n` +
      `     ...\n` +
      `     ${rootTypeFieldData.fieldName}: ${rootTypeFieldData.fieldTypeNodeString} @shareable\n` +
      `   }`,
  );
}

export function undefinedTypeError(typeName: string): Error {
  return new Error(` The type "${typeName}" was referenced in the schema, but it was never defined.`);
}

export function invalidRepeatedDirectiveErrorMessage(directiveName: string, hostPath: string): string {
  return (
    `The definition for the directive "${directiveName}" does not define it as repeatable, ` +
    `but the same directive is declared more than once on type "${hostPath}".`
  );
}

export function invalidRepeatedFederatedDirectiveErrorMessage(directiveName: string, hostPath: string): Error {
  return new Error(
    `The definition for the directive "${directiveName}" does not define it as repeatable,` +
      ` but the directive has been declared on more than one instance of the type "${hostPath}".`,
  );
}

export function duplicateUnionMemberError(memberTypeName: string, unionTypeName: string): Error {
  return new Error(`Member "${memberTypeName}" must only be defined on union "${unionTypeName}" once.`);
}

export function invalidDirectiveError(directiveName: string, hostPath: string, errorMessages: string[]): Error {
  return new Error(
    `The directive "${directiveName}" declared on "${hostPath}" is invalid for the following reason` +
      (errorMessages.length > 1 ? 's:\n' : ':\n') +
      errorMessages.join('\n'),
  );
}

export function invalidDirectiveLocationErrorMessage(hostPath: string, kind: Kind, directiveName: string): string {
  return (
    ` "${hostPath}" is type "${kind}", but the directive "${directiveName}" ` +
    `does not define "${nodeKindToDirectiveLocation(kind)}" as a valid location.`
  );
}

export function unexpectedDirectiveArgumentsErrorMessage(directive: ConstDirectiveNode, hostPath: string): string {
  const directiveName = directive.name.value;
  const argumentNumber = directive.arguments?.length || 1; // should never be less than 1
  return (
    ` The definition for the directive "${directiveName}" does not define any arguments.\n` +
    ` However, the same directive declared on "${hostPath}" defines ${argumentNumber} argument` +
    (argumentNumber > 1 ? 's.' : '.')
  );
}

export function undefinedRequiredArgumentsErrorMessage(
  directiveName: string,
  hostPath: string,
  requiredArguments: string[],
  missingRequiredArguments: string[] = [],
): string {
  let message =
    ` The definition for the directive "${directiveName}" defines the following ` +
    requiredArguments.length +
    ` required argument` +
    (requiredArguments.length > 1 ? 's: ' : ': ') +
    `"` +
    requiredArguments.join('", "') +
    `"` +
    `.\n However, the same directive that is declared on "${hostPath}" does not define`;
  if (missingRequiredArguments.length < 1) {
    return message + ` any arguments.`;
  }
  return (
    message +
    ` the following required argument` +
    (missingRequiredArguments.length > 1 ? `s` : ``) +
    `: "` +
    missingRequiredArguments.join(QUOTATION_JOIN) +
    `".`
  );
}

export function unexpectedDirectiveArgumentErrorMessage(directiveName: string, argumentNames: string[]): string {
  return (
    ` The definition for the directive "${directiveName}" does not define the following provided argument` +
    (argumentNames.length > 1 ? 's' : '') +
    `: "` +
    argumentNames.join(QUOTATION_JOIN) +
    `".`
  );
}

export function duplicateDirectiveArgumentDefinitionsErrorMessage(
  directiveName: string,
  hostPath: string,
  argumentNames: string[],
): string {
  return (
    ` The directive "${directiveName}" that is declared on "${hostPath}" defines the following argument` +
    (argumentNames.length > 1 ? 's' : '') +
    ` more than once: "` +
    argumentNames.join(QUOTATION_JOIN) +
    `"`
  );
}

export function invalidDirectiveArgumentTypeErrorMessage(
  required: boolean,
  argumentName: string,
  expectedKind: Kind,
  actualKind: Kind,
): string {
  return (
    ` The ${required ? 'required ' : ''}argument "${argumentName} must be type` +
    ` "${expectedKind}" and not type "${actualKind}".`
  );
}

export function invalidKeyDirectiveArgumentErrorMessage(directiveKind: Kind): string {
  return ` The required argument named "fields" must be type "String" and not type "${directiveKind}".`;
}

export function invalidKeyDirectivesError(parentTypeName: string, errorMessages: string[]): Error {
  return new Error(
    `The entity "${parentTypeName}" defines the following invalid "key" directive` +
      (errorMessages.length > 1 ? 's' : '') +
      `:\n` +
      errorMessages.join('\n'),
  );
}

export function maximumTypeNestingExceededError(path: string): Error {
  return new Error(
    ` The type defined at path "${path}" has more than ${MAXIMUM_TYPE_NESTING} layers of nesting,` +
      ` or there is a cyclical error.`,
  );
}

export function unexpectedKindFatalError(typeName: string) {
  return new Error(`Fatal: Unexpected type for "${typeName}"`);
}

export function incompatibleParentKindFatalError(parentTypeName: string, expectedKind: Kind, actualKind: Kind): Error {
  return new Error(
    `Fatal: Expected "${parentTypeName}" to be type ${kindToTypeString(expectedKind)}` +
      ` but received "${kindToTypeString(actualKind)}".`,
  );
}

export function incompatibleParentKindMergeError(
  parentTypeName: string,
  expectedTypeString: string,
  actualTypeString: string,
): Error {
  return new Error(
    ` When merging types, expected "${parentTypeName}" to be type ${expectedTypeString} but received "${actualTypeString}".`,
  );
}

export function incompatibleObjectExtensionOrphanBaseTypeError(
  parentTypeName: string,
  actualTypeString: string,
): Error {
  return new Error(
    ` When merging the object extension orphan "${parentTypeName}", expected an existing object base type` +
      ` but received "${actualTypeString}".`,
  );
}

export function fieldTypeMergeFatalError(fieldName: string) {
  return new Error(
    `Fatal: Unsuccessfully merged the cross-subgraph types of field "${fieldName}"` +
      ` without producing a type error object.`,
  );
}

export function unexpectedDirectiveLocationError(locationName: string): Error {
  return new Error(`Fatal: Unknown directive location "${locationName}".`);
}

export function unexpectedTypeNodeKindFatalError(typePath: string): Error {
  return new Error(
    `Fatal: Expected all constituent types at path "${typePath}" to be one of the following: ` +
      `"LIST_TYPE", "NAMED_TYPE", or "NON_NULL_TYPE".`,
  );
}

export function invalidKeyFatalError<K>(key: K, mapName: string): Error {
  return new Error(`Fatal: Expected key "${key}" to exist in the map "${mapName}".`);
}

export function invalidConfigurationResultFatalError(fieldPath: string): Error {
  return new Error(`Fatal: Expected either errors or configurations for the path ${fieldPath}" but received neither".`);
}

export const subgraphValidationFailureError: Error = new Error(
  ` Fatal: Subgraph validation did not return a valid AST.`,
);

export const federationFactoryInitializationFatalError = new Error(
  'Fatal: FederationFactory was unsuccessfully initialized.',
);

export function unexpectedParentKindErrorMessage(
  parentTypeName: string,
  expectedTypeString: string,
  actualTypeString: string,
): string {
  return ` Expected "${parentTypeName}" to be type ${expectedTypeString} but received "${actualTypeString}".`;
}

export function unexpectedParentKindForChildError(
  parentTypeName: string,
  expectedTypeString: string,
  actualTypeString: string,
  childName: string,
  childTypeString: string,
): Error {
  return new Error(
    ` Expected "${parentTypeName}" to be type ${expectedTypeString} but received "${actualTypeString}"` +
      ` when handling child "${childName}" of type "${childTypeString}".`,
  );
}

export function subgraphValidationError(subgraphName: string, errors: Error[]): Error {
  return new Error(
    `The subgraph "${subgraphName}" could not be federated for the following reason` +
      (errors.length > 1 ? 's' : '') +
      `:\n` +
      errors.map((error) => error.message).join('\n'),
  );
}

export function invalidSubgraphNameErrorMessage(index: number, newName: string): string {
  return (
    `The ${numberToOrdinal(index + 1)} subgraph in the array did not define a name.` +
    ` Consequently, any further errors will temporarily identify this subgraph as "${newName}".`
  );
}

export function invalidOperationTypeDefinitionError(
  existingOperationType: OperationTypeNode,
  typeName: string,
  newOperationType: OperationTypeNode,
): Error {
  return new Error(
    `The schema definition defines the "${existingOperationType}" operation as type "${typeName}".` +
      ` However, "${typeName}" was also used for the "${newOperationType}" operation.\n` +
      ` If explicitly defined, each operation type must be a unique and valid Object type.`,
  );
}

export function invalidRootTypeDefinitionError(
  operationType: OperationTypeNode,
  typeName: string,
  defaultTypeName: string,
): Error {
  return new Error(
    `The schema definition defines the "${operationType}" operation as type "${typeName}".` +
      ` However, the schema also defines another type named "${defaultTypeName}",` +
      ` which is the default (root) type name for the "${operationType}" operation.\n` +
      `For federation, it is only possible to use the default root types names ("Mutation", "Query", "Subscription") as` +
      ` operation definitions. No other definitions with these default root type names are valid.`,
  );
}

export function subgraphInvalidSyntaxError(error?: Error): Error {
  let message = `The subgraph has syntax errors and could not be parsed.`;
  if (error) {
    message += `\n The reason provided was: ` + error.message;
  }
  return new Error(message);
}

export function invalidInterfaceImplementationError(
  parentTypeName: string,
  parentTypeString: string,
  implementationErrorsByInterfaceTypeName: Map<string, ImplementationErrors>,
): Error {
  const messages: string[] = [];
  for (const [interfaceName, implementationErrors] of implementationErrorsByInterfaceTypeName) {
    let message =
      ` The implementation of interface "${interfaceName}" by "${parentTypeName}"` + ` is invalid because:\n`;
    const unimplementedFieldsLength = implementationErrors.unimplementedFields.length;
    if (unimplementedFieldsLength) {
      message +=
        `  The following field${unimplementedFieldsLength > 1 ? 's are' : ' is'} not implemented: "` +
        implementationErrors.unimplementedFields.join('", "') +
        '"\n';
    }
    for (const [fieldName, invalidFieldImplementation] of implementationErrors.invalidFieldImplementations) {
      const unimplementedArgumentsSize = invalidFieldImplementation.unimplementedArguments.size;
      const invalidArgumentsLength = invalidFieldImplementation.invalidImplementedArguments.length;
      const invalidAdditionalArgumentsSize = invalidFieldImplementation.invalidAdditionalArguments.size;
      message += `  The field "${fieldName}" is invalid because:\n`;
      if (unimplementedArgumentsSize) {
        message +=
          `   The following argument${unimplementedArgumentsSize > 1 ? 's are' : ' is'} not implemented: "` +
          [...invalidFieldImplementation.unimplementedArguments].join('", "') +
          '"\n';
      }
      if (invalidArgumentsLength) {
        message += `   The following implemented argument${invalidArgumentsLength > 1 ? 's are' : ' is'} invalid:\n`;
        for (const invalidArgument of invalidFieldImplementation.invalidImplementedArguments) {
          message +=
            `    The argument "${invalidArgument.argumentName}" must define type "` +
            invalidArgument.expectedType +
            `" and not "${invalidArgument.actualType}"\n`;
        }
      }
      if (invalidAdditionalArgumentsSize) {
        message +=
          `   If a field from an interface is implemented, any additional arguments that were not defined` +
          ` on the original interface field must be optional (nullable).\n`;
        message +=
          `    The following additional argument` +
          (invalidFieldImplementation.invalidAdditionalArguments.size > 1 ? `s are` : ` is`) +
          ` not defined as optional: "` +
          [...invalidFieldImplementation.invalidAdditionalArguments].join(`", "`) +
          `"\n`;
      }
      if (invalidFieldImplementation.implementedResponseType) {
        message +=
          `   The implemented response type "${invalidFieldImplementation.implementedResponseType}" is not` +
          ` a valid subset (equally or more restrictive) of the response type "` +
          invalidFieldImplementation.originalResponseType +
          `" for "${interfaceName}.${fieldName}".\n`;
      }
      if (invalidFieldImplementation.isInaccessible) {
        message +=
          `   The field has been declared @inaccessible; however, the same field has not been declared @inaccessible` +
          ` on the interface definition.\n   Consequently, the interface implementation cannot be satisfied.\n`;
      }
    }
    messages.push(message);
  }
  return new Error(
    `The ${parentTypeString} "${parentTypeName}" has the following interface implementation errors:\n` +
      messages.join('\n'),
  );
}

export function invalidRequiredInputValueError(
  typeString: string,
  path: string,
  errors: InvalidRequiredInputValueData[],
  isArgument = true,
): Error {
  const inputValueTypeString = isArgument ? ARGUMENT : INPUT_FIELD;
  let message = `The ${typeString} "${path}" could not be federated because:\n`;
  for (const error of errors) {
    message +=
      ` The ${inputValueTypeString} "${error.inputValueName}" is required in the following subgraph` +
      (error.requiredSubgraphs.length > 1 ? 's' : '') +
      ': "' +
      error.requiredSubgraphs.join(`", "`) +
      `"\n` +
      ` However, the ${inputValueTypeString} "${error.inputValueName}" is not defined in the following subgraph` +
      (error.missingSubgraphs.length > 1 ? 's' : '') +
      ': "' +
      error.missingSubgraphs.join(`", "`) +
      `"\n` +
      ` If an ${inputValueTypeString} is required on a ${typeString} in any one subgraph, it must be at least defined` +
      ` as optional on all other definitions of that ${typeString} in all other subgraphs.\n`;
  }
  return new Error(message);
}

export function duplicateArgumentsError(fieldPath: string, duplicatedArguments: string[]): Error {
  return new Error(
    `The field "${fieldPath}" is invalid because:\n` +
      ` The following argument` +
      (duplicatedArguments.length > 1 ? 's are' : ' is') +
      ` defined more than once: "` +
      duplicatedArguments.join(QUOTATION_JOIN) +
      `"\n`,
  );
}

export function invalidArgumentsError(fieldPath: string, invalidArguments: InvalidArgument[]): Error {
  let message =
    `The field "${fieldPath}" is invalid because:\n` +
    ` The named type (root type) of an input must be on of Enum, Input Object, or Scalar type.` +
    ` For example: "Float", "[[String!]]!", or "[SomeInputObjectName]"\n`;
  for (const invalidArgument of invalidArguments) {
    message +=
      `  The argument "${invalidArgument.argumentName}" defines type "${invalidArgument.typeName}"` +
      ` but the named type "${invalidArgument.namedType}" is type "` +
      invalidArgument.typeString +
      `", which is not a valid input type.\n`;
  }
  return new Error(message);
}

export const noQueryRootTypeError = new Error(
  `A valid federated graph must have at least one accessible query root type field.\n` +
    ` For example:\n` +
    `  type Query {\n` +
    `    dummy: String\n` +
    `  }`,
);

export const inaccessibleQueryRootTypeError = new Error(
  `The root query type "Query" must be present in the client schema;` +
    ` consequently, it must not be declared @inaccessible.`,
);

export function unexpectedObjectResponseType(fieldPath: string, actualTypeString: string): Error {
  return new Error(
    `Expected the path "${fieldPath}" to have the response type` +
      ` Enum, Interface, Object, Scalar, or Union but received ${actualTypeString}.`,
  );
}

export function noConcreteTypesForAbstractTypeError(typeString: string, abstractTypeName: string): Error {
  return new Error(
    `Expected ${typeString} "${abstractTypeName}" to define at least one ` +
      (typeString === UNION ? 'member' : 'object that implements the interface') +
      ` but received none`,
  );
}

export function expectedEntityError(typeName: string): Error {
  return new Error(`Expected object "${typeName}" to define a "key" directive, but it defines no directives.`);
}

export const inlineFragmentInFieldSetErrorMessage = ` Inline fragments are not currently supported within a FieldSet argument.`;

export function abstractTypeInKeyFieldSetErrorMessage(
  fieldSet: string,
  fieldPath: string,
  abstractTypeName: string,
  abstractTypeString: string,
): string {
  return (
    ` The following FieldSet is invalid:\n "${fieldSet}"\n` +
    `  This is because "${fieldPath}" returns "${abstractTypeName}", which is type "${abstractTypeString}".\n` +
    `  Fields that return abstract types (interfaces and unions)` +
    ` cannot be included in the FieldSet of "@key" directives.`
  );
}

export function unknownTypeInFieldSetErrorMessage(
  fieldSet: string,
  fieldPath: string,
  responseTypeName: string,
): string {
  return (
    ` The following FieldSet is invalid:\n "${fieldSet}"\n` +
    `  This is because "${fieldPath}" returns the unknown type "${responseTypeName}".`
  );
}

export function invalidSelectionSetErrorMessage(
  fieldSet: string,
  fieldPath: string,
  fieldTypeName: string,
  fieldTypeString: string,
): string {
  return (
    ` The following FieldSet is invalid:\n "${fieldSet}"\n` +
    `  This is because "${fieldPath}" returns "${fieldTypeName}", which is type "${fieldTypeString}".\n` +
    ` Types such as "${fieldTypeString}" that define fields` +
    ` must define a selection set with at least one field selection.`
  );
}

export function invalidSelectionSetDefinitionErrorMessage(
  fieldSet: string,
  fieldPath: string,
  fieldTypeName: string,
  fieldTypeString: string,
): string {
  return (
    ` The following FieldSet is invalid:\n "${fieldSet}"\n` +
    `  This is because "${fieldPath}" returns "${fieldTypeName}", which is type "${fieldTypeString}".\n` +
    `  Types such as "${fieldTypeString}" that do not define fields cannot define a selection set.`
  );
}

export function undefinedFieldInFieldSetErrorMessage(
  fieldSet: string,
  parentTypeName: string,
  fieldName: string,
): string {
  return (
    ` The following FieldSet is invalid:\n "${fieldSet}"\n` +
    `  This is because "${parentTypeName}" does not define a field named "${fieldName}".`
  );
}

export function unparsableFieldSetErrorMessage(fieldSet: string, error?: Error): string {
  let message = ` The following FieldSet is invalid:\n "${fieldSet}"\n` + `  The FieldSet could not be parsed.`;
  if (error) {
    message += `\n The reason provided was: ` + error.message;
  }
  return message;
}

export function unparsableFieldSetSelectionErrorMessage(fieldSet: string, fieldName: string): string {
  return (
    ` The following FieldSet is invalid:\n "${fieldSet}"\n` +
    `  This is because the selection set defined on "${fieldName}" could not be parsed.`
  );
}

export function undefinedObjectLikeParentError(parentTypeName: string): Error {
  return new Error(` Expected an object/interface or object/interface extension named "${parentTypeName}" to exist.`);
}

export function unexpectedArgumentErrorMessage(fieldSet: string, fieldPath: string, argumentName: string): string {
  return (
    ` The following FieldSet is invalid:\n "${fieldSet}"\n` +
    `  This is because "${fieldPath}" does not define an argument named "${argumentName}".`
  );
}

export function argumentsInKeyFieldSetErrorMessage(fieldSet: string, fieldPath: string): string {
  return (
    ` The following FieldSet is invalid:\n "${fieldSet}"\n` +
    `  This is because "${fieldPath}" defines arguments.\n` +
    `  Fields that define arguments cannot be included in the FieldSet of @key directives.`
  );
}

export function invalidProvidesOrRequiresDirectivesError(directiveName: string, errorMessages: string[]): Error {
  return new Error(
    `The following "${directiveName}" directive` +
      (errorMessages.length > 1 ? 's are' : ' is') +
      ` invalid:\n` +
      errorMessages.join(`\n`),
  );
}

export function duplicateFieldInFieldSetErrorMessage(fieldSet: string, fieldPath: string): string {
  return (
    ` The following FieldSet is invalid:\n "${fieldSet}"\n` +
    `  This is because "${fieldPath}" was included in the FieldSet more than once.`
  );
}

export function invalidConfigurationDataErrorMessage(typeName: string, fieldName: string, fieldSet: string): string {
  return (
    ` Expected ConfigurationData to exist for type "${typeName}" when adding field "${fieldName}"` +
    `  while validating FieldSet "${fieldSet}".`
  );
}

export function unknownProvidesEntityErrorMessage(fieldPath: string, responseType: string): string {
  return (
    ` A @provides directive is declared on "${fieldPath}".\n` +
    ` However, the response type "${responseType}" object or object extension definition was not found.`
  );
}

export function invalidInlineFragmentTypeErrorMessage(
  fieldSet: string,
  fieldPath: string,
  typeConditionName: string,
  parentTypeName: string,
): string {
  return (
    ` The following FieldSet is invalid:\n "${fieldSet}"\n` +
    `  This is because "${fieldPath}" defines an inline fragment with the type condition "${typeConditionName}".\n` +
    `  However, "${parentTypeName}" is not an abstract (interface or union) type.\n` +
    `  Consequently, the only valid type condition would be "${parentTypeName}".`
  );
}

export function inlineFragmentWithoutTypeConditionErrorMessage(fieldSet: string, fieldPath: string): string {
  return (
    ` The following FieldSet is invalid:\n "${fieldSet}"\n` +
    `  This is because "${fieldPath}" defines an inline fragment without a type condition.`
  );
}

export function unknownInlineFragmentTypeConditionErrorMessage(
  fieldSet: string,
  fieldPath: string,
  typeConditionName: string,
): string {
  return (
    ` The following FieldSet is invalid:\n "${fieldSet}"\n` +
    `  This is because "${fieldPath}" defines an inline fragment` +
    ` with the unknown type condition "${typeConditionName}".`
  );
}

export function invalidInlineFragmentTypeConditionTypeErrorMessage(
  fieldSet: string,
  fieldPath: string,
  typeConditionName: string,
  typeConditionTypeString: string,
): string {
  return (
    ` The following FieldSet is invalid:\n "${fieldSet}"\n` +
    `  This is because "${fieldPath}" defines an inline fragment with the type condition "${typeConditionName}",` +
    ` which is type "${typeConditionTypeString}".\n` +
    `  However, either an "interface" or "object" type was expected.`
  );
}

export function invalidInlineFragmentTypeConditionErrorMessage(
  fieldSet: string,
  fieldPath: string,
  typeConditionName: string,
  parentTypeString: string,
  parentTypeName: string,
): string {
  let message =
    ` The following FieldSet is invalid:\n "${fieldSet}"\n` +
    `  This is because "${fieldPath}" defines an inline fragment with the type condition "${typeConditionName}".\n`;
  if (parentTypeString === 'interface') {
    return message + `  However, "${typeConditionName}" does not implement "${parentTypeName}"`;
  }
  return message + `  However, "${typeConditionName}" is not a member of the union "${parentTypeName}".`;
}

export function invalidSelectionOnUnionErrorMessage(
  fieldSet: string,
  fieldPath: string,
  responseTypeName: string,
): string {
  return (
    ` The following FieldSet is invalid:\n "${fieldSet}"\n` +
    `  This is because "${fieldPath}" returns "${responseTypeName}", which is type "union".\n` +
    `  Consequently, an inline fragment is required to make a selection on one of the union's members.`
  );
}

export function duplicateOverriddenFieldErrorMessage(fieldPath: string, subgraphNames: string[]): string {
  return (
    ` The field "${fieldPath}" declares an @override directive in the following subgraphs: "` +
    subgraphNames.join(QUOTATION_JOIN) +
    `".`
  );
}

export function duplicateOverriddenFieldsError(errorMessages: string[]): Error {
  return new Error(
    `The @override directive must only be declared on one single instance of a field.` +
      ` However, an @override directive was declared on more than one instance of the following field` +
      (errorMessages.length > 1 ? 's' : '') +
      `: "` +
      errorMessages.join(QUOTATION_JOIN) +
      `".\n`,
  );
}

export function noFieldDefinitionsError(typeString: string, typeName: string): Error {
  return new Error(`The ${typeString} "${typeName}" is invalid because it does not define any fields.`);
}

export function allChildDefinitionsAreInaccessibleError(
  typeString: string,
  typeName: string,
  childType: string,
): Error {
  return new Error(
    `The ${typeString} "${typeName}" is invalid because all its ${childType} definitions are declared "@inaccessible".`,
  );
}

export function equivalentSourceAndTargetOverrideErrorMessage(subgraphName: string, hostPath: string): string {
  return `Cannot override field "${hostPath}" because the source and target subgraph names are both "${subgraphName}"`;
}

export function undefinedEntityInterfaceImplementationsError(
  invalidEntityInterfacesByTypeName: Map<string, InvalidEntityInterface[]>,
  entityInterfaceFederationDataByTypeName: Map<string, EntityInterfaceFederationData>,
): Error {
  let message =
    `Federation was unsuccessful because any one subgraph that defines a specific entity interface` +
    ` must also define each and every entity object that implements that entity interface.\n`;
  for (const [typeName, undefinedImplementations] of invalidEntityInterfacesByTypeName) {
    const entityInterfaceDatas = getOrThrowError(
      entityInterfaceFederationDataByTypeName,
      typeName,
      'entityInterfaceFederationDataByTypeName',
    );
    const implementedConcreteTypeNames = entityInterfaceDatas.concreteTypeNames!;
    message +=
      ` Across all subgraphs, the entity interface "${typeName}" is implemented by the following entity object` +
      (implementedConcreteTypeNames.size > 1 ? `s` : ``) +
      `:\n  "` +
      Array.from(implementedConcreteTypeNames).join(QUOTATION_JOIN) +
      `"\n` +
      ` However, the definition of at least one of these implementations is missing in a subgraph that` +
      ` defines the entity interface "${typeName}":\n`;
    for (const { subgraphName, concreteTypeNames } of undefinedImplementations) {
      const disparities = getEntriesNotInHashSet(implementedConcreteTypeNames, concreteTypeNames);
      message +=
        `  Subgraph "${subgraphName}" does not define the following implementations: "` +
        disparities.join(QUOTATION_JOIN) +
        `"\n`;
    }
  }
  return new Error(message);
}

export function orScopesLimitError(maxOrScopes: number, hostPaths: string[]): Error {
  return new Error(
    `The maximum number of OR scopes that can be defined by @requiresScopes on a single field is ${maxOrScopes}.` +
      ` However, the following path` +
      (hostPaths.length > 1 ? 's attempt' : ' attempts') +
      ` to define more:\n "` +
      hostPaths.join(QUOTATION_JOIN) +
      `"\nIf you require more, please contact support.`,
  );
}

export function invalidEventDrivenGraphError(errorMessages: string[]): Error {
  return new Error(
    `An "Event Driven" graph—a subgraph that defines event driven directives—must not define any resolvers.\n` +
      `Consequently, any "@key" definitions must also include the "resolvable: false" argument.\n` +
      `Moreover, only fields that compose part of an entity's (composite) key and are` +
      ` declared "@external" are permitted.\n` +
      errorMessages.join('\n'),
  );
}

export function invalidRootTypeFieldEventsDirectivesErrorMessage(
  invalidEventsDirectiveDataByRootFieldPath: Map<string, InvalidRootTypeFieldEventsDirectiveData>,
): string {
  let message =
    ` Root type fields defined in an Event Driven graph must define a valid events` +
    ` directive:\n  Mutation type fields must define either a edfs publish or request directive."\n` +
    `  Query type fields must define "@edfs__natsRequest"\n  Subscription type fields must define an edfs subscribe` +
    ` directive\n The following root field path` +
    (invalidEventsDirectiveDataByRootFieldPath.size > 1 ? 's are' : ' is') +
    ` invalid:\n`;
  for (const [fieldPath, data] of invalidEventsDirectiveDataByRootFieldPath) {
    if (!data.definesDirectives) {
      message += `  The root field path "${fieldPath}" does not define any valid events directives.\n`;
    } else {
      message +=
        `  The root field path "${fieldPath}" defines the following invalid events directive` +
        (data.invalidDirectiveNames.length > 1 ? `s` : ``) +
        `: "@` +
        data.invalidDirectiveNames.join(`", "@`) +
        `"\n`;
    }
  }
  return message;
}

export function invalidEventDrivenMutationResponseTypeErrorMessage(
  invalidResponseTypeStringByMutationPath: Map<string, string>,
): string {
  let message =
    ` Mutation type fields defined in an Event Driven graph must return the non-nullable type` +
    ` "edfs__PublishResult!", which has the following definition:\n  type edfs__PublishResult {\n` +
    `   success: Boolean!\n  }\n However, the following mutation field path` +
    (invalidResponseTypeStringByMutationPath.size > 1 ? `s are` : ` is`) +
    ` invalid:\n`;
  for (const [path, responseTypeString] of invalidResponseTypeStringByMutationPath) {
    message += `  The mutation field path "${path}" returns "${responseTypeString}".\n`;
  }
  return message;
}

export function invalidRootTypeFieldResponseTypesEventDrivenErrorMessage(
  invalidResponseTypeStringByRootFieldPath: Map<string, string>,
): string {
  let message =
    ` The named response type of root type fields defined in an Event Driven graph must be a` +
    ` non-nullable, non-list named type that is either an entity, an interface implemented by` +
    ` an entity, or a union of which an entity is a member.\n Consequently, the following root field path` +
    (invalidResponseTypeStringByRootFieldPath.size > 1 ? 's are' : ' is') +
    ` invalid:\n`;
  for (const [fieldPath, responseTypeString] of invalidResponseTypeStringByRootFieldPath) {
    message += `  The root field path "${fieldPath}", which returns the invalid type "${responseTypeString}"\n`;
  }
  return message;
}

export const invalidNatsStreamInputErrorMessage =
  `The "streamConfiguration" argument must be a valid input object with the following form:\n` +
  `  input edfs__NatsStreamConfiguration {\n    consumerName: String!\n    streamName: String!\n  }`;

export function invalidNatsStreamInputFieldsErrorMessage(
  missingRequiredFieldNames: string[],
  duplicateRequiredFieldNames: string[],
  invalidRequiredFieldNames: string[],
  invalidFieldNames: string[],
): string {
  let message = invalidNatsStreamInputErrorMessage;
  const errorMessages: string[] = [];
  if (missingRequiredFieldNames.length > 0) {
    errorMessages.push(
      `The following required field` +
        (missingRequiredFieldNames.length > 1 ? `s were` : ` was`) +
        ` not defined: "` +
        missingRequiredFieldNames.join(QUOTATION_JOIN) +
        `".`,
    );
  }
  if (duplicateRequiredFieldNames.length > 0) {
    errorMessages.push(
      `The following required field` +
        (duplicateRequiredFieldNames.length > 1 ? `s were` : ` was`) +
        ` defined more than once: "` +
        duplicateRequiredFieldNames.join(QUOTATION_JOIN) +
        `".`,
    );
  }
  if (invalidRequiredFieldNames.length > 0) {
    errorMessages.push(
      `The following required field` +
        (invalidRequiredFieldNames.length > 1 ? `s were` : ` was`) +
        ` not type "String!" with a minimum length of 1: "` +
        invalidRequiredFieldNames.join(QUOTATION_JOIN) +
        `".`,
    );
  }
  if (invalidFieldNames.length > 0) {
    errorMessages.push(
      `The following field` +
        (invalidFieldNames.length > 1 ? `s are` : ` is`) +
        ` not part of a valid "edfs__NatsStreamConfiguration" input definition: "` +
        invalidFieldNames.join(QUOTATION_JOIN) +
        `".`,
    );
  }
  message +=
    `\n However, the provided input was invalid for the following reason` +
    (errorMessages.length > 1 ? `s` : ``) +
    `:\n  ` +
    errorMessages.join(`\n  `);
  return message;
}

export function invalidKeyFieldSetsEventDrivenErrorMessage(
  invalidKeyFieldSetsByEntityTypeName = new Map<string, string[]>(),
): string {
  let message = '';
  for (const [typeName, keyFieldSets] of invalidKeyFieldSetsByEntityTypeName) {
    message +=
      ` The following "@key" FieldSet` +
      (keyFieldSets.length > 1 ? 's are' : ' is') +
      ` defined on the entity "${typeName}" without a "resolvable: false" argument:\n` +
      `  "` +
      keyFieldSets.join(QUOTATION_JOIN) +
      `"\n`;
  }
  return message;
}

export function nonExternalKeyFieldNamesEventDrivenErrorMessage(
  nonExternalKeyFieldNameByFieldPath: Map<string, string>,
): string {
  let message =
    ` The following field` +
    (nonExternalKeyFieldNameByFieldPath.size > 1 ? 's' : '') +
    ` compose part of an entity's primary key but are not declared "@external":\n`;
  for (const [fieldPath, fieldName] of nonExternalKeyFieldNameByFieldPath) {
    message += `  field "${fieldName}" defined on path "${fieldPath}"\n`;
  }
  return message;
}

export function nonKeyFieldNamesEventDrivenErrorMessage(nonKeyFieldNameByFieldPath: Map<string, string>): string {
  let message =
    ` The following field` +
    (nonKeyFieldNameByFieldPath.size > 1 ? 's are' : ' is') +
    ` defined despite not composing part of a "@key" directive FieldSet:\n`;
  for (const [fieldPath, fieldName] of nonKeyFieldNameByFieldPath) {
    message += `  Field "${fieldName}" defined on path "${fieldPath}"\n`;
  }
  return message;
}

export function nonEntityObjectExtensionsEventDrivenErrorMessage(typeNames: string[]): string {
  return (
    ` Only root types and entities (objects that define one or more primary keys with the "@key" directive) may` +
    ` be defined as object extensions in an Event Driven graph. Consequently, the following object extension` +
    ` definition` +
    (typeNames.length > 1 ? 's are' : ' is') +
    ` invalid:\n  "` +
    typeNames.join(QUOTATION_JOIN) +
    `"\n`
  );
}

export function nonKeyComposingObjectTypeNamesEventDrivenErrorMessage(typeNames: string[]): string {
  return (
    ` Only object definitions whose fields compose part of a "@key" directive's FieldSet may be defined in an` +
    ` Event Driven graph. Consequently, the following object type definition` +
    (typeNames.length > 1 ? 's are' : ' is') +
    ` invalid:\n  "` +
    typeNames.join(QUOTATION_JOIN) +
    `"\n`
  );
}

export const invalidEdfsPublishResultObjectErrorMessage =
  ` The object "edfs__PublishResult" that was defined in the Event Driven graph is invalid and must instead have` +
  ` the following definition:\n  type edfs__PublishResult {\n   success: Boolean!\n  }`;

export const undefinedNatsStreamConfigurationInputErrorMessage =
  ` The input object "edfs__NatsStreamConfiguration" must be defined in the event-driven graph to satisfy the` +
  ` "@edfs__natsSubscribe" directive.\n The following input must be defined in the event-driven graph:\n` +
  `  input edfs__NatsStreamConfiguration {\n   consumerName: String!\n   streamName: String!\n  }`;

export const invalidNatsStreamConfigurationDefinitionErrorMessage =
  ` The input object "edfs__NatsStreamConfiguration" that was defined in the Event Driven graph is invalid and must` +
  ` instead have the following definition:\n  input edfs__NatsStreamConfiguration {\n` +
  `   consumerName: String!\n   streamName: String!\n  }`;

export function invalidEdfsDirectiveName(directiveName: string): Error {
  return new Error(
    `Could not retrieve definition for Event-Driven Federated Subscription directive "${directiveName}".`,
  );
}

export function invalidImplementedTypeError(
  typeName: string,
  invalidImplementationTypeStringByTypeName: Map<string, string>,
): Error {
  let message =
    ` Only interfaces can be implemented. However, the type "${typeName}" attempts to implement` +
    ` the following invalid type` +
    (invalidImplementationTypeStringByTypeName.size > 1 ? `s` : ``) +
    `:\n`;
  for (const [typeName, typeString] of invalidImplementationTypeStringByTypeName) {
    message += `  "${typeName}", which is type "${typeString}"\n`;
  }
  return new Error(message);
}

export function selfImplementationError(typeName: string): Error {
  return new Error(` The interface "${typeName}" must not implement itself.`);
}

export function invalidEventSubjectErrorMessage(argumentName: string): string {
  return `The "${argumentName}" argument must be string with a minimum length of one.`;
}

export function invalidEventSubjectsErrorMessage(argumentName: string): string {
  return `The "${argumentName}" argument must be a list of strings.`;
}

export function invalidEventSubjectsItemErrorMessage(argumentName: string): string {
  return (
    `Each item in the "${argumentName}" argument list must be a string with a minimum length of one.` +
    ` However, at least one value provided in the list was invalid.`
  );
}

export const invalidEventProviderIdErrorMessage = `If explicitly defined, the "providerId" argument must be a string with a minimum length of one.`;

export function invalidEventDirectiveError(directiveName: string, fieldPath: string, errorMessages: string[]): Error {
  return new Error(
    `The event directive "${directiveName}" declared on "${fieldPath}" is invalid for the following` +
      ` reason` +
      (errorMessages.length > 1 ? `s` : ``) +
      `:\n ` +
      errorMessages.join(`\n `),
  );
}

export function invalidReferencesOfInaccessibleTypeError(
  typeString: string,
  typeName: string,
  invalidPaths: string[],
): Error {
  return new Error(
    `The ${typeString} "${typeName}" is declared @inaccessible; however, the ${typeString} is still referenced at` +
      ` the following paths:\n "` +
      invalidPaths.join(QUOTATION_JOIN) +
      `"\n`,
  );
}

export function inaccessibleRequiredArgumentError(
  argumentName: string,
  argumentPath: string,
  fieldName: string,
): Error {
  return new Error(
    `The argument "${argumentName}" on path "${argumentPath}" is declared @inaccessible;` +
      ` however, it is a required argument for field "${fieldName}".`,
  );
}

export function invalidUnionMemberTypeError(typeName: string, invalidMembers: string[]): Error {
  return new Error(
    ` The union "${typeName}" defines the following member` +
      (invalidMembers.length > 1 ? `s that are not object types` : ` that is not an object type`) +
      `:\n  ` +
      invalidMembers.join(`\n  `),
  );
}

export function invalidRootTypeError(typeName: string): Error {
  return new Error(
    `Expected type "${typeName}" to be a root type but could not find its respective OperationTypeNode.`,
  );
}

export function invalidSubscriptionFilterLocationError(path: string): Error {
  return new Error(
    `The "@${SUBSCRIPTION_FILTER}" directive must only be defined on a subscription root field, but it was` +
      ` defined on the path "${path}".`,
  );
}

export function invalidSubscriptionFilterDirectiveError(fieldPath: string, errorMessages: string[]): Error {
  return new Error(
    `The "@${SUBSCRIPTION_FILTER}" directive defined on path "${fieldPath}" is invalid for the` +
      ` following reason` +
      (errorMessages.length > 1 ? 's' : '') +
      `:\n` +
      errorMessages.join(`\n`),
  );
}

export function subscriptionFilterConditionDepthExceededErrorMessage(inputPath: string): string {
  return (
    ` The input path "${inputPath}" exceeds the maximum depth of ${MAX_SUBSCRIPTION_FILTER_DEPTH}` +
    ` for any one filter condition.\n` +
    ` If you require a larger maximum depth, please contact support.`
  );
}

const subscriptionFilterConditionFieldsString =
  ` Each "${SUBSCRIPTION_FILTER_CONDITION}" input object must define exactly one of the following` +
  ` input value fields: "${AND_UPPER}", "${IN_UPPER}", "${NOT_UPPER}", or "${OR_UPPER}".\n`;

export function subscriptionFilterConditionInvalidInputFieldNumberErrorMessage(
  inputPath: string,
  fieldNumber: number,
): string {
  return subscriptionFilterConditionFieldsString + ` However, input path "${inputPath}" defines ${fieldNumber} fields.`;
}

export function subscriptionFilterConditionInvalidInputFieldErrorMessage(
  inputPath: string,
  invalidFieldName: string,
): string {
  return (
    subscriptionFilterConditionFieldsString +
    ` However, input path "${inputPath}" defines the invalid input value field "${invalidFieldName}".`
  );
}

export function subscriptionFilterConditionInvalidInputFieldTypeErrorMessage(
  inputPath: string,
  expectedTypeString: string,
  actualTypeString: string,
): string {
  return (
    ` Expected the value of input path "${inputPath}" to be type "${expectedTypeString}"` +
    ` but received type "${actualTypeString}"`
  );
}

const subscriptionFilterConditionArrayString =
  ` An AND or OR input field defined on a "${SUBSCRIPTION_FILTER_CONDITION}" should define a list of 1–5` +
  ` nested conditions.\n`;

export function subscriptionFilterArrayConditionInvalidItemTypeErrorMessage(
  inputPath: string,
  invalidIndices: number[],
): string {
  const isPlural = invalidIndices.length > 1;
  return (
    subscriptionFilterConditionArrayString +
    ` However, the following ` +
    (isPlural ? `indices` : 'index') +
    ` defined on input path "${inputPath}" ` +
    (isPlural ? `are` : `is`) +
    ` not type "object": ` +
    invalidIndices.join(`, `)
  );
}

export function subscriptionFilterArrayConditionInvalidLengthErrorMessage(
  inputPath: string,
  actualLength: number,
): string {
  return (
    subscriptionFilterConditionArrayString +
    ` However, the list defined on input path "${inputPath}" has a length of ${actualLength}.`
  );
}

export function invalidInputFieldTypeErrorMessage(
  inputPath: string,
  expectedTypeString: string,
  actualTypeString: string,
): string {
  return (
<<<<<<< HEAD
    ` Expected the input path "${inputPath}" to be type "${expectedTypeString}"` + ` but received "${actualTypeString}"`
=======
    ` Expected the input path "${inputPath}" to be type "${expectedTypeString}"` +
    ` but received "${actualTypeString}".`
>>>>>>> 1546b337
  );
}

export function subscriptionFieldConditionInvalidInputFieldErrorMessage(
  inputPath: string,
  missingFieldNames: string[],
  duplicatedFieldNames: string[],
  invalidFieldNames: string[],
  fieldErrorMessages: string[],
): string {
  let message =
    ` Each "${SUBSCRIPTION_FIELD_CONDITION}" input object must only define the following two` +
    ` input value fields: "${FIELD_PATH}" and "${VALUES}".\n However, input path "${inputPath}" is invalid because:`;
  if (missingFieldNames.length > 0) {
    message +=
<<<<<<< HEAD
      `\n  The following field` +
=======
      `\n  The following required field` +
>>>>>>> 1546b337
      (missingFieldNames.length > 1 ? `s are` : ` is`) +
      ` not defined:\n   "` +
      missingFieldNames.join(QUOTATION_JOIN) +
      `"`;
  }
  if (duplicatedFieldNames.length > 0) {
    message +=
<<<<<<< HEAD
      `\n  The following field` +
=======
      `\n  The following required field` +
>>>>>>> 1546b337
      (duplicatedFieldNames.length > 1 ? `s are` : ` is`) +
      ` defined more than once:\n   "` +
      duplicatedFieldNames.join(QUOTATION_JOIN) +
      `"`;
  }
  if (invalidFieldNames.length > 0) {
    message +=
      `\n  The following invalid field` +
      (invalidFieldNames.length > 1 ? `s are` : ` is`) +
      ` defined:\n   "` +
      invalidFieldNames.join(QUOTATION_JOIN) +
      `"`;
  }
  if (fieldErrorMessages.length > 0) {
    message += `\n ` + fieldErrorMessages.join(`\n `);
  }
  return message;
}

const subscriptionFieldConditionValuesString =
  ` A "${SUBSCRIPTION_FIELD_CONDITION}" input object must define a "values" input value field` +
  ` with a list of at least one valid "${SUBSCRIPTION_FILTER_VALUE}" kind (boolean, enum, float, int, null, or string).\n`;

export function subscriptionFieldConditionInvalidValuesArrayErrorMessage(
  inputPath: string,
  invalidIndices: number[],
): string {
  const isPlural = invalidIndices.length > 1;
  return (
    subscriptionFieldConditionValuesString +
    ` However, the following ` +
    (isPlural ? 'indices' : 'index') +
    ` defined on input path "${inputPath}" ` +
    (isPlural ? `are` : `is`) +
    ` not a valid "${SUBSCRIPTION_FILTER_VALUE}": ` +
    invalidIndices.join(`, `)
  );
}

export function subscriptionFieldConditionEmptyValuesArrayErrorMessage(inputPath: string): string {
  return subscriptionFieldConditionValuesString + ` However, the list defined on input path "${inputPath}" is empty.`;
}

export function unknownFieldSubgraphNameError(fieldPath: string) {
  return new Error(` Field "${fieldPath}" defined no subgraph names.`);
}

export function invalidSubscriptionFieldConditionFieldPathErrorMessage(inputPath: string, conditionFieldPath: string) {
  return ` Input path "${inputPath}" defines the value "${conditionFieldPath}", which is not a period (.) delimited field path.`;
}

export function invalidSubscriptionFieldConditionFieldPathParentErrorMessage(
  inputPath: string,
  fullConditionFieldPath: string,
  partialConditionFieldPath: string,
) {
  return (
    ` Input path "${inputPath}" defines the value "${fullConditionFieldPath}".` +
    `\n However, "${partialConditionFieldPath}" is not type "object"`
  );
}

export function undefinedSubscriptionFieldConditionFieldPathFieldErrorMessage(
  inputPath: string,
  fullConditionFieldPath: string,
  partialConditionFieldPath: string,
  fieldName: string,
  parentTypeName: string,
) {
  return (
    ` Input path "${inputPath}" defines the value "${fullConditionFieldPath}".` +
    `\n However, the path "${partialConditionFieldPath}" is invalid because no field named "${fieldName}"` +
    ` exists on type "${parentTypeName}".`
  );
}

export function invalidSubscriptionFieldConditionFieldPathFieldErrorMessage(
  inputPath: string,
  fullConditionFieldPath: string,
  partialConditionFieldPath: string,
  fieldPath: string,
  subgraphName: string,
) {
  return (
    `Input path "${inputPath}" defines the value "${fullConditionFieldPath}".` +
    `\n However, only fields that are defined in the same graph as the "@${SUBSCRIPTION_FILTER}" directive` +
    ` can compose part of an "IN" condition's "fieldPath" input value field.` +
    `\n Consequently, the path "${partialConditionFieldPath}" is invalid because field "${fieldPath}"` +
    ` is not defined in subgraph "${subgraphName}".`
  );
}

export function inaccessibleSubscriptionFieldConditionFieldPathFieldErrorMessage(
  inputPath: string,
  fullConditionFieldPath: string,
  partialConditionFieldPath: string,
  fieldPath: string,
) {
  return (
    ` Input path "${inputPath}" defines the value "${fullConditionFieldPath}".` +
<<<<<<< HEAD
    `\n However, the path "${partialConditionFieldPath}" is invalid because "${fieldPath}" is declared @inaccessible.`
=======
    `\n  The path segment "${partialConditionFieldPath}" is invalid because it refers to "${fieldPath}",` +
    ` which is declared @inaccessible.`
>>>>>>> 1546b337
  );
}

export function nonLeafSubscriptionFieldConditionFieldPathFinalFieldErrorMessage(
  inputPath: string,
  fullConditionFieldPath: string,
  fieldName: string,
  typeString: string,
  namedTypeName: string,
) {
  return (
    ` Input path "${inputPath}" defines the value "${fullConditionFieldPath}".` +
    `\n However, the final field "${fieldName}" is ${typeString} "${namedTypeName}", which is not a leaf type;` +
    ` therefore, it requires further selections.`
  );
}<|MERGE_RESOLUTION|>--- conflicted
+++ resolved
@@ -1350,12 +1350,8 @@
   actualTypeString: string,
 ): string {
   return (
-<<<<<<< HEAD
-    ` Expected the input path "${inputPath}" to be type "${expectedTypeString}"` + ` but received "${actualTypeString}"`
-=======
     ` Expected the input path "${inputPath}" to be type "${expectedTypeString}"` +
     ` but received "${actualTypeString}".`
->>>>>>> 1546b337
   );
 }
 
@@ -1371,11 +1367,7 @@
     ` input value fields: "${FIELD_PATH}" and "${VALUES}".\n However, input path "${inputPath}" is invalid because:`;
   if (missingFieldNames.length > 0) {
     message +=
-<<<<<<< HEAD
-      `\n  The following field` +
-=======
       `\n  The following required field` +
->>>>>>> 1546b337
       (missingFieldNames.length > 1 ? `s are` : ` is`) +
       ` not defined:\n   "` +
       missingFieldNames.join(QUOTATION_JOIN) +
@@ -1383,11 +1375,7 @@
   }
   if (duplicatedFieldNames.length > 0) {
     message +=
-<<<<<<< HEAD
-      `\n  The following field` +
-=======
       `\n  The following required field` +
->>>>>>> 1546b337
       (duplicatedFieldNames.length > 1 ? `s are` : ` is`) +
       ` defined more than once:\n   "` +
       duplicatedFieldNames.join(QUOTATION_JOIN) +
@@ -1488,12 +1476,8 @@
 ) {
   return (
     ` Input path "${inputPath}" defines the value "${fullConditionFieldPath}".` +
-<<<<<<< HEAD
-    `\n However, the path "${partialConditionFieldPath}" is invalid because "${fieldPath}" is declared @inaccessible.`
-=======
     `\n  The path segment "${partialConditionFieldPath}" is invalid because it refers to "${fieldPath}",` +
     ` which is declared @inaccessible.`
->>>>>>> 1546b337
   );
 }
 
