import { DocumentNode, OperationTypeNode, visit } from 'graphql';
import { FederationFactory } from '../federation/federation-factory';
import {
  getInlineFragmentString,
  isKindAbstract,
  isNodeShareable,
  isObjectLikeNodeEntity,
  operationTypeNodeToDefaultType,
  stringToNameNode,
} from '../ast/utils';
import { getNamedTypeForChild } from '../type-merging/type-merging';
import { getOrThrowError } from '../utils/utils';
import { printTypeNode } from '@graphql-tools/merge';
import { ENTITIES_FIELD, SERVICE, SERVICE_FIELD } from '../utils/string-constants';

export type Subgraph = {
  definitions: DocumentNode;
  name: string;
  url: string;
};

export type InternalSubgraph = {
  definitions: DocumentNode;
  isVersionTwo: boolean;
  name: string;
  operationTypes: Map<string, OperationTypeNode>;
  url: string;
};

export function validateSubgraphName(
  subgraphName: string,
  subgraphNames: Set<string>,
  nonUniqueSubgraphNames: Set<string>,
) {
  if (!subgraphNames.has(subgraphName)) {
    subgraphNames.add(subgraphName);
    return;
  }
  nonUniqueSubgraphNames.add(subgraphName);
}

// Places the object-like nodes into the multigraph including the concrete types for abstract types
<<<<<<< HEAD
export function walkSubgraphToCollectObjectLikesAndDirectiveDefinitions(
  factory: FederationFactory,
  subgraph: InternalSubgraph,
) {
=======
export function walkSubgraphToCollectObjects(factory: FederationFactory, subgraph: InternalSubgraph) {
>>>>>>> 0d9d025a
  subgraph.definitions = visit(subgraph.definitions, {
    DirectiveDefinition: {
      enter(node) {
        factory.upsertDirectiveNode(node);
      },
    },
    InterfaceTypeDefinition: {
      enter(node) {
        factory.upsertParentNode(node);
      },
    },
    ObjectTypeDefinition: {
      enter(node) {
        const name = node.name.value;
        if (name === SERVICE) {
          return false;
        }
        const operationType = subgraph.operationTypes.get(name);
        const parentTypeName = operationType ? getOrThrowError(operationTypeNodeToDefaultType, operationType) : name;
        factory.addConcreteTypesForInterface(node);
        if (!factory.graph.hasNode(parentTypeName)) {
          factory.graph.addNode(parentTypeName);
        }
        if (isObjectLikeNodeEntity(node)) {
          factory.upsertEntity(node);
        }
        if (name !== parentTypeName) {
          return {
            ...node,
            name: stringToNameNode(parentTypeName),
          };
        }
        return false;
      },
    },
    ObjectTypeExtension: {
      enter(node) {
        const name = node.name.value;
        const operationType = subgraph.operationTypes.get(name);
        const parentTypeName = operationType ? getOrThrowError(operationTypeNodeToDefaultType, operationType) : name;
        factory.addConcreteTypesForInterface(node);
        if (!factory.graph.hasNode(parentTypeName)) {
          factory.graph.addNode(parentTypeName);
        }
        if (name !== parentTypeName) {
          return {
            ...node,
            name: stringToNameNode(parentTypeName),
          };
        }
        if (isObjectLikeNodeEntity(node)) {
          factory.upsertEntity(node);
        }
        return false;
      },
    },
    UnionTypeDefinition: {
      enter(node) {
        factory.upsertParentNode(node);
        factory.addConcreteTypesForUnion(node);
      },
    },
  });
}

<<<<<<< HEAD
export function walkSubgraphToCollectFields(
  factory: FederationFactory,
  subgraph: Subgraph,
) {
=======
export function walkSubgraphToCollectOperationsAndFields(factory: FederationFactory, subgraph: Subgraph) {
>>>>>>> 0d9d025a
  let isCurrentParentRootType = false;
  visit(subgraph.definitions, {
    ObjectTypeDefinition: {
      enter(node) {
        if (node.name.value === SERVICE) {
          return false;
        }
        isCurrentParentRootType = factory.isObjectRootType(node);
        factory.isCurrentParentEntity = isObjectLikeNodeEntity(node);
        factory.parentTypeName = node.name.value;
      },
      leave() {
        isCurrentParentRootType = false;
        factory.parentTypeName = '';
        factory.isCurrentParentEntity = false;
      },
    },
    ObjectTypeExtension: {
      enter(node) {
        factory.isCurrentParentEntity = isObjectLikeNodeEntity(node);
        factory.parentTypeName = node.name.value;
      },
      leave() {
        factory.isCurrentParentEntity = false;
        factory.parentTypeName = '';
      },
    },
    FieldDefinition: {
      enter(node) {
        const fieldName = node.name.value;
        if(isCurrentParentRootType){
          if(fieldName === SERVICE_FIELD || fieldName === ENTITIES_FIELD){
            return false
          }
        }
        const fieldPath = `${factory.parentTypeName}.${fieldName}`;
        const fieldRootTypeName = getNamedTypeForChild(fieldPath, node.type);
        // If a node exists in the multigraph, it's a concrete object type
        // Only add the edge if it hasn't already been added through another subgraph
        if (factory.graph.hasNode(fieldRootTypeName) && !factory.graphEdges.has(fieldPath)) {
          factory.graph.addEdge(factory.parentTypeName, fieldRootTypeName, { fieldName });
          factory.graphEdges.add(fieldPath);
        }
        if (factory.isCurrentParentEntity) {
          const entity = getOrThrowError(factory.entityMap, factory.parentTypeName);
          entity.fields.add(fieldName);
        }
        if (!isCurrentParentRootType) {
          // If the response type is a concrete field or the path has already been added, there's nothing further to do
          if (factory.graph.hasNode(fieldRootTypeName) || factory.graphEdges.has(fieldPath)) {
            return false;
          }
          // If the field is an abstract response type, an edge for each concrete response type must be added
          factory.graphEdges.add(fieldPath);
          const concreteTypeNames = factory.abstractToConcreteTypeNames.get(fieldRootTypeName);
          // It is possible for an interface to have no implementers
          if (!concreteTypeNames) {
            return false;
          }
          for (const concreteTypeName of concreteTypeNames) {
            factory.graph.addEdge(factory.parentTypeName, concreteTypeName, {
              fieldName,
              inlineFragment: getInlineFragmentString(concreteTypeName),
            });
          }
          return false;
        }
        // If the operation returns a concrete type, upsert the field
        // This also records the appearance of this field in the current subgraph
        if (factory.graph.hasNode(fieldRootTypeName)) {
<<<<<<< HEAD
          factory.upsertConcreteObjectLikeRootTypeFieldNode(
            fieldName, fieldRootTypeName, fieldPath, printTypeNode(node.type),
=======
          factory.upsertConcreteObjectLikeOperationFieldNode(
            fieldName,
            fieldRootTypeName,
            fieldPath,
            printTypeNode(node.type),
>>>>>>> 0d9d025a
          );
          return false;
        }
        const parentContainer = factory.parentMap.get(fieldRootTypeName);
        // If the field is not an abstract response type, it is not an object-like, so return
        if (!parentContainer || !isKindAbstract(parentContainer.kind)) {
          return false;
        }
        // At his point, it is known that this field is an abstract response type on an operation
        const concreteTypes = factory.abstractToConcreteTypeNames.get(fieldRootTypeName);
        // It is possible for an interface to have no implementers
        if (!concreteTypes) {
          return false;
        }
        // Upsert response types and add edges from the operation to each possible concrete type for the abstract field
<<<<<<< HEAD
        factory.upsertAbstractObjectLikeRootTypeFieldNode(
          fieldName, fieldRootTypeName, fieldPath, printTypeNode(node.type), concreteTypes
=======
        factory.upsertAbstractObjectLikeOperationFieldNode(
          fieldName,
          fieldRootTypeName,
          fieldPath,
          printTypeNode(node.type),
          concreteTypes,
>>>>>>> 0d9d025a
        );
        return false;
      },
    },
    InterfaceTypeDefinition: {
      enter() {
        // skip the interface fields
        return false;
      },
    },
  });
}

export function walkSubgraphToFederate(subgraph: DocumentNode, factory: FederationFactory) {
  visit(subgraph, {
    Directive: {
      enter() {
        return false;
      },
    },
    EnumTypeDefinition: {
      enter(node) {
        factory.parentTypeName = node.name.value;
        factory.upsertParentNode(node);
      },
      leave() {
        factory.parentTypeName = '';
      },
    },
    EnumValueDefinition: {
      enter(node) {
        factory.childName = node.name.value;
        factory.upsertValueNode(node);
      },
      leave() {
        factory.childName = '';
      },
    },
    FieldDefinition: {
      enter(node) {
        const name = node.name.value;
         if (factory.isParentRootType) {
           if (name === SERVICE_FIELD || name === ENTITIES_FIELD) {
             return false;
           }
         }
        factory.childName = name;
        factory.upsertFieldNode(node);
      },
      leave() {
        factory.childName = '';
      },
    },
    InputObjectTypeDefinition: {
      enter(node) {
        factory.parentTypeName = node.name.value;
        factory.isParentInputObject = true;
        factory.upsertParentNode(node);
      },
      leave() {
        factory.parentTypeName = '';
        factory.isParentInputObject = false;
      },
    },
    InputValueDefinition: {
      enter(node) {
        if (factory.isParentInputObject) {
          factory.childName = node.name.value;
        }
        factory.upsertValueNode(node);
      },
      leave() {
        if (factory.isParentInputObject) {
          factory.childName = '';
        }
      },
    },
    InterfaceTypeDefinition: {
      enter(node) {
        factory.parentTypeName = node.name.value;
        factory.isCurrentParentInterface = true;
        factory.upsertParentNode(node);
      },
      leave() {
        factory.parentTypeName = '';
        factory.isCurrentParentInterface = false;
      },
    },
    ObjectTypeDefinition: {
      enter(node) {
        if (node.name.value === SERVICE) {
          return false;
        }
        factory.areFieldsShareable = !factory.isCurrentSubgraphVersionTwo || isNodeShareable(node);
        factory.isCurrentParentEntity = isObjectLikeNodeEntity(node);
        factory.isParentRootType = factory.isObjectRootType(node);
        factory.parentTypeName = node.name.value;
        factory.upsertParentNode(node);
      },
      leave() {
        factory.areFieldsShareable = false;
        factory.isCurrentParentEntity = false;
        factory.isParentRootType = false;
        factory.parentTypeName = '';
      },
    },
    ObjectTypeExtension: {
      enter(node) {
        const name = node.name.value;
        factory.isCurrentParentExtensionType = true;
        factory.isCurrentParentEntity = isObjectLikeNodeEntity(node);
        factory.parentTypeName = name;
        factory.areFieldsShareable = !factory.isCurrentSubgraphVersionTwo || isNodeShareable(node);
        factory.isParentRootType = factory.isObjectRootType(node);
        factory.upsertExtensionNode(node);
      },
      leave() {
        factory.areFieldsShareable = false;
        factory.isCurrentParentEntity = false;
        factory.isCurrentParentExtensionType = false;
        factory.parentTypeName = '';
        factory.isParentRootType = false;
      },
    },
    ScalarTypeDefinition: {
      enter(node) {
        factory.upsertParentNode(node);
      },
    },
  });
}<|MERGE_RESOLUTION|>--- conflicted
+++ resolved
@@ -40,14 +40,10 @@
 }
 
 // Places the object-like nodes into the multigraph including the concrete types for abstract types
-<<<<<<< HEAD
 export function walkSubgraphToCollectObjectLikesAndDirectiveDefinitions(
   factory: FederationFactory,
   subgraph: InternalSubgraph,
 ) {
-=======
-export function walkSubgraphToCollectObjects(factory: FederationFactory, subgraph: InternalSubgraph) {
->>>>>>> 0d9d025a
   subgraph.definitions = visit(subgraph.definitions, {
     DirectiveDefinition: {
       enter(node) {
@@ -113,14 +109,10 @@
   });
 }
 
-<<<<<<< HEAD
 export function walkSubgraphToCollectFields(
   factory: FederationFactory,
   subgraph: Subgraph,
 ) {
-=======
-export function walkSubgraphToCollectOperationsAndFields(factory: FederationFactory, subgraph: Subgraph) {
->>>>>>> 0d9d025a
   let isCurrentParentRootType = false;
   visit(subgraph.definitions, {
     ObjectTypeDefinition: {
@@ -151,7 +143,7 @@
     FieldDefinition: {
       enter(node) {
         const fieldName = node.name.value;
-        if(isCurrentParentRootType){
+        if(isCurrentParentRootType) {
           if(fieldName === SERVICE_FIELD || fieldName === ENTITIES_FIELD){
             return false
           }
@@ -191,16 +183,11 @@
         // If the operation returns a concrete type, upsert the field
         // This also records the appearance of this field in the current subgraph
         if (factory.graph.hasNode(fieldRootTypeName)) {
-<<<<<<< HEAD
           factory.upsertConcreteObjectLikeRootTypeFieldNode(
-            fieldName, fieldRootTypeName, fieldPath, printTypeNode(node.type),
-=======
-          factory.upsertConcreteObjectLikeOperationFieldNode(
             fieldName,
             fieldRootTypeName,
             fieldPath,
             printTypeNode(node.type),
->>>>>>> 0d9d025a
           );
           return false;
         }
@@ -216,17 +203,12 @@
           return false;
         }
         // Upsert response types and add edges from the operation to each possible concrete type for the abstract field
-<<<<<<< HEAD
         factory.upsertAbstractObjectLikeRootTypeFieldNode(
-          fieldName, fieldRootTypeName, fieldPath, printTypeNode(node.type), concreteTypes
-=======
-        factory.upsertAbstractObjectLikeOperationFieldNode(
           fieldName,
           fieldRootTypeName,
           fieldPath,
           printTypeNode(node.type),
-          concreteTypes,
->>>>>>> 0d9d025a
+          concreteTypes
         );
         return false;
       },
