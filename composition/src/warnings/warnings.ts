--- conflicted
+++ resolved
@@ -1,9 +1,5 @@
 import { QUOTATION_JOIN } from '../utils/string-constants';
-<<<<<<< HEAD
-=======
-import { FieldSetDirective } from '../schema-building/utils';
 import { DEFAULT_CONSUMER_INACTIVE_THRESHOLD } from '../utils/integer-constants';
->>>>>>> 6876c4fd
 
 export type WarningSubgraphData = {
   name: string;
