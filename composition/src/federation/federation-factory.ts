--- conflicted
+++ resolved
@@ -2016,25 +2016,13 @@
         subgraphConfigBySubgraphName,
         federatedGraphAST: newRouterAST,
         federatedGraphSchema: buildASTSchema(newRouterAST),
-<<<<<<< HEAD
-        federatedGraphClientSchema: this.getFederatedClientSchema(),
-        ...(this.inaccessiblePaths.size < 1 && this.tagNamesByPath.size < 1 ? {} : { requiresClientSchema: true }),
-=======
         federatedGraphClientSchema: newClientSchema,
         ...this.getClientSchemaObjectBoolean(),
->>>>>>> 367f05cb
       },
       ...warnings,
     };
   }
 
-<<<<<<< HEAD
-  getFederatedClientSchema(): GraphQLSchema {
-    return buildASTSchema({
-      kind: Kind.DOCUMENT,
-      definitions: this.clientDefinitions,
-    });
-=======
   getClientSchemaObjectBoolean() {
     // If the schema does not implement @tag nor @inaccessible, an empty object will be spread
     if (this.inaccessiblePaths.size < 1 && this.tagNamesByPath.size < 1) {
@@ -2042,7 +2030,6 @@
     }
     // otherwise, the object is spread in as true
     return { shouldIncludeClientSchema: true };
->>>>>>> 367f05cb
   }
 
   buildFederationContractResult(tagExclusions: Set<string>): FederationResultContainer {
@@ -2154,13 +2141,8 @@
         subgraphConfigBySubgraphName,
         federatedGraphAST: newRouterAST,
         federatedGraphSchema: buildASTSchema(newRouterAST),
-<<<<<<< HEAD
-        federatedGraphClientSchema: this.getFederatedClientSchema(),
-        ...(this.inaccessiblePaths.size < 1 && this.tagNamesByPath.size < 1 ? {} : { requiresClientSchema: true }),
-=======
         federatedGraphClientSchema: newClientSchema,
         ...this.getClientSchemaObjectBoolean(),
->>>>>>> 367f05cb
       },
       warnings,
     };
