--- conflicted
+++ resolved
@@ -2104,14 +2104,6 @@
         );
         return [];
       }
-<<<<<<< HEAD
-      if (BASE_SCALARS.has(fieldData.namedTypeName)) {
-        lastData = { kind: Kind.SCALAR_TYPE_DEFINITION, name: fieldData.namedTypeName } as ScalarDefinitionData;
-        continue;
-      }
-      lastData = getOrThrowError(this.parentDefinitionDataByTypeName, fieldData.namedTypeName, PARENT_DEFINITION_DATA);
-=======
->>>>>>> 1546b337
       if (this.inaccessiblePaths.has(fieldPath)) {
         fieldErrorMessages.push(
           inaccessibleSubscriptionFieldConditionFieldPathFieldErrorMessage(
@@ -2123,14 +2115,11 @@
         );
         return [];
       }
-<<<<<<< HEAD
-=======
       if (BASE_SCALARS.has(fieldData.namedTypeName)) {
         lastData = { kind: Kind.SCALAR_TYPE_DEFINITION, name: fieldData.namedTypeName } as ScalarDefinitionData;
         continue;
       }
       lastData = getOrThrowError(this.parentDefinitionDataByTypeName, fieldData.namedTypeName, PARENT_DEFINITION_DATA);
->>>>>>> 1546b337
     }
     if (!isLeafKind(lastData.kind)) {
       fieldErrorMessages.push(
@@ -2233,32 +2222,21 @@
             values.add(getSubscriptionFilterValue(valueNode));
           }
           if (invalidIndices.length > 0) {
-<<<<<<< HEAD
-            errorMessages.push(
-=======
             fieldErrorMessages.push(
->>>>>>> 1546b337
               subscriptionFieldConditionInvalidValuesArrayErrorMessage(inputFieldPath, invalidIndices),
             );
             continue;
           }
           if (values.size < 1) {
-<<<<<<< HEAD
-            errorMessages.push(subscriptionFieldConditionEmptyValuesArrayErrorMessage(inputFieldPath));
-=======
             hasErrors = true;
             fieldErrorMessages.push(subscriptionFieldConditionEmptyValuesArrayErrorMessage(inputFieldPath));
->>>>>>> 1546b337
             continue;
           }
           condition.values = [...values];
           break;
         }
         default: {
-<<<<<<< HEAD
-=======
           hasErrors = true;
->>>>>>> 1546b337
           invalidFieldNames.add(inputFieldName);
         }
       }
