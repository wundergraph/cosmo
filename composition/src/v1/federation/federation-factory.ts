import {
  buildASTSchema,
  ConstDirectiveNode,
  ConstObjectValueNode,
  DirectiveDefinitionNode,
  DocumentNode,
  GraphQLSchema,
  Kind,
  ListTypeNode,
  NamedTypeNode,
  NonNullTypeNode,
  StringValueNode,
  TypeNode,
} from 'graphql';
import {
  getMutableTypeNode,
  getTypeNodeNamedTypeName,
  MutableEnumValueNode,
  MutableFieldNode,
  MutableInputValueNode,
  MutableIntermediateTypeNode,
  MutableTypeDefinitionNode,
  MutableTypeNode,
} from '../../schema-building/ast';
import { stringToNamedTypeNode, stringToNameNode } from '../../ast/utils';
import {
  allChildDefinitionsAreInaccessibleError,
  allExternalFieldInstancesError,
  configureDescriptionPropagationError,
  inaccessibleQueryRootTypeError,
  inaccessibleRequiredInputValueError,
  inaccessibleSubscriptionFieldConditionFieldPathFieldErrorMessage,
  incompatibleFederatedFieldNamedTypeError,
  incompatibleMergedTypesError,
  incompatibleParentKindFatalError,
  incompatibleParentKindMergeError,
  incompatibleSharedEnumError,
  invalidFieldShareabilityError,
  invalidImplementedTypeError,
  invalidInputFieldTypeErrorMessage,
  invalidInterfaceImplementationError,
  invalidInterfaceObjectImplementationDefinitionsError,
  invalidReferencesOfInaccessibleTypeError,
  invalidRepeatedFederatedDirectiveErrorMessage,
  invalidRequiredInputValueError,
  invalidSubscriptionFieldConditionFieldPathErrorMessage,
  invalidSubscriptionFieldConditionFieldPathFieldErrorMessage,
  invalidSubscriptionFieldConditionFieldPathParentErrorMessage,
  invalidSubscriptionFilterDirectiveError,
  maximumTypeNestingExceededError,
  minimumSubgraphRequirementError,
  noBaseDefinitionForExtensionError,
  nonLeafSubscriptionFieldConditionFieldPathFinalFieldErrorMessage,
  noQueryRootTypeError,
  orScopesLimitError,
  subscriptionFieldConditionEmptyValuesArrayErrorMessage,
  subscriptionFieldConditionInvalidInputFieldErrorMessage,
  subscriptionFieldConditionInvalidValuesArrayErrorMessage,
  subscriptionFilterArrayConditionInvalidItemTypeErrorMessage,
  subscriptionFilterArrayConditionInvalidLengthErrorMessage,
  subscriptionFilterConditionDepthExceededErrorMessage,
  subscriptionFilterConditionInvalidInputFieldErrorMessage,
  subscriptionFilterConditionInvalidInputFieldNumberErrorMessage,
  subscriptionFilterConditionInvalidInputFieldTypeErrorMessage,
  subscriptionFilterNamedTypeErrorMessage,
  undefinedEntityInterfaceImplementationsError,
  undefinedSubscriptionFieldConditionFieldPathFieldErrorMessage,
  undefinedTypeError,
  unexpectedNonCompositeOutputTypeError,
  unknownFieldDataError,
  unknownFieldSubgraphNameError,
  unknownNamedTypeError,
} from '../../errors/errors';
import {
  ChildTagData,
  FederationFactoryParams,
  getDescriptionFromString,
  InterfaceImplementationData,
  InterfaceObjectForInternalGraphOptions,
  newChildTagData,
  newParentTagData,
  ParentTagData,
  SubscriptionFilterData,
  validateImplicitFieldSets,
} from './utils';
import { SUBSCRIPTION_FILTER_INPUT_NAMES, SUBSCRIPTION_FILTER_LIST_INPUT_NAMES } from '../utils/string-constants';
import {
  isNodeLeaf,
  isObjectDefinitionData,
  mapToArrayOfValues,
  mergeRequiredScopesByAND,
  newAuthorizationData,
  newEntityInterfaceFederationData,
  newFieldAuthorizationData,
  upsertAuthorizationConfiguration,
  upsertEntityInterfaceFederationData,
  upsertFieldAuthorizationData,
} from '../utils/utils';
import { printTypeNode } from '@graphql-tools/merge';
import {
  FieldConfiguration,
  RequiredFieldConfiguration,
  SubscriptionCondition,
  SubscriptionFieldCondition,
  SubscriptionFilterValue,
} from '../../router-configuration/types';
import {
  AUTHENTICATED_DEFINITION,
  BASE_SCALARS,
  DEPRECATED_DEFINITION,
  INACCESSIBLE_DEFINITION,
  MAX_OR_SCOPES,
  REQUIRES_SCOPES_DEFINITION,
  SCOPE_SCALAR_DEFINITION,
  TAG_DEFINITION,
} from '../utils/constants';
import { batchNormalize } from '../normalization/normalization-factory';
import { isNodeQuery } from '../normalization/utils';
import {
  AuthorizationData,
  ChildData,
  CompositeOutputData,
  EntityData,
  EntityInterfaceFederationData,
  EnumValueData,
  ExtensionType,
  FieldData,
  InputObjectDefinitionData,
  InputValueData,
  InterfaceDefinitionData,
  NodeData,
  ObjectDefinitionData,
  ParentDefinitionData,
  PersistedDirectiveDefinitionData,
  ScalarDefinitionData,
  UnionDefinitionData,
} from '../../schema-building/types';
import {
  addValidPersistedDirectiveDefinitionNodeByData,
  areKindsEqual,
  compareAndValidateInputValueDefaultValues,
  extractPersistedDirectives,
  generateDeprecatedDirective,
  getClientPersistedDirectiveNodes,
  getClientSchemaFieldNodeByFieldData,
  getDefinitionDataCoords,
  getInitialFederatedDescription,
  getNodeForRouterSchemaByData,
  getSubscriptionFilterValue,
  isLeafKind,
  isNodeDataInaccessible,
  isParentDataCompositeOutputType,
  isParentDataRootType,
  isTypeRequired,
  isTypeValidImplementation,
  MergeMethod,
  newInvalidFieldNames,
  newPersistedDirectivesData,
  propagateAuthDirectives,
  propagateFieldAuthDirectives,
  setLongestDescription,
  setMutualExecutableLocations,
  setParentDataExtensionType,
  validateExternalAndShareable,
} from '../../schema-building/utils';

import { renameRootTypes } from './walkers';
import { cloneDeep } from 'lodash';
import {
  DivergentType,
  FederateTypeParams,
  FederateTypeResult,
  getMostRestrictiveMergedTypeNode,
} from '../schema-building/type-merging';
import { Graph } from '../../resolvability-graph/graph';
import { GraphNode } from '../../resolvability-graph/graph-nodes';
import { InternalSubgraph, SubgraphConfig } from '../../subgraph/types';
import { Warning } from '../../warnings/types';
import {
  ContractTagOptions,
  FederationResult,
  FederationResultWithContracts,
  MutualParentDefinitionData,
} from '../../federation/types';
import {
  AND_UPPER,
  AUTHENTICATED,
  CONDITION,
  DEPRECATED,
  ENUM_VALUE,
  FIELD,
  FIELD_PATH,
  IN_UPPER,
  INACCESSIBLE,
  INPUT_OBJECT,
  LEFT_PARENTHESIS,
  LIST,
  NOT_UPPER,
  OBJECT,
  OR_UPPER,
  PARENT_DEFINITION_DATA,
  PERIOD,
  QUERY,
  REQUIRES_SCOPES,
  STRING,
  SUBSCRIPTION_FILTER,
  TAG,
  UNION,
  VALUES,
} from '../../utils/string-constants';
import { MAX_SUBSCRIPTION_FILTER_DEPTH, MAXIMUM_TYPE_NESTING } from '../../utils/integer-constants';
import {
  addIterableValuesToSet,
  addMapEntries,
  addNewObjectValueMapEntries,
  copyArrayValueMap,
  copyObjectValueMap,
  generateSimpleDirective,
  getEntriesNotInHashSet,
  getOrThrowError,
  getSingleSetEntry,
  getValueOrDefault,
  kindToNodeType,
} from '../../utils/utils';
import {
  GraphFieldData,
  ImplementationErrors,
  InvalidEntityInterface,
  InvalidFieldImplementation,
  InvalidRequiredInputValueData,
} from '../../utils/types';
import { FederateSubgraphsContractV1Params, FederateSubgraphsWithContractsV1Params, FederationParams } from './types';
import { ContractName, FieldCoords, FieldName, SubgraphName, TypeName } from '../../types/types';

export class FederationFactory {
  authorizationDataByParentTypeName: Map<string, AuthorizationData>;
  coordsByNamedTypeName = new Map<string, Set<string>>();
  disableResolvabilityValidation: boolean = false;
  clientDefinitions: MutableTypeDefinitionNode[] = [DEPRECATED_DEFINITION];
  currentSubgraphName = '';
  concreteTypeNamesByAbstractTypeName: Map<string, Set<string>>;
  subgraphNamesByNamedTypeNameByFieldCoords = new Map<string, Map<string, Set<string>>>();
  entityDataByTypeName: Map<string, EntityData>;
  entityInterfaceFederationDataByTypeName: Map<string, EntityInterfaceFederationData>;
  errors: Error[] = [];
  fieldConfigurationByFieldCoords = new Map<string, FieldConfiguration>();
  fieldCoordsByNamedTypeName: Map<TypeName, Set<FieldCoords>>;
  inaccessibleCoords = new Set<string>();
  inaccessibleRequiredInputValueErrorByCoords = new Map<string, Error>();
  internalGraph: Graph;
  internalSubgraphBySubgraphName: Map<string, InternalSubgraph>;
  invalidORScopesCoords = new Set<string>();
  isMaxDepth = false;
  isVersionTwo = false;
  namedInputValueTypeNames = new Set<string>();
  namedOutputTypeNames = new Set<string>();
  parentDefinitionDataByTypeName = new Map<string, ParentDefinitionData>();
  parentTagDataByTypeName = new Map<string, ParentTagData>();
  persistedDirectiveDefinitionByDirectiveName = new Map<string, DirectiveDefinitionNode>([
    [AUTHENTICATED, AUTHENTICATED_DEFINITION],
    [DEPRECATED, DEPRECATED_DEFINITION],
    [INACCESSIBLE, INACCESSIBLE_DEFINITION],
    [REQUIRES_SCOPES, REQUIRES_SCOPES_DEFINITION],
    [TAG, TAG_DEFINITION],
  ]);
  persistedDirectiveDefinitions = new Set<string>([AUTHENTICATED, DEPRECATED, INACCESSIBLE, TAG, REQUIRES_SCOPES]);
  potentialPersistedDirectiveDefinitionDataByDirectiveName = new Map<string, PersistedDirectiveDefinitionData>();
  routerDefinitions: MutableTypeDefinitionNode[] = [DEPRECATED_DEFINITION, TAG_DEFINITION];
  subscriptionFilterDataByFieldPath = new Map<string, SubscriptionFilterData>();
  tagNamesByCoords = new Map<string, Set<string>>();
  warnings: Warning[];

  constructor({
    authorizationDataByParentTypeName,
    concreteTypeNamesByAbstractTypeName,
    disableResolvabilityValidation,
    entityDataByTypeName,
    entityInterfaceFederationDataByTypeName,
    fieldCoordsByNamedTypeName,
    internalGraph,
    internalSubgraphBySubgraphName,
    warnings,
  }: FederationFactoryParams) {
    this.authorizationDataByParentTypeName = authorizationDataByParentTypeName;
    this.concreteTypeNamesByAbstractTypeName = concreteTypeNamesByAbstractTypeName;
    this.disableResolvabilityValidation = disableResolvabilityValidation ?? false;
    this.entityDataByTypeName = entityDataByTypeName;
    this.entityInterfaceFederationDataByTypeName = entityInterfaceFederationDataByTypeName;
    this.fieldCoordsByNamedTypeName = fieldCoordsByNamedTypeName;
    this.internalGraph = internalGraph;
    this.internalSubgraphBySubgraphName = internalSubgraphBySubgraphName;
    this.warnings = warnings;
  }

  getValidImplementedInterfaces(data: CompositeOutputData): NamedTypeNode[] {
    const interfaces: NamedTypeNode[] = [];
    if (data.implementedInterfaceTypeNames.size < 1) {
      return interfaces;
    }
    const isParentInaccessible = isNodeDataInaccessible(data);
    const implementationErrorsByInterfaceName = new Map<string, ImplementationErrors>();
    const invalidImplementationTypeStringByTypeName = new Map<string, string>();
    for (const interfaceName of data.implementedInterfaceTypeNames) {
      interfaces.push(stringToNamedTypeNode(interfaceName));
      const implementationData = getOrThrowError(
        this.parentDefinitionDataByTypeName,
        interfaceName,
        PARENT_DEFINITION_DATA,
      );
      if (implementationData.kind !== Kind.INTERFACE_TYPE_DEFINITION) {
        invalidImplementationTypeStringByTypeName.set(implementationData.name, kindToNodeType(implementationData.kind));
        continue;
      }
      const implementationErrors: ImplementationErrors = {
        invalidFieldImplementations: new Map<string, InvalidFieldImplementation>(),
        unimplementedFields: [],
      };
      let hasErrors = false;
      for (const [fieldName, interfaceField] of implementationData.fieldDataByName) {
        let hasNestedErrors = false;
        const fieldData = data.fieldDataByName.get(fieldName);
        if (!fieldData) {
          hasErrors = true;
          implementationErrors.unimplementedFields.push(fieldName);
          continue;
        }
        const invalidFieldImplementation: InvalidFieldImplementation = {
          invalidAdditionalArguments: new Set<string>(),
          invalidImplementedArguments: [],
          isInaccessible: false,
          originalResponseType: printTypeNode(interfaceField.node.type),
          unimplementedArguments: new Set<string>(),
        };
        // The implemented field type must be equally or more restrictive than the original interface field type
        if (
          !isTypeValidImplementation(
            interfaceField.node.type,
            fieldData.node.type,
            this.concreteTypeNamesByAbstractTypeName,
          )
        ) {
          hasErrors = true;
          hasNestedErrors = true;
          invalidFieldImplementation.implementedResponseType = printTypeNode(fieldData.node.type);
        }
        const handledArguments = new Set<string>();
        for (const [argumentName, inputValueData] of interfaceField.argumentDataByName) {
          const interfaceArgument = inputValueData.node;
          handledArguments.add(argumentName);
          const argumentNode = fieldData.argumentDataByName.get(argumentName)?.node;
          // The type implementing the interface must include all arguments with no variation for that argument
          if (!argumentNode) {
            hasErrors = true;
            hasNestedErrors = true;
            invalidFieldImplementation.unimplementedArguments.add(argumentName);
            continue;
          }
          // Implemented arguments should be the exact same type
          const actualType = printTypeNode(argumentNode.type);
          const expectedType = printTypeNode(interfaceArgument.type);
          if (expectedType !== actualType) {
            hasErrors = true;
            hasNestedErrors = true;
            invalidFieldImplementation.invalidImplementedArguments.push({ actualType, argumentName, expectedType });
          }
        }
        // Additional arguments must be optional (nullable)
        for (const [argumentName, inputValueContainer] of fieldData.argumentDataByName) {
          const argumentNode = inputValueContainer.node;
          if (handledArguments.has(argumentName)) {
            continue;
          }
          if (argumentNode.type.kind !== Kind.NON_NULL_TYPE) {
            continue;
          }
          hasErrors = true;
          hasNestedErrors = true;
          invalidFieldImplementation.invalidAdditionalArguments.add(argumentName);
        }
        if (!isParentInaccessible && fieldData.isInaccessible && !interfaceField.isInaccessible) {
          hasErrors = true;
          hasNestedErrors = true;
          invalidFieldImplementation.isInaccessible = true;
        }
        if (hasNestedErrors) {
          implementationErrors.invalidFieldImplementations.set(fieldName, invalidFieldImplementation);
        }
      }
      if (hasErrors) {
        implementationErrorsByInterfaceName.set(interfaceName, implementationErrors);
      }
    }
    if (invalidImplementationTypeStringByTypeName.size > 0) {
      this.errors.push(invalidImplementedTypeError(data.name, invalidImplementationTypeStringByTypeName));
    }
    if (implementationErrorsByInterfaceName.size > 0) {
      this.errors.push(
        invalidInterfaceImplementationError(
          data.node.name.value,
          kindToNodeType(data.kind),
          implementationErrorsByInterfaceName,
        ),
      );
    }
    return interfaces;
  }

  addValidPrimaryKeyTargetsToEntityData(typeName: string) {
    const entityData = this.entityDataByTypeName.get(typeName);
    if (!entityData) {
      return;
    }
    const internalSubgraph = getOrThrowError(
      this.internalSubgraphBySubgraphName,
      this.currentSubgraphName,
      'internalSubgraphBySubgraphName',
    );
    const parentDefinitionDataByTypeName = internalSubgraph.parentDefinitionDataByTypeName;
    const objectData = parentDefinitionDataByTypeName.get(entityData.typeName);
    if (!objectData || objectData.kind !== Kind.OBJECT_TYPE_DEFINITION) {
      throw incompatibleParentKindFatalError(
        entityData.typeName,
        Kind.OBJECT_TYPE_DEFINITION,
        objectData?.kind || Kind.NULL,
      );
    }
    const configurationData = internalSubgraph.configurationDataByTypeName.get(entityData.typeName);
    // If all fields are overridden, there will be no configuration data.
    if (!configurationData) {
      return;
    }
    const implicitKeys: RequiredFieldConfiguration[] = [];
    const graphNode = this.internalGraph.nodeByNodeName.get(`${this.currentSubgraphName}.${entityData.typeName}`);
    // Any errors in the field sets would be caught when evaluating the explicit entities, so they are ignored here
    validateImplicitFieldSets({
      conditionalFieldDataByCoords: internalSubgraph.conditionalFieldDataByCoordinates,
      currentSubgraphName: this.currentSubgraphName,
      entityData,
      implicitKeys,
      objectData,
      parentDefinitionDataByTypeName,
      graphNode,
    });
    for (const [typeName, entityInterfaceFederationData] of this.entityInterfaceFederationDataByTypeName) {
      if (!entityInterfaceFederationData.concreteTypeNames?.has(entityData.typeName)) {
        continue;
      }
      const interfaceObjectEntityData = this.entityDataByTypeName.get(typeName);
      if (!interfaceObjectEntityData) {
        continue;
      }
      validateImplicitFieldSets({
        conditionalFieldDataByCoords: internalSubgraph.conditionalFieldDataByCoordinates,
        currentSubgraphName: this.currentSubgraphName,
        entityData: interfaceObjectEntityData,
        implicitKeys,
        objectData,
        parentDefinitionDataByTypeName,
        graphNode,
      });
    }
    if (implicitKeys.length < 1) {
      return;
    }
    if (!configurationData.keys || configurationData.keys.length < 1) {
      configurationData.isRootNode = true;
      configurationData.keys = implicitKeys;
      return;
    }
    const existingKeys = new Set<string>(configurationData.keys.map((key) => key.selectionSet));
    for (const implicitKey of implicitKeys) {
      if (existingKeys.has(implicitKey.selectionSet)) {
        continue;
      }
      configurationData.keys.push(implicitKey);
      existingKeys.add(implicitKey.selectionSet);
    }
  }

  addValidPrimaryKeyTargetsFromInterfaceObject(
    internalSubgraph: InternalSubgraph,
    interfaceObjectTypeName: string,
    entityData: EntityData,
    graphNode: GraphNode,
  ) {
    const parentDefinitionDataByTypeName = internalSubgraph.parentDefinitionDataByTypeName;
    const interfaceObjectData = parentDefinitionDataByTypeName.get(interfaceObjectTypeName);
    if (!interfaceObjectData || !isParentDataCompositeOutputType(interfaceObjectData)) {
      throw incompatibleParentKindFatalError(
        interfaceObjectTypeName,
        Kind.INTERFACE_TYPE_DEFINITION,
        interfaceObjectData?.kind || Kind.NULL,
      );
    }
    const configurationData = getOrThrowError(
      internalSubgraph.configurationDataByTypeName,
      entityData.typeName,
      'internalSubgraph.configurationDataByTypeName',
    );
    const implicitKeys: RequiredFieldConfiguration[] = [];
    // Any errors in the field sets would be caught when evaluating the explicit entities, so they are ignored here
    validateImplicitFieldSets({
      conditionalFieldDataByCoords: internalSubgraph.conditionalFieldDataByCoordinates,
      currentSubgraphName: internalSubgraph.name,
      entityData,
      implicitKeys,
      objectData: interfaceObjectData,
      parentDefinitionDataByTypeName,
      graphNode,
    });
    if (implicitKeys.length < 1) {
      return;
    }
    if (!configurationData.keys || configurationData.keys.length < 1) {
      configurationData.isRootNode = true;
      configurationData.keys = implicitKeys;
      return;
    }
    const existingKeys = new Set<string>(configurationData.keys.map((key) => key.selectionSet));
    for (const implicitKey of implicitKeys) {
      if (existingKeys.has(implicitKey.selectionSet)) {
        continue;
      }
      configurationData.keys.push(implicitKey);
      existingKeys.add(implicitKey.selectionSet);
    }
  }

  getEnumValueMergeMethod(enumTypeName: string): MergeMethod {
    if (this.namedInputValueTypeNames.has(enumTypeName)) {
      if (this.namedOutputTypeNames.has(enumTypeName)) {
        return MergeMethod.CONSISTENT;
      }
      return MergeMethod.INTERSECTION;
    }
    return MergeMethod.UNION;
  }

  generateTagData() {
    for (const [path, tagNames] of this.tagNamesByCoords) {
      const paths = path.split('.');
      if (paths.length < 1) {
        continue;
      }
      const parentTagData = getValueOrDefault(this.parentTagDataByTypeName, paths[0], () => newParentTagData(paths[0]));
      switch (paths.length) {
        // parent type
        case 1:
          for (const tagName of tagNames) {
            parentTagData.tagNames.add(tagName);
          }
          break;
        // child type
        case 2:
          const childTagData = getValueOrDefault(parentTagData.childTagDataByChildName, paths[1], () =>
            newChildTagData(paths[1]),
          );
          for (const tagName of tagNames) {
            childTagData.tagNames.add(tagName);
          }
          break;
        // field argument
        case 3:
          const fieldTagData = getValueOrDefault(parentTagData.childTagDataByChildName, paths[1], () =>
            newChildTagData(paths[1]),
          );
          const argumentTagData = getValueOrDefault(
            fieldTagData.tagNamesByArgumentName,
            paths[2],
            () => new Set<string>(),
          );
          for (const tagName of tagNames) {
            argumentTagData.add(tagName);
          }
          break;
        default:
          break;
      }
    }
  }

  upsertEnumValueData(
    enumValueDataByValueName: Map<string, EnumValueData>,
    incomingData: EnumValueData,
    isParentInaccessible: boolean,
  ) {
    const existingData = enumValueDataByValueName.get(incomingData.name);
    const targetData = existingData || this.copyEnumValueData(incomingData);
    extractPersistedDirectives(
      targetData.persistedDirectivesData,
      incomingData.directivesByDirectiveName,
      this.persistedDirectiveDefinitionByDirectiveName,
    );
    const isValueInaccessible = isNodeDataInaccessible(incomingData);
    if (isParentInaccessible || isValueInaccessible) {
      this.inaccessibleCoords.add(targetData.federatedCoords);
    }
    this.recordTagNamesByCoords(targetData, targetData.federatedCoords);
    if (!existingData) {
      enumValueDataByValueName.set(targetData.name, targetData);
      return;
    }
    targetData.appearances += 1;
    addNewObjectValueMapEntries(
      incomingData.configureDescriptionDataBySubgraphName,
      targetData.configureDescriptionDataBySubgraphName,
    );
    setLongestDescription(targetData, incomingData);
    addIterableValuesToSet(incomingData.subgraphNames, targetData.subgraphNames);
  }

  // To facilitate the splitting of tag paths, field arguments do not use the renamedPath property for tagNamesByPath
  upsertInputValueData(
    inputValueDataByValueName: Map<string, InputValueData>,
    incomingData: InputValueData,
    parentCoords: string,
    isParentInaccessible: boolean,
  ) {
    const existingData = inputValueDataByValueName.get(incomingData.name);
    const targetData = existingData || this.copyInputValueData(incomingData);
    extractPersistedDirectives(
      targetData.persistedDirectivesData,
      incomingData.directivesByDirectiveName,
      this.persistedDirectiveDefinitionByDirectiveName,
    );
    this.recordTagNamesByCoords(targetData, `${parentCoords}.${targetData.name}`);
    this.namedInputValueTypeNames.add(targetData.namedTypeName);
    getValueOrDefault(this.coordsByNamedTypeName, targetData.namedTypeName, () => new Set<string>()).add(
      targetData.federatedCoords,
    );
    if (!existingData) {
      inputValueDataByValueName.set(targetData.name, targetData);
      return;
    }
    addNewObjectValueMapEntries(
      incomingData.configureDescriptionDataBySubgraphName,
      targetData.configureDescriptionDataBySubgraphName,
    );
    setLongestDescription(targetData, incomingData);
    addIterableValuesToSet(incomingData.requiredSubgraphNames, targetData.requiredSubgraphNames);
    addIterableValuesToSet(incomingData.subgraphNames, targetData.subgraphNames);
    this.handleInputValueInaccessibility(isParentInaccessible, targetData, parentCoords);
    // TODO refactor type merging
    const mergeResult = getMostRestrictiveMergedTypeNode(
      targetData.type,
      incomingData.type,
      targetData.originalCoords,
      this.errors,
    );
    if (mergeResult.success) {
      targetData.type = mergeResult.typeNode;
    } else {
      this.errors.push(
        incompatibleMergedTypesError({
          actualType: mergeResult.actualType,
          isArgument: existingData.isArgument,
          coords: existingData.federatedCoords,
          expectedType: mergeResult.expectedType,
        }),
      );
    }
    compareAndValidateInputValueDefaultValues(targetData, incomingData, this.errors);
  }

  handleInputValueInaccessibility(isParentInaccessible: boolean, inputValueData: InputValueData, parentCoords: string) {
    /* If an ancestor (Input Object for field; Composite type or field for argument) of the input value is
     * @inaccessible, nullability is not considered.
     * However, if only the input value (field or argument) itself is @inaccessible, an error is returned.
     */
    if (isParentInaccessible) {
      this.inaccessibleRequiredInputValueErrorByCoords.delete(inputValueData.federatedCoords);
      this.inaccessibleCoords.add(inputValueData.federatedCoords);
      return;
    }
    if (!isNodeDataInaccessible(inputValueData)) {
      return;
    }
    if (isTypeRequired(inputValueData.type)) {
      this.inaccessibleRequiredInputValueErrorByCoords.set(
        inputValueData.federatedCoords,
        inaccessibleRequiredInputValueError(inputValueData, parentCoords),
      );
      return;
    }
    this.inaccessibleCoords.add(inputValueData.federatedCoords);
  }

  handleSubscriptionFilterDirective(incomingData: FieldData, targetData?: FieldData) {
    const subscriptionFilters = incomingData.directivesByDirectiveName.get(SUBSCRIPTION_FILTER);
    if (!subscriptionFilters) {
      return;
    }
    // There should only be a single entry in the set
    const subgraphName = getSingleSetEntry(incomingData.subgraphNames);
    if (subgraphName === undefined) {
      this.errors.push(unknownFieldSubgraphNameError(incomingData.federatedCoords));
      return;
    }
    // @openfed__subscriptionFilter is non-repeatable
    this.subscriptionFilterDataByFieldPath.set(incomingData.federatedCoords, {
      directive: subscriptionFilters[0],
      fieldData: targetData || incomingData,
      directiveSubgraphName: subgraphName,
    });
  }

  federateOutputType({ current, other, coords, mostRestrictive }: FederateTypeParams): FederateTypeResult {
    other = getMutableTypeNode(other, coords, this.errors); // current is already a deep copy
    // The first type of the pair to diverge in restriction takes precedence in all future differences.
    // If the other type of the pair also diverges, it's an error.
    // To keep the output link intact, it is not possible to spread assign "lastTypeNode".
    const federatedTypeNode: MutableIntermediateTypeNode = { kind: current.kind };
    let divergentType = DivergentType.NONE;
    let lastTypeNode: MutableIntermediateTypeNode = federatedTypeNode;
    for (let i = 0; i < MAXIMUM_TYPE_NESTING; i++) {
      if (current.kind === other.kind) {
        switch (current.kind) {
          case Kind.NAMED_TYPE:
            lastTypeNode.kind = current.kind;
            lastTypeNode.name = current.name;
            return { success: true, typeNode: federatedTypeNode as TypeNode };
          case Kind.LIST_TYPE:
            lastTypeNode.kind = current.kind;
            lastTypeNode.type = { kind: current.type.kind };
            lastTypeNode = lastTypeNode.type;
            current = current.type;
            other = (other as ListTypeNode).type;
            continue;
          case Kind.NON_NULL_TYPE:
            lastTypeNode.kind = current.kind;
            lastTypeNode.type = { kind: current.type.kind };
            lastTypeNode = lastTypeNode.type;
            current = current.type;
            other = (other as NonNullTypeNode).type;
            continue;
        }
      }
      if (current.kind === Kind.NON_NULL_TYPE) {
        if (divergentType === DivergentType.OTHER) {
          this.errors.push(
            incompatibleMergedTypesError({ actualType: other.kind, coords, expectedType: current.kind }),
          );
          return { success: false };
        } else {
          divergentType = DivergentType.CURRENT;
        }
        if (mostRestrictive) {
          lastTypeNode.kind = current.kind;
          lastTypeNode.type = { kind: current.type.kind };
          lastTypeNode = lastTypeNode.type;
        }
        current = current.type;
        continue;
      }
      if (other.kind === Kind.NON_NULL_TYPE) {
        if (divergentType === DivergentType.CURRENT) {
          this.errors.push(
            incompatibleMergedTypesError({ actualType: other.kind, coords, expectedType: current.kind }),
          );
          return { success: false };
        } else {
          divergentType = DivergentType.OTHER;
        }
        if (mostRestrictive) {
          lastTypeNode.kind = other.kind;
          lastTypeNode.type = { kind: other.type.kind };
          lastTypeNode = lastTypeNode.type;
        }
        other = other.type;
        continue;
      }
      // At least one of the types must be a non-null wrapper, or the types are inconsistent
      this.errors.push(incompatibleMergedTypesError({ actualType: other.kind, coords, expectedType: current.kind }));
      return { success: false };
    }
    this.errors.push(maximumTypeNestingExceededError(coords));
    return { success: false };
  }

  addSubgraphNameToExistingFieldNamedTypeDisparity(incomingData: FieldData) {
    const subgraphNamesByNamedTypeName = this.subgraphNamesByNamedTypeNameByFieldCoords.get(
      incomingData.federatedCoords,
    );
    if (!subgraphNamesByNamedTypeName) {
      return;
    }
    addIterableValuesToSet(
      incomingData.subgraphNames,
      getValueOrDefault(subgraphNamesByNamedTypeName, incomingData.namedTypeName, () => new Set<String>()),
    );
  }

  upsertFieldData(
    fieldDataByFieldName: Map<string, FieldData>,
    incomingData: FieldData,
    isParentInaccessible: boolean,
  ) {
    const existingData = fieldDataByFieldName.get(incomingData.name);
    const targetData =
      existingData || this.copyFieldData(incomingData, isParentInaccessible || isNodeDataInaccessible(incomingData));
    getValueOrDefault(this.coordsByNamedTypeName, incomingData.namedTypeName, () => new Set<string>()).add(
      targetData.federatedCoords,
    );
    this.namedOutputTypeNames.add(incomingData.namedTypeName);
    this.handleSubscriptionFilterDirective(incomingData, targetData);
    extractPersistedDirectives(
      targetData.persistedDirectivesData,
      incomingData.directivesByDirectiveName,
      this.persistedDirectiveDefinitionByDirectiveName,
    );
    const isFieldInaccessible = isParentInaccessible || isNodeDataInaccessible(targetData);
    if (isFieldInaccessible) {
      this.inaccessibleCoords.add(targetData.federatedCoords);
    }
    this.recordTagNamesByCoords(targetData, targetData.federatedCoords);
    if (!existingData) {
      fieldDataByFieldName.set(targetData.name, targetData);
      return;
    }
    const result = this.federateOutputType({
      current: targetData.type,
      other: incomingData.type,
      coords: targetData.federatedCoords,
      mostRestrictive: false,
    });
    if (result.success) {
      targetData.type = result.typeNode;
      if (targetData.namedTypeName !== incomingData.namedTypeName) {
        const subgraphNamesByNamedTypeName = getValueOrDefault(
          this.subgraphNamesByNamedTypeNameByFieldCoords,
          targetData.federatedCoords,
          () => new Map<string, Set<string>>(),
        );
        /* Only propagate the subgraph names of the existing data if it has never been propagated before.
         * This is to prevent the propagation of subgraph names where that named type is not returned.
         */
        const existingSubgraphNames = getValueOrDefault(
          subgraphNamesByNamedTypeName,
          targetData.namedTypeName,
          () => new Set<String>(),
        );
        if (existingSubgraphNames.size < 1) {
          // Add all subgraph names that are not the subgraph name in the incoming data
          for (const subgraphName of targetData.subgraphNames) {
            if (!incomingData.subgraphNames.has(subgraphName)) {
              existingSubgraphNames.add(subgraphName);
            }
          }
        }
        addIterableValuesToSet(
          incomingData.subgraphNames,
          getValueOrDefault(subgraphNamesByNamedTypeName, incomingData.namedTypeName, () => new Set<String>()),
        );
      } else {
        /* If the named types match but there has already been a disparity in the named type names returned by the
         * field, add the incoming subgraph name to the existing subgraph name set for that named type name.
         */
        this.addSubgraphNameToExistingFieldNamedTypeDisparity(incomingData);
      }
    }
    for (const inputValueData of incomingData.argumentDataByName.values()) {
      this.upsertInputValueData(
        targetData.argumentDataByName,
        inputValueData,
        targetData.federatedCoords,
        isFieldInaccessible,
      );
    }
    addNewObjectValueMapEntries(
      incomingData.configureDescriptionDataBySubgraphName,
      existingData.configureDescriptionDataBySubgraphName,
    );
    setLongestDescription(targetData, incomingData);
    targetData.isInaccessible ||= incomingData.isInaccessible;
    addNewObjectValueMapEntries(
      incomingData.externalFieldDataBySubgraphName,
      targetData.externalFieldDataBySubgraphName,
    );
    addMapEntries(incomingData.isShareableBySubgraphName, targetData.isShareableBySubgraphName);
    addIterableValuesToSet(incomingData.subgraphNames, targetData.subgraphNames);
  }

  getClientSchemaUnionMembers(unionData: UnionDefinitionData): NamedTypeNode[] {
    const members: NamedTypeNode[] = [];
    for (const [memberName, namedTypeNode] of unionData.memberByMemberTypeName) {
      if (!this.inaccessibleCoords.has(memberName)) {
        members.push(namedTypeNode);
      }
    }
    return members;
  }

  recordTagNamesByCoords(data: NodeData, coords?: string) {
    const path = coords || data.name;
    if (data.persistedDirectivesData.tagDirectiveByName.size < 1) {
      return;
    }
    const tagNames = getValueOrDefault(this.tagNamesByCoords, path, () => new Set<string>());
    for (const tagName of data.persistedDirectivesData.tagDirectiveByName.keys()) {
      tagNames.add(tagName);
    }
  }

  copyMutualParentDefinitionData(sourceData: ParentDefinitionData): MutualParentDefinitionData {
    return {
      configureDescriptionDataBySubgraphName: copyObjectValueMap(sourceData.configureDescriptionDataBySubgraphName),
      directivesByDirectiveName: copyArrayValueMap(sourceData.directivesByDirectiveName),
      extensionType: sourceData.extensionType,
      name: sourceData.name,
      persistedDirectivesData: extractPersistedDirectives(
        newPersistedDirectivesData(),
        sourceData.directivesByDirectiveName,
        this.persistedDirectiveDefinitionByDirectiveName,
      ),
      description: getInitialFederatedDescription(sourceData),
    };
  }

  copyEnumValueData(sourceData: EnumValueData): EnumValueData {
    return {
      appearances: sourceData.appearances,
      configureDescriptionDataBySubgraphName: copyObjectValueMap(sourceData.configureDescriptionDataBySubgraphName),
      federatedCoords: sourceData.federatedCoords,
      directivesByDirectiveName: copyArrayValueMap(sourceData.directivesByDirectiveName),
      kind: sourceData.kind,
      name: sourceData.name,
      node: {
        directives: [],
        kind: sourceData.kind,
        name: stringToNameNode(sourceData.name),
      },
      parentTypeName: sourceData.parentTypeName,
      persistedDirectivesData: extractPersistedDirectives(
        newPersistedDirectivesData(),
        sourceData.directivesByDirectiveName,
        this.persistedDirectiveDefinitionByDirectiveName,
      ),
      subgraphNames: new Set(sourceData.subgraphNames),
      description: getInitialFederatedDescription(sourceData),
    };
  }

  copyInputValueData(sourceData: InputValueData): InputValueData {
    return {
      configureDescriptionDataBySubgraphName: copyObjectValueMap(sourceData.configureDescriptionDataBySubgraphName),
      directivesByDirectiveName: copyArrayValueMap(sourceData.directivesByDirectiveName),
      federatedCoords: sourceData.federatedCoords,
      fieldName: sourceData.fieldName,
      includeDefaultValue: sourceData.includeDefaultValue,
      isArgument: sourceData.isArgument,
      kind: sourceData.kind,
      name: sourceData.name,
      namedTypeKind: sourceData.namedTypeKind,
      namedTypeName: sourceData.namedTypeName,
      node: {
        directives: [],
        kind: Kind.INPUT_VALUE_DEFINITION,
        name: stringToNameNode(sourceData.name),
        type: sourceData.type,
      },
      originalCoords: sourceData.originalCoords,
      originalParentTypeName: sourceData.originalParentTypeName,
      persistedDirectivesData: extractPersistedDirectives(
        newPersistedDirectivesData(),
        sourceData.directivesByDirectiveName,
        this.persistedDirectiveDefinitionByDirectiveName,
      ),
      renamedParentTypeName: sourceData.renamedParentTypeName,
      requiredSubgraphNames: new Set(sourceData.requiredSubgraphNames),
      subgraphNames: new Set(sourceData.subgraphNames),
      type: sourceData.type,
      defaultValue: sourceData.defaultValue,
      description: getInitialFederatedDescription(sourceData),
    };
  }

  copyInputValueDataByValueName(
    source: Map<string, InputValueData>,
    isParentInaccessible: boolean,
    parentCoords: string,
  ): Map<string, InputValueData> {
    const inputValueDataByInputValueName = new Map<string, InputValueData>();
    for (const [inputValueName, sourceData] of source) {
      const targetData = this.copyInputValueData(sourceData);
      this.handleInputValueInaccessibility(isParentInaccessible, targetData, parentCoords);
      getValueOrDefault(this.coordsByNamedTypeName, targetData.namedTypeName, () => new Set<string>()).add(
        targetData.federatedCoords,
      );
      this.namedInputValueTypeNames.add(targetData.namedTypeName);
      this.recordTagNamesByCoords(targetData, `${parentCoords}.${sourceData.name}`);
      inputValueDataByInputValueName.set(inputValueName, targetData);
    }
    return inputValueDataByInputValueName;
  }

  copyFieldData(sourceData: FieldData, isInaccessible: boolean): FieldData {
    return {
      argumentDataByName: this.copyInputValueDataByValueName(
        sourceData.argumentDataByName,
        isInaccessible,
        sourceData.federatedCoords,
      ),
      configureDescriptionDataBySubgraphName: copyObjectValueMap(sourceData.configureDescriptionDataBySubgraphName),
      directivesByDirectiveName: copyArrayValueMap(sourceData.directivesByDirectiveName),
      externalFieldDataBySubgraphName: copyObjectValueMap(sourceData.externalFieldDataBySubgraphName),
      federatedCoords: sourceData.federatedCoords,
      // Intentionally reset; only the subgraph fields involve directive inheritance
      inheritedDirectiveNames: new Set<string>(),
      isInaccessible: sourceData.isInaccessible,
      isShareableBySubgraphName: new Map(sourceData.isShareableBySubgraphName),
      kind: sourceData.kind,
      name: sourceData.name,
      namedTypeKind: sourceData.namedTypeKind,
      namedTypeName: sourceData.namedTypeName,
      node: {
        arguments: [],
        directives: [],
        kind: sourceData.kind,
        name: stringToNameNode(sourceData.name),
        type: sourceData.type,
      },
      originalParentTypeName: sourceData.originalParentTypeName,
      persistedDirectivesData: extractPersistedDirectives(
        newPersistedDirectivesData(),
        sourceData.directivesByDirectiveName,
        this.persistedDirectiveDefinitionByDirectiveName,
      ),
      renamedParentTypeName: sourceData.renamedParentTypeName,
      subgraphNames: new Set(sourceData.subgraphNames),
      type: sourceData.type,
      description: getInitialFederatedDescription(sourceData),
    };
  }

  copyEnumValueDataByValueName(
    source: Map<string, EnumValueData>,
    isParentInaccessible: boolean,
  ): Map<string, EnumValueData> {
    const output = new Map<string, EnumValueData>();
    for (const [childName, sourceData] of source) {
      const targetData = this.copyEnumValueData(sourceData);
      this.recordTagNamesByCoords(targetData, targetData.federatedCoords);
      if (isParentInaccessible || isNodeDataInaccessible(targetData)) {
        this.inaccessibleCoords.add(targetData.federatedCoords);
      }
      output.set(childName, targetData);
    }
    return output;
  }

  copyFieldDataByName(source: Map<string, FieldData>, isParentInaccessible: boolean): Map<string, FieldData> {
    const fieldDataByFieldName = new Map<string, FieldData>();
    for (const [fieldName, sourceData] of source) {
      const isFieldInaccessible = isParentInaccessible || isNodeDataInaccessible(sourceData);
      const targetData = this.copyFieldData(sourceData, isFieldInaccessible);
      this.handleSubscriptionFilterDirective(targetData);
      getValueOrDefault(this.coordsByNamedTypeName, targetData.namedTypeName, () => new Set<string>()).add(
        targetData.federatedCoords,
      );
      this.namedOutputTypeNames.add(targetData.namedTypeName);
      this.recordTagNamesByCoords(targetData, targetData.federatedCoords);
      if (isFieldInaccessible) {
        this.inaccessibleCoords.add(targetData.federatedCoords);
      }
      fieldDataByFieldName.set(fieldName, targetData);
    }
    return fieldDataByFieldName;
  }

  copyParentDefinitionData(sourceData: ParentDefinitionData): ParentDefinitionData {
    const data = this.copyMutualParentDefinitionData(sourceData);
    switch (sourceData.kind) {
      case Kind.ENUM_TYPE_DEFINITION: {
        return {
          ...data,
          appearances: sourceData.appearances,
          enumValueDataByValueName: this.copyEnumValueDataByValueName(
            sourceData.enumValueDataByValueName,
            sourceData.isInaccessible,
          ),
          isInaccessible: sourceData.isInaccessible,
          kind: sourceData.kind,
          node: {
            kind: sourceData.kind,
            name: stringToNameNode(sourceData.name),
          },
          subgraphNames: new Set(sourceData.subgraphNames),
        };
      }
      case Kind.INPUT_OBJECT_TYPE_DEFINITION: {
        return {
          ...data,
          inputValueDataByName: this.copyInputValueDataByValueName(
            sourceData.inputValueDataByName,
            sourceData.isInaccessible,
            sourceData.name,
          ),
          isInaccessible: sourceData.isInaccessible,
          kind: sourceData.kind,
          node: {
            kind: sourceData.kind,
            name: stringToNameNode(sourceData.name),
          },
          subgraphNames: new Set(sourceData.subgraphNames),
        };
      }
      case Kind.INTERFACE_TYPE_DEFINITION: {
        return {
          ...data,
          fieldDataByName: this.copyFieldDataByName(sourceData.fieldDataByName, sourceData.isInaccessible),
          implementedInterfaceTypeNames: new Set(sourceData.implementedInterfaceTypeNames),
          isEntity: sourceData.isEntity,
          isInaccessible: sourceData.isInaccessible,
          kind: sourceData.kind,
          node: {
            kind: sourceData.kind,
            name: stringToNameNode(sourceData.name),
          },
          subgraphNames: new Set(sourceData.subgraphNames),
        };
      }
      case Kind.OBJECT_TYPE_DEFINITION: {
        return {
          ...data,
          fieldDataByName: this.copyFieldDataByName(sourceData.fieldDataByName, sourceData.isInaccessible),
          implementedInterfaceTypeNames: new Set(sourceData.implementedInterfaceTypeNames),
          isEntity: sourceData.isEntity,
          isInaccessible: sourceData.isInaccessible,
          isRootType: sourceData.isRootType,
          kind: sourceData.kind,
          node: {
            kind: sourceData.kind,
            name: stringToNameNode(sourceData.renamedTypeName || sourceData.name),
          },
<<<<<<< HEAD
          protectedFieldNames: new Set<FieldName>(),
=======
          requireFetchReasonsFieldNames: new Set<FieldName>(),
>>>>>>> 410c6e84
          renamedTypeName: sourceData.renamedTypeName,
          subgraphNames: new Set(sourceData.subgraphNames),
        };
      }
      case Kind.SCALAR_TYPE_DEFINITION: {
        return {
          ...data,
          kind: sourceData.kind,
          node: {
            kind: sourceData.kind,
            name: stringToNameNode(sourceData.name),
          },
          subgraphNames: new Set(sourceData.subgraphNames),
        };
      }
      case Kind.UNION_TYPE_DEFINITION: {
        return {
          ...data,
          kind: sourceData.kind,
          node: {
            kind: sourceData.kind,
            name: stringToNameNode(sourceData.name),
          },
          memberByMemberTypeName: new Map(sourceData.memberByMemberTypeName),
          subgraphNames: new Set(sourceData.subgraphNames),
        };
      }
    }
  }

  getParentTargetData({
    existingData,
    incomingData,
  }: {
    existingData?: ParentDefinitionData;
    incomingData: ParentDefinitionData;
  }): ParentDefinitionData {
    if (!existingData) {
      const targetData = this.copyParentDefinitionData(incomingData);
      if (isParentDataRootType(targetData)) {
        targetData.extensionType = ExtensionType.NONE;
      }
      return targetData;
    }
    extractPersistedDirectives(
      existingData.persistedDirectivesData,
      incomingData.directivesByDirectiveName,
      this.persistedDirectiveDefinitionByDirectiveName,
    );
    return existingData;
  }

  upsertParentDefinitionData(incomingData: ParentDefinitionData, subgraphName: string) {
    const entityInterfaceData = this.entityInterfaceFederationDataByTypeName.get(incomingData.name);
    const existingData = this.parentDefinitionDataByTypeName.get(incomingData.name);
    const targetData = this.getParentTargetData({ existingData, incomingData });
    this.recordTagNamesByCoords(targetData);
    const isParentInaccessible = isNodeDataInaccessible(targetData);
    if (isParentInaccessible) {
      this.inaccessibleCoords.add(targetData.name);
    }
    if (entityInterfaceData && entityInterfaceData.interfaceObjectSubgraphs.has(subgraphName)) {
      targetData.kind = Kind.INTERFACE_TYPE_DEFINITION;
      targetData.node.kind = Kind.INTERFACE_TYPE_DEFINITION;
    }
    if (!existingData) {
      this.parentDefinitionDataByTypeName.set(targetData.name, targetData);
      return;
    }
    if (targetData.kind !== incomingData.kind) {
      if (
        !entityInterfaceData ||
        !entityInterfaceData.interfaceObjectSubgraphs.has(subgraphName) ||
        targetData.kind !== Kind.INTERFACE_TYPE_DEFINITION ||
        incomingData.kind !== Kind.OBJECT_TYPE_DEFINITION
      ) {
        this.errors.push(
          incompatibleParentKindMergeError(
            targetData.name,
            kindToNodeType(targetData.kind),
            kindToNodeType(incomingData.kind),
          ),
        );
        return;
      }
    }
    addNewObjectValueMapEntries(
      incomingData.configureDescriptionDataBySubgraphName,
      targetData.configureDescriptionDataBySubgraphName,
    );
    setLongestDescription(targetData, incomingData);
    setParentDataExtensionType(targetData, incomingData);
    switch (targetData.kind) {
      case Kind.ENUM_TYPE_DEFINITION:
        if (!areKindsEqual(targetData, incomingData)) {
          return;
        }
        targetData.appearances += 1;
        targetData.isInaccessible ||= isParentInaccessible;
        addIterableValuesToSet(incomingData.subgraphNames, targetData.subgraphNames);
        for (const data of incomingData.enumValueDataByValueName.values()) {
          this.upsertEnumValueData(targetData.enumValueDataByValueName, data, isParentInaccessible);
        }
        return;
      case Kind.INPUT_OBJECT_TYPE_DEFINITION:
        if (!areKindsEqual(targetData, incomingData)) {
          return;
        }
        // targetData.isInaccessible currently yields the previous state not the new one.
        if (isParentInaccessible && !targetData.isInaccessible) {
          this.propagateInaccessibilityToExistingChildren(targetData);
        }
        targetData.isInaccessible ||= isParentInaccessible;
        addIterableValuesToSet(incomingData.subgraphNames, targetData.subgraphNames);
        for (const inputValueData of incomingData.inputValueDataByName.values()) {
          this.upsertInputValueData(
            targetData.inputValueDataByName,
            inputValueData,
            targetData.name,
            targetData.isInaccessible,
          );
        }
        return;
      case Kind.INTERFACE_TYPE_DEFINITION:
      // intentional fallthrough
      case Kind.OBJECT_TYPE_DEFINITION:
        // Not a type guard due to entity interfaces
        const compositeOutputData = incomingData as CompositeOutputData;
        // targetData.isInaccessible is not yet updated with the newest state
        if (isParentInaccessible && !targetData.isInaccessible) {
          this.propagateInaccessibilityToExistingChildren(targetData);
        }
        targetData.isInaccessible ||= isParentInaccessible;
        addIterableValuesToSet(
          compositeOutputData.implementedInterfaceTypeNames,
          targetData.implementedInterfaceTypeNames,
        );
        addIterableValuesToSet(compositeOutputData.subgraphNames, targetData.subgraphNames);
        for (const fieldData of compositeOutputData.fieldDataByName.values()) {
          this.upsertFieldData(targetData.fieldDataByName, fieldData, targetData.isInaccessible);
        }
        return;
      case Kind.UNION_TYPE_DEFINITION:
        if (!areKindsEqual(targetData, incomingData)) {
          return;
        }
        addMapEntries(incomingData.memberByMemberTypeName, targetData.memberByMemberTypeName);
        addIterableValuesToSet(incomingData.subgraphNames, targetData.subgraphNames);
        return;
      default:
        // Scalar
        addIterableValuesToSet(incomingData.subgraphNames, targetData.subgraphNames);
        return;
    }
  }

  propagateInaccessibilityToExistingChildren(
    data: InputObjectDefinitionData | InterfaceDefinitionData | ObjectDefinitionData,
  ) {
    switch (data.kind) {
      case Kind.INPUT_OBJECT_TYPE_DEFINITION:
        for (const inputFieldData of data.inputValueDataByName.values()) {
          this.inaccessibleCoords.add(inputFieldData.federatedCoords);
        }
        break;
      default:
        for (const fieldData of data.fieldDataByName.values()) {
          this.inaccessibleCoords.add(fieldData.federatedCoords);
          for (const inputValueData of fieldData.argumentDataByName.values()) {
            this.inaccessibleCoords.add(inputValueData.federatedCoords);
          }
        }
    }
  }

  upsertPersistedDirectiveDefinitionData(incomingData: PersistedDirectiveDefinitionData, subgraphNumber: number) {
    const name = incomingData.name;
    const existingData = this.potentialPersistedDirectiveDefinitionDataByDirectiveName.get(name);
    if (!existingData) {
      // The executable directive must be defined in all subgraphs to be persisted.
      if (subgraphNumber > 1) {
        return;
      }
      const argumentDataByArgumentName = new Map<string, InputValueData>();
      for (const inputValueData of incomingData.argumentDataByArgumentName.values()) {
        this.namedInputValueTypeNames.add(inputValueData.namedTypeName);
        this.upsertInputValueData(argumentDataByArgumentName, inputValueData, `@${incomingData.name}`, false);
      }
      this.potentialPersistedDirectiveDefinitionDataByDirectiveName.set(name, {
        argumentDataByArgumentName,
        executableLocations: new Set<string>(incomingData.executableLocations),
        name,
        repeatable: incomingData.repeatable,
        subgraphNames: new Set<string>(incomingData.subgraphNames),
        description: incomingData.description,
      });
      return;
    }
    // If the executable directive has not been defined in at least one graph, the definition should not be persisted
    if (existingData.subgraphNames.size + 1 !== subgraphNumber) {
      this.potentialPersistedDirectiveDefinitionDataByDirectiveName.delete(name);
      return;
    }
    setMutualExecutableLocations(existingData, incomingData.executableLocations);
    // If there are no mutually defined executable locations, the definition should not be persisted
    if (existingData.executableLocations.size < 1) {
      this.potentialPersistedDirectiveDefinitionDataByDirectiveName.delete(name);
      return;
    }
    for (const inputValueData of incomingData.argumentDataByArgumentName.values()) {
      this.namedInputValueTypeNames.add(getTypeNodeNamedTypeName(inputValueData.type));
      this.upsertInputValueData(
        existingData.argumentDataByArgumentName,
        inputValueData,
        `@${existingData.name}`,
        false,
      );
    }
    setLongestDescription(existingData, incomingData);
    existingData.repeatable &&= incomingData.repeatable;
    addIterableValuesToSet(incomingData.subgraphNames, existingData.subgraphNames);
  }

  shouldUpdateFederatedFieldAbstractNamedType(abstractTypeName: string, objectTypeNames: Set<string>): boolean {
    if (!abstractTypeName) {
      return false;
    }
    const concreteTypeNames = this.concreteTypeNamesByAbstractTypeName.get(abstractTypeName);
    if (!concreteTypeNames || concreteTypeNames.size < 1) {
      return false;
    }
    for (const objectTypeName of objectTypeNames) {
      if (!concreteTypeNames.has(objectTypeName)) {
        return false;
      }
    }
    return true;
  }

  updateTypeNodeNamedType(typeNode: MutableTypeNode, namedTypeName: string) {
    let lastTypeNode = typeNode;
    for (let i = 0; i < MAXIMUM_TYPE_NESTING; i++) {
      if (lastTypeNode.kind === Kind.NAMED_TYPE) {
        lastTypeNode.name = stringToNameNode(namedTypeName);
        return;
      }
      lastTypeNode = lastTypeNode.type;
    }
  }

  handleDisparateFieldNamedTypes() {
    for (const [fieldCoordinates, subgraphNamesByNamedTypeName] of this.subgraphNamesByNamedTypeNameByFieldCoords) {
      const coordinates = fieldCoordinates.split(PERIOD);
      if (coordinates.length !== 2) {
        continue;
      }
      const compositeOutputData = this.parentDefinitionDataByTypeName.get(coordinates[0]);
      if (!compositeOutputData) {
        this.errors.push(undefinedTypeError(coordinates[0]));
        continue;
      }
      // This error should never happen
      if (
        compositeOutputData.kind !== Kind.INTERFACE_TYPE_DEFINITION &&
        compositeOutputData.kind !== Kind.OBJECT_TYPE_DEFINITION
      ) {
        this.errors.push(
          unexpectedNonCompositeOutputTypeError(coordinates[0], kindToNodeType(compositeOutputData.kind)),
        );
        continue;
      }
      const fieldData = compositeOutputData.fieldDataByName.get(coordinates[1]);
      // This error should never happen
      if (!fieldData) {
        this.errors.push(unknownFieldDataError(fieldCoordinates));
        continue;
      }
      const interfaceDataByTypeName = new Map<string, InterfaceDefinitionData>();
      const objectTypeNames = new Set<string>();
      let unionTypeName = '';
      for (const namedTypeName of subgraphNamesByNamedTypeName.keys()) {
        if (BASE_SCALARS.has(namedTypeName)) {
          this.errors.push(incompatibleFederatedFieldNamedTypeError(fieldCoordinates, subgraphNamesByNamedTypeName));
          break;
        }
        const namedTypeData = this.parentDefinitionDataByTypeName.get(namedTypeName);
        // This error should never happen
        if (!namedTypeData) {
          this.errors.push(unknownNamedTypeError(fieldCoordinates, namedTypeName));
          break;
        }
        switch (namedTypeData.kind) {
          case Kind.INTERFACE_TYPE_DEFINITION: {
            interfaceDataByTypeName.set(namedTypeData.name, namedTypeData);
            break;
          }
          case Kind.OBJECT_TYPE_DEFINITION: {
            objectTypeNames.add(namedTypeData.name);
            /* Multiple shared Field instances can explicitly return the same Object named type across subgraphs.
             * However, the Field is invalid if *any* of the other shared Field instances return a different Object named
             * type, even if each of those Objects named types could be coerced into the same mutual abstract type.
             * This is because it would be impossible to return identical data from each subgraph if one shared Field
             * instance explicitly returns a different Object named type to another shared Field instance.
             */
            if (objectTypeNames.size > 1) {
              this.errors.push(
                incompatibleFederatedFieldNamedTypeError(fieldCoordinates, subgraphNamesByNamedTypeName),
              );
              continue;
            }
            break;
          }
          case Kind.UNION_TYPE_DEFINITION: {
            if (unionTypeName) {
              this.errors.push(
                incompatibleFederatedFieldNamedTypeError(fieldCoordinates, subgraphNamesByNamedTypeName),
              );
              continue;
            }
            unionTypeName = namedTypeName;
            break;
          }
          default: {
            this.errors.push(incompatibleFederatedFieldNamedTypeError(fieldCoordinates, subgraphNamesByNamedTypeName));
            break;
          }
        }
      }
      if (interfaceDataByTypeName.size < 0 && !unionTypeName) {
        this.errors.push(incompatibleFederatedFieldNamedTypeError(fieldCoordinates, subgraphNamesByNamedTypeName));
        continue;
      }
      /* Default to the Union type name.
       * If more than one type of abstract type is returned, an error will be propagated.
       */
      let abstractTypeName = unionTypeName;
      if (interfaceDataByTypeName.size > 0) {
        if (unionTypeName) {
          this.errors.push(incompatibleFederatedFieldNamedTypeError(fieldCoordinates, subgraphNamesByNamedTypeName));
          continue;
        }
        /* If there is more than one Interface, there must be an origin Interface.
         * This is the "mutual Interface" that all the other Interfaces implement.
         */
        for (const interfaceTypeName of interfaceDataByTypeName.keys()) {
          abstractTypeName = interfaceTypeName;
          for (const [comparisonTypeName, comparisonData] of interfaceDataByTypeName) {
            if (interfaceTypeName === comparisonTypeName) {
              continue;
            }
            if (!comparisonData.implementedInterfaceTypeNames.has(interfaceTypeName)) {
              abstractTypeName = '';
              break;
            }
          }
          if (abstractTypeName) {
            break;
          }
        }
      }
      /* If the abstract type is:
       * 1. An Interface: each returned Object types must implement that origin Interface.
       * 2. A Union: all returned Object types must be Member of that Union.
       * 3. Invalid (empty string): return an error
       */
      if (!this.shouldUpdateFederatedFieldAbstractNamedType(abstractTypeName, objectTypeNames)) {
        this.errors.push(incompatibleFederatedFieldNamedTypeError(fieldCoordinates, subgraphNamesByNamedTypeName));
        continue;
      }
      fieldData.namedTypeName = abstractTypeName;
      this.updateTypeNodeNamedType(fieldData.type, abstractTypeName);
    }
  }

  /* federateInternalSubgraphData is responsible for merging each subgraph TypeScript representation of a GraphQL type
   * into a single representation.
   * This method is always necessary, regardless of whether federating a source graph or contract graph.
   * */
  federateInternalSubgraphData() {
    let subgraphNumber = 0;
    let shouldSkipPersistedExecutableDirectives = false;
    for (const internalSubgraph of this.internalSubgraphBySubgraphName.values()) {
      subgraphNumber += 1;
      this.currentSubgraphName = internalSubgraph.name;
      this.isVersionTwo ||= internalSubgraph.isVersionTwo;
      renameRootTypes(this, internalSubgraph);
      for (const parentDefinitionData of internalSubgraph.parentDefinitionDataByTypeName.values()) {
        this.upsertParentDefinitionData(parentDefinitionData, internalSubgraph.name);
      }
      if (shouldSkipPersistedExecutableDirectives) {
        continue;
      }
      /* If a subgraph defines no executable directives, it is not possible for any definition to be in all subgraphs.
         Consequently, it is no longer necessary to check for any persisted executable directives. */
      if (!internalSubgraph.persistedDirectiveDefinitionDataByDirectiveName.size) {
        shouldSkipPersistedExecutableDirectives = true;
        continue;
      }
      for (const persistedDirectiveDefinitionData of internalSubgraph.persistedDirectiveDefinitionDataByDirectiveName.values()) {
        this.upsertPersistedDirectiveDefinitionData(persistedDirectiveDefinitionData, subgraphNumber);
      }
      /* Invalid directive keys are deleted; if there are no entries left, it is no longer necessary to evaluate more
         executable directives. */
      if (this.potentialPersistedDirectiveDefinitionDataByDirectiveName.size < 1) {
        shouldSkipPersistedExecutableDirectives = true;
      }
    }
    this.handleDisparateFieldNamedTypes();
  }

  handleInterfaceObjectForInternalGraph({
    entityData,
    internalSubgraph,
    interfaceObjectData,
    interfaceObjectNode,
    resolvableKeyFieldSets,
    subgraphName,
  }: InterfaceObjectForInternalGraphOptions) {
    const entityGraphNode = this.internalGraph.addOrUpdateNode(entityData.typeName);
    const entityDataNode = this.internalGraph.addEntityDataNode(entityData.typeName);
    for (const satisfiedFieldSet of interfaceObjectNode.satisfiedFieldSets) {
      entityGraphNode.satisfiedFieldSets.add(satisfiedFieldSet);
      if (resolvableKeyFieldSets.has(satisfiedFieldSet)) {
        entityDataNode.addTargetSubgraphByFieldSet(satisfiedFieldSet, subgraphName);
      }
    }
    const fieldDatas = interfaceObjectData.fieldDatasBySubgraphName.get(subgraphName);
    for (const { name, namedTypeName } of fieldDatas || []) {
      this.internalGraph.addEdge(entityGraphNode, this.internalGraph.addOrUpdateNode(namedTypeName), name);
    }
    this.internalGraph.addEdge(interfaceObjectNode, entityGraphNode, entityData.typeName, true);
    this.addValidPrimaryKeyTargetsFromInterfaceObject(
      internalSubgraph,
      interfaceObjectNode.typeName,
      entityData,
      entityGraphNode,
    );
  }

  handleEntityInterfaces() {
    for (const [entityInterfaceTypeName, entityInterfaceData] of this.entityInterfaceFederationDataByTypeName) {
      const entityInterfaceFederationData = getOrThrowError(
        this.parentDefinitionDataByTypeName,
        entityInterfaceTypeName,
        PARENT_DEFINITION_DATA,
      );
      if (entityInterfaceFederationData.kind !== Kind.INTERFACE_TYPE_DEFINITION) {
        // TODO error
        continue;
      }
      for (const subgraphName of entityInterfaceData.interfaceObjectSubgraphs) {
        const internalSubgraph = getOrThrowError(
          this.internalSubgraphBySubgraphName,
          subgraphName,
          'internalSubgraphBySubgraphName',
        );
        const configurationDataByTypeName = internalSubgraph.configurationDataByTypeName;
        const concreteTypeNames = this.concreteTypeNamesByAbstractTypeName.get(entityInterfaceTypeName);
        if (!concreteTypeNames) {
          continue;
        }
        const interfaceObjectConfiguration = getOrThrowError(
          configurationDataByTypeName,
          entityInterfaceTypeName,
          'configurationDataByTypeName',
        );
        const keys = interfaceObjectConfiguration.keys;
        if (!keys) {
          // TODO no keys error
          continue;
        }
        interfaceObjectConfiguration.entityInterfaceConcreteTypeNames = new Set<TypeName>(
          entityInterfaceData.concreteTypeNames,
        );
        this.internalGraph.setSubgraphName(subgraphName);
        const interfaceObjectNode = this.internalGraph.addOrUpdateNode(entityInterfaceTypeName, { isAbstract: true });
        for (const concreteTypeName of concreteTypeNames) {
          const concreteTypeData = getOrThrowError(
            this.parentDefinitionDataByTypeName,
            concreteTypeName,
            PARENT_DEFINITION_DATA,
          );
          if (!isObjectDefinitionData(concreteTypeData)) {
            continue;
          }
          // The subgraph locations of the Interface Object must be added to the concrete types that implement it
          const entityData = getOrThrowError(this.entityDataByTypeName, concreteTypeName, 'entityDataByTypeName');
          entityData.subgraphNames.add(subgraphName);
          const configurationData = configurationDataByTypeName.get(concreteTypeName);
          if (configurationData) {
            addIterableValuesToSet(interfaceObjectConfiguration.fieldNames, configurationData.fieldNames);
            if (!configurationData.keys) {
              configurationData.keys = [...keys];
            } else {
              parentLoop: for (const key of keys) {
                for (const { selectionSet } of configurationData.keys) {
                  if (key.selectionSet === selectionSet) {
                    continue parentLoop;
                  }
                }
                configurationData.keys.push(key);
              }
            }
          } else {
            configurationDataByTypeName.set(concreteTypeName, {
              fieldNames: new Set<string>(interfaceObjectConfiguration.fieldNames),
              isRootNode: true,
              keys: [...keys],
              typeName: concreteTypeName,
            });
          }
          const resolvableKeyFieldSets = new Set<string>();
          for (const key of keys.filter((k) => !k.disableEntityResolver)) {
            resolvableKeyFieldSets.add(key.selectionSet);
          }
          const interfaceAuthData = this.authorizationDataByParentTypeName.get(entityInterfaceTypeName);
          const entityInterfaceSubgraphData = getOrThrowError(
            internalSubgraph.parentDefinitionDataByTypeName,
            entityInterfaceTypeName,
            'internalSubgraph.parentDefinitionDataByTypeName',
          );
          if (!isObjectDefinitionData(entityInterfaceSubgraphData)) {
            continue;
          }
          for (const [fieldName, fieldData] of entityInterfaceSubgraphData.fieldDataByName) {
            const fieldCoords = `${concreteTypeName}.${fieldName}`;
            getValueOrDefault(
              this.fieldCoordsByNamedTypeName,
              fieldData.namedTypeName,
              () => new Set<FieldCoords>(),
            ).add(fieldCoords);
            const interfaceFieldAuthData = interfaceAuthData?.fieldAuthDataByFieldName.get(fieldName);
            if (interfaceFieldAuthData) {
              const concreteAuthData = getValueOrDefault(this.authorizationDataByParentTypeName, concreteTypeName, () =>
                newAuthorizationData(concreteTypeName),
              );
              if (!upsertFieldAuthorizationData(concreteAuthData.fieldAuthDataByFieldName, interfaceFieldAuthData)) {
                this.invalidORScopesCoords.add(fieldCoords);
              }
            }
            const existingFieldData = concreteTypeData.fieldDataByName.get(fieldName);
            // @shareable and @external need to be propagated (e.g., to satisfy interfaces)
            if (existingFieldData) {
              const isShareable = fieldData.isShareableBySubgraphName.get(subgraphName) ?? false;
              existingFieldData.isShareableBySubgraphName.set(subgraphName, isShareable);
              existingFieldData.subgraphNames.add(subgraphName);
              const externalData = fieldData.externalFieldDataBySubgraphName.get(subgraphName);
              if (!externalData) {
                continue;
              }
              existingFieldData.externalFieldDataBySubgraphName.set(subgraphName, { ...externalData });
              continue;
            }
            const isInaccessible =
              entityInterfaceFederationData.isInaccessible ||
              concreteTypeData.isInaccessible ||
              fieldData.isInaccessible;
            concreteTypeData.fieldDataByName.set(fieldName, this.copyFieldData(fieldData, isInaccessible));
          }
          this.handleInterfaceObjectForInternalGraph({
            internalSubgraph,
            subgraphName,
            interfaceObjectData: entityInterfaceData,
            interfaceObjectNode,
            resolvableKeyFieldSets,
            entityData,
          });
        }
      }
    }
  }

  fieldDataToGraphFieldData(fieldData: FieldData): GraphFieldData {
    return {
      name: fieldData.name,
      namedTypeName: fieldData.namedTypeName,
      isLeaf: isNodeLeaf(this.parentDefinitionDataByTypeName.get(fieldData.namedTypeName)?.kind),
      subgraphNames: fieldData.subgraphNames,
    };
  }

  getValidFlattenedPersistedDirectiveNodeArray(
    directivesByDirectiveName: Map<string, Array<ConstDirectiveNode>>,
    coords: string,
  ): Array<ConstDirectiveNode> {
    const persistedDirectiveNodes: Array<ConstDirectiveNode> = [];
    for (const [directiveName, directiveNodes] of directivesByDirectiveName) {
      const persistedDirectiveDefinition = this.persistedDirectiveDefinitionByDirectiveName.get(directiveName);
      if (!persistedDirectiveDefinition) {
        continue;
      }
      if (directiveNodes.length < 2) {
        persistedDirectiveNodes.push(...directiveNodes);
        continue;
      }
      if (!persistedDirectiveDefinition.repeatable) {
        this.errors.push(invalidRepeatedFederatedDirectiveErrorMessage(directiveName, coords));
        continue;
      }
      persistedDirectiveNodes.push(...directiveNodes);
    }
    return persistedDirectiveNodes;
  }

  getRouterPersistedDirectiveNodes<T extends NodeData>(nodeData: T): ConstDirectiveNode[] {
    const persistedDirectiveNodes = [...nodeData.persistedDirectivesData.tagDirectiveByName.values()];
    if (nodeData.persistedDirectivesData.isDeprecated) {
      persistedDirectiveNodes.push(generateDeprecatedDirective(nodeData.persistedDirectivesData.deprecatedReason));
    }
    persistedDirectiveNodes.push(
      ...this.getValidFlattenedPersistedDirectiveNodeArray(
        nodeData.persistedDirectivesData.directivesByDirectiveName,
        nodeData.name,
      ),
    );
    return persistedDirectiveNodes;
  }

  getFederatedGraphNodeDescription(data: NodeData): StringValueNode | undefined {
    if (data.configureDescriptionDataBySubgraphName.size < 1) {
      return data.description;
    }
    const subgraphNames: Array<string> = [];
    let descriptionToPropagate = '';
    for (const [subgraphName, { propagate, description }] of data.configureDescriptionDataBySubgraphName) {
      if (!propagate) {
        continue;
      }
      subgraphNames.push(subgraphName);
      descriptionToPropagate = description;
    }
    if (subgraphNames.length === 1) {
      return getDescriptionFromString(descriptionToPropagate);
    }
    // If no instances define the configureDescription directive, return the longest description
    if (subgraphNames.length < 1) {
      return data.description;
    }
    this.errors.push(configureDescriptionPropagationError(getDefinitionDataCoords(data, true), subgraphNames));
  }

  getNodeForRouterSchemaByData<T extends NodeData>(data: T): T['node'] {
    data.node.name = stringToNameNode(data.name);
    data.node.description = this.getFederatedGraphNodeDescription(data);
    data.node.directives = this.getRouterPersistedDirectiveNodes(data);
    return data.node;
  }

  getNodeWithPersistedDirectivesByInputValueData(inputValueData: InputValueData): MutableInputValueNode {
    inputValueData.node.name = stringToNameNode(inputValueData.name);
    inputValueData.node.type = inputValueData.type;
    inputValueData.node.description = this.getFederatedGraphNodeDescription(inputValueData);
    inputValueData.node.directives = this.getRouterPersistedDirectiveNodes(inputValueData);
    if (inputValueData.includeDefaultValue) {
      inputValueData.node.defaultValue = inputValueData.defaultValue;
    }
    return inputValueData.node;
  }

  getValidFieldArgumentNodes(fieldData: FieldData): MutableInputValueNode[] {
    const argumentNodes: Array<MutableInputValueNode> = [];
    const argumentNames: Array<string> = [];
    const invalidRequiredArguments: InvalidRequiredInputValueData[] = [];
    const fieldPath = `${fieldData.renamedParentTypeName}.${fieldData.name}`;
    for (const [argumentName, inputValueData] of fieldData.argumentDataByName) {
      if (fieldData.subgraphNames.size === inputValueData.subgraphNames.size) {
        argumentNames.push(argumentName);
        argumentNodes.push(this.getNodeWithPersistedDirectivesByInputValueData(inputValueData));
      } else if (isTypeRequired(inputValueData.type)) {
        invalidRequiredArguments.push({
          inputValueName: argumentName,
          missingSubgraphs: getEntriesNotInHashSet(fieldData.subgraphNames, inputValueData.subgraphNames),
          requiredSubgraphs: [...inputValueData.requiredSubgraphNames],
        });
      }
    }
    if (invalidRequiredArguments.length > 0) {
      this.errors.push(invalidRequiredInputValueError(FIELD, fieldPath, invalidRequiredArguments));
    } else if (argumentNames.length > 0) {
      // fieldConfiguration might already exist through subscriptionFilter
      getValueOrDefault(this.fieldConfigurationByFieldCoords, fieldPath, () => ({
        argumentNames,
        fieldName: fieldData.name,
        typeName: fieldData.renamedParentTypeName,
      })).argumentNames = argumentNames;
    }
    return argumentNodes;
  }

  getNodeWithPersistedDirectivesByFieldData(
    fieldData: FieldData,
    argumentNodes: Array<MutableInputValueNode>,
  ): MutableFieldNode {
    fieldData.node.arguments = argumentNodes;
    fieldData.node.name = stringToNameNode(fieldData.name);
    fieldData.node.type = fieldData.type;
    fieldData.node.description = this.getFederatedGraphNodeDescription(fieldData);
    fieldData.node.directives = this.getRouterPersistedDirectiveNodes(fieldData);
    return fieldData.node;
  }

  pushParentDefinitionDataToDocumentDefinitions(interfaceImplementations: InterfaceImplementationData[]) {
    for (const [parentTypeName, parentDefinitionData] of this.parentDefinitionDataByTypeName) {
      if (parentDefinitionData.extensionType !== ExtensionType.NONE) {
        this.errors.push(noBaseDefinitionForExtensionError(kindToNodeType(parentDefinitionData.kind), parentTypeName));
      }
      switch (parentDefinitionData.kind) {
        case Kind.ENUM_TYPE_DEFINITION:
          const enumValueNodes: Array<MutableEnumValueNode> = [];
          const clientEnumValueNodes: Array<MutableEnumValueNode> = [];
          const mergeMethod = this.getEnumValueMergeMethod(parentTypeName);
          propagateAuthDirectives(parentDefinitionData, this.authorizationDataByParentTypeName.get(parentTypeName));
          for (const enumValueData of parentDefinitionData.enumValueDataByValueName.values()) {
            const enumValueNode = getNodeForRouterSchemaByData(
              enumValueData,
              this.persistedDirectiveDefinitionByDirectiveName,
              this.errors,
            );
            const isValueInaccessible = isNodeDataInaccessible(enumValueData);
            const clientEnumValueNode: MutableEnumValueNode = {
              ...enumValueData.node,
              directives: getClientPersistedDirectiveNodes(enumValueData),
            };
            switch (mergeMethod) {
              case MergeMethod.CONSISTENT:
                if (!isValueInaccessible && parentDefinitionData.appearances > enumValueData.appearances) {
                  this.errors.push(incompatibleSharedEnumError(parentTypeName));
                }
                enumValueNodes.push(enumValueNode);
                if (!isValueInaccessible) {
                  clientEnumValueNodes.push(clientEnumValueNode);
                }
                break;
              case MergeMethod.INTERSECTION:
                if (parentDefinitionData.appearances === enumValueData.appearances) {
                  enumValueNodes.push(enumValueNode);
                  if (!isValueInaccessible) {
                    clientEnumValueNodes.push(clientEnumValueNode);
                  }
                }
                break;
              default:
                enumValueNodes.push(enumValueNode);
                if (!isValueInaccessible) {
                  clientEnumValueNodes.push(clientEnumValueNode);
                }
                break;
            }
          }
          parentDefinitionData.node.values = enumValueNodes;
          this.routerDefinitions.push(this.getNodeForRouterSchemaByData(parentDefinitionData));
          if (isNodeDataInaccessible(parentDefinitionData)) {
            this.validateReferencesOfInaccessibleType(parentDefinitionData);
            this.internalGraph.setNodeInaccessible(parentDefinitionData.name);
            break;
          }
          if (clientEnumValueNodes.length < 1) {
            this.errors.push(
              allChildDefinitionsAreInaccessibleError(
                kindToNodeType(parentDefinitionData.kind),
                parentTypeName,
                ENUM_VALUE,
              ),
            );
            break;
          }
          this.clientDefinitions.push({
            ...parentDefinitionData.node,
            directives: getClientPersistedDirectiveNodes(parentDefinitionData),
            values: clientEnumValueNodes,
          });
          break;
        case Kind.INPUT_OBJECT_TYPE_DEFINITION:
          const invalidRequiredInputs: Array<InvalidRequiredInputValueData> = [];
          const inputValueNodes: Array<MutableInputValueNode> = [];
          const clientInputValueNodes: Array<MutableInputValueNode> = [];
          for (const [inputValueName, inputValueData] of parentDefinitionData.inputValueDataByName) {
            if (parentDefinitionData.subgraphNames.size === inputValueData.subgraphNames.size) {
              inputValueNodes.push(this.getNodeWithPersistedDirectivesByInputValueData(inputValueData));
              if (isNodeDataInaccessible(inputValueData)) {
                continue;
              }
              clientInputValueNodes.push({
                ...inputValueData.node,
                directives: getClientPersistedDirectiveNodes(inputValueData),
              });
            } else if (isTypeRequired(inputValueData.type)) {
              invalidRequiredInputs.push({
                inputValueName,
                missingSubgraphs: getEntriesNotInHashSet(
                  parentDefinitionData.subgraphNames,
                  inputValueData.subgraphNames,
                ),
                requiredSubgraphs: [...inputValueData.requiredSubgraphNames],
              });
            }
          }
          if (invalidRequiredInputs.length > 0) {
            this.errors.push(
              invalidRequiredInputValueError(INPUT_OBJECT, parentTypeName, invalidRequiredInputs, false),
            );
            break;
          }
          parentDefinitionData.node.fields = inputValueNodes;
          this.routerDefinitions.push(this.getNodeForRouterSchemaByData(parentDefinitionData));
          if (isNodeDataInaccessible(parentDefinitionData)) {
            this.validateReferencesOfInaccessibleType(parentDefinitionData);
            break;
          }
          if (clientInputValueNodes.length < 1) {
            this.errors.push(
              allChildDefinitionsAreInaccessibleError(
                kindToNodeType(parentDefinitionData.kind),
                parentTypeName,
                'input field',
              ),
            );
            break;
          }
          this.clientDefinitions.push({
            ...parentDefinitionData.node,
            directives: getClientPersistedDirectiveNodes(parentDefinitionData),
            fields: clientInputValueNodes,
          });
          break;
        case Kind.INTERFACE_TYPE_DEFINITION:
        // intentional fallthrough
        case Kind.OBJECT_TYPE_DEFINITION:
          const fieldNodes: Array<MutableFieldNode> = [];
          const clientSchemaFieldNodes: Array<MutableFieldNode> = [];
          const graphFieldDataByFieldName = new Map<string, GraphFieldData>();
          const invalidFieldNames = newInvalidFieldNames();
          const isObject = parentDefinitionData.kind === Kind.OBJECT_TYPE_DEFINITION;
          const authData = this.authorizationDataByParentTypeName.get(parentTypeName);
          propagateAuthDirectives(parentDefinitionData, authData);
          for (const [fieldName, fieldData] of parentDefinitionData.fieldDataByName) {
            propagateFieldAuthDirectives(fieldData, authData);
            const argumentNodes = this.getValidFieldArgumentNodes(fieldData);
            if (isObject) {
              validateExternalAndShareable(fieldData, invalidFieldNames);
            }
            fieldNodes.push(this.getNodeWithPersistedDirectivesByFieldData(fieldData, argumentNodes));
            if (isNodeDataInaccessible(fieldData)) {
              continue;
            }
            clientSchemaFieldNodes.push(getClientSchemaFieldNodeByFieldData(fieldData));
            graphFieldDataByFieldName.set(fieldName, this.fieldDataToGraphFieldData(fieldData));
          }
          if (isObject) {
            if (invalidFieldNames.byShareable.size > 0) {
              this.errors.push(invalidFieldShareabilityError(parentDefinitionData, invalidFieldNames.byShareable));
            }
            if (invalidFieldNames.subgraphNamesByExternalFieldName.size > 0) {
              this.errors.push(
                allExternalFieldInstancesError(parentTypeName, invalidFieldNames.subgraphNamesByExternalFieldName),
              );
            }
          }
          parentDefinitionData.node.fields = fieldNodes;
          this.internalGraph.initializeNode(parentTypeName, graphFieldDataByFieldName);
          // Implemented interfaces can only be validated after all fields are merged
          if (parentDefinitionData.implementedInterfaceTypeNames.size > 0) {
            interfaceImplementations.push({ data: parentDefinitionData, clientSchemaFieldNodes });
            break;
          }
          this.routerDefinitions.push(this.getNodeForRouterSchemaByData(parentDefinitionData));
          const isQuery = isNodeQuery(parentTypeName);
          if (isNodeDataInaccessible(parentDefinitionData)) {
            if (isQuery) {
              this.errors.push(inaccessibleQueryRootTypeError);
              break;
            }
            this.validateReferencesOfInaccessibleType(parentDefinitionData);
            this.internalGraph.setNodeInaccessible(parentDefinitionData.name);
            break;
          }
          if (clientSchemaFieldNodes.length < 1) {
            const error = isQuery
              ? noQueryRootTypeError(false)
              : allChildDefinitionsAreInaccessibleError(
                  kindToNodeType(parentDefinitionData.kind),
                  parentTypeName,
                  FIELD,
                );
            this.errors.push(error);
            break;
          }
          this.clientDefinitions.push({
            ...parentDefinitionData.node,
            directives: getClientPersistedDirectiveNodes(parentDefinitionData),
            fields: clientSchemaFieldNodes,
          });
          break;
        case Kind.SCALAR_TYPE_DEFINITION:
          if (BASE_SCALARS.has(parentTypeName)) {
            break;
          }
          propagateAuthDirectives(parentDefinitionData, this.authorizationDataByParentTypeName.get(parentTypeName));
          this.routerDefinitions.push(this.getNodeForRouterSchemaByData(parentDefinitionData));
          if (isNodeDataInaccessible(parentDefinitionData)) {
            this.validateReferencesOfInaccessibleType(parentDefinitionData);
            this.internalGraph.setNodeInaccessible(parentDefinitionData.name);
            break;
          }
          this.clientDefinitions.push({
            ...parentDefinitionData.node,
            directives: getClientPersistedDirectiveNodes(parentDefinitionData),
          });
          break;
        case Kind.UNION_TYPE_DEFINITION:
          parentDefinitionData.node.types = mapToArrayOfValues(parentDefinitionData.memberByMemberTypeName);
          this.routerDefinitions.push(this.getNodeForRouterSchemaByData(parentDefinitionData));
          if (isNodeDataInaccessible(parentDefinitionData)) {
            this.validateReferencesOfInaccessibleType(parentDefinitionData);
            this.internalGraph.setNodeInaccessible(parentDefinitionData.name);
            break;
          }
          const clientMembers = this.getClientSchemaUnionMembers(parentDefinitionData);
          if (clientMembers.length < 1) {
            this.errors.push(allChildDefinitionsAreInaccessibleError(UNION, parentTypeName, 'union member type'));
            break;
          }
          this.clientDefinitions.push({
            ...parentDefinitionData.node,
            directives: getClientPersistedDirectiveNodes(parentDefinitionData),
            types: clientMembers,
          });
          break;
      }
    }
  }

  pushNamedTypeAuthDataToFields() {
    for (const [typeName, namedTypeAuthData] of this.authorizationDataByParentTypeName) {
      if (!namedTypeAuthData.requiresAuthentication && namedTypeAuthData.requiredScopes.length < 1) {
        continue;
      }
      const fieldCoords = this.fieldCoordsByNamedTypeName.get(typeName);
      if (!fieldCoords) {
        continue;
      }
      for (const coords of fieldCoords) {
        // The coords should all be exactly <parentTypeName>.<fieldName>
        const segments = coords.split(PERIOD);
        switch (segments.length) {
          case 2: {
            const parentAuthData = getValueOrDefault(this.authorizationDataByParentTypeName, segments[0], () =>
              newAuthorizationData(segments[0]),
            );
            const fieldAuthData = getValueOrDefault(parentAuthData.fieldAuthDataByFieldName, segments[1], () =>
              newFieldAuthorizationData(segments[1]),
            );
            fieldAuthData.inheritedData.requiresAuthentication ||= namedTypeAuthData.requiresAuthentication;
            if (
              fieldAuthData.inheritedData.requiredScopes.length * namedTypeAuthData.requiredScopes.length >
              MAX_OR_SCOPES
            ) {
              this.invalidORScopesCoords.add(coords);
            } else {
              fieldAuthData.inheritedData.requiredScopesByOR = mergeRequiredScopesByAND(
                fieldAuthData.inheritedData.requiredScopesByOR,
                namedTypeAuthData.requiredScopesByOR,
              );
              fieldAuthData.inheritedData.requiredScopes = mergeRequiredScopesByAND(
                fieldAuthData.inheritedData.requiredScopes,
                namedTypeAuthData.requiredScopes,
              );
            }
            break;
          }
          default: {
            break;
          }
        }
      }
    }
  }

  federateSubgraphData() {
    this.federateInternalSubgraphData();
    this.handleEntityInterfaces();
    // generate the map of tag data that is used by contracts
    this.generateTagData();
    this.pushVersionTwoDirectiveDefinitionsToDocumentDefinitions();
    // The named type auth data can only be pushed to the field once it has all been consolidated
    this.pushNamedTypeAuthDataToFields();
  }

  validateInterfaceImplementationsAndPushToDocumentDefinitions(
    interfaceImplementations: InterfaceImplementationData[],
  ) {
    for (const { data, clientSchemaFieldNodes } of interfaceImplementations) {
      data.node.interfaces = this.getValidImplementedInterfaces(data);
      this.routerDefinitions.push(
        getNodeForRouterSchemaByData(data, this.persistedDirectiveDefinitionByDirectiveName, this.errors),
      );
      if (isNodeDataInaccessible(data)) {
        this.validateReferencesOfInaccessibleType(data);
        this.internalGraph.setNodeInaccessible(data.name);
        continue;
      }
      const clientInterfaces: NamedTypeNode[] = [];
      for (const interfaceTypeName of data.implementedInterfaceTypeNames) {
        if (!this.inaccessibleCoords.has(interfaceTypeName)) {
          clientInterfaces.push(stringToNamedTypeNode(interfaceTypeName));
        }
      }

      /* It is not possible for clientSchemaFieldNodes to be empty.
       * If all interface fields were declared @inaccessible, the error would be caught above.
       * */
      this.clientDefinitions.push({
        ...data.node,
        directives: getClientPersistedDirectiveNodes(data),
        fields: clientSchemaFieldNodes,
        interfaces: clientInterfaces,
      });
    }
  }

  pushVersionTwoDirectiveDefinitionsToDocumentDefinitions() {
    if (!this.isVersionTwo) {
      return;
    }
    this.routerDefinitions = [
      AUTHENTICATED_DEFINITION,
      DEPRECATED_DEFINITION,
      INACCESSIBLE_DEFINITION,
      REQUIRES_SCOPES_DEFINITION,
      TAG_DEFINITION,
      SCOPE_SCALAR_DEFINITION,
    ];
    this.clientDefinitions = [DEPRECATED_DEFINITION];
  }

  validatePathSegmentInaccessibility(path: string): boolean {
    if (!path) {
      return false;
    }
    const coordinates = path.split(LEFT_PARENTHESIS)[0];
    const segments = coordinates.split(PERIOD);
    let segment = segments[0];
    for (let i = 0; i < segments.length; i++) {
      if (this.inaccessibleCoords.has(segment)) {
        return true;
      }
      segment += `.${segments[i + 1]}`;
    }
    return false;
  }

  validateReferencesOfInaccessibleType(data: ParentDefinitionData) {
    const allCoords = this.coordsByNamedTypeName.get(data.name);
    if (!allCoords || allCoords.size < 1) {
      return;
    }
    const invalidCoords: Array<string> = [];
    for (const coords of allCoords) {
      if (this.inaccessibleCoords.has(coords)) {
        continue;
      }
      if (!this.validatePathSegmentInaccessibility(coords)) {
        invalidCoords.push(coords);
      }
    }
    if (invalidCoords.length > 0) {
      this.errors.push(invalidReferencesOfInaccessibleTypeError(kindToNodeType(data.kind), data.name, invalidCoords));
    }
  }

  validateQueryRootType() {
    const query = this.parentDefinitionDataByTypeName.get(QUERY);
    if (!query || query.kind !== Kind.OBJECT_TYPE_DEFINITION || query.fieldDataByName.size < 1) {
      this.errors.push(noQueryRootTypeError());
      return;
    }
    for (const fieldData of query.fieldDataByName.values()) {
      if (!isNodeDataInaccessible(fieldData)) {
        return;
      }
    }
    this.errors.push(noQueryRootTypeError());
  }

  validateSubscriptionFieldConditionFieldPath(
    conditionFieldPath: string,
    objectData: ObjectDefinitionData,
    inputFieldPath: string,
    directiveSubgraphName: string,
    fieldErrorMessages: Array<string>,
  ): string[] {
    const paths = conditionFieldPath.split(PERIOD);
    if (paths.length < 1) {
      fieldErrorMessages.push(
        invalidSubscriptionFieldConditionFieldPathErrorMessage(inputFieldPath, conditionFieldPath),
      );
      return [];
    }
    let lastData: ParentDefinitionData = objectData;
    if (this.inaccessibleCoords.has(lastData.renamedTypeName)) {
      fieldErrorMessages.push(
        inaccessibleSubscriptionFieldConditionFieldPathFieldErrorMessage(
          inputFieldPath,
          conditionFieldPath,
          paths[0],
          lastData.renamedTypeName,
        ),
      );
      return [];
    }
    let partialConditionFieldPath = '';
    for (let i = 0; i < paths.length; i++) {
      const fieldName = paths[i];
      partialConditionFieldPath += partialConditionFieldPath.length > 0 ? `.${fieldName}` : fieldName;
      if (lastData.kind !== Kind.OBJECT_TYPE_DEFINITION) {
        fieldErrorMessages.push(
          invalidSubscriptionFieldConditionFieldPathParentErrorMessage(
            inputFieldPath,
            conditionFieldPath,
            partialConditionFieldPath,
          ),
        );
        return [];
      }
      const fieldData: FieldData | undefined = lastData.fieldDataByName.get(fieldName);
      if (!fieldData) {
        fieldErrorMessages.push(
          undefinedSubscriptionFieldConditionFieldPathFieldErrorMessage(
            inputFieldPath,
            conditionFieldPath,
            partialConditionFieldPath,
            fieldName,
            lastData.renamedTypeName,
          ),
        );
        return [];
      }
      const fieldPath = `${lastData.renamedTypeName}.${fieldName}`;
      if (!fieldData.subgraphNames.has(directiveSubgraphName)) {
        fieldErrorMessages.push(
          invalidSubscriptionFieldConditionFieldPathFieldErrorMessage(
            inputFieldPath,
            conditionFieldPath,
            partialConditionFieldPath,
            fieldPath,
            directiveSubgraphName,
          ),
        );
        return [];
      }
      if (this.inaccessibleCoords.has(fieldPath)) {
        fieldErrorMessages.push(
          inaccessibleSubscriptionFieldConditionFieldPathFieldErrorMessage(
            inputFieldPath,
            conditionFieldPath,
            partialConditionFieldPath,
            fieldPath,
          ),
        );
        return [];
      }
      if (BASE_SCALARS.has(fieldData.namedTypeName)) {
        lastData = { kind: Kind.SCALAR_TYPE_DEFINITION, name: fieldData.namedTypeName } as ScalarDefinitionData;
        continue;
      }
      lastData = getOrThrowError(this.parentDefinitionDataByTypeName, fieldData.namedTypeName, PARENT_DEFINITION_DATA);
    }
    if (!isLeafKind(lastData.kind)) {
      fieldErrorMessages.push(
        nonLeafSubscriptionFieldConditionFieldPathFinalFieldErrorMessage(
          inputFieldPath,
          conditionFieldPath,
          paths[paths.length - 1],
          kindToNodeType(lastData.kind),
          lastData.name,
        ),
      );
      return [];
    }
    return paths;
  }

  validateSubscriptionFieldCondition(
    objectValueNode: ConstObjectValueNode,
    condition: SubscriptionFieldCondition,
    objectData: ObjectDefinitionData,
    depth: number,
    inputPath: string,
    directiveSubgraphName: string,
    errorMessages: string[],
  ): boolean {
    if (depth > MAX_SUBSCRIPTION_FILTER_DEPTH || this.isMaxDepth) {
      errorMessages.push(subscriptionFilterConditionDepthExceededErrorMessage(inputPath));
      this.isMaxDepth = true;
      return false;
    }
    let hasErrors = false;
    const validFieldNames = new Set<string>([FIELD_PATH, VALUES]);
    const duplicatedFieldNames = new Set<string>();
    const invalidFieldNames = new Set<string>();
    const fieldErrorMessages: string[] = [];
    for (const objectFieldNode of objectValueNode.fields) {
      const inputFieldName = objectFieldNode.name.value;
      const inputFieldPath = inputPath + `.${inputFieldName}`;
      switch (inputFieldName) {
        case FIELD_PATH: {
          if (validFieldNames.has(FIELD_PATH)) {
            validFieldNames.delete(FIELD_PATH);
          } else {
            hasErrors = true;
            duplicatedFieldNames.add(FIELD_PATH);
            break;
          }
          if (objectFieldNode.value.kind !== Kind.STRING) {
            fieldErrorMessages.push(
              invalidInputFieldTypeErrorMessage(inputFieldPath, STRING, kindToNodeType(objectFieldNode.value.kind)),
            );
            hasErrors = true;
            break;
          }
          const fieldPath = this.validateSubscriptionFieldConditionFieldPath(
            objectFieldNode.value.value,
            objectData,
            inputFieldPath,
            directiveSubgraphName,
            fieldErrorMessages,
          );
          if (fieldPath.length < 1) {
            hasErrors = true;
            break;
          }
          condition.fieldPath = fieldPath;
          break;
        }
        case VALUES: {
          if (validFieldNames.has(VALUES)) {
            validFieldNames.delete(VALUES);
          } else {
            hasErrors = true;
            duplicatedFieldNames.add(VALUES);
            break;
          }
          const objectFieldValueKind = objectFieldNode.value.kind;
          if (objectFieldValueKind == Kind.NULL || objectFieldValueKind == Kind.OBJECT) {
            fieldErrorMessages.push(
              invalidInputFieldTypeErrorMessage(inputFieldPath, LIST, kindToNodeType(objectFieldNode.value.kind)),
            );
            hasErrors = true;
            break;
          }
          // Coerce scalars into a list
          if (objectFieldValueKind !== Kind.LIST) {
            condition.values = [getSubscriptionFilterValue(objectFieldNode.value)];
            break;
          }
          // Prevent duplicate values
          const values = new Set<SubscriptionFilterValue>();
          const invalidIndices: number[] = [];
          for (let i = 0; i < objectFieldNode.value.values.length; i++) {
            const valueNode = objectFieldNode.value.values[i];
            if (valueNode.kind === Kind.OBJECT || valueNode.kind === Kind.LIST) {
              hasErrors = true;
              invalidIndices.push(i);
              continue;
            }
            values.add(getSubscriptionFilterValue(valueNode));
          }
          if (invalidIndices.length > 0) {
            fieldErrorMessages.push(
              subscriptionFieldConditionInvalidValuesArrayErrorMessage(inputFieldPath, invalidIndices),
            );
            continue;
          }
          if (values.size < 1) {
            hasErrors = true;
            fieldErrorMessages.push(subscriptionFieldConditionEmptyValuesArrayErrorMessage(inputFieldPath));
            continue;
          }
          condition.values = [...values];
          break;
        }
        default: {
          hasErrors = true;
          invalidFieldNames.add(inputFieldName);
        }
      }
    }
    if (!hasErrors) {
      return true;
    }
    errorMessages.push(
      subscriptionFieldConditionInvalidInputFieldErrorMessage(
        inputPath,
        [...validFieldNames],
        [...duplicatedFieldNames],
        [...invalidFieldNames],
        fieldErrorMessages,
      ),
    );

    return false;
  }

  validateSubscriptionFilterCondition(
    objectValueNode: ConstObjectValueNode,
    configuration: SubscriptionCondition,
    objectData: ObjectDefinitionData,
    depth: number,
    inputPath: string,
    directiveSubgraphName: string,
    errorMessages: string[],
  ): boolean {
    if (depth > MAX_SUBSCRIPTION_FILTER_DEPTH || this.isMaxDepth) {
      errorMessages.push(subscriptionFilterConditionDepthExceededErrorMessage(inputPath));
      this.isMaxDepth = true;
      return false;
    }
    depth += 1;
    if (objectValueNode.fields.length !== 1) {
      errorMessages.push(
        subscriptionFilterConditionInvalidInputFieldNumberErrorMessage(inputPath, objectValueNode.fields.length),
      );
      return false;
    }
    const objectFieldNode = objectValueNode.fields[0];
    const fieldName = objectFieldNode.name.value;
    if (!SUBSCRIPTION_FILTER_INPUT_NAMES.has(fieldName)) {
      errorMessages.push(subscriptionFilterConditionInvalidInputFieldErrorMessage(inputPath, fieldName));
      return false;
    }
    const inputFieldPath = inputPath + `.${fieldName}`;
    switch (objectFieldNode.value.kind) {
      case Kind.OBJECT: {
        switch (fieldName) {
          case IN_UPPER: {
            configuration.in = { fieldPath: [], values: [] };
            return this.validateSubscriptionFieldCondition(
              objectFieldNode.value,
              configuration.in,
              objectData,
              depth,
              inputPath + `.IN`,
              directiveSubgraphName,
              errorMessages,
            );
          }
          case NOT_UPPER: {
            configuration.not = {};
            return this.validateSubscriptionFilterCondition(
              objectFieldNode.value,
              configuration.not,
              objectData,
              depth,
              inputPath + `.NOT`,
              directiveSubgraphName,
              errorMessages,
            );
          }
          default:
            // The field is guaranteed to be an AND or an OR
            errorMessages.push(
              subscriptionFilterConditionInvalidInputFieldTypeErrorMessage(inputFieldPath, LIST, OBJECT),
            );
            return false;
        }
      }
      case Kind.LIST: {
        const listConfigurations: SubscriptionCondition[] = [];
        switch (fieldName) {
          case AND_UPPER: {
            configuration.and = listConfigurations;
            break;
          }
          case OR_UPPER: {
            configuration.or = listConfigurations;
            break;
          }
          default:
            // The field is guaranteed to be an IN or a NOT
            errorMessages.push(
              subscriptionFilterConditionInvalidInputFieldTypeErrorMessage(inputFieldPath, OBJECT, LIST),
            );
            return false;
        }
        const listLength = objectFieldNode.value.values.length;
        if (listLength < 1 || listLength > 5) {
          errorMessages.push(subscriptionFilterArrayConditionInvalidLengthErrorMessage(inputFieldPath, listLength));
          return false;
        }
        let isValid = true;
        const invalidIndices: number[] = [];
        for (let i = 0; i < objectFieldNode.value.values.length; i++) {
          const arrayIndexPath = inputFieldPath + `[${i}]`;
          const listValueNode = objectFieldNode.value.values[i];
          if (listValueNode.kind !== Kind.OBJECT) {
            invalidIndices.push(i);
            continue;
          }
          const listConfiguration: SubscriptionCondition = {};
          isValid &&= this.validateSubscriptionFilterCondition(
            listValueNode,
            listConfiguration,
            objectData,
            depth,
            arrayIndexPath,
            directiveSubgraphName,
            errorMessages,
          );
          if (isValid) {
            listConfigurations.push(listConfiguration);
          }
        }
        if (invalidIndices.length > 0) {
          errorMessages.push(
            subscriptionFilterArrayConditionInvalidItemTypeErrorMessage(inputFieldPath, invalidIndices),
          );
          return false;
        }
        return isValid;
      }
      default: {
        const expectedTypeString = SUBSCRIPTION_FILTER_LIST_INPUT_NAMES.has(fieldName) ? LIST : OBJECT;
        errorMessages.push(
          subscriptionFilterConditionInvalidInputFieldTypeErrorMessage(
            inputFieldPath,
            expectedTypeString,
            kindToNodeType(objectFieldNode.value.kind),
          ),
        );
        return false;
      }
    }
  }

  validateSubscriptionFilterAndGenerateConfiguration(
    directiveNode: ConstDirectiveNode,
    objectData: ObjectDefinitionData,
    fieldPath: string,
    fieldName: string,
    parentTypeName: string,
    directiveSubgraphName: string,
  ) {
    // directive validation occurs elsewhere
    if (!directiveNode.arguments || directiveNode.arguments.length !== 1) {
      return;
    }
    const argumentNode = directiveNode.arguments[0];
    if (argumentNode.value.kind !== Kind.OBJECT) {
      this.errors.push(
        invalidSubscriptionFilterDirectiveError(fieldPath, [
          subscriptionFilterConditionInvalidInputFieldTypeErrorMessage(
            CONDITION,
            OBJECT,
            kindToNodeType(argumentNode.value.kind),
          ),
        ]),
      );
      return;
    }
    const condition = {} as SubscriptionCondition;
    const errorMessages: string[] = [];
    if (
      !this.validateSubscriptionFilterCondition(
        argumentNode.value,
        condition,
        objectData,
        0,
        CONDITION,
        directiveSubgraphName,
        errorMessages,
      )
    ) {
      this.errors.push(invalidSubscriptionFilterDirectiveError(fieldPath, errorMessages));
      this.isMaxDepth = false;
      return;
    }
    getValueOrDefault(this.fieldConfigurationByFieldCoords, fieldPath, () => ({
      argumentNames: [],
      fieldName,
      typeName: parentTypeName,
    })).subscriptionFilterCondition = condition;
  }

  validateSubscriptionFiltersAndGenerateConfiguration() {
    for (const [fieldPath, data] of this.subscriptionFilterDataByFieldPath) {
      if (this.inaccessibleCoords.has(fieldPath)) {
        continue;
      }

      const namedTypeData = this.parentDefinitionDataByTypeName.get(data.fieldData.namedTypeName);

      /* An undefined namedTypeData should be impossible.
       * If the type were unknown, it would have resulted in an earlier normalization error.
       */
      if (!namedTypeData) {
        this.errors.push(
          invalidSubscriptionFilterDirectiveError(fieldPath, [
            subscriptionFilterNamedTypeErrorMessage(data.fieldData.namedTypeName),
          ]),
        );
        continue;
      }

      if (isNodeDataInaccessible(namedTypeData)) {
        // @inaccessible error are caught elsewhere
        continue;
      }
      // TODO handle Unions and Interfaces
      if (namedTypeData.kind !== Kind.OBJECT_TYPE_DEFINITION) {
        continue;
      }
      this.validateSubscriptionFilterAndGenerateConfiguration(
        data.directive,
        namedTypeData,
        fieldPath,
        data.fieldData.name,
        data.fieldData.renamedParentTypeName,
        data.directiveSubgraphName,
      );
    }
  }

  buildFederationResult(): FederationResult {
    if (this.subscriptionFilterDataByFieldPath.size > 0) {
      this.validateSubscriptionFiltersAndGenerateConfiguration();
    }
    if (this.invalidORScopesCoords.size > 0) {
      this.errors.push(orScopesLimitError(MAX_OR_SCOPES, [...this.invalidORScopesCoords]));
    }
    for (const data of this.potentialPersistedDirectiveDefinitionDataByDirectiveName.values()) {
      addValidPersistedDirectiveDefinitionNodeByData(
        this.routerDefinitions,
        data,
        this.persistedDirectiveDefinitionByDirectiveName,
        this.errors,
      );
    }
    const definitionsWithInterfaces: InterfaceImplementationData[] = [];
    this.pushParentDefinitionDataToDocumentDefinitions(definitionsWithInterfaces);
    this.validateInterfaceImplementationsAndPushToDocumentDefinitions(definitionsWithInterfaces);
    this.validateQueryRootType();
    /*
     * If an input value (field or argument) is declared @inaccessible but its parent is not, it is an error.
     * However, this state can only be known after all subgraphs have been federated.
     */
    for (const err of this.inaccessibleRequiredInputValueErrorByCoords.values()) {
      this.errors.push(err);
    }
    // Return any composition errors before checking whether all fields are resolvable
    if (this.errors.length > 0) {
      return { errors: this.errors, success: false, warnings: this.warnings };
    }
    /* Resolvability evaluations are not necessary for contracts because the source graph resolvability evaluations
     * must have already completed without error.
     * Resolvability evaluations are also unnecessary for a single subgraph.
     *
     * These checks can be disabled by setting `disableResolvabilityValidation` to true.
     * This should only be done for troubleshooting purposes.
     * */
    if (!this.disableResolvabilityValidation && this.internalSubgraphBySubgraphName.size > 1) {
      const resolvabilityErrors = this.internalGraph.validate();
      if (resolvabilityErrors.length > 0) {
        return { errors: resolvabilityErrors, success: false, warnings: this.warnings };
      }
    }
    const newRouterAST: DocumentNode = {
      kind: Kind.DOCUMENT,
      definitions: this.routerDefinitions,
    };
    const newClientSchema: GraphQLSchema = buildASTSchema(
      {
        kind: Kind.DOCUMENT,
        definitions: this.clientDefinitions,
      },
      { assumeValid: true, assumeValidSDL: true },
    );
    const subgraphConfigBySubgraphName = new Map<string, SubgraphConfig>();
    for (const subgraph of this.internalSubgraphBySubgraphName.values()) {
      subgraphConfigBySubgraphName.set(subgraph.name, {
        configurationDataByTypeName: subgraph.configurationDataByTypeName,
        isVersionTwo: subgraph.isVersionTwo,
        parentDefinitionDataByTypeName: subgraph.parentDefinitionDataByTypeName,
        schema: subgraph.schema,
      });
    }
    for (const authorizationData of this.authorizationDataByParentTypeName.values()) {
      upsertAuthorizationConfiguration(this.fieldConfigurationByFieldCoords, authorizationData);
    }
    return {
      fieldConfigurations: Array.from(this.fieldConfigurationByFieldCoords.values()),
      subgraphConfigBySubgraphName,
      federatedGraphAST: newRouterAST,
      federatedGraphSchema: buildASTSchema(newRouterAST, { assumeValid: true, assumeValidSDL: true }),
      federatedGraphClientSchema: newClientSchema,
      parentDefinitionDataByTypeName: this.parentDefinitionDataByTypeName,
      success: true,
      warnings: this.warnings,
      ...this.getClientSchemaObjectBoolean(),
    };
  }

  getClientSchemaObjectBoolean() {
    // If the schema does not implement @tag nor @inaccessible, an empty object will be spread
    if (this.inaccessibleCoords.size < 1 && this.tagNamesByCoords.size < 1) {
      return {};
    }
    // otherwise, the object is spread in as true
    return { shouldIncludeClientSchema: true };
  }

  handleChildTagExclusions(
    parentDefinitionData: ParentDefinitionData,
    children: Map<string, ChildData>,
    childTagDataByChildName: Map<string, ChildTagData>,
    tagNames: Set<string>,
  ) {
    let accessibleChildren = children.size;
    for (const [childName, childTagData] of childTagDataByChildName) {
      const childData = getOrThrowError(children, childName, `${parentDefinitionData.name}.childDataByChildName`);
      if (isNodeDataInaccessible(childData)) {
        accessibleChildren -= 1;
        continue;
      }
      if (!tagNames.isDisjointFrom(childTagData.tagNames)) {
        getValueOrDefault(childData.persistedDirectivesData.directivesByDirectiveName, INACCESSIBLE, () => [
          generateSimpleDirective(INACCESSIBLE),
        ]);
        this.inaccessibleCoords.add(`${parentDefinitionData.name}.${childName}`);
        accessibleChildren -= 1;
      }
    }
    if (accessibleChildren < 1) {
      parentDefinitionData.persistedDirectivesData.directivesByDirectiveName.set(INACCESSIBLE, [
        generateSimpleDirective(INACCESSIBLE),
      ]);
      this.inaccessibleCoords.add(parentDefinitionData.name);
    }
  }

  handleChildTagInclusions(
    parentDefinitionData: ParentDefinitionData,
    children: Map<string, ChildData>,
    childTagDataByChildName: Map<string, ChildTagData>,
    tagNames: Set<string>,
  ) {
    let accessibleChildren = children.size;
    for (const [childName, childData] of children) {
      if (isNodeDataInaccessible(childData)) {
        accessibleChildren -= 1;
        continue;
      }
      const childTagData = childTagDataByChildName.get(childName);
      if (!childTagData || tagNames.isDisjointFrom(childTagData.tagNames)) {
        getValueOrDefault(childData.persistedDirectivesData.directivesByDirectiveName, INACCESSIBLE, () => [
          generateSimpleDirective(INACCESSIBLE),
        ]);
        this.inaccessibleCoords.add(`${parentDefinitionData.name}.${childName}`);
        accessibleChildren -= 1;
      }
    }
    if (accessibleChildren < 1) {
      parentDefinitionData.persistedDirectivesData.directivesByDirectiveName.set(INACCESSIBLE, [
        generateSimpleDirective(INACCESSIBLE),
      ]);
      this.inaccessibleCoords.add(parentDefinitionData.name);
    }
  }

  buildFederationContractResult(contractTagOptions: ContractTagOptions): FederationResult {
    if (!this.isVersionTwo) {
      /* If all the subgraphs are version one, the @inaccessible directive won't be present.
       ** However, contracts require @inaccessible to exclude applicable tagged types. */
      this.routerDefinitions.push(INACCESSIBLE_DEFINITION);
    }
    if (contractTagOptions.tagNamesToExclude.size > 0) {
      for (const [parentTypeName, parentTagData] of this.parentTagDataByTypeName) {
        const parentDefinitionData = getOrThrowError(
          this.parentDefinitionDataByTypeName,
          parentTypeName,
          PARENT_DEFINITION_DATA,
        );
        if (isNodeDataInaccessible(parentDefinitionData)) {
          continue;
        }
        if (!contractTagOptions.tagNamesToExclude.isDisjointFrom(parentTagData.tagNames)) {
          parentDefinitionData.persistedDirectivesData.directivesByDirectiveName.set(INACCESSIBLE, [
            generateSimpleDirective(INACCESSIBLE),
          ]);
          this.inaccessibleCoords.add(parentTypeName);
          // If the parent is inaccessible, there is no need to assess further
          continue;
        }
        if (parentTagData.childTagDataByChildName.size < 1) {
          continue;
        }
        switch (parentDefinitionData.kind) {
          case Kind.SCALAR_TYPE_DEFINITION:
          // intentional fallthrough
          case Kind.UNION_TYPE_DEFINITION:
            continue;
          case Kind.ENUM_TYPE_DEFINITION:
            this.handleChildTagExclusions(
              parentDefinitionData,
              parentDefinitionData.enumValueDataByValueName,
              parentTagData.childTagDataByChildName,
              contractTagOptions.tagNamesToExclude,
            );
            break;
          case Kind.INPUT_OBJECT_TYPE_DEFINITION:
            this.handleChildTagExclusions(
              parentDefinitionData,
              parentDefinitionData.inputValueDataByName,
              parentTagData.childTagDataByChildName,
              contractTagOptions.tagNamesToExclude,
            );
            break;
          default:
            let accessibleFields = parentDefinitionData.fieldDataByName.size;
            for (const [fieldName, childTagData] of parentTagData.childTagDataByChildName) {
              const fieldData = getOrThrowError(
                parentDefinitionData.fieldDataByName,
                fieldName,
                `${parentTypeName}.fieldDataByFieldName`,
              );
              if (isNodeDataInaccessible(fieldData)) {
                accessibleFields -= 1;
                continue;
              }
              if (!contractTagOptions.tagNamesToExclude.isDisjointFrom(childTagData.tagNames)) {
                getValueOrDefault(fieldData.persistedDirectivesData.directivesByDirectiveName, INACCESSIBLE, () => [
                  generateSimpleDirective(INACCESSIBLE),
                ]);
                this.inaccessibleCoords.add(fieldData.federatedCoords);
                accessibleFields -= 1;
                continue;
              }
              for (const [argumentName, tagNames] of childTagData.tagNamesByArgumentName) {
                const inputValueData = getOrThrowError(
                  fieldData.argumentDataByName,
                  argumentName,
                  `${fieldName}.argumentDataByArgumentName`,
                );
                if (isNodeDataInaccessible(inputValueData)) {
                  continue;
                }
                if (!tagNames.isDisjointFrom(tagNames)) {
                  getValueOrDefault(
                    inputValueData.persistedDirectivesData.directivesByDirectiveName,
                    INACCESSIBLE,
                    () => [generateSimpleDirective(INACCESSIBLE)],
                  );
                  this.inaccessibleCoords.add(inputValueData.federatedCoords);
                }
              }
            }
            if (accessibleFields < 1) {
              parentDefinitionData.persistedDirectivesData.directivesByDirectiveName.set(INACCESSIBLE, [
                generateSimpleDirective(INACCESSIBLE),
              ]);
              this.inaccessibleCoords.add(parentTypeName);
            }
        }
      }
    } else if (contractTagOptions.tagNamesToInclude.size > 0) {
      for (const [parentTypeName, parentDefinitionData] of this.parentDefinitionDataByTypeName) {
        if (isNodeDataInaccessible(parentDefinitionData)) {
          continue;
        }
        const parentTagData = this.parentTagDataByTypeName.get(parentTypeName);
        if (!parentTagData) {
          parentDefinitionData.persistedDirectivesData.directivesByDirectiveName.set(INACCESSIBLE, [
            generateSimpleDirective(INACCESSIBLE),
          ]);
          this.inaccessibleCoords.add(parentTypeName);
          // If the parent is inaccessible, there is no need to assess further
          continue;
        }
        if (!contractTagOptions.tagNamesToInclude.isDisjointFrom(parentTagData.tagNames)) {
          continue;
        }
        if (parentTagData.childTagDataByChildName.size < 1) {
          parentDefinitionData.persistedDirectivesData.directivesByDirectiveName.set(INACCESSIBLE, [
            generateSimpleDirective(INACCESSIBLE),
          ]);
          this.inaccessibleCoords.add(parentTypeName);
          // If the parent is inaccessible, there is no need to assess further
          continue;
        }
        switch (parentDefinitionData.kind) {
          case Kind.SCALAR_TYPE_DEFINITION:
          // intentional fallthrough
          case Kind.UNION_TYPE_DEFINITION:
            continue;
          case Kind.ENUM_TYPE_DEFINITION:
            this.handleChildTagInclusions(
              parentDefinitionData,
              parentDefinitionData.enumValueDataByValueName,
              parentTagData.childTagDataByChildName,
              contractTagOptions.tagNamesToInclude,
            );
            break;
          case Kind.INPUT_OBJECT_TYPE_DEFINITION:
            this.handleChildTagInclusions(
              parentDefinitionData,
              parentDefinitionData.inputValueDataByName,
              parentTagData.childTagDataByChildName,
              contractTagOptions.tagNamesToInclude,
            );
            break;
          default:
            let accessibleFields = parentDefinitionData.fieldDataByName.size;
            for (const [fieldName, fieldData] of parentDefinitionData.fieldDataByName) {
              if (isNodeDataInaccessible(fieldData)) {
                accessibleFields -= 1;
                continue;
              }
              const childTagData = parentTagData.childTagDataByChildName.get(fieldName);
              if (!childTagData || contractTagOptions.tagNamesToInclude.isDisjointFrom(childTagData.tagNames)) {
                getValueOrDefault(fieldData.persistedDirectivesData.directivesByDirectiveName, INACCESSIBLE, () => [
                  generateSimpleDirective(INACCESSIBLE),
                ]);
                this.inaccessibleCoords.add(fieldData.federatedCoords);
                accessibleFields -= 1;
              }
            }
            if (accessibleFields < 1) {
              parentDefinitionData.persistedDirectivesData.directivesByDirectiveName.set(INACCESSIBLE, [
                generateSimpleDirective(INACCESSIBLE),
              ]);
              this.inaccessibleCoords.add(parentTypeName);
            }
        }
      }
    }
    if (this.subscriptionFilterDataByFieldPath.size > 0) {
      this.validateSubscriptionFiltersAndGenerateConfiguration();
    }
    for (const data of this.potentialPersistedDirectiveDefinitionDataByDirectiveName.values()) {
      addValidPersistedDirectiveDefinitionNodeByData(
        this.routerDefinitions,
        data,
        this.persistedDirectiveDefinitionByDirectiveName,
        this.errors,
      );
    }
    const interfaceImplementations: InterfaceImplementationData[] = [];
    this.pushParentDefinitionDataToDocumentDefinitions(interfaceImplementations);
    this.validateInterfaceImplementationsAndPushToDocumentDefinitions(interfaceImplementations);
    this.validateQueryRootType();
    if (this.errors.length > 0) {
      return { errors: this.errors, success: false, warnings: this.warnings };
    }
    const newRouterAST: DocumentNode = {
      kind: Kind.DOCUMENT,
      definitions: this.routerDefinitions,
    };
    const newClientSchema: GraphQLSchema = buildASTSchema(
      {
        kind: Kind.DOCUMENT,
        definitions: this.clientDefinitions,
      },
      { assumeValid: true, assumeValidSDL: true },
    );
    const subgraphConfigBySubgraphName = new Map<string, SubgraphConfig>();
    for (const subgraph of this.internalSubgraphBySubgraphName.values()) {
      subgraphConfigBySubgraphName.set(subgraph.name, {
        configurationDataByTypeName: subgraph.configurationDataByTypeName,
        isVersionTwo: subgraph.isVersionTwo,
        parentDefinitionDataByTypeName: subgraph.parentDefinitionDataByTypeName,
        schema: subgraph.schema,
      });
    }
    for (const authorizationData of this.authorizationDataByParentTypeName.values()) {
      upsertAuthorizationConfiguration(this.fieldConfigurationByFieldCoords, authorizationData);
    }
    return {
      fieldConfigurations: Array.from(this.fieldConfigurationByFieldCoords.values()),
      subgraphConfigBySubgraphName,
      federatedGraphAST: newRouterAST,
      federatedGraphSchema: buildASTSchema(newRouterAST, { assumeValid: true, assumeValidSDL: true }),
      federatedGraphClientSchema: newClientSchema,
      parentDefinitionDataByTypeName: this.parentDefinitionDataByTypeName,
      success: true,
      warnings: this.warnings,
      ...this.getClientSchemaObjectBoolean(),
    };
  }

  federateSubgraphsInternal(): FederationResult {
    this.federateSubgraphData();
    return this.buildFederationResult();
  }
}

type FederationFactoryResultSuccess = {
  federationFactory: FederationFactory;
  success: true;
  warnings: Array<Warning>;
};

type FederationFactoryResultFailure = {
  errors: Array<Error>;
  success: false;
  warnings: Array<Warning>;
};

type FederationFactoryResult = FederationFactoryResultFailure | FederationFactoryResultSuccess;

function initializeFederationFactory({
  disableResolvabilityValidation,
  subgraphs,
}: FederationParams): FederationFactoryResult {
  if (subgraphs.length < 1) {
    return { errors: [minimumSubgraphRequirementError], success: false, warnings: [] };
  }
  const result = batchNormalize(subgraphs);
  if (!result.success) {
    return { errors: result.errors, success: false, warnings: result.warnings };
  }
  const entityInterfaceFederationDataByTypeName = new Map<string, EntityInterfaceFederationData>();
  const invalidEntityInterfacesByTypeName = new Map<string, Array<InvalidEntityInterface>>();
  for (const [subgraphName, internalSubgraph] of result.internalSubgraphBySubgraphName) {
    for (const [typeName, entityInterfaceData] of internalSubgraph.entityInterfaces) {
      const existingData = entityInterfaceFederationDataByTypeName.get(typeName);
      if (!existingData) {
        entityInterfaceFederationDataByTypeName.set(
          typeName,
          newEntityInterfaceFederationData(entityInterfaceData, subgraphName),
        );
        continue;
      }
      upsertEntityInterfaceFederationData(existingData, entityInterfaceData, subgraphName);
    }
  }
  const entityInterfaceErrors = new Array<Error>();
  const definedConcreteTypeNamesBySubgraphName = new Map<SubgraphName, Set<TypeName>>();
  for (const [typeName, entityInterfaceData] of entityInterfaceFederationDataByTypeName) {
    const implementations = entityInterfaceData.concreteTypeNames.size;
    for (const [subgraphName, subgraphData] of entityInterfaceData.subgraphDataByTypeName) {
      const definedConcreteTypeNames = getValueOrDefault(
        definedConcreteTypeNamesBySubgraphName,
        subgraphName,
        () => new Set<TypeName>(),
      );
      addIterableValuesToSet(subgraphData.concreteTypeNames, definedConcreteTypeNames);
      if (!subgraphData.isInterfaceObject) {
        if (subgraphData.resolvable && subgraphData.concreteTypeNames.size !== implementations) {
          getValueOrDefault(
            invalidEntityInterfacesByTypeName,
            typeName,
            () => new Array<InvalidEntityInterface>(),
          ).push({
            subgraphName,
            definedConcreteTypeNames: new Set<TypeName>(subgraphData.concreteTypeNames),
            requiredConcreteTypeNames: new Set<TypeName>(entityInterfaceData.concreteTypeNames),
          });
        }
        continue;
      }
      addIterableValuesToSet(entityInterfaceData.concreteTypeNames, definedConcreteTypeNames);
      const { parentDefinitionDataByTypeName } = getOrThrowError(
        result.internalSubgraphBySubgraphName,
        subgraphName,
        'internalSubgraphBySubgraphName',
      );
      const invalidTypeNames: Array<string> = [];
      for (const concreteTypeName of entityInterfaceData.concreteTypeNames) {
        if (parentDefinitionDataByTypeName.has(concreteTypeName)) {
          invalidTypeNames.push(concreteTypeName);
        }
      }
      if (invalidTypeNames.length > 0) {
        entityInterfaceErrors.push(
          invalidInterfaceObjectImplementationDefinitionsError(typeName, subgraphName, invalidTypeNames),
        );
      }
    }
  }
  for (const [typeName, invalidInterfaces] of invalidEntityInterfacesByTypeName) {
    const checkedInvalidInterfaces = new Array<InvalidEntityInterface>();
    for (const invalidInterface of invalidInterfaces) {
      const validTypeNames = definedConcreteTypeNamesBySubgraphName.get(invalidInterface.subgraphName);
      if (!validTypeNames) {
        checkedInvalidInterfaces.push(invalidInterface);
        continue;
      }
      const definedTypeNames = invalidInterface.requiredConcreteTypeNames.intersection(validTypeNames);
      if (invalidInterface.requiredConcreteTypeNames.size !== definedTypeNames.size) {
        invalidInterface.definedConcreteTypeNames = definedTypeNames;
        checkedInvalidInterfaces.push(invalidInterface);
      }
    }
    if (checkedInvalidInterfaces.length > 0) {
      invalidEntityInterfacesByTypeName.set(typeName, checkedInvalidInterfaces);
      continue;
    }
    invalidEntityInterfacesByTypeName.delete(typeName);
  }
  if (invalidEntityInterfacesByTypeName.size > 0) {
    entityInterfaceErrors.push(
      undefinedEntityInterfaceImplementationsError(
        invalidEntityInterfacesByTypeName,
        entityInterfaceFederationDataByTypeName,
      ),
    );
  }
  if (entityInterfaceErrors.length > 0) {
    return {
      errors: entityInterfaceErrors,
      success: false,
      warnings: result.warnings,
    };
  }
  return {
    federationFactory: new FederationFactory({
      authorizationDataByParentTypeName: result.authorizationDataByParentTypeName,
      concreteTypeNamesByAbstractTypeName: result.concreteTypeNamesByAbstractTypeName,
      disableResolvabilityValidation,
      entityDataByTypeName: result.entityDataByTypeName,
      entityInterfaceFederationDataByTypeName,
      fieldCoordsByNamedTypeName: result.fieldCoordsByNamedTypeName,
      internalSubgraphBySubgraphName: result.internalSubgraphBySubgraphName,
      internalGraph: result.internalGraph,
      warnings: result.warnings,
    }),
    success: true,
    warnings: result.warnings,
  };
}

export function federateSubgraphs({ disableResolvabilityValidation, subgraphs }: FederationParams): FederationResult {
  const federationFactoryResult = initializeFederationFactory({ subgraphs, disableResolvabilityValidation });
  if (!federationFactoryResult.success) {
    return { errors: federationFactoryResult.errors, success: false, warnings: federationFactoryResult.warnings };
  }
  return federationFactoryResult.federationFactory.federateSubgraphsInternal();
}

// the flow when publishing a subgraph that also has contracts
export function federateSubgraphsWithContracts({
  subgraphs,
  tagOptionsByContractName,
  disableResolvabilityValidation,
}: FederateSubgraphsWithContractsV1Params): FederationResultWithContracts {
  const factoryResult = initializeFederationFactory({ subgraphs, disableResolvabilityValidation });
  if (!factoryResult.success) {
    return {
      errors: factoryResult.errors,
      success: false,
      warnings: factoryResult.warnings,
    };
  }
  factoryResult.federationFactory.federateSubgraphData();
  const federationFactories = [cloneDeep(factoryResult.federationFactory)];
  const federationResult = factoryResult.federationFactory.buildFederationResult();
  // if the base graph fails composition, no contracts will be attempted
  if (!federationResult.success) {
    return { errors: federationResult.errors, success: false, warnings: federationResult.warnings };
  }
  const lastContractIndex = tagOptionsByContractName.size - 1;
  const federationResultByContractName = new Map<ContractName, FederationResult>();
  let i = 0;
  for (const [contractName, tagOptions] of tagOptionsByContractName) {
    // deep copy the current FederationFactory before it is mutated if it is not the last one required
    if (i !== lastContractIndex) {
      federationFactories.push(cloneDeep(federationFactories[i]));
    }
    // note that any one contract could have its own errors
    const contractResult = federationFactories[i].buildFederationContractResult(tagOptions);
    federationResultByContractName.set(contractName, contractResult);
    i++;
  }
  return { ...federationResult, federationResultByContractName };
}

// the flow when adding a completely new contract
export function federateSubgraphsContract({
  contractTagOptions,
  disableResolvabilityValidation,
  subgraphs,
}: FederateSubgraphsContractV1Params): FederationResult {
  const result = initializeFederationFactory({ subgraphs, disableResolvabilityValidation });
  if (!result.success) {
    return { errors: result.errors, success: false, warnings: result.warnings };
  }
  result.federationFactory.federateSubgraphData();
  return result.federationFactory.buildFederationContractResult(contractTagOptions);
}<|MERGE_RESOLUTION|>--- conflicted
+++ resolved
@@ -1132,11 +1132,7 @@
             kind: sourceData.kind,
             name: stringToNameNode(sourceData.renamedTypeName || sourceData.name),
           },
-<<<<<<< HEAD
-          protectedFieldNames: new Set<FieldName>(),
-=======
           requireFetchReasonsFieldNames: new Set<FieldName>(),
->>>>>>> 410c6e84
           renamedTypeName: sourceData.renamedTypeName,
           subgraphNames: new Set(sourceData.subgraphNames),
         };
