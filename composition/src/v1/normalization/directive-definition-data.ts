import { ArgumentData, DirectiveDefinitionData } from '../../schema-building/types';
import {
  AUTHENTICATED_DEFINITION,
  COMPOSE_DIRECTIVE_DEFINITION,
  CONFIGURE_CHILD_DESCRIPTIONS_DEFINITION,
  CONFIGURE_DESCRIPTION_DEFINITION,
  DEPRECATED_DEFINITION,
  EDFS_KAFKA_PUBLISH_DEFINITION,
  EDFS_KAFKA_SUBSCRIBE_DEFINITION,
  EDFS_NATS_PUBLISH_DEFINITION,
  EDFS_NATS_REQUEST_DEFINITION,
  EDFS_NATS_SUBSCRIBE_DEFINITION,
  EDFS_REDIS_PUBLISH_DEFINITION,
  EDFS_REDIS_SUBSCRIBE_DEFINITION,
  EXTENDS_DEFINITION,
  EXTERNAL_DEFINITION,
  INACCESSIBLE_DEFINITION,
  INTERFACE_OBJECT_DEFINITION,
  KEY_DEFINITION,
  LINK_DEFINITION,
  OVERRIDE_DEFINITION,
  PROTECTED_DEFINITION,
  PROVIDES_DEFINITION,
  REQUIRE_FETCH_REASONS_DEFINITION,
  REQUIRED_FIELDSET_TYPE_NODE,
  REQUIRED_STRING_TYPE_NODE,
  REQUIRES_DEFINITION,
  REQUIRES_SCOPES_DEFINITION,
  SHAREABLE_DEFINITION,
  SPECIFIED_BY_DEFINITION,
  SUBSCRIPTION_FILTER_DEFINITION,
  TAG_DEFINITION,
} from '../utils/constants';
import { stringToNamedTypeNode } from '../../ast/utils';
import { DEFAULT_DEPRECATION_REASON, Kind } from 'graphql';
import {
  ARGUMENT_DEFINITION_UPPER,
  AS,
  AUTHENTICATED,
  BOOLEAN_SCALAR,
  CHANNEL,
  CHANNELS,
  COMPOSE_DIRECTIVE,
  CONDITION,
  CONFIGURE_CHILD_DESCRIPTIONS,
  CONFIGURE_DESCRIPTION,
  DEFAULT_EDFS_PROVIDER_ID,
  DEPRECATED,
  DESCRIPTION_OVERRIDE,
  EDFS_KAFKA_PUBLISH,
  EDFS_KAFKA_SUBSCRIBE,
  EDFS_NATS_PUBLISH,
  EDFS_NATS_REQUEST,
  EDFS_NATS_STREAM_CONFIGURATION,
  EDFS_NATS_SUBSCRIBE,
  EDFS_REDIS_PUBLISH,
  EDFS_REDIS_SUBSCRIBE,
  ENUM_UPPER,
  ENUM_VALUE_UPPER,
  EXTENDS,
  EXTERNAL,
  FIELD_DEFINITION_UPPER,
  FIELDS,
  FOR,
  FROM,
  IMPORT,
  INACCESSIBLE,
  INPUT_FIELD_DEFINITION_UPPER,
  INPUT_OBJECT_UPPER,
  INTERFACE_OBJECT,
  INTERFACE_UPPER,
  KEY,
  LINK,
  LINK_IMPORT,
  LINK_PURPOSE,
  NAME,
  OBJECT_UPPER,
  OVERRIDE,
  PROPAGATE,
  PROVIDER_ID,
  PROVIDES,
  REASON,
  REQUIRE_FETCH_REASONS,
  REQUIRES,
  REQUIRES_SCOPES,
  RESOLVABLE,
  SCALAR_UPPER,
  SCHEMA_UPPER,
  SCOPE_SCALAR,
  SCOPES,
  SHAREABLE,
  SPECIFIED_BY,
  STREAM_CONFIGURATION,
  STRING_SCALAR,
  SUBJECT,
  SUBJECTS,
  SUBSCRIPTION_FILTER,
  SUBSCRIPTION_FILTER_CONDITION,
  TAG,
  TOPIC,
  TOPICS,
  UNION_UPPER,
  URL_LOWER,
<<<<<<< HEAD
  CHANNEL,
  CHANNELS,
  EDFS_REDIS_PUBLISH,
  EDFS_REDIS_SUBSCRIBE,
  PROTECTED,
=======
>>>>>>> 410c6e84
} from '../../utils/string-constants';

export const AUTHENTICATED_DEFINITION_DATA: DirectiveDefinitionData = {
  argumentTypeNodeByArgumentName: new Map<string, ArgumentData>([]),
  isRepeatable: false,
  locations: new Set<string>([ENUM_UPPER, FIELD_DEFINITION_UPPER, INTERFACE_UPPER, OBJECT_UPPER, SCALAR_UPPER]),
  name: AUTHENTICATED,
  node: AUTHENTICATED_DEFINITION,
  optionalArgumentNames: new Set<string>(),
  requiredArgumentNames: new Set<string>(),
};

export const COMPOSE_DIRECTIVE_DEFINITION_DATA: DirectiveDefinitionData = {
  argumentTypeNodeByArgumentName: new Map<string, ArgumentData>([
    [
      NAME,
      {
        name: NAME,
        typeNode: REQUIRED_STRING_TYPE_NODE,
      },
    ],
  ]),
  isRepeatable: true,
  locations: new Set<string>([SCHEMA_UPPER]),
  name: COMPOSE_DIRECTIVE,
  node: COMPOSE_DIRECTIVE_DEFINITION,
  optionalArgumentNames: new Set<string>(),
  requiredArgumentNames: new Set<string>([NAME]),
};

export const CONFIGURE_DESCRIPTION_DEFINITION_DATA: DirectiveDefinitionData = {
  argumentTypeNodeByArgumentName: new Map<string, ArgumentData>([
    [
      PROPAGATE,
      {
        name: PROPAGATE,
        typeNode: {
          kind: Kind.NON_NULL_TYPE,
          type: stringToNamedTypeNode(BOOLEAN_SCALAR),
        },
        defaultValue: {
          kind: Kind.BOOLEAN,
          value: true,
        },
      },
    ],
    [
      DESCRIPTION_OVERRIDE,
      {
        name: DESCRIPTION_OVERRIDE,
        typeNode: stringToNamedTypeNode(STRING_SCALAR),
      },
    ],
  ]),
  isRepeatable: false,
  locations: new Set<string>([
    ARGUMENT_DEFINITION_UPPER,
    ENUM_UPPER,
    ENUM_VALUE_UPPER,
    FIELD_DEFINITION_UPPER,
    INTERFACE_UPPER,
    INPUT_OBJECT_UPPER,
    INPUT_FIELD_DEFINITION_UPPER,
    OBJECT_UPPER,
    SCALAR_UPPER,
    SCHEMA_UPPER,
    UNION_UPPER,
  ]),
  name: CONFIGURE_DESCRIPTION,
  node: CONFIGURE_DESCRIPTION_DEFINITION,
  optionalArgumentNames: new Set<string>([PROPAGATE, DESCRIPTION_OVERRIDE]),
  requiredArgumentNames: new Set<string>(),
};

export const CONFIGURE_CHILD_DESCRIPTIONS_DEFINITION_DATA: DirectiveDefinitionData = {
  argumentTypeNodeByArgumentName: new Map<string, ArgumentData>([
    [
      PROPAGATE,
      {
        name: PROPAGATE,
        typeNode: {
          kind: Kind.NON_NULL_TYPE,
          type: stringToNamedTypeNode(BOOLEAN_SCALAR),
        },
        defaultValue: {
          kind: Kind.BOOLEAN,
          value: true,
        },
      },
    ],
  ]),
  isRepeatable: false,
  locations: new Set<string>([ENUM_UPPER, INPUT_OBJECT_UPPER, INTERFACE_UPPER, OBJECT_UPPER]),
  name: CONFIGURE_CHILD_DESCRIPTIONS,
  node: CONFIGURE_CHILD_DESCRIPTIONS_DEFINITION,
  optionalArgumentNames: new Set<string>([PROPAGATE]),
  requiredArgumentNames: new Set<string>(),
};

export const DEPRECATED_DEFINITION_DATA: DirectiveDefinitionData = {
  argumentTypeNodeByArgumentName: new Map<string, ArgumentData>([
    [
      REASON,
      {
        name: REASON,
        typeNode: stringToNamedTypeNode(STRING_SCALAR),
        defaultValue: {
          kind: Kind.STRING,
          value: DEFAULT_DEPRECATION_REASON,
        },
      },
    ],
  ]),
  isRepeatable: false,
  locations: new Set<string>([
    ARGUMENT_DEFINITION_UPPER,
    ENUM_VALUE_UPPER,
    FIELD_DEFINITION_UPPER,
    INPUT_FIELD_DEFINITION_UPPER,
  ]),
  name: DEPRECATED,
  node: DEPRECATED_DEFINITION,
  optionalArgumentNames: new Set<string>([REASON]),
  requiredArgumentNames: new Set<string>(),
};

export const EXTENDS_DEFINITION_DATA: DirectiveDefinitionData = {
  argumentTypeNodeByArgumentName: new Map<string, ArgumentData>(),
  isRepeatable: false,
  locations: new Set<string>([INTERFACE_UPPER, OBJECT_UPPER]),
  name: EXTENDS,
  node: EXTENDS_DEFINITION,
  optionalArgumentNames: new Set<string>(),
  requiredArgumentNames: new Set<string>(),
};

export const EXTERNAL_DEFINITION_DATA: DirectiveDefinitionData = {
  argumentTypeNodeByArgumentName: new Map<string, ArgumentData>(),
  isRepeatable: false,
  locations: new Set<string>([FIELD_DEFINITION_UPPER, OBJECT_UPPER]),
  name: EXTERNAL,
  node: EXTERNAL_DEFINITION,
  optionalArgumentNames: new Set<string>(),
  requiredArgumentNames: new Set<string>(),
};

export const INACCESSIBLE_DEFINITION_DATA: DirectiveDefinitionData = {
  argumentTypeNodeByArgumentName: new Map<string, ArgumentData>(),
  isRepeatable: false,
  locations: new Set<string>([
    ARGUMENT_DEFINITION_UPPER,
    ENUM_UPPER,
    ENUM_VALUE_UPPER,
    FIELD_DEFINITION_UPPER,
    INPUT_FIELD_DEFINITION_UPPER,
    INPUT_OBJECT_UPPER,
    INTERFACE_UPPER,
    OBJECT_UPPER,
    SCALAR_UPPER,
    UNION_UPPER,
  ]),
  name: INACCESSIBLE,
  node: INACCESSIBLE_DEFINITION,
  optionalArgumentNames: new Set<string>(),
  requiredArgumentNames: new Set<string>(),
};

export const INTERFACE_OBJECT_DEFINITION_DATA: DirectiveDefinitionData = {
  argumentTypeNodeByArgumentName: new Map<string, ArgumentData>(),
  isRepeatable: false,
  locations: new Set<string>([OBJECT_UPPER]),
  name: INTERFACE_OBJECT,
  node: INTERFACE_OBJECT_DEFINITION,
  optionalArgumentNames: new Set<string>(),
  requiredArgumentNames: new Set<string>(),
};

export const KAFKA_PUBLISH_DEFINITION_DATA: DirectiveDefinitionData = {
  argumentTypeNodeByArgumentName: new Map<string, ArgumentData>([
    [
      TOPIC,
      {
        name: TOPIC,
        typeNode: REQUIRED_STRING_TYPE_NODE,
      },
    ],
    [
      PROVIDER_ID,
      {
        name: PROVIDER_ID,
        typeNode: REQUIRED_STRING_TYPE_NODE,
        defaultValue: {
          kind: Kind.STRING,
          value: DEFAULT_EDFS_PROVIDER_ID,
        },
      },
    ],
  ]),
  isRepeatable: false,
  locations: new Set<string>([FIELD_DEFINITION_UPPER]),
  name: EDFS_KAFKA_PUBLISH,
  node: EDFS_KAFKA_PUBLISH_DEFINITION,
  optionalArgumentNames: new Set<string>([PROVIDER_ID]),
  requiredArgumentNames: new Set<string>([TOPIC]),
};

export const KAFKA_SUBSCRIBE_DEFINITION_DATA: DirectiveDefinitionData = {
  argumentTypeNodeByArgumentName: new Map<string, ArgumentData>([
    [
      TOPICS,
      {
        name: TOPICS,
        typeNode: {
          kind: Kind.NON_NULL_TYPE,
          type: {
            kind: Kind.LIST_TYPE,
            type: REQUIRED_STRING_TYPE_NODE,
          },
        },
      },
    ],
    [
      PROVIDER_ID,
      {
        name: PROVIDER_ID,
        typeNode: REQUIRED_STRING_TYPE_NODE,
        defaultValue: {
          kind: Kind.STRING,
          value: DEFAULT_EDFS_PROVIDER_ID,
        },
      },
    ],
  ]),
  isRepeatable: false,
  locations: new Set<string>([FIELD_DEFINITION_UPPER]),
  name: EDFS_KAFKA_SUBSCRIBE,
  node: EDFS_KAFKA_SUBSCRIBE_DEFINITION,
  optionalArgumentNames: new Set<string>([PROVIDER_ID]),
  requiredArgumentNames: new Set<string>([TOPICS]),
};

export const NATS_PUBLISH_DEFINITION_DATA: DirectiveDefinitionData = {
  argumentTypeNodeByArgumentName: new Map<string, ArgumentData>([
    [
      SUBJECT,
      {
        name: SUBJECT,
        typeNode: REQUIRED_STRING_TYPE_NODE,
      },
    ],
    [
      PROVIDER_ID,
      {
        name: PROVIDER_ID,
        typeNode: REQUIRED_STRING_TYPE_NODE,
        defaultValue: {
          kind: Kind.STRING,
          value: DEFAULT_EDFS_PROVIDER_ID,
        },
      },
    ],
  ]),
  isRepeatable: false,
  locations: new Set<string>([FIELD_DEFINITION_UPPER]),
  name: EDFS_NATS_PUBLISH,
  node: EDFS_NATS_PUBLISH_DEFINITION,
  optionalArgumentNames: new Set<string>([PROVIDER_ID]),
  requiredArgumentNames: new Set<string>([SUBJECT]),
};

export const NATS_REQUEST_DEFINITION_DATA: DirectiveDefinitionData = {
  argumentTypeNodeByArgumentName: new Map<string, ArgumentData>([
    [
      SUBJECT,
      {
        name: SUBJECT,
        typeNode: REQUIRED_STRING_TYPE_NODE,
      },
    ],
    [
      PROVIDER_ID,
      {
        name: PROVIDER_ID,
        typeNode: REQUIRED_STRING_TYPE_NODE,
        defaultValue: {
          kind: Kind.STRING,
          value: DEFAULT_EDFS_PROVIDER_ID,
        },
      },
    ],
  ]),
  isRepeatable: false,
  locations: new Set<string>([FIELD_DEFINITION_UPPER]),
  name: EDFS_NATS_REQUEST,
  node: EDFS_NATS_REQUEST_DEFINITION,
  optionalArgumentNames: new Set<string>([PROVIDER_ID]),
  requiredArgumentNames: new Set<string>([SUBJECT]),
};

export const NATS_SUBSCRIBE_DEFINITION_DATA: DirectiveDefinitionData = {
  argumentTypeNodeByArgumentName: new Map<string, ArgumentData>([
    [
      SUBJECTS,
      {
        name: SUBJECTS,
        typeNode: {
          kind: Kind.NON_NULL_TYPE,
          type: {
            kind: Kind.LIST_TYPE,
            type: REQUIRED_STRING_TYPE_NODE,
          },
        },
      },
    ],
    [
      PROVIDER_ID,
      {
        name: PROVIDER_ID,
        typeNode: REQUIRED_STRING_TYPE_NODE,
        defaultValue: {
          kind: Kind.STRING,
          value: DEFAULT_EDFS_PROVIDER_ID,
        },
      },
    ],
    [
      STREAM_CONFIGURATION,
      {
        name: STREAM_CONFIGURATION,
        typeNode: stringToNamedTypeNode(EDFS_NATS_STREAM_CONFIGURATION),
      },
    ],
  ]),
  isRepeatable: false,
  locations: new Set<string>([FIELD_DEFINITION_UPPER]),
  name: EDFS_NATS_SUBSCRIBE,
  node: EDFS_NATS_SUBSCRIBE_DEFINITION,
  optionalArgumentNames: new Set<string>([PROVIDER_ID]),
  requiredArgumentNames: new Set<string>([SUBJECTS]),
};

<<<<<<< HEAD
export const PROTECTED_DEFINITION_DATA: DirectiveDefinitionData = {
  argumentTypeNodeByArgumentName: new Map<string, ArgumentData>(),
  isRepeatable: true,
  locations: new Set<string>([FIELD_DEFINITION_UPPER, OBJECT_UPPER]),
  name: PROTECTED,
  node: PROTECTED_DEFINITION,
=======
export const REQUIRE_FETCH_REASONS_DEFINITION_DATA: DirectiveDefinitionData = {
  argumentTypeNodeByArgumentName: new Map<string, ArgumentData>(),
  isRepeatable: true,
  locations: new Set<string>([FIELD_DEFINITION_UPPER, OBJECT_UPPER]),
  name: REQUIRE_FETCH_REASONS,
  node: REQUIRE_FETCH_REASONS_DEFINITION,
>>>>>>> 410c6e84
  optionalArgumentNames: new Set<string>(),
  requiredArgumentNames: new Set<string>(),
};

export const REDIS_PUBLISH_DEFINITION_DATA: DirectiveDefinitionData = {
  argumentTypeNodeByArgumentName: new Map<string, ArgumentData>([
    [
      CHANNEL,
      {
        name: CHANNEL,
        typeNode: REQUIRED_STRING_TYPE_NODE,
      },
    ],
    [
      PROVIDER_ID,
      {
        name: PROVIDER_ID,
        typeNode: REQUIRED_STRING_TYPE_NODE,
        defaultValue: {
          kind: Kind.STRING,
          value: DEFAULT_EDFS_PROVIDER_ID,
        },
      },
    ],
  ]),
  isRepeatable: false,
  locations: new Set<string>([FIELD_DEFINITION_UPPER]),
  name: EDFS_REDIS_PUBLISH,
  node: EDFS_REDIS_PUBLISH_DEFINITION,
  optionalArgumentNames: new Set<string>([PROVIDER_ID]),
  requiredArgumentNames: new Set<string>([CHANNEL]),
};

export const REDIS_SUBSCRIBE_DEFINITION_DATA: DirectiveDefinitionData = {
  argumentTypeNodeByArgumentName: new Map<string, ArgumentData>([
    [
      CHANNELS,
      {
        name: CHANNELS,
        typeNode: {
          kind: Kind.NON_NULL_TYPE,
          type: {
            kind: Kind.LIST_TYPE,
            type: REQUIRED_STRING_TYPE_NODE,
          },
        },
      },
    ],
    [
      PROVIDER_ID,
      {
        name: PROVIDER_ID,
        typeNode: REQUIRED_STRING_TYPE_NODE,
        defaultValue: {
          kind: Kind.STRING,
          value: DEFAULT_EDFS_PROVIDER_ID,
        },
      },
    ],
  ]),
  isRepeatable: false,
  locations: new Set<string>([FIELD_DEFINITION_UPPER]),
  name: EDFS_REDIS_SUBSCRIBE,
  node: EDFS_REDIS_SUBSCRIBE_DEFINITION,
  optionalArgumentNames: new Set<string>([PROVIDER_ID]),
  requiredArgumentNames: new Set<string>([CHANNELS]),
};

export const OVERRIDE_DEFINITION_DATA: DirectiveDefinitionData = {
  argumentTypeNodeByArgumentName: new Map<string, ArgumentData>([
    [
      FROM,
      {
        name: FROM,
        typeNode: REQUIRED_STRING_TYPE_NODE,
      },
    ],
  ]),
  isRepeatable: false,
  locations: new Set<string>([FIELD_DEFINITION_UPPER]),
  name: OVERRIDE,
  node: OVERRIDE_DEFINITION,
  optionalArgumentNames: new Set<string>(),
  requiredArgumentNames: new Set<string>([FROM]),
};

export const KEY_DEFINITION_DATA: DirectiveDefinitionData = {
  argumentTypeNodeByArgumentName: new Map<string, ArgumentData>([
    [
      FIELDS,
      {
        name: FIELDS,
        typeNode: REQUIRED_FIELDSET_TYPE_NODE,
      },
    ],
    [
      RESOLVABLE,
      {
        name: RESOLVABLE,
        typeNode: stringToNamedTypeNode(BOOLEAN_SCALAR),
        defaultValue: {
          kind: Kind.BOOLEAN,
          value: true,
        },
      },
    ],
  ]),
  isRepeatable: true,
  locations: new Set<string>([INTERFACE_UPPER, OBJECT_UPPER]),
  name: KEY,
  node: KEY_DEFINITION,
  optionalArgumentNames: new Set<string>([RESOLVABLE]),
  requiredArgumentNames: new Set<string>([FIELDS]),
};

export const LINK_DEFINITION_DATA: DirectiveDefinitionData = {
  argumentTypeNodeByArgumentName: new Map<string, ArgumentData>([
    [
      URL_LOWER,
      {
        name: URL_LOWER,
        typeNode: REQUIRED_STRING_TYPE_NODE,
      },
    ],
    [
      AS,
      {
        name: AS,
        typeNode: stringToNamedTypeNode(STRING_SCALAR),
      },
    ],
    [
      FOR,
      {
        name: FOR,
        typeNode: stringToNamedTypeNode(LINK_PURPOSE),
      },
    ],
    [
      IMPORT,
      {
        name: IMPORT,
        typeNode: {
          kind: Kind.LIST_TYPE,
          type: stringToNamedTypeNode(LINK_IMPORT),
        },
      },
    ],
  ]),
  isRepeatable: true,
  locations: new Set<string>([SCHEMA_UPPER]),
  name: LINK,
  node: LINK_DEFINITION,
  optionalArgumentNames: new Set<string>([AS, FOR, IMPORT]),
  requiredArgumentNames: new Set<string>([URL_LOWER]),
};

export const PROVIDES_DEFINITION_DATA: DirectiveDefinitionData = {
  argumentTypeNodeByArgumentName: new Map<string, ArgumentData>([
    [
      FIELDS,
      {
        name: FIELDS,
        typeNode: REQUIRED_FIELDSET_TYPE_NODE,
      },
    ],
  ]),
  isRepeatable: false,
  locations: new Set<string>([FIELD_DEFINITION_UPPER]),
  name: PROVIDES,
  node: PROVIDES_DEFINITION,
  optionalArgumentNames: new Set<string>(),
  requiredArgumentNames: new Set<string>([FIELDS]),
};

export const REQUIRES_DEFINITION_DATA: DirectiveDefinitionData = {
  argumentTypeNodeByArgumentName: new Map<string, ArgumentData>([
    [
      FIELDS,
      {
        name: FIELDS,
        typeNode: REQUIRED_FIELDSET_TYPE_NODE,
      },
    ],
  ]),
  isRepeatable: false,
  locations: new Set<string>([FIELD_DEFINITION_UPPER]),
  name: REQUIRES,
  node: REQUIRES_DEFINITION,
  optionalArgumentNames: new Set<string>(),
  requiredArgumentNames: new Set<string>([FIELDS]),
};

export const REQUIRES_SCOPES_DEFINITION_DATA: DirectiveDefinitionData = {
  argumentTypeNodeByArgumentName: new Map<string, ArgumentData>([
    [
      SCOPES,
      {
        name: SCOPES,
        typeNode: {
          kind: Kind.NON_NULL_TYPE,
          type: {
            kind: Kind.LIST_TYPE,
            type: {
              kind: Kind.NON_NULL_TYPE,
              type: {
                kind: Kind.LIST_TYPE,
                type: {
                  kind: Kind.NON_NULL_TYPE,
                  type: stringToNamedTypeNode(SCOPE_SCALAR),
                },
              },
            },
          },
        },
      },
    ],
  ]),
  isRepeatable: false,
  locations: new Set<string>([ENUM_UPPER, FIELD_DEFINITION_UPPER, INTERFACE_UPPER, OBJECT_UPPER, SCALAR_UPPER]),
  name: REQUIRES_SCOPES,
  node: REQUIRES_SCOPES_DEFINITION,
  optionalArgumentNames: new Set<string>(),
  requiredArgumentNames: new Set<string>([SCOPES]),
};

export const SPECIFIED_BY_DEFINITION_DATA: DirectiveDefinitionData = {
  argumentTypeNodeByArgumentName: new Map<string, ArgumentData>([
    [
      URL_LOWER,
      {
        name: URL_LOWER,
        typeNode: REQUIRED_STRING_TYPE_NODE,
      },
    ],
  ]),
  isRepeatable: false,
  locations: new Set<string>([SCALAR_UPPER]),
  name: SPECIFIED_BY,
  node: SPECIFIED_BY_DEFINITION,
  optionalArgumentNames: new Set<string>(),
  requiredArgumentNames: new Set<string>([URL_LOWER]),
};

export const SHAREABLE_DEFINITION_DATA: DirectiveDefinitionData = {
  argumentTypeNodeByArgumentName: new Map<string, ArgumentData>(),
  isRepeatable: true,
  locations: new Set<string>([FIELD_DEFINITION_UPPER, OBJECT_UPPER]),
  name: SHAREABLE,
  node: SHAREABLE_DEFINITION,
  optionalArgumentNames: new Set<string>(),
  requiredArgumentNames: new Set<string>(),
};

export const SUBSCRIPTION_FILTER_DEFINITION_DATA: DirectiveDefinitionData = {
  argumentTypeNodeByArgumentName: new Map<string, ArgumentData>([
    [
      CONDITION,
      {
        name: CONDITION,
        typeNode: {
          kind: Kind.NON_NULL_TYPE,
          type: stringToNamedTypeNode(SUBSCRIPTION_FILTER_CONDITION),
        },
      },
    ],
  ]),
  isRepeatable: false,
  locations: new Set<string>([FIELD_DEFINITION_UPPER]),
  name: SUBSCRIPTION_FILTER,
  node: SUBSCRIPTION_FILTER_DEFINITION,
  optionalArgumentNames: new Set<string>(),
  requiredArgumentNames: new Set<string>([CONDITION]),
};

export const TAG_DEFINITION_DATA: DirectiveDefinitionData = {
  argumentTypeNodeByArgumentName: new Map<string, ArgumentData>([
    [
      NAME,
      {
        name: NAME,
        typeNode: REQUIRED_STRING_TYPE_NODE,
      },
    ],
  ]),
  isRepeatable: true,
  locations: new Set<string>([
    ARGUMENT_DEFINITION_UPPER,
    ENUM_UPPER,
    ENUM_VALUE_UPPER,
    FIELD_DEFINITION_UPPER,
    INPUT_FIELD_DEFINITION_UPPER,
    INPUT_OBJECT_UPPER,
    INTERFACE_UPPER,
    OBJECT_UPPER,
    SCALAR_UPPER,
    UNION_UPPER,
  ]),
  name: TAG,
  node: TAG_DEFINITION,
  optionalArgumentNames: new Set<string>(),
  requiredArgumentNames: new Set<string>([NAME]),
};<|MERGE_RESOLUTION|>--- conflicted
+++ resolved
@@ -19,7 +19,6 @@
   KEY_DEFINITION,
   LINK_DEFINITION,
   OVERRIDE_DEFINITION,
-  PROTECTED_DEFINITION,
   PROVIDES_DEFINITION,
   REQUIRE_FETCH_REASONS_DEFINITION,
   REQUIRED_FIELDSET_TYPE_NODE,
@@ -101,14 +100,6 @@
   TOPICS,
   UNION_UPPER,
   URL_LOWER,
-<<<<<<< HEAD
-  CHANNEL,
-  CHANNELS,
-  EDFS_REDIS_PUBLISH,
-  EDFS_REDIS_SUBSCRIBE,
-  PROTECTED,
-=======
->>>>>>> 410c6e84
 } from '../../utils/string-constants';
 
 export const AUTHENTICATED_DEFINITION_DATA: DirectiveDefinitionData = {
@@ -450,21 +441,12 @@
   requiredArgumentNames: new Set<string>([SUBJECTS]),
 };
 
-<<<<<<< HEAD
-export const PROTECTED_DEFINITION_DATA: DirectiveDefinitionData = {
-  argumentTypeNodeByArgumentName: new Map<string, ArgumentData>(),
-  isRepeatable: true,
-  locations: new Set<string>([FIELD_DEFINITION_UPPER, OBJECT_UPPER]),
-  name: PROTECTED,
-  node: PROTECTED_DEFINITION,
-=======
 export const REQUIRE_FETCH_REASONS_DEFINITION_DATA: DirectiveDefinitionData = {
   argumentTypeNodeByArgumentName: new Map<string, ArgumentData>(),
   isRepeatable: true,
   locations: new Set<string>([FIELD_DEFINITION_UPPER, OBJECT_UPPER]),
   name: REQUIRE_FETCH_REASONS,
   node: REQUIRE_FETCH_REASONS_DEFINITION,
->>>>>>> 410c6e84
   optionalArgumentNames: new Set<string>(),
   requiredArgumentNames: new Set<string>(),
 };
