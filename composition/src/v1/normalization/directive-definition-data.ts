--- conflicted
+++ resolved
@@ -1,41 +1,4 @@
 import { ArgumentData, DirectiveDefinitionData } from '../../schema-building/types';
-<<<<<<< HEAD
-import {
-  AUTHENTICATED_DEFINITION,
-  COMPOSE_DIRECTIVE_DEFINITION,
-  CONFIGURE_CHILD_DESCRIPTIONS_DEFINITION,
-  CONFIGURE_DESCRIPTION_DEFINITION,
-  CONNECT_CONFIGURE_RESOLVER_DEFINITION,
-  DEPRECATED_DEFINITION,
-  EDFS_KAFKA_PUBLISH_DEFINITION,
-  EDFS_KAFKA_SUBSCRIBE_DEFINITION,
-  EDFS_NATS_PUBLISH_DEFINITION,
-  EDFS_NATS_REQUEST_DEFINITION,
-  EDFS_NATS_SUBSCRIBE_DEFINITION,
-  EDFS_REDIS_PUBLISH_DEFINITION,
-  EDFS_REDIS_SUBSCRIBE_DEFINITION,
-  EXTENDS_DEFINITION,
-  EXTERNAL_DEFINITION,
-  INACCESSIBLE_DEFINITION,
-  INTERFACE_OBJECT_DEFINITION,
-  KEY_DEFINITION,
-  LINK_DEFINITION,
-  ONE_OF_DEFINITION,
-  OVERRIDE_DEFINITION,
-  PROVIDES_DEFINITION,
-  REQUIRE_FETCH_REASONS_DEFINITION,
-  REQUIRED_FIELDSET_TYPE_NODE,
-  REQUIRED_STRING_TYPE_NODE,
-  REQUIRES_DEFINITION,
-  REQUIRES_SCOPES_DEFINITION,
-  SEMANTIC_NON_NULL_DEFINITION,
-  SHAREABLE_DEFINITION,
-  SPECIFIED_BY_DEFINITION,
-  SUBSCRIPTION_FILTER_DEFINITION,
-  TAG_DEFINITION,
-} from '../utils/constants';
-=======
->>>>>>> 3b154299
 import { stringToNamedTypeNode } from '../../ast/utils';
 import { DEFAULT_DEPRECATION_REASON, Kind } from 'graphql';
 import {
@@ -118,6 +81,7 @@
   COMPOSE_DIRECTIVE_DEFINITION,
   CONFIGURE_CHILD_DESCRIPTIONS_DEFINITION,
   CONFIGURE_DESCRIPTION_DEFINITION,
+  CONNECT_CONFIGURE_RESOLVER_DEFINITION,
   DEPRECATED_DEFINITION,
   EDFS_KAFKA_PUBLISH_DEFINITION,
   EDFS_KAFKA_SUBSCRIBE_DEFINITION,
