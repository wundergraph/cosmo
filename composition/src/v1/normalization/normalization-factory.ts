--- conflicted
+++ resolved
@@ -53,19 +53,7 @@
 } from './utils';
 import {
   BASE_SCALARS,
-<<<<<<< HEAD
-  CONFIGURE_CHILD_DESCRIPTIONS_DEFINITION,
-  CONFIGURE_DESCRIPTION_DEFINITION,
-  CONNECT_CONFIGURE_RESOLVER_DEFINITION,
-  EDFS_NATS_STREAM_CONFIGURATION_DEFINITION,
-  EVENT_DRIVEN_DIRECTIVE_DEFINITIONS_BY_DIRECTIVE_NAME,
-  FIELD_SET_SCALAR_DEFINITION,
-  LINK_DEFINITION,
-  LINK_IMPORT_DEFINITION,
-  LINK_PURPOSE_DEFINITION,
-=======
   DIRECTIVE_DEFINITION_BY_NAME,
->>>>>>> 3b154299
   MAX_OR_SCOPES,
   V2_DIRECTIVE_DEFINITION_BY_DIRECTIVE_NAME,
 } from '../constants/constants';
@@ -269,7 +257,6 @@
   CHANNEL,
   CHANNELS,
   CONFIGURE_DESCRIPTION,
-  CONNECT_CONFIGURE_RESOLVER,
   CONSUMER_INACTIVE_THRESHOLD,
   CONSUMER_NAME,
   DEFAULT_EDFS_PROVIDER_ID,
@@ -3488,11 +3475,6 @@
     if (this.schemaData.operationTypes.size > 0) {
       definitions.push(this.getSchemaNodeByData(this.schemaData));
     }
-
-    // connect definitions
-    if (this.referencedDirectiveNames.has(CONNECT_CONFIGURE_RESOLVER)) {
-      definitions.push(CONNECT_CONFIGURE_RESOLVER_DEFINITION);
-    }
     /*
      * Sometimes an @openfed__configureDescription directive is defined before a description is, e.g., on an extension.
      * If at this stage there is still no description, it is propagated as an error.
