--- conflicted
+++ resolved
@@ -64,11 +64,7 @@
   LINK_IMPORT_DEFINITION,
   LINK_PURPOSE_DEFINITION,
   MAX_OR_SCOPES,
-<<<<<<< HEAD
-  PROTECTED_DEFINITION,
-=======
   REQUIRE_FETCH_REASONS_DEFINITION,
->>>>>>> 410c6e84
   SCOPE_SCALAR_DEFINITION,
   SUBSCRIPTION_FIELD_CONDITION_DEFINITION,
   SUBSCRIPTION_FILTER_CONDITION_DEFINITION,
@@ -308,7 +304,6 @@
   OPERATION_TO_DEFAULT,
   OVERRIDE,
   PROPAGATE,
-  PROTECTED,
   PROVIDER_ID,
   PROVIDER_TYPE_KAFKA,
   PROVIDER_TYPE_NATS,
@@ -406,7 +401,6 @@
   invalidRepeatedDirectiveNameByCoords = new Map<string, Set<string>>();
   isCurrentParentExtension = false;
   isParentObjectExternal = false;
-  isParentObjectProtected = false;
   isParentObjectShareable = false;
   isSubgraphEventDrivenGraph = false;
   isSubgraphVersionTwo = false;
@@ -569,15 +563,9 @@
       fieldDirectivesByDirectiveName.set(EXTERNAL, [generateSimpleDirective(EXTERNAL)]);
       inheritedDirectiveNames.add(EXTERNAL);
     }
-<<<<<<< HEAD
-    if (this.isParentObjectProtected && !fieldDirectivesByDirectiveName.has(PROTECTED)) {
-      fieldDirectivesByDirectiveName.set(PROTECTED, [generateSimpleDirective(PROTECTED)]);
-      inheritedDirectiveNames.add(PROTECTED);
-=======
     if (this.doesParentObjectRequireFetchReasons && !fieldDirectivesByDirectiveName.has(REQUIRE_FETCH_REASONS)) {
       fieldDirectivesByDirectiveName.set(REQUIRE_FETCH_REASONS, [generateSimpleDirective(REQUIRE_FETCH_REASONS)]);
       inheritedDirectiveNames.add(REQUIRE_FETCH_REASONS);
->>>>>>> 410c6e84
     }
     if (this.isParentObjectShareable && !fieldDirectivesByDirectiveName.has(SHAREABLE)) {
       fieldDirectivesByDirectiveName.set(SHAREABLE, [generateSimpleDirective(SHAREABLE)]);
@@ -611,11 +599,7 @@
         continue;
       }
       this.isParentObjectExternal ||= directiveName === EXTERNAL;
-<<<<<<< HEAD
-      this.isParentObjectProtected ||= directiveName === PROTECTED;
-=======
       this.doesParentObjectRequireFetchReasons ||= directiveName === REQUIRE_FETCH_REASONS;
->>>>>>> 410c6e84
       this.isParentObjectShareable ||= directiveName === SHAREABLE;
     }
     return directivesByDirectiveName;
@@ -1315,11 +1299,7 @@
       name: typeName,
       node: getMutableObjectNode(node.name),
       persistedDirectivesData: newPersistedDirectivesData(),
-<<<<<<< HEAD
-      protectedFieldNames: new Set<FieldName>(),
-=======
       requireFetchReasonsFieldNames: new Set<FieldName>(),
->>>>>>> 410c6e84
       renamedTypeName: this.getRenamedRootTypeName(typeName),
       subgraphNames: new Set<string>([this.subgraphName]),
       description: formatDescription('description' in node ? node.description : undefined),
@@ -2898,19 +2878,6 @@
       definitions.push(EDFS_NATS_STREAM_CONFIGURATION_DEFINITION);
     }
 
-<<<<<<< HEAD
-    if (this.referencedDirectiveNames.has(LINK)) {
-      definitions.push(LINK_DEFINITION);
-      definitions.push(LINK_IMPORT_DEFINITION);
-      definitions.push(LINK_PURPOSE_DEFINITION);
-    }
-
-    if (this.referencedDirectiveNames.has(PROTECTED)) {
-      definitions.push(PROTECTED_DEFINITION);
-    }
-
-=======
->>>>>>> 410c6e84
     if (invalidEventsDirectiveDataByRootFieldPath.size > 0) {
       errorMessages.push(invalidRootTypeFieldEventsDirectivesErrorMessage(invalidEventsDirectiveDataByRootFieldPath));
     }
@@ -3370,13 +3337,8 @@
     if (this.referencedDirectiveNames.has(CONFIGURE_CHILD_DESCRIPTIONS)) {
       definitions.push(CONFIGURE_CHILD_DESCRIPTIONS_DEFINITION);
     }
-<<<<<<< HEAD
-    if (this.referencedDirectiveNames.has(PROTECTED)) {
-      definitions.push(PROTECTED_DEFINITION);
-=======
     if (this.referencedDirectiveNames.has(REQUIRE_FETCH_REASONS)) {
       definitions.push(REQUIRE_FETCH_REASONS_DEFINITION);
->>>>>>> 410c6e84
     }
     for (const directiveDefinition of this.customDirectiveDefinitions.values()) {
       definitions.push(directiveDefinition);
@@ -3510,13 +3472,8 @@
           if (parentData.fieldDataByName.size < 1 && !isNodeQuery(parentTypeName, operationTypeNode)) {
             this.errors.push(noFieldDefinitionsError(kindToNodeType(parentData.kind), parentTypeName));
           }
-<<<<<<< HEAD
-          if (isObject && parentData.protectedFieldNames.size > 0) {
-            configurationData.protectedFieldNames = [...parentData.protectedFieldNames];
-=======
           if (isObject && parentData.requireFetchReasonsFieldNames.size > 0) {
             configurationData.requireFetchReasonsFieldNames = [...parentData.requireFetchReasonsFieldNames];
->>>>>>> 410c6e84
           }
           break;
         case Kind.SCALAR_TYPE_DEFINITION:
