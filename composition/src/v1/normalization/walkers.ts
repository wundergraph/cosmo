import { ConstDirectiveNode, DocumentNode, Kind, visit } from 'graphql';
import {
  duplicateEnumValueDefinitionError,
  duplicateFieldDefinitionError,
  duplicateInputFieldDefinitionError,
  duplicateOperationTypeDefinitionError,
  invalidOperationTypeDefinitionError,
  unexpectedParentKindForChildError,
} from '../../errors/errors';
import { NormalizationFactory } from './normalization-factory';
<<<<<<< HEAD
import {
  BASE_DIRECTIVE_DEFINITION_BY_DIRECTIVE_NAME,
  BASE_SCALARS,
  CONFIGURE_CHILD_DESCRIPTIONS_DEFINITION,
  CONFIGURE_DESCRIPTION_DEFINITION,
  CONNECT_CONFIGURE_RESOLVER_DEFINITION,
  SUBSCRIPTION_FILTER_DEFINITION,
  V2_DIRECTIVE_DEFINITION_BY_DIRECTIVE_NAME,
} from '../utils/constants';
=======
import { BASE_SCALARS, V2_DIRECTIVE_DEFINITION_BY_DIRECTIVE_NAME } from '../constants/constants';
>>>>>>> 3b154299
import { upsertEntityData } from '../utils/utils';
import { formatDescription, isNodeInterfaceObject, isObjectLikeNodeEntity } from '../../ast/utils';
import { extractFieldSetValue, newFieldSetData } from './utils';
import { EVENT_DIRECTIVE_NAMES } from '../constants/strings';
import {
  getRenamedRootTypeName,
  isParentDataCompositeOutputType,
  isTypeNameRootType,
  newPersistedDirectivesData,
} from '../../schema-building/utils';
import { ConfigureDescriptionData, InputValueData } from '../../schema-building/types';
import { getMutableEnumValueNode, getTypeNodeNamedTypeName } from '../../schema-building/ast';
import { GraphNode, RootNode } from '../../resolvability-graph/graph-nodes';
import { requiresDefinedOnNonEntityFieldWarning } from '../warnings/warnings';
import {
  ANY_SCALAR,
<<<<<<< HEAD
  CONFIGURE_CHILD_DESCRIPTIONS,
  CONFIGURE_DESCRIPTION,
  CONNECT_CONFIGURE_RESOLVER,
=======
>>>>>>> 3b154299
  ENTITY_UNION,
  IGNORED_FIELDS,
  PARENT_DEFINITION_DATA,
  PROVIDES,
  REQUIRES,
  SERVICE_OBJECT,
} from '../../utils/string-constants';
import { RootTypeName } from '../../utils/types';
import { getOrThrowError, getValueOrDefault, kindToNodeType } from '../../utils/utils';
import { KeyFieldSetData } from './types';
import { FieldName, TypeName } from '../../types/types';

/* Walker to collect schema definition, directive definitions, and entities.
 * Directives are not validated upon immediate extract because all types must be recorded first.
 * * */
export function upsertDirectiveSchemaAndEntityDefinitions(nf: NormalizationFactory, document: DocumentNode) {
  visit(document, {
    Directive: {
      enter(node) {
        const name = node.name.value;
        nf.referencedDirectiveNames.add(name);
        if (EVENT_DIRECTIVE_NAMES.has(name)) {
          nf.edfsDirectiveReferences.add(name);
        }
        if (V2_DIRECTIVE_DEFINITION_BY_DIRECTIVE_NAME.has(name)) {
          nf.isSubgraphVersionTwo = true;
<<<<<<< HEAD
          return false;
        }
        if (BASE_DIRECTIVE_DEFINITION_BY_DIRECTIVE_NAME.has(name)) {
          return false;
        }
        switch (name) {
          case SUBSCRIPTION_FILTER: {
            nf.directiveDefinitionByDirectiveName.set(SUBSCRIPTION_FILTER, SUBSCRIPTION_FILTER_DEFINITION);
            break;
          }
          case CONFIGURE_DESCRIPTION: {
            nf.directiveDefinitionByDirectiveName.set(CONFIGURE_DESCRIPTION, CONFIGURE_DESCRIPTION_DEFINITION);
            break;
          }
          case CONFIGURE_CHILD_DESCRIPTIONS: {
            nf.directiveDefinitionByDirectiveName.set(
              CONFIGURE_CHILD_DESCRIPTIONS,
              CONFIGURE_CHILD_DESCRIPTIONS_DEFINITION,
            );
            break;
          }
          case CONNECT_CONFIGURE_RESOLVER: {
            nf.directiveDefinitionByDirectiveName.set(
              CONNECT_CONFIGURE_RESOLVER,
              CONNECT_CONFIGURE_RESOLVER_DEFINITION,
            );

            break;
          }
=======
>>>>>>> 3b154299
        }
        return false;
      },
    },
    DirectiveDefinition: {
      enter(node) {
        if (nf.addDirectiveDefinitionDataByNode(node)) {
          nf.customDirectiveDefinitionByName.set(node.name.value, node);
        }
        return false;
      },
    },
    InterfaceTypeDefinition: {
      enter(node) {
        const typeName = node.name.value;
        nf.internalGraph.addOrUpdateNode(typeName, { isAbstract: true });
        if (!isObjectLikeNodeEntity(node)) {
          return;
        }
        const keyFieldSetDataByFieldSet = getValueOrDefault(
          nf.keyFieldSetDatasByTypeName,
          typeName,
          () => new Map<string, KeyFieldSetData>(),
        );
        nf.extractKeyFieldSets(node, keyFieldSetDataByFieldSet);
        upsertEntityData({
          entityDataByTypeName: nf.entityDataByTypeName,
          keyFieldSetDataByFieldSet,
          subgraphName: nf.subgraphName,
          typeName,
        });
        getValueOrDefault(nf.entityInterfaceDataByTypeName, typeName, () => ({
          concreteTypeNames: new Set<TypeName>(),
          fieldDatas: [],
          interfaceFieldNames: new Set<FieldName>(),
          interfaceObjectFieldNames: new Set<FieldName>(),
          isInterfaceObject: false,
          resolvable: false,
          typeName,
        }));
      },
    },
    InterfaceTypeExtension: {
      enter(node) {
        const typeName = node.name.value;
        nf.internalGraph.addOrUpdateNode(typeName, { isAbstract: true });
        if (!isObjectLikeNodeEntity(node)) {
          return;
        }
        const keyFieldSetDataByFieldSet = getValueOrDefault(
          nf.keyFieldSetDatasByTypeName,
          typeName,
          () => new Map<string, KeyFieldSetData>(),
        );
        nf.extractKeyFieldSets(node, keyFieldSetDataByFieldSet);
        upsertEntityData({
          entityDataByTypeName: nf.entityDataByTypeName,
          keyFieldSetDataByFieldSet,
          subgraphName: nf.subgraphName,
          typeName,
        });
        getValueOrDefault(nf.entityInterfaceDataByTypeName, typeName, () => ({
          concreteTypeNames: new Set<TypeName>(),
          fieldDatas: [],
          interfaceFieldNames: new Set<FieldName>(),
          interfaceObjectFieldNames: new Set<FieldName>(),
          isInterfaceObject: false,
          resolvable: false,
          typeName,
        }));
      },
    },
    ObjectTypeDefinition: {
      enter(node) {
        if (!isObjectLikeNodeEntity(node)) {
          return;
        }
        const typeName = node.name.value;
        if (isNodeInterfaceObject(node)) {
          nf.entityInterfaceDataByTypeName.set(typeName, {
            concreteTypeNames: new Set<TypeName>(),
            fieldDatas: [],
            interfaceObjectFieldNames: new Set<FieldName>(),
            interfaceFieldNames: new Set<FieldName>(),
            isInterfaceObject: true,
            resolvable: false,
            typeName,
          });
          nf.internalGraph.addOrUpdateNode(typeName, { isAbstract: true });
        }
        const keyFieldSetDataByFieldSet = getValueOrDefault(
          nf.keyFieldSetDatasByTypeName,
          typeName,
          () => new Map<string, KeyFieldSetData>(),
        );
        nf.extractKeyFieldSets(node, keyFieldSetDataByFieldSet);
        upsertEntityData({
          entityDataByTypeName: nf.entityDataByTypeName,
          keyFieldSetDataByFieldSet,
          subgraphName: nf.subgraphName,
          typeName,
        });
      },
    },
    ObjectTypeExtension: {
      enter(node) {
        if (!isObjectLikeNodeEntity(node)) {
          return;
        }
        const typeName = node.name.value;
        const keyFieldSetDataByFieldSet = getValueOrDefault(
          nf.keyFieldSetDatasByTypeName,
          typeName,
          () => new Map<string, KeyFieldSetData>(),
        );
        nf.extractKeyFieldSets(node, keyFieldSetDataByFieldSet);
        upsertEntityData({
          entityDataByTypeName: nf.entityDataByTypeName,
          keyFieldSetDataByFieldSet,
          subgraphName: nf.subgraphName,
          typeName,
        });
      },
    },
    OperationTypeDefinition: {
      enter(node) {
        const operationType = node.operation;
        const definitionNode = nf.schemaData.operationTypes.get(operationType);
        const namedTypeName = getTypeNodeNamedTypeName(node.type);
        if (definitionNode) {
          nf.errors.push(
            duplicateOperationTypeDefinitionError(
              operationType,
              namedTypeName,
              getTypeNodeNamedTypeName(definitionNode.type),
            ),
          );
          return false;
        }
        const existingOperationType = nf.operationTypeNodeByTypeName.get(namedTypeName);
        if (existingOperationType) {
          nf.errors.push(invalidOperationTypeDefinitionError(existingOperationType, namedTypeName, operationType));
          return false;
        }
        nf.operationTypeNodeByTypeName.set(namedTypeName, operationType);
        nf.schemaData.operationTypes.set(operationType, node);
        return false;
      },
    },
    SchemaDefinition: {
      enter(node) {
        nf.schemaData.description = node.description;
        nf.extractDirectives(node, nf.schemaData.directivesByDirectiveName);
      },
    },
    SchemaExtension: {
      enter(node) {
        nf.extractDirectives(node, nf.schemaData.directivesByDirectiveName);
      },
    },
  });
}

export function upsertParentsAndChildren(nf: NormalizationFactory, document: DocumentNode) {
  let isParentRootType = false;
  let currentParentNode: RootNode | GraphNode | undefined;
  visit(document, {
    EnumTypeDefinition: {
      enter(node) {
        nf.originalParentTypeName = node.name.value;
        nf.lastParentNodeKind = node.kind;
        nf.upsertEnumDataByNode(node);
      },
      leave() {
        nf.originalParentTypeName = '';
        nf.lastParentNodeKind = Kind.NULL;
      },
    },
    EnumTypeExtension: {
      enter(node) {
        nf.originalParentTypeName = node.name.value;
        nf.lastParentNodeKind = node.kind;
        nf.upsertEnumDataByNode(node, true);
      },
      leave() {
        nf.originalParentTypeName = '';
        nf.lastParentNodeKind = Kind.NULL;
      },
    },
    EnumValueDefinition: {
      enter(node) {
        const name = node.name.value;
        nf.lastChildNodeKind = node.kind;
        const parentData = getOrThrowError(
          nf.parentDefinitionDataByTypeName,
          nf.originalParentTypeName,
          PARENT_DEFINITION_DATA,
        );
        if (parentData.kind !== Kind.ENUM_TYPE_DEFINITION) {
          nf.errors.push(
            unexpectedParentKindForChildError(
              nf.originalParentTypeName,
              'Enum or Enum extension',
              kindToNodeType(parentData.kind),
              name,
              kindToNodeType(node.kind),
            ),
          );
          return;
        }
        if (parentData.enumValueDataByName.has(name)) {
          nf.errors.push(duplicateEnumValueDefinitionError(nf.originalParentTypeName, name));
          return;
        }
        parentData.enumValueDataByName.set(name, {
          appearances: 1,
          configureDescriptionDataBySubgraphName: new Map<string, ConfigureDescriptionData>(),
          directivesByDirectiveName: nf.extractDirectives(node, new Map<string, ConstDirectiveNode[]>()),
          federatedCoords: `${nf.originalParentTypeName}.${name}`,
          kind: Kind.ENUM_VALUE_DEFINITION,
          name,
          node: getMutableEnumValueNode(node),
          parentTypeName: nf.originalParentTypeName,
          persistedDirectivesData: newPersistedDirectivesData(),
          subgraphNames: new Set([nf.subgraphName]),
          description: formatDescription(node.description),
        });
      },
      leave() {
        nf.lastChildNodeKind = Kind.NULL;
      },
    },
    FieldDefinition: {
      enter(node) {
        const fieldName = node.name.value;
        if (isParentRootType) {
          // _entities and _service
          if (IGNORED_FIELDS.has(fieldName)) {
            return false;
          }
        }
        // subscriptionFilter is temporarily an EDFS-only feature
        if (nf.edfsDirectiveReferences.size > 0) {
          nf.validateSubscriptionFilterDirectiveLocation(node);
        }
        nf.lastChildNodeKind = node.kind;
        const fieldNamedTypeName = getTypeNodeNamedTypeName(node.type);
        getValueOrDefault(nf.fieldCoordsByNamedTypeName, fieldNamedTypeName, () => new Set<string>()).add(
          `${nf.renamedParentTypeName || nf.originalParentTypeName}.${fieldName}`,
        );
        // The edges of interface nodes are their concrete types, so fields are not added
        if (currentParentNode && !currentParentNode.isAbstract) {
          nf.internalGraph.addEdge(currentParentNode, nf.internalGraph.addOrUpdateNode(fieldNamedTypeName), fieldName);
        }
        if (!BASE_SCALARS.has(fieldNamedTypeName)) {
          nf.referencedTypeNames.add(fieldNamedTypeName);
        }
        const parentData = getOrThrowError(
          nf.parentDefinitionDataByTypeName,
          nf.originalParentTypeName,
          PARENT_DEFINITION_DATA,
        );
        if (!isParentDataCompositeOutputType(parentData)) {
          nf.errors.push(
            unexpectedParentKindForChildError(
              nf.originalParentTypeName,
              '"Object" or "Interface"',
              kindToNodeType(parentData.kind),
              fieldName,
              kindToNodeType(node.kind),
            ),
          );
          return;
        }
        if (parentData.fieldDataByName.has(fieldName)) {
          nf.errors.push(duplicateFieldDefinitionError(kindToNodeType(parentData.kind), parentData.name, fieldName));
          return;
        }
        const argumentDataByArgumentName = nf.extractArguments(new Map<string, InputValueData>(), node);
        const directivesByDirectiveName = nf.extractDirectives(node, new Map<string, ConstDirectiveNode[]>());
        const inheritedDirectiveNames = new Set<string>();
        // Add parent-level shareable and external to the field extraction and repeatable validation
        nf.handleFieldInheritableDirectives({
          directivesByDirectiveName,
          fieldName,
          inheritedDirectiveNames,
          parentData,
        });
        const fieldData = nf.addFieldDataByNode(
          parentData.fieldDataByName,
          node,
          argumentDataByArgumentName,
          directivesByDirectiveName,
          inheritedDirectiveNames,
        );
        if (isParentRootType) {
          nf.extractEventDirectivesToConfiguration(node, argumentDataByArgumentName);
        }
        const providesDirectives = fieldData.directivesByDirectiveName.get(PROVIDES);
        const requiresDirectives = fieldData.directivesByDirectiveName.get(REQUIRES);
        // return early to avoid creating unnecessary FieldSetDatas
        if (!requiresDirectives && !providesDirectives) {
          return;
        }
        const entityData = nf.entityDataByTypeName.get(nf.originalParentTypeName);
        const fieldSetData = getValueOrDefault(nf.fieldSetDataByTypeName, nf.originalParentTypeName, newFieldSetData);
        if (providesDirectives) {
          extractFieldSetValue(fieldName, fieldSetData.provides, providesDirectives);
        }
        if (requiresDirectives) {
          if (!entityData) {
            // @TODO @requires can only be satisfied if the host Field parent is an Entity
            nf.warnings.push(
              requiresDefinedOnNonEntityFieldWarning(`${nf.originalParentTypeName}.${fieldName}`, nf.subgraphName),
            );
          }
          extractFieldSetValue(fieldName, fieldSetData.requires, requiresDirectives);
        }
      },
      leave() {
        nf.lastChildNodeKind = Kind.NULL;
      },
    },
    InputObjectTypeDefinition: {
      enter(node) {
        nf.originalParentTypeName = node.name.value;
        nf.lastParentNodeKind = node.kind;
        nf.upsertInputObjectByNode(node);
      },
      leave() {
        nf.lastParentNodeKind = Kind.NULL;
        nf.originalParentTypeName = '';
      },
    },
    InputObjectTypeExtension: {
      enter(node) {
        nf.originalParentTypeName = node.name.value;
        nf.lastParentNodeKind = node.kind;
        nf.upsertInputObjectByNode(node, true);
      },
      leave() {
        nf.originalParentTypeName = '';
        nf.lastParentNodeKind = Kind.NULL;
      },
    },
    InputValueDefinition: {
      enter(node) {
        const name = node.name.value;
        // If the parent is not an object type definition/extension, this node is an argument
        if (
          nf.lastParentNodeKind !== Kind.INPUT_OBJECT_TYPE_DEFINITION &&
          nf.lastParentNodeKind !== Kind.INPUT_OBJECT_TYPE_EXTENSION
        ) {
          nf.argumentName = name;
          return;
        }
        nf.lastChildNodeKind = node.kind;
        const namedInputValueTypeName = getTypeNodeNamedTypeName(node.type);
        if (!BASE_SCALARS.has(namedInputValueTypeName)) {
          nf.referencedTypeNames.add(namedInputValueTypeName);
        }
        const parentData = getOrThrowError(
          nf.parentDefinitionDataByTypeName,
          nf.originalParentTypeName,
          PARENT_DEFINITION_DATA,
        );
        if (parentData.kind !== Kind.INPUT_OBJECT_TYPE_DEFINITION) {
          nf.errors.push(
            unexpectedParentKindForChildError(
              nf.originalParentTypeName,
              'input object or input object extension',
              kindToNodeType(parentData.kind),
              name,
              kindToNodeType(node.kind),
            ),
          );
          return false;
        }
        if (parentData.inputValueDataByName.has(name)) {
          nf.errors.push(duplicateInputFieldDefinitionError(nf.originalParentTypeName, name));
          return;
        }
        nf.addInputValueDataByNode({
          inputValueDataByName: parentData.inputValueDataByName,
          isArgument: false,
          node,
          originalParentTypeName: nf.originalParentTypeName,
        });
      },
      leave() {
        nf.argumentName = '';
        // Only reset childName and lastNodeKind if this input value was NOT an argument
        if (nf.lastChildNodeKind === Kind.INPUT_VALUE_DEFINITION) {
          nf.lastChildNodeKind = Kind.NULL;
        }
      },
    },
    InterfaceTypeDefinition: {
      enter(node) {
        nf.originalParentTypeName = node.name.value;
        nf.lastParentNodeKind = node.kind;
        nf.upsertInterfaceDataByNode(node);
      },
      leave() {
        nf.doesParentRequireFetchReasons = false;
        nf.originalParentTypeName = '';
        nf.lastParentNodeKind = Kind.NULL;
      },
    },
    InterfaceTypeExtension: {
      enter(node) {
        nf.originalParentTypeName = node.name.value;
        nf.lastParentNodeKind = node.kind;
        nf.upsertInterfaceDataByNode(node, true);
      },
      leave() {
        nf.doesParentRequireFetchReasons = false;
        nf.originalParentTypeName = '';
        nf.lastParentNodeKind = Kind.NULL;
      },
    },
    ObjectTypeDefinition: {
      enter(node) {
        if (node.name.value === SERVICE_OBJECT) {
          return false;
        }
        nf.originalParentTypeName = node.name.value;
        isParentRootType = isTypeNameRootType(nf.originalParentTypeName, nf.operationTypeNodeByTypeName);
        nf.renamedParentTypeName = getRenamedRootTypeName(nf.originalParentTypeName, nf.operationTypeNodeByTypeName);
        nf.originalTypeNameByRenamedTypeName.set(nf.renamedParentTypeName, nf.originalParentTypeName);
        currentParentNode = isParentRootType
          ? nf.internalGraph.getRootNode(nf.renamedParentTypeName as RootTypeName)
          : nf.internalGraph.addOrUpdateNode(nf.renamedParentTypeName);
        nf.lastParentNodeKind = node.kind;
        nf.upsertObjectDataByNode(node);
      },
      leave() {
        currentParentNode = undefined;
        isParentRootType = false;
        nf.originalParentTypeName = '';
        nf.renamedParentTypeName = '';
        nf.lastParentNodeKind = Kind.NULL;
        nf.isParentObjectExternal = false;
        nf.doesParentRequireFetchReasons = false;
        nf.isParentObjectShareable = false;
      },
    },
    ObjectTypeExtension: {
      enter(node) {
        if (node.name.value === SERVICE_OBJECT) {
          return false;
        }
        nf.originalParentTypeName = node.name.value;
        isParentRootType = isTypeNameRootType(nf.originalParentTypeName, nf.operationTypeNodeByTypeName);
        nf.renamedParentTypeName = getRenamedRootTypeName(nf.originalParentTypeName, nf.operationTypeNodeByTypeName);
        nf.originalTypeNameByRenamedTypeName.set(nf.renamedParentTypeName, nf.originalParentTypeName);
        currentParentNode = isParentRootType
          ? nf.internalGraph.getRootNode(nf.renamedParentTypeName as RootTypeName)
          : nf.internalGraph.addOrUpdateNode(nf.renamedParentTypeName);
        nf.lastParentNodeKind = node.kind;
        nf.upsertObjectDataByNode(node, true);
      },
      leave() {
        currentParentNode = undefined;
        isParentRootType = false;
        nf.originalParentTypeName = '';
        nf.renamedParentTypeName = '';
        nf.lastParentNodeKind = Kind.NULL;
        nf.isParentObjectExternal = false;
        nf.doesParentRequireFetchReasons = false;
        nf.isParentObjectShareable = false;
      },
    },
    ScalarTypeDefinition: {
      enter(node) {
        if (node.name.value === ANY_SCALAR) {
          return false;
        }
        nf.originalParentTypeName = node.name.value;
        nf.lastParentNodeKind = node.kind;
        nf.upsertScalarByNode(node);
      },
      leave() {
        nf.originalParentTypeName = '';
        nf.lastParentNodeKind = Kind.NULL;
      },
    },
    ScalarTypeExtension: {
      enter(node) {
        if (node.name.value === ANY_SCALAR) {
          return false;
        }
        nf.originalParentTypeName = node.name.value;
        nf.lastParentNodeKind = node.kind;
        nf.upsertScalarByNode(node, true);
      },
      leave() {
        nf.originalParentTypeName = '';
        nf.lastParentNodeKind = Kind.NULL;
      },
    },
    UnionTypeDefinition: {
      enter(node) {
        if (node.name.value === ENTITY_UNION) {
          return false;
        }
        nf.upsertUnionByNode(node);
      },
    },
    UnionTypeExtension: {
      enter(node) {
        if (node.name.value === ENTITY_UNION) {
          return false;
        }
        nf.upsertUnionByNode(node, true);
      },
    },
  });
}<|MERGE_RESOLUTION|>--- conflicted
+++ resolved
@@ -8,19 +8,7 @@
   unexpectedParentKindForChildError,
 } from '../../errors/errors';
 import { NormalizationFactory } from './normalization-factory';
-<<<<<<< HEAD
-import {
-  BASE_DIRECTIVE_DEFINITION_BY_DIRECTIVE_NAME,
-  BASE_SCALARS,
-  CONFIGURE_CHILD_DESCRIPTIONS_DEFINITION,
-  CONFIGURE_DESCRIPTION_DEFINITION,
-  CONNECT_CONFIGURE_RESOLVER_DEFINITION,
-  SUBSCRIPTION_FILTER_DEFINITION,
-  V2_DIRECTIVE_DEFINITION_BY_DIRECTIVE_NAME,
-} from '../utils/constants';
-=======
 import { BASE_SCALARS, V2_DIRECTIVE_DEFINITION_BY_DIRECTIVE_NAME } from '../constants/constants';
->>>>>>> 3b154299
 import { upsertEntityData } from '../utils/utils';
 import { formatDescription, isNodeInterfaceObject, isObjectLikeNodeEntity } from '../../ast/utils';
 import { extractFieldSetValue, newFieldSetData } from './utils';
@@ -37,12 +25,6 @@
 import { requiresDefinedOnNonEntityFieldWarning } from '../warnings/warnings';
 import {
   ANY_SCALAR,
-<<<<<<< HEAD
-  CONFIGURE_CHILD_DESCRIPTIONS,
-  CONFIGURE_DESCRIPTION,
-  CONNECT_CONFIGURE_RESOLVER,
-=======
->>>>>>> 3b154299
   ENTITY_UNION,
   IGNORED_FIELDS,
   PARENT_DEFINITION_DATA,
@@ -69,38 +51,6 @@
         }
         if (V2_DIRECTIVE_DEFINITION_BY_DIRECTIVE_NAME.has(name)) {
           nf.isSubgraphVersionTwo = true;
-<<<<<<< HEAD
-          return false;
-        }
-        if (BASE_DIRECTIVE_DEFINITION_BY_DIRECTIVE_NAME.has(name)) {
-          return false;
-        }
-        switch (name) {
-          case SUBSCRIPTION_FILTER: {
-            nf.directiveDefinitionByDirectiveName.set(SUBSCRIPTION_FILTER, SUBSCRIPTION_FILTER_DEFINITION);
-            break;
-          }
-          case CONFIGURE_DESCRIPTION: {
-            nf.directiveDefinitionByDirectiveName.set(CONFIGURE_DESCRIPTION, CONFIGURE_DESCRIPTION_DEFINITION);
-            break;
-          }
-          case CONFIGURE_CHILD_DESCRIPTIONS: {
-            nf.directiveDefinitionByDirectiveName.set(
-              CONFIGURE_CHILD_DESCRIPTIONS,
-              CONFIGURE_CHILD_DESCRIPTIONS_DEFINITION,
-            );
-            break;
-          }
-          case CONNECT_CONFIGURE_RESOLVER: {
-            nf.directiveDefinitionByDirectiveName.set(
-              CONNECT_CONFIGURE_RESOLVER,
-              CONNECT_CONFIGURE_RESOLVER_DEFINITION,
-            );
-
-            break;
-          }
-=======
->>>>>>> 3b154299
         }
         return false;
       },
