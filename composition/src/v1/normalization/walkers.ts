import { ConstDirectiveNode, DocumentNode, Kind, visit } from 'graphql';
import {
  duplicateEnumValueDefinitionError,
  duplicateFieldDefinitionError,
  duplicateInputFieldDefinitionError,
  duplicateOperationTypeDefinitionError,
  invalidOperationTypeDefinitionError,
  unexpectedParentKindForChildError,
} from '../../errors/errors';
import { NormalizationFactory } from './normalization-factory';
import {
  BASE_DIRECTIVE_DEFINITION_BY_DIRECTIVE_NAME,
  BASE_SCALARS,
  CONFIGURE_CHILD_DESCRIPTIONS_DEFINITION,
  CONFIGURE_DESCRIPTION_DEFINITION,
  SUBSCRIPTION_FILTER_DEFINITION,
  V2_DIRECTIVE_DEFINITION_BY_DIRECTIVE_NAME,
} from '../utils/constants';
import { upsertEntityData } from '../utils/utils';
import { formatDescription, isNodeInterfaceObject, isObjectLikeNodeEntity } from '../../ast/utils';
import { extractFieldSetValue, newFieldSetData } from './utils';
import { EVENT_DIRECTIVE_NAMES } from '../utils/string-constants';
import {
  getRenamedRootTypeName,
  isInterfaceDefinitionData,
  isParentDataCompositeOutputType,
<<<<<<< HEAD
  isInterfaceDefinitionData,
=======
>>>>>>> 410c6e84
  isTypeNameRootType,
  newPersistedDirectivesData,
} from '../../schema-building/utils';
import { ConfigureDescriptionData, InputValueData } from '../../schema-building/types';
import { getMutableEnumValueNode, getTypeNodeNamedTypeName } from '../../schema-building/ast';
import { GraphNode, RootNode } from '../../resolvability-graph/graph-nodes';
import { requiresDefinedOnNonEntityFieldWarning } from '../warnings/warnings';
import {
  ANY_SCALAR,
  CONFIGURE_CHILD_DESCRIPTIONS,
  CONFIGURE_DESCRIPTION,
  ENTITY_UNION,
  EXTERNAL,
  IGNORED_FIELDS,
  PARENT_DEFINITION_DATA,
  PROTECTED,
  PROVIDES,
  REQUIRE_FETCH_REASONS,
  REQUIRES,
  SERVICE_OBJECT,
  SUBSCRIPTION_FILTER,
} from '../../utils/string-constants';
import { RootTypeName } from '../../utils/types';
import { getOrThrowError, getValueOrDefault, kindToNodeType } from '../../utils/utils';
import { KeyFieldSetData } from './types';

/* Walker to collect schema definition, directive definitions, and entities.
 * Directives are not validated upon immediate extract because all types must be recorded first.
 * * */
export function upsertDirectiveSchemaAndEntityDefinitions(nf: NormalizationFactory, document: DocumentNode) {
  visit(document, {
    Directive: {
      enter(node) {
        const name = node.name.value;
        if (EVENT_DIRECTIVE_NAMES.has(name)) {
          nf.edfsDirectiveReferences.add(name);
        }
        if (V2_DIRECTIVE_DEFINITION_BY_DIRECTIVE_NAME.has(name)) {
          nf.isSubgraphVersionTwo = true;
          return false;
        }
        if (BASE_DIRECTIVE_DEFINITION_BY_DIRECTIVE_NAME.has(name)) {
          return false;
        }
        switch (name) {
          case SUBSCRIPTION_FILTER: {
            nf.directiveDefinitionByDirectiveName.set(SUBSCRIPTION_FILTER, SUBSCRIPTION_FILTER_DEFINITION);
            break;
          }
          case CONFIGURE_DESCRIPTION: {
            nf.directiveDefinitionByDirectiveName.set(CONFIGURE_DESCRIPTION, CONFIGURE_DESCRIPTION_DEFINITION);
            break;
          }
          case CONFIGURE_CHILD_DESCRIPTIONS: {
            nf.directiveDefinitionByDirectiveName.set(
              CONFIGURE_CHILD_DESCRIPTIONS,
              CONFIGURE_CHILD_DESCRIPTIONS_DEFINITION,
            );
            break;
          }
        }
        nf.referencedDirectiveNames.add(name);
      },
    },
    DirectiveDefinition: {
      enter(node) {
        if (nf.addDirectiveDefinitionDataByNode(node)) {
          nf.customDirectiveDefinitions.set(node.name.value, node);
        }
        return false;
      },
    },
    InterfaceTypeDefinition: {
      enter(node) {
        const typeName = node.name.value;
        nf.internalGraph.addOrUpdateNode(typeName, { isAbstract: true });
        if (!isObjectLikeNodeEntity(node)) {
          return;
        }
        const keyFieldSetDataByFieldSet = getValueOrDefault(
          nf.keyFieldSetDatasByTypeName,
          typeName,
          () => new Map<string, KeyFieldSetData>(),
        );
        nf.extractKeyFieldSets(node, keyFieldSetDataByFieldSet);
        upsertEntityData({
          entityDataByTypeName: nf.entityDataByTypeName,
          keyFieldSetDataByFieldSet,
          subgraphName: nf.subgraphName,
          typeName,
        });
        getValueOrDefault(nf.entityInterfaceDataByTypeName, typeName, () => ({
          concreteTypeNames: new Set<string>(),
          fieldDatas: [],
          interfaceFieldNames: new Set<string>(),
          interfaceObjectFieldNames: new Set<string>(),
          isInterfaceObject: false,
          resolvable: false,
          typeName,
        }));
      },
    },
    InterfaceTypeExtension: {
      enter(node) {
        const typeName = node.name.value;
        nf.internalGraph.addOrUpdateNode(typeName, { isAbstract: true });
        if (!isObjectLikeNodeEntity(node)) {
          return;
        }
        const keyFieldSetDataByFieldSet = getValueOrDefault(
          nf.keyFieldSetDatasByTypeName,
          typeName,
          () => new Map<string, KeyFieldSetData>(),
        );
        nf.extractKeyFieldSets(node, keyFieldSetDataByFieldSet);
        upsertEntityData({
          entityDataByTypeName: nf.entityDataByTypeName,
          keyFieldSetDataByFieldSet,
          subgraphName: nf.subgraphName,
          typeName,
        });
        getValueOrDefault(nf.entityInterfaceDataByTypeName, typeName, () => ({
          concreteTypeNames: new Set<string>(),
          fieldDatas: [],
          interfaceFieldNames: new Set<string>(),
          interfaceObjectFieldNames: new Set<string>(),
          isInterfaceObject: false,
          resolvable: false,
          typeName,
        }));
      },
    },
    ObjectTypeDefinition: {
      enter(node) {
        if (!isObjectLikeNodeEntity(node)) {
          return;
        }
        const typeName = node.name.value;
        if (isNodeInterfaceObject(node)) {
          nf.entityInterfaceDataByTypeName.set(typeName, {
            concreteTypeNames: new Set<string>(),
            fieldDatas: [],
            interfaceObjectFieldNames: new Set<string>(),
            interfaceFieldNames: new Set<string>(),
            isInterfaceObject: true,
            resolvable: false,
            typeName,
          });
          nf.internalGraph.addOrUpdateNode(typeName, { isAbstract: true });
        }
        const keyFieldSetDataByFieldSet = getValueOrDefault(
          nf.keyFieldSetDatasByTypeName,
          typeName,
          () => new Map<string, KeyFieldSetData>(),
        );
        nf.extractKeyFieldSets(node, keyFieldSetDataByFieldSet);
        upsertEntityData({
          entityDataByTypeName: nf.entityDataByTypeName,
          keyFieldSetDataByFieldSet,
          subgraphName: nf.subgraphName,
          typeName,
        });
      },
    },
    ObjectTypeExtension: {
      enter(node) {
        if (!isObjectLikeNodeEntity(node)) {
          return;
        }
        const typeName = node.name.value;
        const keyFieldSetDataByFieldSet = getValueOrDefault(
          nf.keyFieldSetDatasByTypeName,
          typeName,
          () => new Map<string, KeyFieldSetData>(),
        );
        nf.extractKeyFieldSets(node, keyFieldSetDataByFieldSet);
        upsertEntityData({
          entityDataByTypeName: nf.entityDataByTypeName,
          keyFieldSetDataByFieldSet,
          subgraphName: nf.subgraphName,
          typeName,
        });
      },
    },
    OperationTypeDefinition: {
      enter(node) {
        const operationType = node.operation;
        const definitionNode = nf.schemaData.operationTypes.get(operationType);
        const namedTypeName = getTypeNodeNamedTypeName(node.type);
        if (definitionNode) {
          duplicateOperationTypeDefinitionError(
            operationType,
            namedTypeName,
            getTypeNodeNamedTypeName(definitionNode.type),
          );
          return false;
        }
        const existingOperationType = nf.operationTypeNodeByTypeName.get(namedTypeName);
        if (existingOperationType) {
          nf.errors.push(invalidOperationTypeDefinitionError(existingOperationType, namedTypeName, operationType));
          return false;
        }
        nf.operationTypeNodeByTypeName.set(namedTypeName, operationType);
        nf.schemaData.operationTypes.set(operationType, node);
        return false;
      },
    },
    SchemaDefinition: {
      enter(node) {
        nf.schemaData.description = node.description;
        nf.extractDirectives(node, nf.schemaData.directivesByDirectiveName);
      },
    },
    SchemaExtension: {
      enter(node) {
        nf.extractDirectives(node, nf.schemaData.directivesByDirectiveName);
      },
    },
  });
}

export function upsertParentsAndChildren(nf: NormalizationFactory, document: DocumentNode) {
  let isParentRootType = false;
  let currentParentNode: RootNode | GraphNode | undefined;
  visit(document, {
    EnumTypeDefinition: {
      enter(node) {
        nf.originalParentTypeName = node.name.value;
        nf.lastParentNodeKind = node.kind;
        nf.upsertEnumDataByNode(node);
      },
      leave() {
        nf.originalParentTypeName = '';
        nf.lastParentNodeKind = Kind.NULL;
      },
    },
    EnumTypeExtension: {
      enter(node) {
        nf.originalParentTypeName = node.name.value;
        nf.lastParentNodeKind = node.kind;
        nf.upsertEnumDataByNode(node, true);
      },
      leave() {
        nf.originalParentTypeName = '';
        nf.lastParentNodeKind = Kind.NULL;
      },
    },
    EnumValueDefinition: {
      enter(node) {
        const name = node.name.value;
        nf.lastChildNodeKind = node.kind;
        const parentData = getOrThrowError(
          nf.parentDefinitionDataByTypeName,
          nf.originalParentTypeName,
          PARENT_DEFINITION_DATA,
        );
        if (parentData.kind !== Kind.ENUM_TYPE_DEFINITION) {
          nf.errors.push(
            unexpectedParentKindForChildError(
              nf.originalParentTypeName,
              'Enum or Enum extension',
              kindToNodeType(parentData.kind),
              name,
              kindToNodeType(node.kind),
            ),
          );
          return;
        }
        if (parentData.enumValueDataByValueName.has(name)) {
          nf.errors.push(duplicateEnumValueDefinitionError(nf.originalParentTypeName, name));
          return;
        }
        parentData.enumValueDataByValueName.set(name, {
          appearances: 1,
          configureDescriptionDataBySubgraphName: new Map<string, ConfigureDescriptionData>(),
          directivesByDirectiveName: nf.extractDirectives(node, new Map<string, ConstDirectiveNode[]>()),
          federatedCoords: `${nf.originalParentTypeName}.${name}`,
          kind: Kind.ENUM_VALUE_DEFINITION,
          name,
          node: getMutableEnumValueNode(node),
          parentTypeName: nf.originalParentTypeName,
          persistedDirectivesData: newPersistedDirectivesData(),
          subgraphNames: new Set([nf.subgraphName]),
          description: formatDescription(node.description),
        });
      },
      leave() {
        nf.lastChildNodeKind = Kind.NULL;
      },
    },
    FieldDefinition: {
      enter(node) {
        const fieldName = node.name.value;
        if (isParentRootType) {
          // _entities and _service
          if (IGNORED_FIELDS.has(fieldName)) {
            return false;
          }
        }
        // subscriptionFilter is temporarily an EDFS-only feature
        if (nf.edfsDirectiveReferences.size > 0) {
          nf.validateSubscriptionFilterDirectiveLocation(node);
        }
        nf.lastChildNodeKind = node.kind;
        const fieldNamedTypeName = getTypeNodeNamedTypeName(node.type);
        getValueOrDefault(nf.fieldCoordsByNamedTypeName, fieldNamedTypeName, () => new Set<string>()).add(
          `${nf.renamedParentTypeName || nf.originalParentTypeName}.${fieldName}`,
        );
        // The edges of interface nodes are their concrete types, so fields are not added
        if (currentParentNode && !currentParentNode.isAbstract) {
          nf.internalGraph.addEdge(currentParentNode, nf.internalGraph.addOrUpdateNode(fieldNamedTypeName), fieldName);
        }
        if (!BASE_SCALARS.has(fieldNamedTypeName)) {
          nf.referencedTypeNames.add(fieldNamedTypeName);
        }
        const parentData = getOrThrowError(
          nf.parentDefinitionDataByTypeName,
          nf.originalParentTypeName,
          PARENT_DEFINITION_DATA,
        );
        if (!isParentDataCompositeOutputType(parentData)) {
          nf.errors.push(
            unexpectedParentKindForChildError(
              nf.originalParentTypeName,
              '"Object" or "Interface"',
              kindToNodeType(parentData.kind),
              fieldName,
              kindToNodeType(node.kind),
            ),
          );
          return;
        }
        if (parentData.fieldDataByName.has(fieldName)) {
          nf.errors.push(duplicateFieldDefinitionError(kindToNodeType(parentData.kind), parentData.name, fieldName));
          return;
        }
        const argumentDataByArgumentName = nf.extractArguments(new Map<string, InputValueData>(), node);
        const directivesByDirectiveName = nf.extractDirectives(node, new Map<string, ConstDirectiveNode[]>());
        const inheritedDirectiveNames = new Set<string>();
        // Add parent-level shareable and external to the field extraction and repeatable validation
        if (!isInterfaceDefinitionData(parentData)) {
          nf.addInheritedDirectivesToFieldData(directivesByDirectiveName, inheritedDirectiveNames);
          if (directivesByDirectiveName.has(EXTERNAL)) {
            nf.unvalidatedExternalFieldCoords.add(`${nf.originalParentTypeName}.${fieldName}`);
          }
<<<<<<< HEAD
          if (nf.isParentObjectProtected || directivesByDirectiveName.has(PROTECTED)) {
            parentData.protectedFieldNames.add(fieldName);
=======
          if (nf.doesParentObjectRequireFetchReasons || directivesByDirectiveName.has(REQUIRE_FETCH_REASONS)) {
            parentData.requireFetchReasonsFieldNames.add(fieldName);
>>>>>>> 410c6e84
          }
        }
        const fieldData = nf.addFieldDataByNode(
          parentData.fieldDataByName,
          node,
          argumentDataByArgumentName,
          directivesByDirectiveName,
          inheritedDirectiveNames,
        );
        if (isParentRootType) {
          nf.extractEventDirectivesToConfiguration(node, argumentDataByArgumentName);
        }
        const providesDirectives = fieldData.directivesByDirectiveName.get(PROVIDES);
        const requiresDirectives = fieldData.directivesByDirectiveName.get(REQUIRES);
        // return early to avoid creating unnecessary FieldSetDatas
        if (!requiresDirectives && !providesDirectives) {
          return;
        }
        const entityData = nf.entityDataByTypeName.get(nf.originalParentTypeName);
        const fieldSetData = getValueOrDefault(nf.fieldSetDataByTypeName, nf.originalParentTypeName, newFieldSetData);
        if (providesDirectives) {
          extractFieldSetValue(fieldName, fieldSetData.provides, providesDirectives);
        }
        if (requiresDirectives) {
          if (!entityData) {
            // @TODO @requires can only be satisfied if the host Field parent is an Entity
            nf.warnings.push(
              requiresDefinedOnNonEntityFieldWarning(`${nf.originalParentTypeName}.${fieldName}`, nf.subgraphName),
            );
          }
          extractFieldSetValue(fieldName, fieldSetData.requires, requiresDirectives);
        }
      },
      leave() {
        nf.lastChildNodeKind = Kind.NULL;
      },
    },
    InputObjectTypeDefinition: {
      enter(node) {
        nf.originalParentTypeName = node.name.value;
        nf.lastParentNodeKind = node.kind;
        nf.upsertInputObjectByNode(node);
      },
      leave() {
        nf.lastParentNodeKind = Kind.NULL;
        nf.originalParentTypeName = '';
      },
    },
    InputObjectTypeExtension: {
      enter(node) {
        nf.originalParentTypeName = node.name.value;
        nf.lastParentNodeKind = node.kind;
        nf.upsertInputObjectByNode(node, true);
      },
      leave() {
        nf.originalParentTypeName = '';
        nf.lastParentNodeKind = Kind.NULL;
      },
    },
    InputValueDefinition: {
      enter(node) {
        const name = node.name.value;
        // If the parent is not an object type definition/extension, this node is an argument
        if (
          nf.lastParentNodeKind !== Kind.INPUT_OBJECT_TYPE_DEFINITION &&
          nf.lastParentNodeKind !== Kind.INPUT_OBJECT_TYPE_EXTENSION
        ) {
          nf.argumentName = name;
          return;
        }
        nf.lastChildNodeKind = node.kind;
        const namedInputValueTypeName = getTypeNodeNamedTypeName(node.type);
        if (!BASE_SCALARS.has(namedInputValueTypeName)) {
          nf.referencedTypeNames.add(namedInputValueTypeName);
        }
        const parentData = getOrThrowError(
          nf.parentDefinitionDataByTypeName,
          nf.originalParentTypeName,
          PARENT_DEFINITION_DATA,
        );
        if (parentData.kind !== Kind.INPUT_OBJECT_TYPE_DEFINITION) {
          nf.errors.push(
            unexpectedParentKindForChildError(
              nf.originalParentTypeName,
              'input object or input object extension',
              kindToNodeType(parentData.kind),
              name,
              kindToNodeType(node.kind),
            ),
          );
          return false;
        }
        if (parentData.inputValueDataByName.has(name)) {
          nf.errors.push(duplicateInputFieldDefinitionError(nf.originalParentTypeName, name));
          return;
        }
        nf.addInputValueDataByNode({
          inputValueDataByName: parentData.inputValueDataByName,
          isArgument: false,
          node,
          originalParentTypeName: nf.originalParentTypeName,
        });
      },
      leave() {
        nf.argumentName = '';
        // Only reset childName and lastNodeKind if this input value was NOT an argument
        if (nf.lastChildNodeKind === Kind.INPUT_VALUE_DEFINITION) {
          nf.lastChildNodeKind = Kind.NULL;
        }
      },
    },
    InterfaceTypeDefinition: {
      enter(node) {
        nf.originalParentTypeName = node.name.value;
        nf.lastParentNodeKind = node.kind;
        nf.upsertInterfaceDataByNode(node);
      },
      leave() {
        nf.originalParentTypeName = '';
        nf.lastParentNodeKind = Kind.NULL;
      },
    },
    InterfaceTypeExtension: {
      enter(node) {
        nf.originalParentTypeName = node.name.value;
        nf.lastParentNodeKind = node.kind;
        nf.upsertInterfaceDataByNode(node, true);
      },
      leave() {
        nf.originalParentTypeName = '';
        nf.lastParentNodeKind = Kind.NULL;
      },
    },
    ObjectTypeDefinition: {
      enter(node) {
        if (node.name.value === SERVICE_OBJECT) {
          return false;
        }
        nf.originalParentTypeName = node.name.value;
        isParentRootType = isTypeNameRootType(nf.originalParentTypeName, nf.operationTypeNodeByTypeName);
        nf.renamedParentTypeName = getRenamedRootTypeName(nf.originalParentTypeName, nf.operationTypeNodeByTypeName);
        nf.originalTypeNameByRenamedTypeName.set(nf.renamedParentTypeName, nf.originalParentTypeName);
        currentParentNode = isParentRootType
          ? nf.internalGraph.getRootNode(nf.renamedParentTypeName as RootTypeName)
          : nf.internalGraph.addOrUpdateNode(nf.renamedParentTypeName);
        nf.lastParentNodeKind = node.kind;
        nf.upsertObjectDataByNode(node);
      },
      leave() {
        currentParentNode = undefined;
        isParentRootType = false;
        nf.originalParentTypeName = '';
        nf.renamedParentTypeName = '';
        nf.lastParentNodeKind = Kind.NULL;
        nf.isParentObjectExternal = false;
<<<<<<< HEAD
        nf.isParentObjectProtected = false;
=======
        nf.doesParentObjectRequireFetchReasons = false;
>>>>>>> 410c6e84
        nf.isParentObjectShareable = false;
      },
    },
    ObjectTypeExtension: {
      enter(node) {
        if (node.name.value === SERVICE_OBJECT) {
          return false;
        }
        nf.originalParentTypeName = node.name.value;
        isParentRootType = isTypeNameRootType(nf.originalParentTypeName, nf.operationTypeNodeByTypeName);
        nf.renamedParentTypeName = getRenamedRootTypeName(nf.originalParentTypeName, nf.operationTypeNodeByTypeName);
        nf.originalTypeNameByRenamedTypeName.set(nf.renamedParentTypeName, nf.originalParentTypeName);
        currentParentNode = isParentRootType
          ? nf.internalGraph.getRootNode(nf.renamedParentTypeName as RootTypeName)
          : nf.internalGraph.addOrUpdateNode(nf.renamedParentTypeName);
        nf.lastParentNodeKind = node.kind;
        nf.upsertObjectDataByNode(node, true);
      },
      leave() {
        currentParentNode = undefined;
        isParentRootType = false;
        nf.originalParentTypeName = '';
        nf.renamedParentTypeName = '';
        nf.lastParentNodeKind = Kind.NULL;
        nf.isParentObjectExternal = false;
<<<<<<< HEAD
        nf.isParentObjectProtected = false;
=======
        nf.doesParentObjectRequireFetchReasons = false;
>>>>>>> 410c6e84
        nf.isParentObjectShareable = false;
      },
    },
    ScalarTypeDefinition: {
      enter(node) {
        if (node.name.value === ANY_SCALAR) {
          return false;
        }
        nf.originalParentTypeName = node.name.value;
        nf.lastParentNodeKind = node.kind;
        nf.upsertScalarByNode(node);
      },
      leave() {
        nf.originalParentTypeName = '';
        nf.lastParentNodeKind = Kind.NULL;
      },
    },
    ScalarTypeExtension: {
      enter(node) {
        if (node.name.value === ANY_SCALAR) {
          return false;
        }
        nf.originalParentTypeName = node.name.value;
        nf.lastParentNodeKind = node.kind;
        nf.upsertScalarByNode(node, true);
      },
      leave() {
        nf.originalParentTypeName = '';
        nf.lastParentNodeKind = Kind.NULL;
      },
    },
    UnionTypeDefinition: {
      enter(node) {
        if (node.name.value === ENTITY_UNION) {
          return;
        }
        nf.upsertUnionByNode(node);
      },
    },
    UnionTypeExtension: {
      enter(node) {
        if (node.name.value === ENTITY_UNION) {
          return false;
        }
        nf.upsertUnionByNode(node, true);
      },
    },
  });
}<|MERGE_RESOLUTION|>--- conflicted
+++ resolved
@@ -24,10 +24,6 @@
   getRenamedRootTypeName,
   isInterfaceDefinitionData,
   isParentDataCompositeOutputType,
-<<<<<<< HEAD
-  isInterfaceDefinitionData,
-=======
->>>>>>> 410c6e84
   isTypeNameRootType,
   newPersistedDirectivesData,
 } from '../../schema-building/utils';
@@ -43,7 +39,6 @@
   EXTERNAL,
   IGNORED_FIELDS,
   PARENT_DEFINITION_DATA,
-  PROTECTED,
   PROVIDES,
   REQUIRE_FETCH_REASONS,
   REQUIRES,
@@ -373,13 +368,8 @@
           if (directivesByDirectiveName.has(EXTERNAL)) {
             nf.unvalidatedExternalFieldCoords.add(`${nf.originalParentTypeName}.${fieldName}`);
           }
-<<<<<<< HEAD
-          if (nf.isParentObjectProtected || directivesByDirectiveName.has(PROTECTED)) {
-            parentData.protectedFieldNames.add(fieldName);
-=======
           if (nf.doesParentObjectRequireFetchReasons || directivesByDirectiveName.has(REQUIRE_FETCH_REASONS)) {
             parentData.requireFetchReasonsFieldNames.add(fieldName);
->>>>>>> 410c6e84
           }
         }
         const fieldData = nf.addFieldDataByNode(
@@ -535,11 +525,7 @@
         nf.renamedParentTypeName = '';
         nf.lastParentNodeKind = Kind.NULL;
         nf.isParentObjectExternal = false;
-<<<<<<< HEAD
-        nf.isParentObjectProtected = false;
-=======
         nf.doesParentObjectRequireFetchReasons = false;
->>>>>>> 410c6e84
         nf.isParentObjectShareable = false;
       },
     },
@@ -565,11 +551,7 @@
         nf.renamedParentTypeName = '';
         nf.lastParentNodeKind = Kind.NULL;
         nf.isParentObjectExternal = false;
-<<<<<<< HEAD
-        nf.isParentObjectProtected = false;
-=======
         nf.doesParentObjectRequireFetchReasons = false;
->>>>>>> 410c6e84
         nf.isParentObjectShareable = false;
       },
     },
