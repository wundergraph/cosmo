import {
  DEFAULT_DEPRECATION_REASON,
  DirectiveDefinitionNode,
  InputObjectTypeDefinitionNode,
  Kind,
  ScalarTypeDefinitionNode,
  TypeNode,
} from 'graphql';
import { stringArrayToNameNodeArray, stringToNamedTypeNode, stringToNameNode } from '../../ast/utils';
import {
  MutableDirectiveDefinitionNode,
  MutableEnumNode,
  MutableInputObjectNode,
  MutableScalarNode,
} from '../../schema-building/ast';
import { DEFAULT_CONSUMER_INACTIVE_THRESHOLD } from './integer-constants';
import {
  AND_UPPER,
  ARGUMENT_DEFINITION_UPPER,
  AS,
  AUTHENTICATED,
  BOOLEAN_SCALAR,
  CHANNEL,
  CHANNELS,
  COMPOSE_DIRECTIVE,
  CONDITION,
  CONFIGURE_CHILD_DESCRIPTIONS,
  CONFIGURE_DESCRIPTION,
  CONSUMER_INACTIVE_THRESHOLD,
  CONSUMER_NAME,
  DEFAULT_EDFS_PROVIDER_ID,
  DEPRECATED,
  DESCRIPTION_OVERRIDE,
  EDFS_KAFKA_PUBLISH,
  EDFS_KAFKA_SUBSCRIBE,
  EDFS_NATS_PUBLISH,
  EDFS_NATS_REQUEST,
  EDFS_NATS_STREAM_CONFIGURATION,
  EDFS_NATS_SUBSCRIBE,
  EDFS_REDIS_PUBLISH,
  EDFS_REDIS_SUBSCRIBE,
  ENUM_UPPER,
  ENUM_VALUE_UPPER,
  EXECUTION,
  EXTENDS,
  EXTERNAL,
  FIELD_DEFINITION_UPPER,
  FIELD_PATH,
  FIELD_SET_SCALAR,
  FIELDS,
  FLOAT_SCALAR,
  FOR,
  FROM,
  ID_SCALAR,
  IMPORT,
  IN_UPPER,
  INACCESSIBLE,
  INPUT_FIELD_DEFINITION_UPPER,
  INPUT_OBJECT_UPPER,
  INT_SCALAR,
  INTERFACE_OBJECT,
  INTERFACE_UPPER,
  KEY,
  LINK,
  LINK_IMPORT,
  LINK_PURPOSE,
  NAME,
  NOT_UPPER,
  OBJECT_UPPER,
  OR_UPPER,
  OVERRIDE,
  PROPAGATE,
  PROVIDER_ID,
  PROVIDES,
  REASON,
  REQUIRE_FETCH_REASONS,
  REQUIRES,
  REQUIRES_SCOPES,
  RESOLVABLE,
  SCALAR_UPPER,
  SCHEMA_UPPER,
  SCOPE_SCALAR,
  SCOPES,
  SECURITY,
  SHAREABLE,
  SPECIFIED_BY,
  STREAM_CONFIGURATION,
  STREAM_NAME,
  STRING_SCALAR,
  SUBJECT,
  SUBJECTS,
  SUBSCRIPTION_FIELD_CONDITION,
  SUBSCRIPTION_FILTER,
  SUBSCRIPTION_FILTER_CONDITION,
  SUBSCRIPTION_FILTER_VALUE,
  TAG,
  TOPIC,
  TOPICS,
  UNION_UPPER,
  URL_LOWER,
  VALUES,
<<<<<<< HEAD
  EDFS_REDIS_PUBLISH,
  EDFS_REDIS_SUBSCRIBE,
  CHANNEL,
  CHANNELS,
  PROTECTED,
=======
>>>>>>> 410c6e84
} from '../../utils/string-constants';

export const REQUIRED_STRING_TYPE_NODE: TypeNode = {
  kind: Kind.NON_NULL_TYPE,
  type: stringToNamedTypeNode(STRING_SCALAR),
};

export const BASE_SCALARS = new Set<string>([
  '_Any',
  '_Entities',
  BOOLEAN_SCALAR,
  FLOAT_SCALAR,
  ID_SCALAR,
  INT_SCALAR,
  FIELD_SET_SCALAR,
  SCOPE_SCALAR,
  STRING_SCALAR,
]);

/* directive @deprecated(reason: String = "No longer supported") on ARGUMENT_DEFINITION | ENUM_VALUE |
 FIELD_DEFINITION | INPUT_FIELD_DEFINITION
*/
export const DEPRECATED_DEFINITION: MutableDirectiveDefinitionNode = {
  arguments: [
    {
      directives: [],
      kind: Kind.INPUT_VALUE_DEFINITION,
      name: stringToNameNode(REASON),
      type: stringToNamedTypeNode(STRING_SCALAR),
      defaultValue: {
        kind: Kind.STRING,
        value: DEFAULT_DEPRECATION_REASON,
      },
    },
  ],
  kind: Kind.DIRECTIVE_DEFINITION,
  locations: stringArrayToNameNodeArray([
    ARGUMENT_DEFINITION_UPPER,
    ENUM_VALUE_UPPER,
    FIELD_DEFINITION_UPPER,
    INPUT_FIELD_DEFINITION_UPPER,
  ]),
  name: stringToNameNode(DEPRECATED),
  repeatable: false,
};

// directive @extends on INTERFACE | OBJECT
export const EXTENDS_DEFINITION: DirectiveDefinitionNode = {
  kind: Kind.DIRECTIVE_DEFINITION,
  locations: stringArrayToNameNodeArray([INTERFACE_UPPER, OBJECT_UPPER]),
  name: stringToNameNode(EXTENDS),
  repeatable: false,
};

// directive @external on FIELD_DEFINITION | OBJECT
export const EXTERNAL_DEFINITION: DirectiveDefinitionNode = {
  kind: Kind.DIRECTIVE_DEFINITION,
  locations: stringArrayToNameNodeArray([FIELD_DEFINITION_UPPER, OBJECT_UPPER]),
  name: stringToNameNode(EXTERNAL),
  repeatable: false,
};

// directive @edfs__kafkaPublish(topic: String!, providerId: String! = "default") on FIELD_DEFINITION
export const EDFS_KAFKA_PUBLISH_DEFINITION: DirectiveDefinitionNode = {
  arguments: [
    {
      kind: Kind.INPUT_VALUE_DEFINITION,
      name: stringToNameNode(TOPIC),
      type: REQUIRED_STRING_TYPE_NODE,
    },
    {
      kind: Kind.INPUT_VALUE_DEFINITION,
      name: stringToNameNode(PROVIDER_ID),
      type: REQUIRED_STRING_TYPE_NODE,
      defaultValue: {
        kind: Kind.STRING,
        value: DEFAULT_EDFS_PROVIDER_ID,
      },
    },
  ],
  kind: Kind.DIRECTIVE_DEFINITION,
  locations: [stringToNameNode(FIELD_DEFINITION_UPPER)],
  name: stringToNameNode(EDFS_KAFKA_PUBLISH),
  repeatable: false,
};

// directive @edfs__kafkaSubscribe(topics: [String!]!, providerId: String! = "default") on FIELD_DEFINITION
export const EDFS_KAFKA_SUBSCRIBE_DEFINITION: DirectiveDefinitionNode = {
  arguments: [
    {
      kind: Kind.INPUT_VALUE_DEFINITION,
      name: stringToNameNode(TOPICS),
      type: {
        kind: Kind.NON_NULL_TYPE,
        type: {
          kind: Kind.LIST_TYPE,
          type: REQUIRED_STRING_TYPE_NODE,
        },
      },
    },
    {
      kind: Kind.INPUT_VALUE_DEFINITION,
      name: stringToNameNode(PROVIDER_ID),
      type: REQUIRED_STRING_TYPE_NODE,
      defaultValue: {
        kind: Kind.STRING,
        value: DEFAULT_EDFS_PROVIDER_ID,
      },
    },
  ],
  kind: Kind.DIRECTIVE_DEFINITION,
  locations: [stringToNameNode(FIELD_DEFINITION_UPPER)],
  name: stringToNameNode(EDFS_KAFKA_SUBSCRIBE),
  repeatable: false,
};

// directive @edfs__natsPublish(subject: String!, providerId: String! = "default") on FIELD_DEFINITION
export const EDFS_NATS_PUBLISH_DEFINITION: DirectiveDefinitionNode = {
  arguments: [
    {
      kind: Kind.INPUT_VALUE_DEFINITION,
      name: stringToNameNode(SUBJECT),
      type: REQUIRED_STRING_TYPE_NODE,
    },
    {
      kind: Kind.INPUT_VALUE_DEFINITION,
      name: stringToNameNode(PROVIDER_ID),
      type: {
        kind: Kind.NON_NULL_TYPE,
        type: stringToNamedTypeNode(STRING_SCALAR),
      },
      defaultValue: {
        kind: Kind.STRING,
        value: DEFAULT_EDFS_PROVIDER_ID,
      },
    },
  ],
  kind: Kind.DIRECTIVE_DEFINITION,
  locations: [stringToNameNode(FIELD_DEFINITION_UPPER)],
  name: stringToNameNode(EDFS_NATS_PUBLISH),
  repeatable: false,
};

// directive @edfs__natsRequest(subject: String!, providerId String! = "default") on FIELD_DEFINITION
export const EDFS_NATS_REQUEST_DEFINITION: DirectiveDefinitionNode = {
  arguments: [
    {
      kind: Kind.INPUT_VALUE_DEFINITION,
      name: stringToNameNode(SUBJECT),
      type: {
        kind: Kind.NON_NULL_TYPE,
        type: stringToNamedTypeNode(STRING_SCALAR),
      },
    },
    {
      kind: Kind.INPUT_VALUE_DEFINITION,
      name: stringToNameNode(PROVIDER_ID),
      type: {
        kind: Kind.NON_NULL_TYPE,
        type: stringToNamedTypeNode(STRING_SCALAR),
      },
      defaultValue: {
        kind: Kind.STRING,
        value: DEFAULT_EDFS_PROVIDER_ID,
      },
    },
  ],
  kind: Kind.DIRECTIVE_DEFINITION,
  locations: [stringToNameNode(FIELD_DEFINITION_UPPER)],
  name: stringToNameNode(EDFS_NATS_REQUEST),
  repeatable: false,
};

/* directive @edfs__natsSubscribe(
 *   subjects: [String!]!, providerId: String! = "default",
 *   streamConfiguration: edfs__NatsStreamConfiguration
 * ) on FIELD_DEFINITION
 */
export const EDFS_NATS_SUBSCRIBE_DEFINITION: DirectiveDefinitionNode = {
  arguments: [
    {
      kind: Kind.INPUT_VALUE_DEFINITION,
      name: stringToNameNode(SUBJECTS),
      type: {
        kind: Kind.NON_NULL_TYPE,
        type: {
          kind: Kind.LIST_TYPE,
          type: REQUIRED_STRING_TYPE_NODE,
        },
      },
    },
    {
      kind: Kind.INPUT_VALUE_DEFINITION,
      name: stringToNameNode(PROVIDER_ID),
      type: REQUIRED_STRING_TYPE_NODE,
      defaultValue: {
        kind: Kind.STRING,
        value: DEFAULT_EDFS_PROVIDER_ID,
      },
    },
    {
      kind: Kind.INPUT_VALUE_DEFINITION,
      name: stringToNameNode(STREAM_CONFIGURATION),
      type: stringToNamedTypeNode(EDFS_NATS_STREAM_CONFIGURATION),
    },
  ],
  kind: Kind.DIRECTIVE_DEFINITION,
  locations: [stringToNameNode(FIELD_DEFINITION_UPPER)],
  name: stringToNameNode(EDFS_NATS_SUBSCRIBE),
  repeatable: false,
};

export const REQUIRED_FIELDSET_TYPE_NODE: TypeNode = {
  kind: Kind.NON_NULL_TYPE,
  type: stringToNamedTypeNode(FIELD_SET_SCALAR),
};

// directive @key(fields: openfed__FieldSet!, resolvable: Boolean = true) repeatable on INTERFACE | OBJECT
export const KEY_DEFINITION: DirectiveDefinitionNode = {
  arguments: [
    {
      kind: Kind.INPUT_VALUE_DEFINITION,
      name: stringToNameNode(FIELDS),
      type: REQUIRED_FIELDSET_TYPE_NODE,
    },
    {
      kind: Kind.INPUT_VALUE_DEFINITION,
      name: stringToNameNode(RESOLVABLE),
      type: stringToNamedTypeNode(BOOLEAN_SCALAR),
      defaultValue: {
        kind: Kind.BOOLEAN,
        value: true,
      },
    },
  ],
  kind: Kind.DIRECTIVE_DEFINITION,
  locations: stringArrayToNameNodeArray([INTERFACE_UPPER, OBJECT_UPPER]),
  name: stringToNameNode(KEY),
  repeatable: true,
};

// directive @provides(fields: openfed__FieldSet!) on FIELD_DEFINITION
export const PROVIDES_DEFINITION: DirectiveDefinitionNode = {
  arguments: [
    {
      kind: Kind.INPUT_VALUE_DEFINITION,
      name: stringToNameNode(FIELDS),
      type: REQUIRED_FIELDSET_TYPE_NODE,
    },
  ],
  kind: Kind.DIRECTIVE_DEFINITION,
  locations: [stringToNameNode(FIELD_DEFINITION_UPPER)],
  name: stringToNameNode(PROVIDES),
  repeatable: false,
};

// directive @requires(fields: openfed__FieldSet!) on FIELD_DEFINITION
export const REQUIRES_DEFINITION: DirectiveDefinitionNode = {
  arguments: [
    {
      kind: Kind.INPUT_VALUE_DEFINITION,
      name: stringToNameNode(FIELDS),
      type: {
        kind: Kind.NON_NULL_TYPE,
        type: stringToNamedTypeNode(FIELD_SET_SCALAR),
      },
    },
  ],
  kind: Kind.DIRECTIVE_DEFINITION,
  locations: [stringToNameNode(FIELD_DEFINITION_UPPER)],
  name: stringToNameNode(REQUIRES),
  repeatable: false,
};

// directive @specifiedBy(url: String!) on SCALAR
export const SPECIFIED_BY_DEFINITION: DirectiveDefinitionNode = {
  arguments: [
    {
      kind: Kind.INPUT_VALUE_DEFINITION,
      name: stringToNameNode(URL_LOWER),
      type: REQUIRED_STRING_TYPE_NODE,
    },
  ],
  kind: Kind.DIRECTIVE_DEFINITION,
  locations: stringArrayToNameNodeArray([SCALAR_UPPER]),
  name: stringToNameNode(SPECIFIED_BY),
  repeatable: false,
};

/* directive @tag(name: String!) repeatable on ARGUMENT_DEFINITION | ENUM | ENUM_VALUE | FIELD_DEFINITION
  | INPUT_FIELD_DEFINITION | INPUT_OBJECT | INTERFACE | OBJECT | SCALAR | UNION
*/
export const TAG_DEFINITION: MutableDirectiveDefinitionNode = {
  arguments: [
    {
      directives: [],
      kind: Kind.INPUT_VALUE_DEFINITION,
      name: stringToNameNode(NAME),
      type: {
        kind: Kind.NON_NULL_TYPE,
        type: stringToNamedTypeNode(STRING_SCALAR),
      },
    },
  ],
  kind: Kind.DIRECTIVE_DEFINITION,
  locations: stringArrayToNameNodeArray([
    ARGUMENT_DEFINITION_UPPER,
    ENUM_UPPER,
    ENUM_VALUE_UPPER,
    FIELD_DEFINITION_UPPER,
    INPUT_FIELD_DEFINITION_UPPER,
    INPUT_OBJECT_UPPER,
    INTERFACE_UPPER,
    OBJECT_UPPER,
    SCALAR_UPPER,
    UNION_UPPER,
  ]),
  name: stringToNameNode(TAG),
  repeatable: true,
};

// directive @edfs__redisPublish(channel: String!, providerId: String! = "default") on FIELD_DEFINITION
export const EDFS_REDIS_PUBLISH_DEFINITION: DirectiveDefinitionNode = {
  arguments: [
    {
      kind: Kind.INPUT_VALUE_DEFINITION,
      name: stringToNameNode(CHANNEL),
      type: REQUIRED_STRING_TYPE_NODE,
    },
    {
      kind: Kind.INPUT_VALUE_DEFINITION,
      name: stringToNameNode(PROVIDER_ID),
      type: REQUIRED_STRING_TYPE_NODE,
      defaultValue: {
        kind: Kind.STRING,
        value: DEFAULT_EDFS_PROVIDER_ID,
      },
    },
  ],
  kind: Kind.DIRECTIVE_DEFINITION,
  locations: [stringToNameNode(FIELD_DEFINITION_UPPER)],
  name: stringToNameNode(EDFS_REDIS_PUBLISH),
  repeatable: false,
};

// directive @edfs__redisSubscribe(channels: [String!]!, providerId: String! = "default") on FIELD_DEFINITION
export const EDFS_REDIS_SUBSCRIBE_DEFINITION: DirectiveDefinitionNode = {
  arguments: [
    {
      kind: Kind.INPUT_VALUE_DEFINITION,
      name: stringToNameNode(CHANNELS),
      type: {
        kind: Kind.NON_NULL_TYPE,
        type: {
          kind: Kind.LIST_TYPE,
          type: REQUIRED_STRING_TYPE_NODE,
        },
      },
    },
    {
      kind: Kind.INPUT_VALUE_DEFINITION,
      name: stringToNameNode(PROVIDER_ID),
      type: REQUIRED_STRING_TYPE_NODE,
      defaultValue: {
        kind: Kind.STRING,
        value: DEFAULT_EDFS_PROVIDER_ID,
      },
    },
  ],
  kind: Kind.DIRECTIVE_DEFINITION,
  locations: [stringToNameNode(FIELD_DEFINITION_UPPER)],
  name: stringToNameNode(EDFS_REDIS_SUBSCRIBE),
  repeatable: false,
};

export const BASE_DIRECTIVE_DEFINITION_BY_DIRECTIVE_NAME = new Map<string, DirectiveDefinitionNode>([
  [DEPRECATED, DEPRECATED_DEFINITION],
  [EXTENDS, EXTENDS_DEFINITION],
  [EXTERNAL, EXTERNAL_DEFINITION],
  [EDFS_KAFKA_PUBLISH, EDFS_KAFKA_PUBLISH_DEFINITION],
  [EDFS_KAFKA_SUBSCRIBE, EDFS_KAFKA_SUBSCRIBE_DEFINITION],
  [EDFS_NATS_PUBLISH, EDFS_NATS_PUBLISH_DEFINITION],
  [EDFS_NATS_REQUEST, EDFS_NATS_REQUEST_DEFINITION],
  [EDFS_NATS_SUBSCRIBE, EDFS_NATS_SUBSCRIBE_DEFINITION],
  [EDFS_REDIS_PUBLISH, EDFS_REDIS_PUBLISH_DEFINITION],
  [EDFS_REDIS_SUBSCRIBE, EDFS_REDIS_SUBSCRIBE_DEFINITION],
  [KEY, KEY_DEFINITION],
  [PROVIDES, PROVIDES_DEFINITION],
  [REQUIRES, REQUIRES_DEFINITION],
  [SPECIFIED_BY, SPECIFIED_BY_DEFINITION],
  [TAG, TAG_DEFINITION],
]);

export const ALL_IN_BUILT_DIRECTIVE_NAMES = new Set<string>([
  AUTHENTICATED,
  COMPOSE_DIRECTIVE,
  CONFIGURE_DESCRIPTION,
  CONFIGURE_CHILD_DESCRIPTIONS,
  DEPRECATED,
  EDFS_NATS_PUBLISH,
  EDFS_NATS_REQUEST,
  EDFS_NATS_SUBSCRIBE,
  EDFS_KAFKA_PUBLISH,
  EDFS_KAFKA_SUBSCRIBE,
  EDFS_REDIS_PUBLISH,
  EDFS_REDIS_SUBSCRIBE,
  EXTENDS,
  EXTERNAL,
  INACCESSIBLE,
  INTERFACE_OBJECT,
  KEY,
  LINK,
  OVERRIDE,
  PROVIDES,
<<<<<<< HEAD
  PROTECTED,
=======
  REQUIRE_FETCH_REASONS,
>>>>>>> 410c6e84
  REQUIRES,
  REQUIRES_SCOPES,
  SHAREABLE,
  SPECIFIED_BY,
  SUBSCRIPTION_FILTER,
  TAG,
]);

// @authenticated on ENUM | FIELD_DEFINITION | INTERFACE | OBJECT | SCALAR
export const AUTHENTICATED_DEFINITION: MutableDirectiveDefinitionNode = {
  arguments: [],
  kind: Kind.DIRECTIVE_DEFINITION,
  locations: stringArrayToNameNodeArray([
    ENUM_UPPER,
    FIELD_DEFINITION_UPPER,
    INTERFACE_UPPER,
    OBJECT_UPPER,
    SCALAR_UPPER,
  ]),
  name: stringToNameNode(AUTHENTICATED),
  repeatable: false,
};

// @composeDirective is currently unimplemented
/* directive @composeDirective(name: String!) repeatable on SCHEMA */
export const COMPOSE_DIRECTIVE_DEFINITION: DirectiveDefinitionNode = {
  arguments: [
    {
      kind: Kind.INPUT_VALUE_DEFINITION,
      name: stringToNameNode(NAME),
      type: REQUIRED_STRING_TYPE_NODE,
    },
  ],
  kind: Kind.DIRECTIVE_DEFINITION,
  locations: stringArrayToNameNodeArray([SCHEMA_UPPER]),
  name: stringToNameNode(COMPOSE_DIRECTIVE),
  repeatable: true,
};

/* directive @inaccessible on ARGUMENT_DEFINITION | ENUM | ENUM_VALUE | FIELD_DEFINITION | INPUT_OBJECT |
   INPUT_FIELD_DEFINITION | INTERFACE | OBJECT | SCALAR | UNION
*/
export const INACCESSIBLE_DEFINITION: MutableDirectiveDefinitionNode = {
  arguments: [],
  kind: Kind.DIRECTIVE_DEFINITION,
  locations: stringArrayToNameNodeArray([
    ARGUMENT_DEFINITION_UPPER,
    ENUM_UPPER,
    ENUM_VALUE_UPPER,
    FIELD_DEFINITION_UPPER,
    INPUT_FIELD_DEFINITION_UPPER,
    INPUT_OBJECT_UPPER,
    INTERFACE_UPPER,
    OBJECT_UPPER,
    SCALAR_UPPER,
    UNION_UPPER,
  ]),
  name: stringToNameNode(INACCESSIBLE),
  repeatable: false,
};

// directive @interfaceObject on OBJECT
export const INTERFACE_OBJECT_DEFINITION: DirectiveDefinitionNode = {
  kind: Kind.DIRECTIVE_DEFINITION,
  locations: stringArrayToNameNodeArray([OBJECT_UPPER]),
  name: stringToNameNode(INTERFACE_OBJECT),
  repeatable: false,
};

export const LINK_IMPORT_DEFINITION: MutableScalarNode = {
  kind: Kind.SCALAR_TYPE_DEFINITION,
  name: stringToNameNode(LINK_IMPORT),
};

export const LINK_PURPOSE_DEFINITION: MutableEnumNode = {
  kind: Kind.ENUM_TYPE_DEFINITION,
  name: stringToNameNode(LINK_PURPOSE),
  values: [
    {
      directives: [],
      kind: Kind.ENUM_VALUE_DEFINITION,
      name: stringToNameNode(EXECUTION),
    },
    {
      directives: [],
      kind: Kind.ENUM_VALUE_DEFINITION,
      name: stringToNameNode(SECURITY),
    },
  ],
};

// directive @link(url: String!, as: String!, for: String, import: [String]) repeatable on SCHEMA
export const LINK_DEFINITION: DirectiveDefinitionNode = {
  arguments: [
    {
      kind: Kind.INPUT_VALUE_DEFINITION,
      name: stringToNameNode(URL_LOWER),
      type: {
        kind: Kind.NON_NULL_TYPE,
        type: stringToNamedTypeNode(STRING_SCALAR),
      },
    },
    {
      kind: Kind.INPUT_VALUE_DEFINITION,
      name: stringToNameNode(AS),
      type: stringToNamedTypeNode(STRING_SCALAR),
    },
    {
      kind: Kind.INPUT_VALUE_DEFINITION,
      name: stringToNameNode(FOR),
      type: stringToNamedTypeNode(LINK_PURPOSE),
    },
    {
      kind: Kind.INPUT_VALUE_DEFINITION,
      name: stringToNameNode(IMPORT),
      type: {
        kind: Kind.LIST_TYPE,
        type: stringToNamedTypeNode(LINK_IMPORT),
      },
    },
  ],
  kind: Kind.DIRECTIVE_DEFINITION,
  locations: stringArrayToNameNodeArray([SCHEMA_UPPER]),
  name: stringToNameNode(LINK),
  repeatable: true,
};

// directive @override(from: String!) on FIELD_DEFINITION
export const OVERRIDE_DEFINITION: DirectiveDefinitionNode = {
  arguments: [
    {
      kind: Kind.INPUT_VALUE_DEFINITION,
      name: stringToNameNode(FROM),
      type: {
        kind: Kind.NON_NULL_TYPE,
        type: stringToNamedTypeNode(STRING_SCALAR),
      },
    },
  ],
  kind: Kind.DIRECTIVE_DEFINITION,
  locations: stringArrayToNameNodeArray([FIELD_DEFINITION_UPPER]),
  name: stringToNameNode(OVERRIDE),
  repeatable: false,
};

<<<<<<< HEAD
// directive @openfed__protected repeatable on FIELD_DEFINITION | OBJECT_DEFINITION
export const PROTECTED_DEFINITION: DirectiveDefinitionNode = {
  kind: Kind.DIRECTIVE_DEFINITION,
  locations: stringArrayToNameNodeArray([FIELD_DEFINITION_UPPER, OBJECT_UPPER]),
  name: stringToNameNode(PROTECTED),
=======
// directive @openfed__requireFetchReasons repeatable on FIELD_DEFINITION | OBJECT
export const REQUIRE_FETCH_REASONS_DEFINITION: DirectiveDefinitionNode = {
  kind: Kind.DIRECTIVE_DEFINITION,
  locations: stringArrayToNameNodeArray([FIELD_DEFINITION_UPPER, OBJECT_UPPER]),
  name: stringToNameNode(REQUIRE_FETCH_REASONS),
>>>>>>> 410c6e84
  repeatable: true,
};

// @requiresScopes(scopes: [[openfed__Scope!]!]!) on ENUM | FIELD_DEFINITION | INTERFACE | OBJECT | SCALAR
export const REQUIRES_SCOPES_DEFINITION: MutableDirectiveDefinitionNode = {
  arguments: [
    {
      directives: [],
      kind: Kind.INPUT_VALUE_DEFINITION,
      name: stringToNameNode(SCOPES),
      type: {
        kind: Kind.NON_NULL_TYPE,
        type: {
          kind: Kind.LIST_TYPE,
          type: {
            kind: Kind.NON_NULL_TYPE,
            type: {
              kind: Kind.LIST_TYPE,
              type: {
                kind: Kind.NON_NULL_TYPE,
                type: stringToNamedTypeNode(SCOPE_SCALAR),
              },
            },
          },
        },
      },
    },
  ],
  kind: Kind.DIRECTIVE_DEFINITION,
  locations: stringArrayToNameNodeArray([
    ENUM_UPPER,
    FIELD_DEFINITION_UPPER,
    INTERFACE_UPPER,
    OBJECT_UPPER,
    SCALAR_UPPER,
  ]),
  name: stringToNameNode(REQUIRES_SCOPES),
  repeatable: false,
};

// directive @shareable on FIELD_DEFINITION | OBJECT
export const SHAREABLE_DEFINITION: DirectiveDefinitionNode = {
  kind: Kind.DIRECTIVE_DEFINITION,
  locations: stringArrayToNameNodeArray([FIELD_DEFINITION_UPPER, OBJECT_UPPER]),
  name: stringToNameNode(SHAREABLE),
  repeatable: true,
};

// directive @openfed__subscriptionFilter(condition: openfed__SubscriptionFilterCondition!) on FIELD_DEFINITION
export const SUBSCRIPTION_FILTER_DEFINITION: DirectiveDefinitionNode = {
  arguments: [
    {
      kind: Kind.INPUT_VALUE_DEFINITION,
      name: stringToNameNode(CONDITION),
      type: {
        kind: Kind.NON_NULL_TYPE,
        type: stringToNamedTypeNode(SUBSCRIPTION_FILTER_CONDITION),
      },
    },
  ],
  kind: Kind.DIRECTIVE_DEFINITION,
  locations: stringArrayToNameNodeArray([FIELD_DEFINITION_UPPER]),
  name: stringToNameNode(SUBSCRIPTION_FILTER),
  repeatable: false,
};

/* input openfed__SubscriptionFilterCondition {
 *   AND: [openfed__SubscriptionFilterCondition!]
 *   IN: openfed__SubscriptionFieldCondition
 *   NOT: openfed__SubscriptionFilterCondition
 *   OR: [openfed__SubscriptionFilterCondition!]
 * }
 */
export const SUBSCRIPTION_FILTER_CONDITION_DEFINITION: InputObjectTypeDefinitionNode = {
  fields: [
    {
      kind: Kind.INPUT_VALUE_DEFINITION,
      name: stringToNameNode(AND_UPPER),
      type: {
        kind: Kind.LIST_TYPE,
        type: {
          kind: Kind.NON_NULL_TYPE,
          type: stringToNamedTypeNode(SUBSCRIPTION_FILTER_CONDITION),
        },
      },
    },
    {
      kind: Kind.INPUT_VALUE_DEFINITION,
      name: stringToNameNode(IN_UPPER),
      type: stringToNamedTypeNode(SUBSCRIPTION_FIELD_CONDITION),
    },
    {
      kind: Kind.INPUT_VALUE_DEFINITION,
      name: stringToNameNode(OR_UPPER),
      type: {
        kind: Kind.LIST_TYPE,
        type: {
          kind: Kind.NON_NULL_TYPE,
          type: stringToNamedTypeNode(SUBSCRIPTION_FILTER_CONDITION),
        },
      },
    },
    {
      kind: Kind.INPUT_VALUE_DEFINITION,
      name: stringToNameNode(NOT_UPPER),
      type: stringToNamedTypeNode(SUBSCRIPTION_FILTER_CONDITION),
    },
  ],
  kind: Kind.INPUT_OBJECT_TYPE_DEFINITION,
  name: stringToNameNode(SUBSCRIPTION_FILTER_CONDITION),
};

// scalar openfed__SubscriptionFilterValue
export const SUBSCRIPTION_FILTER_VALUE_DEFINITION: MutableScalarNode = {
  kind: Kind.SCALAR_TYPE_DEFINITION,
  name: stringToNameNode(SUBSCRIPTION_FILTER_VALUE),
};

/* input openfed__SubscriptionFieldCondition {
 *   fieldPath: String!
 *   values: [openfed__SubscriptionFilterValue]!
 * }
 */
export const SUBSCRIPTION_FIELD_CONDITION_DEFINITION: InputObjectTypeDefinitionNode = {
  fields: [
    {
      kind: Kind.INPUT_VALUE_DEFINITION,
      name: stringToNameNode(FIELD_PATH),
      type: {
        kind: Kind.NON_NULL_TYPE,
        type: stringToNamedTypeNode(STRING_SCALAR),
      },
    },
    {
      kind: Kind.INPUT_VALUE_DEFINITION,
      name: stringToNameNode(VALUES),
      type: {
        kind: Kind.NON_NULL_TYPE,
        type: {
          kind: Kind.LIST_TYPE,
          type: stringToNamedTypeNode(SUBSCRIPTION_FILTER_VALUE),
        },
      },
    },
  ],
  kind: Kind.INPUT_OBJECT_TYPE_DEFINITION,
  name: stringToNameNode(SUBSCRIPTION_FIELD_CONDITION),
};

export const V2_DIRECTIVE_DEFINITION_BY_DIRECTIVE_NAME = new Map<string, DirectiveDefinitionNode>([
  [AUTHENTICATED, AUTHENTICATED_DEFINITION],
  [COMPOSE_DIRECTIVE, COMPOSE_DIRECTIVE_DEFINITION],
  [INACCESSIBLE, INACCESSIBLE_DEFINITION],
  [INTERFACE_OBJECT, INTERFACE_OBJECT_DEFINITION],
  [LINK, LINK_DEFINITION],
  [OVERRIDE, OVERRIDE_DEFINITION],
  [REQUIRES_SCOPES, REQUIRES_SCOPES_DEFINITION],
  [SHAREABLE, SHAREABLE_DEFINITION],
]);

export const BASE_DIRECTIVE_DEFINITIONS: DirectiveDefinitionNode[] = [
  DEPRECATED_DEFINITION,
  EXTENDS_DEFINITION,
  EXTERNAL_DEFINITION,
  KEY_DEFINITION,
  PROVIDES_DEFINITION,
  REQUIRES_DEFINITION,
  SPECIFIED_BY_DEFINITION,
  TAG_DEFINITION,
];

export const EVENT_DRIVEN_DIRECTIVE_DEFINITIONS_BY_DIRECTIVE_NAME = new Map<string, DirectiveDefinitionNode>([
  [EDFS_KAFKA_PUBLISH, EDFS_KAFKA_PUBLISH_DEFINITION],
  [EDFS_KAFKA_SUBSCRIBE, EDFS_KAFKA_SUBSCRIBE_DEFINITION],
  [EDFS_NATS_PUBLISH, EDFS_NATS_PUBLISH_DEFINITION],
  [EDFS_NATS_REQUEST, EDFS_NATS_REQUEST_DEFINITION],
  [EDFS_NATS_SUBSCRIBE, EDFS_NATS_SUBSCRIBE_DEFINITION],
  [EDFS_REDIS_PUBLISH, EDFS_REDIS_PUBLISH_DEFINITION],
  [EDFS_REDIS_SUBSCRIBE, EDFS_REDIS_SUBSCRIBE_DEFINITION],
]);

export const VERSION_TWO_DIRECTIVE_DEFINITIONS: DirectiveDefinitionNode[] = [
  AUTHENTICATED_DEFINITION,
  COMPOSE_DIRECTIVE_DEFINITION,
  INACCESSIBLE_DEFINITION,
  INTERFACE_OBJECT_DEFINITION,
  OVERRIDE_DEFINITION,
  REQUIRES_SCOPES_DEFINITION,
  SHAREABLE_DEFINITION,
];

export const FIELD_SET_SCALAR_DEFINITION: ScalarTypeDefinitionNode = {
  kind: Kind.SCALAR_TYPE_DEFINITION,
  name: stringToNameNode(FIELD_SET_SCALAR),
};

// scalar openfed__Scope
export const SCOPE_SCALAR_DEFINITION: MutableScalarNode = {
  kind: Kind.SCALAR_TYPE_DEFINITION,
  name: stringToNameNode(SCOPE_SCALAR),
};

/*
 * input edfs__NatsStreamConfiguration {
 *   consumerInactiveThreshold : Int! = 30
 *   consumerName: String!
 *   streamName: String!
 * }
 * */
export const EDFS_NATS_STREAM_CONFIGURATION_DEFINITION: MutableInputObjectNode = {
  kind: Kind.INPUT_OBJECT_TYPE_DEFINITION,
  name: stringToNameNode(EDFS_NATS_STREAM_CONFIGURATION),
  fields: [
    {
      kind: Kind.INPUT_VALUE_DEFINITION,
      name: stringToNameNode(CONSUMER_NAME),
      type: {
        kind: Kind.NON_NULL_TYPE,
        type: stringToNamedTypeNode(STRING_SCALAR),
      },
    },
    {
      kind: Kind.INPUT_VALUE_DEFINITION,
      name: stringToNameNode(STREAM_NAME),
      type: {
        kind: Kind.NON_NULL_TYPE,
        type: stringToNamedTypeNode(STRING_SCALAR),
      },
    },
    {
      kind: Kind.INPUT_VALUE_DEFINITION,
      name: stringToNameNode(CONSUMER_INACTIVE_THRESHOLD),
      type: {
        kind: Kind.NON_NULL_TYPE,
        type: stringToNamedTypeNode(INT_SCALAR),
      },
      defaultValue: {
        kind: Kind.INT,
        value: DEFAULT_CONSUMER_INACTIVE_THRESHOLD.toString(),
      },
    },
  ],
};

/*
 * directive @openfed__configureDescription(
 *   propagate: Boolean! = true
 *   descriptionOverride: String
 * ) on ARGUMENT_DEFINITION | FIELD_DEFINITION | INPUT_OBJECT | INPUT_FIELD_DEFINITION | ENUM | ENUM_VALUE |
 * INTERFACE | OBJECT | SCALAR | SCHEMA | UNION
 * */
export const CONFIGURE_DESCRIPTION_DEFINITION: MutableDirectiveDefinitionNode = {
  arguments: [
    {
      directives: [],
      kind: Kind.INPUT_VALUE_DEFINITION,
      name: stringToNameNode(PROPAGATE),
      type: {
        kind: Kind.NON_NULL_TYPE,
        type: stringToNamedTypeNode(BOOLEAN_SCALAR),
      },
      defaultValue: {
        kind: Kind.BOOLEAN,
        value: true,
      },
    },
    {
      directives: [],
      kind: Kind.INPUT_VALUE_DEFINITION,
      name: stringToNameNode(DESCRIPTION_OVERRIDE),
      type: stringToNamedTypeNode(STRING_SCALAR),
    },
  ],
  kind: Kind.DIRECTIVE_DEFINITION,
  locations: stringArrayToNameNodeArray([
    ARGUMENT_DEFINITION_UPPER,
    ENUM_UPPER,
    ENUM_VALUE_UPPER,
    FIELD_DEFINITION_UPPER,
    INTERFACE_UPPER,
    INPUT_OBJECT_UPPER,
    INPUT_FIELD_DEFINITION_UPPER,
    OBJECT_UPPER,
    SCALAR_UPPER,
    SCHEMA_UPPER,
    UNION_UPPER,
  ]),
  name: stringToNameNode(CONFIGURE_DESCRIPTION),
  repeatable: false,
};

/*
 * directive @openfed__configureChildDescriptions(
 *   propagate: Boolean! = true
 * ) on ENUM | INPUT_OBJECT | INTERFACE | OBJECT
 */
export const CONFIGURE_CHILD_DESCRIPTIONS_DEFINITION: MutableDirectiveDefinitionNode = {
  arguments: [
    {
      directives: [],
      kind: Kind.INPUT_VALUE_DEFINITION,
      name: stringToNameNode(PROPAGATE),
      type: {
        kind: Kind.NON_NULL_TYPE,
        type: stringToNamedTypeNode(BOOLEAN_SCALAR),
      },
      defaultValue: {
        kind: Kind.BOOLEAN,
        value: true,
      },
    },
  ],
  kind: Kind.DIRECTIVE_DEFINITION,
  locations: stringArrayToNameNodeArray([ENUM_UPPER, INPUT_OBJECT_UPPER, INTERFACE_UPPER, OBJECT_UPPER]),
  name: stringToNameNode(CONFIGURE_CHILD_DESCRIPTIONS),
  repeatable: false,
};

export const EDFS_ARGS_REGEXP = /{{\s*args\.([a-zA-Z0-9_]+)\s*}}/g;

export const MAX_OR_SCOPES = 16;<|MERGE_RESOLUTION|>--- conflicted
+++ resolved
@@ -99,14 +99,6 @@
   UNION_UPPER,
   URL_LOWER,
   VALUES,
-<<<<<<< HEAD
-  EDFS_REDIS_PUBLISH,
-  EDFS_REDIS_SUBSCRIBE,
-  CHANNEL,
-  CHANNELS,
-  PROTECTED,
-=======
->>>>>>> 410c6e84
 } from '../../utils/string-constants';
 
 export const REQUIRED_STRING_TYPE_NODE: TypeNode = {
@@ -521,11 +513,7 @@
   LINK,
   OVERRIDE,
   PROVIDES,
-<<<<<<< HEAD
-  PROTECTED,
-=======
   REQUIRE_FETCH_REASONS,
->>>>>>> 410c6e84
   REQUIRES,
   REQUIRES_SCOPES,
   SHAREABLE,
@@ -671,19 +659,11 @@
   repeatable: false,
 };
 
-<<<<<<< HEAD
-// directive @openfed__protected repeatable on FIELD_DEFINITION | OBJECT_DEFINITION
-export const PROTECTED_DEFINITION: DirectiveDefinitionNode = {
-  kind: Kind.DIRECTIVE_DEFINITION,
-  locations: stringArrayToNameNodeArray([FIELD_DEFINITION_UPPER, OBJECT_UPPER]),
-  name: stringToNameNode(PROTECTED),
-=======
 // directive @openfed__requireFetchReasons repeatable on FIELD_DEFINITION | OBJECT
 export const REQUIRE_FETCH_REASONS_DEFINITION: DirectiveDefinitionNode = {
   kind: Kind.DIRECTIVE_DEFINITION,
   locations: stringArrayToNameNodeArray([FIELD_DEFINITION_UPPER, OBJECT_UPPER]),
   name: stringToNameNode(REQUIRE_FETCH_REASONS),
->>>>>>> 410c6e84
   repeatable: true,
 };
 
