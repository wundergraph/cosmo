syntax = "proto3";

package wg.cosmo.node.v1;

import "wg/cosmo/common/common.proto";

message Subgraph {
  string id = 1;
  string name = 2;
  string routing_url = 3;
}

message FeatureFlagRouterExecutionConfigs {
  map<string, FeatureFlagRouterExecutionConfig> config_by_feature_flag_name = 1;
}

message FeatureFlagRouterExecutionConfig {
  EngineConfiguration engine_config = 1;
  string version = 2;
  repeated Subgraph subgraphs = 3;
}

message RouterConfig {
  EngineConfiguration engine_config = 1;
  string version = 2;
  repeated Subgraph subgraphs = 3;
  // The map of feature flag router execution configs requires a wrapper to be non-breaking
  optional FeatureFlagRouterExecutionConfigs feature_flag_configs = 4;
  string compatibility_version = 5;
}

message Response {
  wg.cosmo.common.EnumStatusCode code = 1;
  // details is an optional field which can be used to provide more details about the error.
  optional string details = 2;
}

message ResponseStatus {
  int32 code = 1;
  string message = 2;
}

message RegistrationInfo {
  AccountLimits account_limits = 1;
  string graph_public_key = 2;
}

message AccountLimits {
  // The maximum sampling rate for traces. Must be between 0 and 1.
  // 0 means no traces will be sampled and 1 means all traces will be sampled.
  float trace_sampling_rate = 1;
}

message SelfRegisterRequest {

}

message SelfRegisterResponse {
  Response response = 1;
  optional RegistrationInfo registrationInfo = 2;
}

service NodeService {
  rpc SelfRegister(SelfRegisterRequest) returns (SelfRegisterResponse) {}
}

message EngineConfiguration {
  int64 defaultFlushInterval = 1;
  repeated DataSourceConfiguration datasource_configurations = 2;
  repeated FieldConfiguration field_configurations = 3;
  string graphqlSchema = 4;
  repeated TypeConfiguration type_configurations = 5;
  map<string, string> string_storage = 6;
  optional string graphql_client_schema = 7;
}

message DataSourceConfiguration {
  DataSourceKind kind = 1;
  repeated TypeField root_nodes = 2;
  repeated TypeField child_nodes = 3;
  bool override_field_path_from_alias = 4;
  DataSourceCustom_GraphQL custom_graphql = 5;
  DataSourceCustom_Static custom_static = 6;
  repeated DirectiveConfiguration directives = 7;
  int64 request_timeout_seconds = 8;
  string id = 9;
  repeated RequiredField keys = 10;
  repeated RequiredField provides = 11;
  repeated RequiredField requires = 12;
  DataSourceCustomEvents custom_events = 13;
  repeated EntityInterfaceConfiguration entity_interfaces = 14;
  repeated EntityInterfaceConfiguration interface_objects = 15;
}

message ArgumentConfiguration {
  string name = 1;
  ArgumentSource source_type = 2;
}

message Scopes {
  repeated string required_and_scopes = 1;
}

message AuthorizationConfiguration {
  bool requires_authentication = 1;
  repeated Scopes required_or_scopes = 2;
  repeated Scopes required_or_scopes_by_or = 3;
}

message FieldConfiguration {
  string type_name = 1;
  string field_name = 2;
  repeated ArgumentConfiguration arguments_configuration = 3;
  AuthorizationConfiguration authorization_configuration = 4;
  optional SubscriptionFilterCondition subscription_filter_condition = 5;
}

enum ArgumentRenderConfiguration {
  RENDER_ARGUMENT_DEFAULT = 0;
  RENDER_ARGUMENT_AS_GRAPHQL_VALUE = 1;
  RENDER_ARGUMENT_AS_ARRAY_CSV = 2;
}

enum ArgumentSource {
  OBJECT_FIELD = 0;
  FIELD_ARGUMENT = 1;
}

message TypeConfiguration {
  string type_name = 1;
  string rename_to = 2;
}

enum DataSourceKind {
  STATIC = 0;
  GRAPHQL = 1;
  PUBSUB = 2;
}

message TypeField {
  string type_name = 1;
  repeated string field_names = 2;
  repeated string external_field_names = 3;
<<<<<<< HEAD
  repeated string protected_field_names = 4;
=======
  repeated string require_fetch_reasons_field_names = 4;
>>>>>>> 410c6e84
}

message FieldCoordinates {
  string field_name = 1;
  string type_name = 2;
}

message FieldSetCondition {
  repeated FieldCoordinates field_coordinates_path = 1;
  repeated string field_path = 2;
}

message RequiredField {
  string type_name = 1;
  string field_name = 2;
  string selection_set = 3;
  bool disable_entity_resolver = 4;
  repeated FieldSetCondition conditions = 5;
}

message EntityInterfaceConfiguration {
  string interface_type_name = 1;
  repeated string concrete_type_names = 2;
}

message FetchConfiguration {
  // You should either configure url OR a combination of baseURL and path
  // If url resolves to a non empty string, it takes precedence over baseURL and path
  // If url resolves to an empty string, the url will be configured as "{{baseURL}}{{path}}"
  ConfigurationVariable url = 1;
  HTTPMethod method = 2;
  map<string, HTTPHeader> header = 3;
  ConfigurationVariable body = 4;
  repeated URLQueryConfiguration query = 5;
  // urlEncodeBody defines whether the body should be URL encoded or not
  // by default, the body will be JSON encoded
  // setting urlEncodeBody to true will render the body empty,
  // the Header Content-Type will be set to application/x-www-form-urlencoded,
  // and the body will be URL encoded and set as the URL Query String
  bool url_encode_body = 7;
  MTLSConfiguration mtls = 8;
  ConfigurationVariable base_url = 9;
  ConfigurationVariable path = 10;
  optional ConfigurationVariable http_proxy_url = 11;
}

message StatusCodeTypeMapping {
  int64 status_code = 1;
  string type_name = 2;
  bool inject_status_code_into_body = 3;
}

message DataSourceCustom_GraphQL {
  FetchConfiguration fetch = 1;
  GraphQLSubscriptionConfiguration subscription = 2;
  GraphQLFederationConfiguration federation = 3;
  InternedString upstream_schema = 4;
  repeated SingleTypeField custom_scalar_type_fields = 6;
  GRPCConfiguration grpc = 7;
}

message GRPCConfiguration {
  GRPCMapping mapping = 1;
  string proto_schema = 2;
  PluginConfiguration plugin = 3;
}

message ImageReference {
  string repository = 1; // {organization_id}/{subgraph_id}
  string reference = 2; // v1
}

message PluginConfiguration {
  // Plugin name
  string name = 1;
  // Plugin version
  string version = 2;
  optional ImageReference image_reference = 3;
}

message SSLConfiguration {
  // Whether SSL is enabled
  bool enabled = 1;
}

message GRPCMapping {
  // Version of the mapping format
  int32 version = 1;
  // The main gRPC service name
  string service = 2;
  // Mappings for GraphQL operations to gRPC RPCs
  repeated OperationMapping operation_mappings = 3;
  // Mappings for GraphQL entities to gRPC service methods
  repeated EntityMapping entity_mappings = 4;
  // Mappings for GraphQL type fields to gRPC message fields
  repeated TypeFieldMapping type_field_mappings = 5;
  // Mappings for GraphQL enum values to gRPC enum values
  repeated EnumMapping enum_mappings = 6;
}

// Defines the type of GraphQL operation
enum OperationType {
  OPERATION_TYPE_UNSPECIFIED = 0;
  // Query operation
  OPERATION_TYPE_QUERY = 1;
  // Mutation operation
  OPERATION_TYPE_MUTATION = 2;
  // Subscription operation
  OPERATION_TYPE_SUBSCRIPTION = 3;
}

// Defines mapping between a GraphQL operation and a gRPC method
message OperationMapping {
  // GraphQL operation type: Query, Mutation, or Subscription
  OperationType type = 1;
  // Original GraphQL field name
  string original = 2;
  // Mapped gRPC method name
  string mapped = 3;
  // gRPC request message type name
  string request = 4;
  // gRPC response message type name
  string response = 5;
}

// Defines mapping for entity resolution
message EntityMapping {
  // GraphQL type name
  string type_name = 1;
  // Kind of entity mapping: "entity", "requires", or "with_arguments"
  string kind = 2;
  // Key field that uniquely identifies the entity
  string key = 3;
  // gRPC method name for entity resolution
  string rpc = 4;
  // gRPC request message type name
  string request = 5;
  // gRPC response message type name
  string response = 6;
}

// Defines mapping between GraphQL type fields and gRPC message fields
message TypeFieldMapping {
  // GraphQL type name
  string type = 1;
  // Mappings for each field in the type
  repeated FieldMapping field_mappings = 2;
}

// Defines mapping for a single field
message FieldMapping {
  // Original GraphQL field name
  string original = 1;
  // Mapped gRPC field name
  string mapped = 2;
  // Mappings for field arguments
  repeated ArgumentMapping argument_mappings = 3;
}

// Defines mapping for a field argument
message ArgumentMapping {
  // Original GraphQL argument name
  string original = 1;
  // Mapped gRPC field name
  string mapped = 2;
}

message EnumMapping {
  string type = 1;
  repeated EnumValueMapping values = 2;
}

message EnumValueMapping {
  string original = 1;
  string mapped = 2;
}

enum EventType {
  PUBLISH = 0;
  REQUEST = 1;
  SUBSCRIBE = 2;
}

message NatsStreamConfiguration {
  string consumer_name = 1;
  string stream_name = 2;
  int32 consumer_inactive_threshold = 3;
}

message NatsEventConfiguration {
  EngineEventConfiguration engine_event_configuration = 1;
  repeated string subjects = 2;
  NatsStreamConfiguration stream_configuration = 3;
}

message KafkaEventConfiguration {
  EngineEventConfiguration engine_event_configuration = 1;
  repeated string topics = 2;
}

message RedisEventConfiguration {
  EngineEventConfiguration engine_event_configuration = 1;
  repeated string channels = 2;
}

message EngineEventConfiguration {
  string provider_id = 1;
  EventType type = 2;
  string type_name = 3;
  string field_name = 4;
}

message DataSourceCustomEvents {
  repeated NatsEventConfiguration nats = 1;
  repeated KafkaEventConfiguration kafka = 2;
  repeated RedisEventConfiguration redis = 3;
}

message DataSourceCustom_Static {
  ConfigurationVariable data = 1;
}

message ConfigurationVariable {
  ConfigurationVariableKind kind = 1;
  string static_variable_content = 2;
  string environment_variable_name = 3;
  string environment_variable_default_value = 4;
  string placeholder_variable_name = 5;
};

enum ConfigurationVariableKind {
  STATIC_CONFIGURATION_VARIABLE = 0;
  ENV_CONFIGURATION_VARIABLE = 1;
  PLACEHOLDER_CONFIGURATION_VARIABLE = 2;
}

message DirectiveConfiguration {
  string directive_name = 1;
  string rename_to = 2;
}

message URLQueryConfiguration {
  string name = 1;
  string value = 2;
}

message HTTPHeader {
  repeated ConfigurationVariable values = 1;
}

enum HTTPMethod {
  GET = 0;
  POST = 1;
  PUT = 2;
  DELETE = 3;
  OPTIONS = 4;
}

message MTLSConfiguration {
  ConfigurationVariable key = 1;
  ConfigurationVariable cert = 2;
  bool insecureSkipVerify = 3;
}

message GraphQLSubscriptionConfiguration {
  bool enabled = 1;
  ConfigurationVariable url = 2;
  /* @deprecated - Kept for backwards compatibility when decoding. Use protocol instead. */
  optional bool useSSE = 3;
  optional wg.cosmo.common.GraphQLSubscriptionProtocol protocol = 4;
  optional wg.cosmo.common.GraphQLWebsocketSubprotocol websocketSubprotocol = 5;
}

message GraphQLFederationConfiguration {
  bool enabled = 1;
  string serviceSdl = 2;
}

message InternedString {
  // key to index into EngineConfiguration.stringStorage
  string key = 1;
}

message SingleTypeField {
  string type_name = 1;
  string field_name = 2;
}

message SubscriptionFieldCondition {
  repeated string field_path = 1;
  string json = 2;
}

message SubscriptionFilterCondition {
  repeated SubscriptionFilterCondition and = 1;
  optional SubscriptionFieldCondition in = 2;
  optional SubscriptionFilterCondition not = 3;
  repeated SubscriptionFilterCondition or = 4;
}

message CacheWarmerOperations {
  repeated Operation operations = 1;
}

message Operation {
  OperationRequest request = 1;
  ClientInfo client = 2;
}

message OperationRequest {
  string operation_name = 1;
  string query = 2;
  Extension extensions = 3;
}

message Extension {
  PersistedQuery persisted_query = 1;
}

message PersistedQuery {
  string sha256_hash = 1;
  int32 version = 2;
}

message ClientInfo {
  string name = 1;
  string version = 2;
}<|MERGE_RESOLUTION|>--- conflicted
+++ resolved
@@ -141,11 +141,7 @@
   string type_name = 1;
   repeated string field_names = 2;
   repeated string external_field_names = 3;
-<<<<<<< HEAD
-  repeated string protected_field_names = 4;
-=======
   repeated string require_fetch_reasons_field_names = 4;
->>>>>>> 410c6e84
 }
 
 message FieldCoordinates {
