--- conflicted
+++ resolved
@@ -319,11 +319,8 @@
   string namespace = 10;
   string subscriptionProtocol = 11;
   optional bool isV2Graph = 12;
-<<<<<<< HEAD
-  string websocketSubprotocol = 13;
-=======
   bool isEventDrivenGraph = 13;
->>>>>>> 92d2025e
+  string websocketSubprotocol = 14;
 }
 
 message GetSubgraphsResponse {
