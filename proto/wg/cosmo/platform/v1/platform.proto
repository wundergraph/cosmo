// https://protobuf.dev/programming-guides/style/

syntax = "proto3";

package wg.cosmo.platform.v1;

import "wg/cosmo/common/common.proto";
import "wg/cosmo/notifications/events.proto";

message Label {
  string key = 1;
  string value = 2;
}

message Response {
  wg.cosmo.common.EnumStatusCode code = 1;
  // details is an optional field which can be used to provide more details about the error.
  optional string details = 2;
}

message ResponseStatus {
  int32 code = 1;
  string message = 2;
}

message PublishMonographRequest {
  string name = 1;
  string namespace = 2;
  string schema = 3;
}

message PublishMonographResponse {
  Response response = 1;
  repeated CompositionError compositionErrors = 2;
  repeated DeploymentError deploymentErrors = 3;
  repeated CompositionWarning compositionWarnings = 4;
}

message PublishFederatedSubgraphRequest {
  // The FQDN of the subgraph to be published e.g. "wg.team1.orders"
  string name = 1;
  // The string representation of the schema, the content of the file
  string schema = 2;
  // The routing_url is the URL of the service which will be used to route the requests to the subgraph.
  optional string routing_url = 3;
  // The labels are the labels of the services which will form the federated graph. If the proposed is not valid, the service will be rejected.
  repeated Label labels = 4;
  // The subscription protocol to use when subscribing to this subgraph
  optional wg.cosmo.common.GraphQLSubscriptionProtocol subscription_protocol = 6;
  // The url used for subscriptions
  optional string subscription_url = 7;
  // The namespace of the subgraph
  string namespace = 8;
  // The subscription subprotocol to use when subscribing to this subgraph
  optional wg.cosmo.common.GraphQLWebsocketSubprotocol websocket_subprotocol = 9;
  optional bool is_feature_subgraph = 10;
  optional string base_subgraph_name = 11;
}

message PublishFederatedSubgraphResponse {
  Response response = 1;
  repeated CompositionError compositionErrors = 2;
  repeated DeploymentError deploymentErrors = 3;
  optional bool hasChanged = 4;
  repeated CompositionWarning compositionWarnings = 5;
}

message GitInfo {
  string commit_sha = 1;
  string account_id = 2;
  string owner_slug = 3;
  string repository_slug = 4;
}

message VCSContext {
  string author = 1;
  string commit_sha = 2;
  string branch = 3;
}

message CheckSubgraphSchemaRequest {
  // The FQDN of the subgraph to be checked e.g. "wg.team1.orders"
  string subgraph_name = 1;
  // The binary representation of the schema, the content of the file
  bytes schema = 2;
  GitInfo gitInfo = 3;
  // Check breaking changes and composition when this subgraph is deleted
  optional bool delete = 4;
  string namespace = 5;
  optional bool skip_traffic_check = 6;
  optional VCSContext vcsContext = 7;
}

message FixSubgraphSchemaRequest {
  // The FQDN of the subgraph to be checked e.g. "wg.team1.orders"
  string subgraph_name = 1;
  // The string representation of the schema, the content of the file
  string schema = 2;
  string namespace = 3;
}

message CreateMonographRequest {
  string name = 1;
  string namespace = 2;
  string routing_url = 3;
  string graph_url = 4;
  optional string subscription_url = 5;
  optional wg.cosmo.common.GraphQLSubscriptionProtocol subscription_protocol = 6;
  optional string readme = 7;
  string admissionWebhookURL = 8;
  // The subscription protocol to use when subscribing to this subgraph
  optional wg.cosmo.common.GraphQLWebsocketSubprotocol websocket_subprotocol = 9;
  optional string admissionWebhookSecret = 10;
}

message CreateMonographResponse {
  Response response = 1;
}

message CreateFederatedGraphRequest {
  // name is the FQDN of the federated graph e.g. "wg.main"
  string name = 1;
  // routing_url is the URL of the service which will be used to route the requests to the subgraph.
  string routing_url = 2;
  // label_matchers match the labels of the services which will form the federated graph. If the proposed schema composition is invalid, it will be rejected.
  repeated string label_matchers = 3;
  // readme of the fed graph
  optional string readme = 4;
  string namespace = 5;
  string admissionWebhookURL = 6;
  optional string admissionWebhookSecret = 7;
}

message CreateFederatedSubgraphRequest {
  // The FQDN of the subgraph to be published e.g. "wg.team1.orders"
  string name = 1;
  // routing_url is the URL of the service which will be used to route the requests to the subgraph.
  optional string routing_url = 2;
  // labels are the labels of the services which will form the federated graph. If the proposed is not valid, the service will be rejected.
  repeated Label labels = 3;
  // subscription protocol to use when subscribing to this subgraph
  optional wg.cosmo.common.GraphQLSubscriptionProtocol subscription_protocol = 5;
    // url used for subscriptions
  optional string subscription_url = 6;
  // readme of the subgraph
  optional string readme = 7;
  string namespace = 8;
  optional wg.cosmo.common.GraphQLWebsocketSubprotocol websocket_subprotocol = 9;
  optional bool is_event_driven_graph = 10;
  optional bool is_feature_subgraph = 11;
  optional string base_subgraph_name = 12;
}

message DeleteFederatedGraphRequest {
  string name = 1;
  string namespace = 2;
}

message DeleteMonographRequest {
  string name = 1;
  string namespace = 2;
}

message DeleteMonographResponse {
  Response response = 1;
}

message DeleteFederatedSubgraphRequest {
  // The FQDN of the subgraph to be checked e.g. "wg.team1.orders"
  string subgraph_name = 1;
  string namespace = 2;
}

message SchemaChange{
  string message = 1;
  string changeType = 2;
  optional string path = 3;
  bool isBreaking = 4;
  optional bool hasOverride = 5;
}

message CompositionError {
  string message = 1;
  string federatedGraphName = 2;
  string namespace = 3;
  string featureFlag = 4;
}

message CompositionWarning {
  string message = 1;
  string federatedGraphName = 2;
  string namespace = 3;
  string featureFlag = 4;
}

message DeploymentError {
  string message = 1;
  string federatedGraphName = 2;
  string namespace = 3;
}

message CheckOperationUsageStats {
  uint32 totalOperations = 1;
  string firstSeenAt = 2;
  string lastSeenAt = 3;
  uint32 safeOperations = 4;
}

message CheckedFederatedGraphs {
  string id = 1;
  string name = 2;
  string namespace = 3;
  string organization_slug = 4;
}

enum LintSeverity {
  warn = 0;
  error = 1;
}

message LintLocation{
  uint32 line = 1;
  uint32 column = 2;
  optional uint32 endLine = 3;
  optional uint32 endColumn = 4;
}

message LintIssue{
  optional string lintRuleType = 1;
  LintSeverity severity = 2;
  string message = 3;
  LintLocation issueLocation = 4;
}

message GraphPruningIssue{
  string graphPruningRuleType = 1;
  LintSeverity severity = 2;
  string fieldPath = 3;
  string message = 4;
  LintLocation issueLocation = 5;
  string federatedGraphName = 6;
}

message CheckSubgraphSchemaResponse {
  Response response = 1;
  repeated SchemaChange breakingChanges = 2;
  repeated SchemaChange nonBreakingChanges = 3;
  repeated CompositionError compositionErrors = 4;
  // Contains the operation usage stats for the operations that are impacted by the schema changes.
  CheckOperationUsageStats operationUsageStats = 5;
  string check_id = 6;
  repeated CheckedFederatedGraphs checked_federated_graphs = 7;
  repeated LintIssue lintWarnings = 8;
  repeated LintIssue lintErrors = 9;
  repeated GraphPruningIssue graphPruneWarnings = 10;
  repeated GraphPruningIssue graphPruneErrors = 11;
  optional bool client_traffic_check_skipped = 12;
  repeated CompositionWarning compositionWarnings = 13;
}

message FixSubgraphSchemaResponse {
  Response response = 1;
  bool modified = 2;
  string schema = 3;
}

message CreateFederatedGraphResponse {
    Response response = 1;
    repeated CompositionError compositionErrors = 2;
    repeated DeploymentError deploymentErrors = 3;
    repeated CompositionWarning compositionWarnings = 4;
}

message CreateFederatedSubgraphResponse {
  Response response = 1;
}

message DeleteFederatedSubgraphResponse {
  Response response = 1;
  repeated CompositionError compositionErrors = 2;
  repeated DeploymentError deploymentErrors = 3;
  repeated CompositionWarning compositionWarnings = 4;
}

message DeleteFederatedGraphResponse {
  Response response = 1;
}

message GetFederatedGraphsRequest {
  int32 limit = 1;
  int32 offset = 2;
  bool includeMetrics = 3;
  string namespace = 4;
  optional bool supports_federation = 5;
}

message Contract {
  string id = 1;
  string source_federated_graph_id = 2;
  repeated string exclude_tags = 3;
  repeated string include_tags = 4;
}

message FederatedGraph {
  string id = 1;
  string name = 2;
  string routingURL = 3;
  repeated string label_matchers = 4;
  string lastUpdatedAt = 5;
  bool isComposable = 6;
  string compositionErrors = 7;
  int32 connectedSubgraphs = 8;
  repeated RequestSeriesItem requestSeries = 9;
  optional string readme = 10;
  string target_id = 11;
  string namespace = 12;
  optional string compositionId = 13;
  bool supports_federation = 14;
  optional Contract contract = 15;
  optional string admission_webhook_url = 16;
  string router_compatibility_version = 17;
}

message GetFederatedGraphsResponse {
  Response response = 1;
  repeated FederatedGraph graphs = 2;
}

message GetFederatedGraphsBySubgraphLabelsRequest {
  string subgraphName = 1;
  string namespace = 2;
}

message GetFederatedGraphsBySubgraphLabelsResponse {
  Response response = 1;
  repeated FederatedGraph graphs = 2;
}

message GetSubgraphsRequest {
  int32 limit = 1;
  int32 offset = 2;
  string namespace = 3;
  optional string query = 4;
  bool exclude_feature_subgraphs = 5;
}

message Subgraph {
  string id = 1;
  string name = 2;
  string routingURL = 3;
  string lastUpdatedAt = 4;
  repeated Label labels = 5;
  optional string creatorUserId = 6;
  optional string readme = 7;
  string subscriptionUrl = 8;
  string target_id = 9;
  string namespace = 10;
  string subscriptionProtocol = 11;
  optional bool isV2Graph = 12;
  bool isEventDrivenGraph = 13;
  string websocketSubprotocol = 14;
  bool isFeatureSubgraph = 15;
  optional string baseSubgraphName = 16;
  optional string baseSubgraphId = 17;
}

message GetSubgraphsResponse {
  Response response = 1;
  repeated Subgraph graphs = 2;
  int32 count = 3;
}

message GetFederatedGraphByNameRequest {
  string name = 1;
  bool includeMetrics = 2;
  string namespace = 3;
}

message GetFederatedGraphByNameResponse {
  Response response = 1;
  FederatedGraph graph = 2;
  repeated Subgraph subgraphs = 3;
  string graphRequestToken = 4;
  repeated FeatureFlag featureFlagsInLatestValidComposition = 5;
  // includes all the feature subgraphs that are part of the federated graph,
  // even the ones that are not part of the latest composition
  repeated Subgraph featureSubgraphs = 6;
}

message GetFederatedGraphSDLByNameRequest {
  string name = 1;
  string namespace = 2;
  optional string feature_flag_name = 3;
}

message GetFederatedGraphSDLByNameResponse {
  Response response = 1;
  optional string sdl = 2;
  optional string version_id = 3;
  optional string client_schema = 4;
}

message GetSubgraphByNameRequest {
  string name = 1;
  string namespace = 2;
}

message GetSubgraphByNameResponse {
  Response response = 1;
  Subgraph graph = 2;
  repeated SubgraphMember members = 3;
}

message GetSubgraphSDLFromLatestCompositionRequest {
  string name = 1;
  string fedGraphName = 2;
  string namespace = 3;
}

message GetSubgraphSDLFromLatestCompositionResponse {
  Response response = 1;
  optional string sdl = 2;
  optional string version_id = 3;
}

message GetLatestSubgraphSDLRequest {
  string name = 1;
  string namespace = 2;
}

message GetLatestSubgraphSDLResponse {
  Response response = 1;
  optional string sdl = 2;
  optional string version_id = 3;
}

message GetChecksByFederatedGraphNameRequest {
  string name = 1;
  int32 limit = 2;
  int32 offset = 3;
  string startDate = 4;
  string endDate = 5;
  string namespace = 6;
}

message SchemaCheck {
  message GhDetails {
    string commitSha = 1;
    string ownerSlug = 2;
    string repositorySlug = 3;
  }

  string id = 1;
  string targetID = 2;
  string subgraphName = 3;
  string timestamp = 4;
  bool isComposable = 5;
  bool isBreaking = 6;
  bool hasClientTraffic = 7;
  bool isForcedSuccess = 8;
  bool isDeleted = 9;
  optional GhDetails ghDetails = 10;
  bool hasLintErrors = 11;
  bool hasGraphPruningErrors = 12;
  bool client_traffic_check_skipped = 13;
  bool lint_skipped = 14;
  bool graph_pruning_skipped = 15;
  optional VCSContext vcsContext = 16;
}

message GetChecksByFederatedGraphNameResponse {
  Response response = 1;
  repeated SchemaCheck checks = 2;
  int32 checksCountBasedOnDateRange = 3;
  int32 totalChecksCount = 4;
}

message GetCheckSummaryRequest {
  string check_id = 1;
  string graph_name = 2;
  string namespace = 3;
}

message ChangeCounts {
  int32 additions = 1;
  int32 deletions = 2;
}

message GetCheckSummaryResponse {
  message AffectedGraph {
    string id = 1;
    int32 traffic_check_days = 2;
  }

  Response response = 1;
  SchemaCheck check = 2;
  repeated AffectedGraph affected_graphs = 3;
  optional string proposedSubgraphSchemaSDL = 4;
  repeated SchemaChange changes = 6;
  repeated string compositionErrors = 7;
  int32 traffic_check_days = 8;
  repeated LintIssue lintIssues = 9;
  repeated GraphPruningIssue graphPruningIssues = 10;
  repeated string compositionWarnings = 11;
}

message GetCheckOperationsRequest {
  string check_id = 1;
  string graph_name = 2;
  string namespace = 3;
  int32 limit = 4;
  int32 offset = 5;
}

message GetCheckOperationsResponse {
  message CheckOperation {
    string hash = 1;
    string name = 2;
    string type = 3;
    string first_seen_at = 4;
    string last_seen_at = 5;
    repeated SchemaChange impacting_changes = 6;
    bool is_safe = 7;
    bool hasIgnoreAllOverride = 8;
  }

  Response response = 1;
  repeated CheckOperation operations = 2;
  int32 traffic_check_days = 3;
  string created_at = 4;
  bool client_traffic_check_skipped = 5;
  int32 totalOperationsCount = 6;
}

message GetOperationContentRequest {
  string hash = 1;
}

message GetOperationContentResponse {
  Response response = 1;
  string operation_content = 2;
}

message GetFederatedGraphChangelogRequest {
  string name = 1;
  Pagination pagination = 2;
  DateRange dateRange = 3;
  string namespace = 4;
}

message FederatedGraphChangelog{
  string id = 1;
  string path = 2;
  string changeType = 3;
  string changeMessage = 4;
  string createdAt = 5;
}

message FederatedGraphChangelogOutput{
  string createdAt = 1;
  string schemaVersionId = 2;
  repeated FederatedGraphChangelog changelogs = 3;
  string compositionId = 4;
}

message GetFederatedGraphChangelogResponse {
  Response response = 1;
  repeated FederatedGraphChangelogOutput federatedGraphChangelogOutput = 2;
  bool hasNextPage = 3;
}

message GetFederatedResponse {
  Response response = 1;
  string FederatedSchemaSDL = 2;
}

message UpdateSubgraphRequest {
  string name = 1;
  optional string routing_url = 2;
  repeated Label labels = 3;
  repeated string headers = 4;
  // subscription protocol to use when subscribing to this subgraph
  optional wg.cosmo.common.GraphQLSubscriptionProtocol subscription_protocol = 5;
  // url used for subscriptions
  optional string subscription_url = 6;
  optional string readme = 7;
  string namespace = 8;
  optional bool unset_labels = 9;
  optional wg.cosmo.common.GraphQLWebsocketSubprotocol websocket_subprotocol = 10;
}

message UpdateSubgraphResponse {
  Response response = 1;
  repeated CompositionError compositionErrors = 2;
  repeated DeploymentError deploymentErrors = 3;
  repeated CompositionWarning compositionWarnings = 4;
}

message UpdateFederatedGraphRequest {
  string name = 1;
  string routing_url = 2;
  repeated string label_matchers = 3;
  optional string readme = 4;
  string namespace = 5;
  optional bool unset_label_matchers = 6;
  optional string admissionWebhookURL = 7;
  optional string admissionWebhookSecret = 8;
}

message UpdateFederatedGraphResponse {
  Response response = 1;
  repeated CompositionError compositionErrors = 2;
  repeated DeploymentError deploymentErrors = 3;
  repeated CompositionWarning compositionWarnings = 4;
}

message UpdateMonographRequest {
  string name = 1;
  string namespace = 2;
  string routing_url = 3;
  string graph_url = 4;
  optional wg.cosmo.common.GraphQLSubscriptionProtocol subscription_protocol = 5;
  optional string subscription_url = 6;
  optional string readme = 7;
  optional wg.cosmo.common.GraphQLWebsocketSubprotocol websocket_subprotocol = 8;
  optional string admissionWebhookURL = 9;
  optional string admissionWebhookSecret = 10;
}

message UpdateMonographResponse {
  Response response = 1;
}

message CheckFederatedGraphRequest {
  string name = 1;
  repeated string label_matchers = 2;
  string namespace = 3;
}

message CheckFederatedGraphResponse {
  Response response = 1;
  repeated CompositionError compositionErrors = 2;
  repeated Subgraph subgraphs = 3;
  repeated CompositionWarning compositionWarnings = 4;
}


message Pagination {
  int32 limit = 1;
  int32 offset = 2;
}

message Sort {
  string id = 1;
  bool desc = 2;
}

message AnalyticsConfig {
  DateRange dateRange = 1;
  optional int32 range = 2;
  repeated AnalyticsFilter filters = 3;
  Pagination pagination = 4;
  optional Sort sort = 5;
}

message AnalyticsFilter {
  // The name of the column / attribute to filter on.
  string field = 1;
  // The value to filter on.
  string value = 2;
  // The operator to use for the filter.
  AnalyticsViewFilterOperator operator = 3;
}

message DateRange {
  // The start date of the date range in ISO 8601 format.
  string start = 1;
  // The end date of the date range in ISO 8601 format.
  string end = 2;
}

enum AnalyticsViewGroupName {
  None = 0;
  OperationName = 1;
  Client = 2;
  HttpStatusCode = 3;
}

message GetAnalyticsViewRequest {
  string federatedGraphName  = 1;
  AnalyticsViewGroupName name = 2;
  AnalyticsConfig config = 3;
  string namespace = 4;
}

message AnalyticsViewResult {
  repeated AnalyticsViewColumn columns = 1;
  repeated AnalyticsViewRow rows = 2;
  repeated AnalyticsViewResultFilter filters = 3;
  int32 pages = 4;
}

message AnalyticsViewColumn {
  string name = 1;
  string title = 2;
  string type = 3;
  optional Unit unit = 4;
  optional bool is_hidden = 5;
  optional bool is_cta = 6;
}

enum CustomOptions {
  Text = 0;
  Range = 1;
}

message AnalyticsViewResultFilter {
  string columnName = 1;
  string title = 2;
  repeated AnalyticsViewResultFilterOption options = 3;
  optional CustomOptions custom_options = 4;
}

message AnalyticsViewResultFilterOption {
  string label = 1;
  optional string value = 2;
  AnalyticsViewFilterOperator operator = 3;
}

enum Unit {
  Unspecified = 0;
  Nanoseconds = 1;
  UnixTimestamp = 2;
  Bytes = 3;
  CodeBlock = 4;
  StatusCode = 5;
  TraceID = 6;
  SpanID = 7;
  Percentage = 8;
}

enum AnalyticsViewFilterOperator {
  EQUALS = 0;
  NOT_EQUALS = 1;
  GREATER_THAN = 2;
  LESS_THAN = 3;
  GREATER_THAN_OR_EQUAL = 4;
  LESS_THAN_OR_EQUAL = 5;
  CONTAINS = 6;
  NOT_CONTAINS = 7;
  IN = 8;
  NOT_IN = 9;
  BETWEEN = 10;
  NOT_BETWEEN = 11;
  IS_NULL = 12;
  IS_NOT_NULL = 13;
}

message AnalyticsViewRow {
  map<string, AnalyticsViewRowValue> value = 1;
}

message AnalyticsViewRowValue {
  // The kind of value.
  oneof kind {
    // Represents a double value.
    double number_value = 1;
    // Represents a string value.
    string string_value = 2;
    // Represents a boolean value.
    bool bool_value = 3;
  }
}

message GetAnalyticsViewResponse {
  Response response = 1;
  AnalyticsViewResult view = 2;
}

message GetDashboardAnalyticsViewRequest {
  string federatedGraphName  = 1;
  string startDate = 2;
  string endDate = 3;
  int32 range = 4;
  string namespace = 5;
}

message RequestSeriesItem {
  string timestamp = 1;
  int32 totalRequests = 2;
  int32 erroredRequests = 3;
}

message OperationRequestCount {
  string operationHash = 1;
  string operationName = 2;
  int32 totalRequests = 3;
}

message FederatedGraphMetrics {
  string federatedGraphID = 1;
  float requestRate = 2;
  float errorRate = 3;
  float latency = 4;
}

message SubgraphMetrics {
  string subgraphID = 1;
  float requestRate = 2;
  float errorRate = 3;
  float latency = 4;
}

message GetDashboardAnalyticsViewResponse {
  Response response = 1;
  repeated RequestSeriesItem requestSeries = 2;
  repeated OperationRequestCount mostRequestedOperations = 3;
  repeated SubgraphMetrics subgraphMetrics = 4;
  FederatedGraphMetrics federatedGraphMetrics = 5;
}

message CreateFederatedGraphTokenRequest {
  string graphName = 1;
  string tokenName = 2;
  string namespace = 3;
}

message CreateFederatedGraphTokenResponse {
  Response response = 1;
  string token = 2;
}

message OrgMember{
  string userID = 1;
  string email = 2;
  repeated string roles = 3;
  string orgMemberID = 4;
  bool active = 5;
}

message PendingOrgInvitation{
  string userID = 1;
  string email = 2;
}

message GetPendingOrganizationMembersRequest {
  Pagination pagination = 1;
  optional string search = 2;
}

message GetPendingOrganizationMembersResponse {
  Response response = 1;
  repeated PendingOrgInvitation pendingInvitations = 2;
  int32 total_count = 3;
}

message GetOrganizationMembersRequest {
  Pagination pagination = 1;
  optional string search = 2;
}

message GetOrganizationMembersResponse {
  Response response = 1;
  repeated OrgMember members = 2;
  int32 total_count = 3;
}

message InviteUserRequest {
  string email = 1;
}

message InviteUserResponse {
  Response response = 1;
}

message APIKey{
  string id = 1;
  string name = 2;
  string createdBy = 3;
  string createdAt = 4;
  string lastUsedAt = 5;
  string expiresAt = 6;
}

message GetAPIKeysRequest {}

message GetAPIKeysResponse {
  Response response = 1;
  repeated APIKey apiKeys = 2;
}

enum ExpiresAt {
  NEVER = 0;
  THIRTY_DAYS = 1;
  SIX_MONTHS = 2;
  ONE_YEAR = 3;
}

message CreateAPIKeyRequest {
  string name = 1;
  string userID = 2;
  ExpiresAt expires = 3;
  repeated string federatedGraphTargetIds = 4;
  repeated string subgraphTargetIds = 5;
  repeated string permissions = 6;
  bool allowAllResources = 7;
}

message CreateAPIKeyResponse {
  Response response = 1;
  string apiKey = 2;
}

message DeleteAPIKeyRequest {
  string name = 1;
}

message DeleteAPIKeyResponse {
  Response response = 1;
}

message RemoveOrganizationMemberRequest {
  string email = 1;
}

message RemoveOrganizationMemberResponse {
  Response response = 1;
}

message RemoveInvitationRequest {
  string email = 1;
}

message RemoveInvitationResponse {
  Response response = 1;
}

message MigrateFromApolloRequest {
  string apiKey = 1;
  string variantName = 2;
  string namespace = 3;
}

message MigrateFromApolloResponse {
  Response response = 1;
  string token = 2;
}

message Span {
  int64 timestamp = 1;
  string scopeName = 2;
  string traceID = 3;
  string spanID = 4;
  string parentSpanID = 5;
  string spanName = 6;
  string spanKind = 7;
  int64 duration = 8;
  string serviceName = 9;
  string statusCode = 10;
  string statusMessage = 11;
  map<string, string> attributes = 12;
}

message GetTraceRequest {
  string id = 1;
  string span_id = 2;
  string federated_graph_id = 3;
}

message GetTraceResponse {
  Response response = 1;
  repeated Span spans = 2;
}

message WhoAmIRequest {}

message WhoAmIResponse {
  Response response = 1;
  string organizationName = 2;
  optional string userEmail = 3;
  string organizationSlug = 4;
}

message RouterToken {
  string id = 1;
  string name = 2;
  string createdAt = 3;
  string creatorEmail = 5;
}

message GenerateRouterTokenRequest {
  string fedGraphName = 1;
  string namespace = 2;
}

message GenerateRouterTokenResponse {
  Response response = 1;
  string token = 2;
}

message GetRouterTokensRequest {
  string fedGraphName = 1;
  string namespace = 2;
}

message GetRouterTokensResponse {
  Response response = 1;
  repeated RouterToken tokens = 2;
}

message DeleteRouterTokenRequest {
  string tokenName = 1;
  string fedGraphName = 2;
  string namespace = 3;
}

message DeleteRouterTokenResponse {
  Response response = 1;
}

message PersistedOperation {
  string id = 1;
  string contents = 2;
}

message PublishPersistedOperationsRequest {
  string fedGraphName = 1;
  string clientName = 2;
  repeated PersistedOperation operations = 3;
  string namespace = 4;
}

enum PublishedOperationStatus {
  UP_TO_DATE = 0;
  CREATED = 1;
  CONFLICT = 2;
}

message PublishedOperation {
  string id = 1;
  string hash = 2;
  PublishedOperationStatus status = 3;
  repeated string operationNames = 4;
}

message PublishPersistedOperationsResponse {
  Response response = 1;
  repeated PublishedOperation operations = 2;
}

message GetPersistedOperationsRequest {
  string federated_graph_name = 1;
  string client_id = 2;
  string namespace = 3;
}

message GetPersistedOperationsResponse {
  message Operation {
    string id = 1;
    string contents = 2;
    string created_at = 3;
    string last_updated_at = 4;
    repeated string operation_names = 5;
  }

  Response response = 1;
  repeated Operation operations = 2;
}

message Header{
  string key = 1;
  string value = 2;
}

message CreateOrganizationWebhookConfigRequest {
  string endpoint = 1;
  string key = 2;
  repeated string events = 3;
  repeated wg.cosmo.notifications.EventMeta events_meta = 4;
}

message CreateOrganizationWebhookConfigResponse {
  Response response = 1;
  string webhook_config_id = 2;
}

message GetOrganizationWebhookConfigsRequest {}

message GetOrganizationWebhookConfigsResponse {
  message Config {
    string id = 1;
    string endpoint = 2;
    repeated string events = 3;
  }
  Response response = 1;
  repeated Config configs = 2;
}

message GetOrganizationWebhookMetaRequest {
  string id = 1;
}

message GetOrganizationWebhookMetaResponse {
  Response response = 1;
  repeated wg.cosmo.notifications.EventMeta events_meta = 2;
}

message UpdateOrganizationWebhookConfigRequest {
  string id = 1;
  string endpoint = 2;
  string key = 3;
  repeated string events = 4;
  repeated wg.cosmo.notifications.EventMeta events_meta = 5;
  bool should_update_key = 6;
}

message UpdateOrganizationWebhookConfigResponse {
  Response response = 1;
}

message DeleteOrganizationWebhookConfigRequest {
  string id = 1;
}

message DeleteOrganizationWebhookConfigResponse {
  Response response = 1;
}

message CreateIntegrationRequest {
  string type = 1;
  string name = 2;
  string code = 3;
  repeated string events = 4;
  repeated wg.cosmo.notifications.EventMeta eventsMeta = 5;
}

message CreateIntegrationResponse {
  Response response = 1;
}

message GetOrganizationIntegrationsRequest {}

enum IntegrationType {
  SLACK = 0;
}

message SlackIntegrationConfig {
  string endpoint = 1;
}

message IntegrationConfig{
  IntegrationType type = 1;
  oneof config{
    SlackIntegrationConfig slackIntegrationConfig = 2;
  }
}

message Integration {
  string id = 1;
  string name = 2;
  string type = 3;
  repeated string events = 4;
  IntegrationConfig integrationConfig = 5;
  repeated wg.cosmo.notifications.EventMeta eventsMeta = 6;
}

message GetOrganizationIntegrationsResponse {
  Response response = 1;
  repeated Integration integrations = 2;
}

message UpdateIntegrationConfigRequest {
  string id = 1;
  string endpoint = 2;
  repeated string events = 3;
  repeated wg.cosmo.notifications.EventMeta events_meta = 4;
}

message UpdateIntegrationConfigResponse {
  Response response = 1;
}

message DeleteIntegrationRequest {
  string id = 1;
}

message DeleteIntegrationResponse {
  Response response = 1;
}

message DeleteOrganizationRequest {
  string userID = 1;
}

message DeleteOrganizationResponse {
  Response response = 1;
}

message LeaveOrganizationRequest {
  string userID = 1;
}

message LeaveOrganizationResponse {
  Response response = 1;
}

message UpdateOrganizationDetailsRequest {
  string userID = 1;
  string organizationName = 2;
  string organizationSlug = 3;
}

message UpdateOrganizationDetailsResponse {
  Response response = 1;
}

message UpdateOrgMemberRoleRequest {
  string userID = 1;
  string orgMemberUserID = 2;
  string role = 3;
}

message UpdateOrgMemberRoleResponse {
  Response response = 1;
}

message CreateOrganizationRequest {
  string name = 1;
  string slug = 2;
  string plan = 3;
}

message CreateOrganizationResponse {
  Response response = 1;
  optional Organization organization = 2;
  optional string stripeSessionId = 3;
}

message Organization {
  string id = 1;
  string name = 2;
  string slug = 3;
  optional string creatorUserId = 4;
  string createdAt = 5;
}

/**
 * Billing
 */
message GetBillingPlansRequest {
}

message GetBillingPlansResponse {
  message BillingPlanFeature {
    string id = 1;
    string description = 3;
    optional int32 limit = 4;
  }

  message BillingPlan {
    string id = 1;
    string name = 2;
    int32 price = 3;
    repeated BillingPlanFeature features = 4;
  }

  Response response = 1;
  repeated BillingPlan plans = 2;
}

message CreateCheckoutSessionRequest {
  string plan = 1;
}

message CreateCheckoutSessionResponse {
  Response response = 1;
  string sessionId = 2;
}

message CreateBillingPortalSessionRequest {

}

message CreateBillingPortalSessionResponse {
  Response response = 1;
  string sessionId = 2;
  string url = 3;
}

message UpgradePlanRequest {
  string plan = 1;
}

message UpgradePlanResponse {
  Response response = 1;
}

/**
 * MetricsDashboard
 */
 message GetGraphMetricsRequest {
  string federatedGraphName = 1;
  int32 range = 2;
  DateRange dateRange = 3;
  repeated AnalyticsFilter filters = 4;
  string namespace = 5;
}

message GetGraphMetricsResponse {
  Response response = 1;
  MetricsDashboardMetric requests = 2;
  MetricsDashboardMetric latency = 3;
  MetricsDashboardMetric errors = 4;
  repeated AnalyticsViewResultFilter filters = 5;
  optional string resolution = 6;
}

message MetricsDashboardMetric {
  string value = 1;
  optional string previousValue = 2;
  repeated MetricsTopItem top = 3;
  repeated MetricsSeriesItem series = 4;
}

message MetricsTopItem {
  string hash = 1;
  string name = 2;
  string value = 3;
  bool isPersisted = 4;
}

message MetricsSeriesItem {
  string timestamp = 1;
  string value = 2;
  optional string previousValue = 3;
}

message MetricsDashboard {
  string name = 1;
  string title = 2;
  string type = 3;
  optional Unit unit = 4;
  optional bool is_hidden = 5;
  optional bool is_cta = 6;
}

message GetMetricsErrorRateRequest {
  string federatedGraphName = 1;
  int32 range = 2;
  DateRange dateRange = 3;
  repeated AnalyticsFilter filters = 4;
  string namespace = 5;
}

message GetMetricsErrorRateResponse {
  Response response = 1;
  repeated MetricsErrorRateSeriesItem series = 2;
  optional string resolution = 3;
}

message MetricsErrorRateSeriesItem {
  string timestamp = 1;
  float requestRate = 2;
  float errorRate = 3;
}

 message GetSubgraphMetricsRequest {
  string subgraphName = 1;
  string namespace = 2;
  int32 range = 4;
  DateRange dateRange = 5;
  repeated AnalyticsFilter filters = 6;
}

message GetSubgraphMetricsResponse {
  Response response = 1;
  MetricsDashboardMetric requests = 2;
  MetricsDashboardMetric latency = 3;
  MetricsDashboardMetric errors = 4;
  repeated AnalyticsViewResultFilter filters = 5;
  optional string resolution = 6;
}

message GetSubgraphMetricsErrorRateRequest {
  string subgraphName = 1;
  string namespace = 2;
  int32 range = 4;
  DateRange dateRange = 5;
  repeated AnalyticsFilter filters = 6;
}

message GetSubgraphMetricsErrorRateResponse {
  Response response = 1;
  repeated MetricsErrorRateSeriesItem series = 2;
  optional string resolution = 3;
}

message ForceCheckSuccessRequest {
  string check_id = 1;
  string graph_name = 2;
  string namespace = 3;
}

message ForceCheckSuccessResponse {
  Response response = 1;
}

message ToggleChangeOverridesForAllOperationsRequest {
  string check_id = 1;
  bool is_safe = 2;
  string graph_name = 3;
  string namespace = 4;
}

message ToggleChangeOverridesForAllOperationsResponse {
  Response response = 1;
}

message CreateIgnoreOverridesForAllOperationsRequest {
  string check_id = 1;
  string graph_name = 2;
  string namespace = 3;
}

message CreateIgnoreOverridesForAllOperationsResponse {
  Response response = 1;
}

message OverrideChange {
  string changeType = 1;
  optional string path = 2;
}

message CreateOperationOverridesRequest {
  string graph_name = 1;
  string namespace = 2;
  string operation_hash = 3;
  string operation_name = 4;
  repeated OverrideChange changes = 5;
}

message CreateOperationOverridesResponse {
  Response response = 1;
}

message CreateOperationIgnoreAllOverrideRequest {
  string graph_name = 1;
  string namespace = 2;
  string operation_hash = 3;
  string operation_name = 4;
}

message CreateOperationIgnoreAllOverrideResponse {
  Response response = 1;
}

message RemoveOperationOverridesRequest {
  string graph_name = 1;
  string namespace = 2;
  string operation_hash = 3;
  repeated OverrideChange changes = 4;
}

message RemoveOperationOverridesResponse {
  Response response = 1;
}

message RemoveOperationIgnoreAllOverrideRequest {
  string graph_name = 1;
  string namespace = 2;
  string operation_hash = 3;
}

message RemoveOperationIgnoreAllOverrideResponse {
  Response response = 1;
}

message GetOperationOverridesRequest {
  string graph_name = 1;
  string namespace = 2;
  string operation_hash = 3;
}

message GetOperationOverridesResponse {
  Response response = 1;
  repeated OverrideChange changes = 2;
  bool ignore_all = 3;
}

message GetAllOverridesRequest {
  string graph_name = 1;
  string namespace = 2;
}

message GetAllOverridesResponse {
  message Override {
    string hash = 1;
    string name = 2;
    uint32 changesOverrideCount = 3;
    bool hasIgnoreAllOverride = 4;
    string updated_at = 5;
  }

  Response response = 1;
  repeated Override overrides = 2;
}

message IsGitHubAppInstalledRequest {
  GitInfo git_info = 1;
}

message IsGitHubAppInstalledResponse {
  Response response = 1;
  bool is_installed = 2;
}

message GroupMapper {
  string role = 1;
  string ssoGroup = 2;
}

message CreateOIDCProviderRequest {
  string name = 1;
  string discoveryEndpoint = 2;
  string clientID = 3;
  string clientSecrect = 4;
  repeated GroupMapper mappers = 5;
}

message CreateOIDCProviderResponse {
  Response response = 1;
  string signInURL = 2;
  string signOutURL = 3;
  string loginURL = 4;
}

message GetOIDCProviderRequest {}

message GetOIDCProviderResponse {
  Response response = 1;
  string name = 2;
  string endpoint = 3;
  string loginURL = 4;
  string signInRedirectURL = 5;
  string signOutRedirectURL = 6;
  repeated GroupMapper mappers = 7;
}

message DeleteOIDCProviderRequest {}

message DeleteOIDCProviderResponse {
  Response response = 1;
}

message UpdateIDPMappersRequest {
  repeated GroupMapper mappers = 1;
}

message UpdateIDPMappersResponse {
  Response response = 1;
}

message GetOrganizationRequestsCountRequest {}

message GetOrganizationRequestsCountResponse {
  Response response = 1;
  int64 count = 2;
}

message OrganizationInvite{
  string id = 1;
  string name = 2;
  string slug = 3;
  optional string creatorUserId = 4;
  string createdAt = 5;
  optional string invitedBy = 6;
}

message GetAuditLogsRequest {
  int32 limit = 1;
  int32 offset = 2;
  string startDate = 3;
  string endDate = 4;
}

message AuditLog {
   string id = 1;
   string actorDisplayName = 2;
   string action = 3;
   string actorType = 4;
   string auditAction = 5;
   string auditableDisplayName = 6;
   string targetDisplayName = 7;
   string targetType = 8;
   string createdAt = 9;
   string targetNamespaceId = 10;
   string targetNamespaceDisplayName = 11;
}

message GetAuditLogsResponse {
  Response response = 1;
  repeated AuditLog logs = 2;
  int32 count = 3;
}

message GetInvitationsRequest {}

message GetInvitationsResponse {
  Response response = 1;
  repeated OrganizationInvite invitations = 2;
}

message AcceptOrDeclineInvitationRequest {
  string organizationId = 1;
  bool accept = 2;
}

message AcceptOrDeclineInvitationResponse {
  Response response = 1;
}

message GraphComposition {
  string id = 1;
  string schemaVersionId = 2;
  string createdAt = 3;
  bool isComposable = 4;
  optional string compositionErrors = 5;
  optional string createdBy = 6;
  bool isLatestValid = 7;
  optional string routerConfigSignature = 8;
  optional string admissionError = 9;
  optional string deploymentError = 10;
  optional bool hasMultipleChangedSubgraphs = 11;
  optional string triggeredBySubgraphName = 12;
  optional string compositionWarnings = 13;
}

message GraphCompositionSubgraph {
  string id = 1;
  string schemaVersionId = 2;
  string name = 3;
  string target_id = 4;
  bool isFeatureSubgraph = 5;
  string changeType = 6;
}

message GetCompositionsRequest {
  string fedGraphName = 1;
  int32 limit = 2;
  int32 offset = 3;
  string startDate = 4;
  string endDate = 5;
  string namespace = 6;
  bool excludeFeatureFlagCompositions = 7;
}

message GetCompositionsResponse {
  Response response = 1;
  repeated GraphComposition compositions = 2;
  int32 count = 3;
}

message GetCompositionDetailsRequest {
  string compositionId = 1;
  string namespace = 2;
}

message FeatureFlagComposition {
  string id = 1;
  string schemaVersionId = 2;
  string createdAt = 3;
  bool isComposable = 4;
  optional string compositionErrors = 5;
  optional string createdBy = 6;
  optional string routerConfigSignature = 7;
  optional string admissionError = 8;
  optional string deploymentError = 9;
  string featureFlagName = 10;
  optional string compositionWarnings = 11;
}

message GetCompositionDetailsResponse {
  Response response = 1;
  GraphComposition composition = 2;
  repeated GraphCompositionSubgraph compositionSubgraphs = 3;
  ChangeCounts changeCounts = 4;
  repeated FeatureFlagComposition featureFlagCompositions = 5;
}

message GetSdlBySchemaVersionRequest {
  string schemaVersionId = 1;
  string target_id = 2;
}

message GetSdlBySchemaVersionResponse {
  Response response = 1;
  string sdl = 2;
  string client_schema = 3;
}

message GetChangelogBySchemaVersionRequest {
  string schemaVersionId = 1;
}

message GetChangelogBySchemaVersionResponse {
  Response response = 1;
  FederatedGraphChangelogOutput changelog = 2;
}

message GetUserAccessibleResourcesRequest {}

message GetUserAccessibleResourcesResponse {
  message Graph {
    string targetId = 1;
    string name = 2;
    string namespace = 3;
  }
  Response response = 1;
  repeated Graph federatedGraphs = 2;
  repeated Graph subgraphs = 3;
}

enum Feature {
  rbac = 0;
  ai = 1;
  scim = 2;
}

message UpdateFeatureSettingsRequest {
  bool enable = 1;
  Feature featureId = 2;
}

message UpdateFeatureSettingsResponse {
  Response response = 1;
}

message AddSubgraphMemberRequest {
  string subgraphName = 1;
  string userEmail = 2;
  string namespace = 3;
}

message AddSubgraphMemberResponse {
  Response response = 1;
}

message RemoveSubgraphMemberRequest {
  string subgraphName = 1;
  string subgraphMemberId = 2;
  string namespace = 3;
}

message RemoveSubgraphMemberResponse {
  Response response = 1;
}

message GetSubgraphMembersRequest {
  string subgraphName = 1;
  string namespace = 2;
}

message SubgraphMember{
  string userId = 1;
  string email = 2;
  string subgraphMemberId = 4;
}

message GetSubgraphMembersResponse {
  Response response = 1;
  repeated SubgraphMember members = 2;
}

message AddReadmeRequest {
  string targetName = 1;
  string readme = 2;
  string namespace = 3;
}

message AddReadmeResponse {
  Response response = 1;
}

message Router {
  string hostname = 1;
  string clusterName = 2;
  string serviceName = 3;
  string serviceVersion = 4;
  string serviceInstanceId = 5;
  string uptimeSeconds = 6;
  string serverUptimeSeconds = 7;
  string compositionId = 8;
  bool onLatestComposition = 9;
  string processId = 10;

  float memoryUsageMb = 11;
  float memoryUsageChangePercent = 12;
  float cpuUsagePercent = 13;
  float cpuUsageChangePercent = 14;
}

message GetRoutersRequest {
  string fedGraphName = 1;
  string namespace = 2;
}

message GetRoutersResponse {
  Response response = 1;
  repeated Router routers = 2;
}

message ClientInfo{
  string name = 1;
  string id = 2;
  string createdAt = 3;
  string lastUpdatedAt = 4;
  string createdBy = 5;
  string lastUpdatedBy = 6;
}

message GetClientsRequest {
  string fedGraphName = 1;
  string namespace = 2;
}

message GetClientsResponse {
  Response response = 1;
  repeated ClientInfo clients = 2;
}

message GetFieldUsageRequest {
  string graph_name = 1;
  optional string namedType = 2;
  optional string typename = 3;
  optional string field = 4;
  optional int32 range = 5;
  DateRange dateRange = 6;
  string namespace = 7;
  optional string feature_flag_name = 8;
}

message ClientWithOperations {
  message Operation {
    string hash = 1;
    string name = 2;
    int32 count = 3;
  }

  string name = 1;
  string version = 2;
  repeated Operation operations = 3;
}

message FieldUsageMeta {
  repeated string subgraph_ids = 1;
  string firstSeenTimestamp = 2;
  string latestSeenTimestamp = 3;
}

message GetFieldUsageResponse {
  Response response = 1;
  repeated RequestSeriesItem request_series = 2;
  repeated ClientWithOperations clients = 3;
  FieldUsageMeta meta = 4;
}

message CreateDiscussionRequest {
  string target_id = 1;
  string content_markdown = 2;
  string content_json = 3;
  string schema_version_id = 4;
  int32 reference_line = 5;
}

message CreateDiscussionResponse {
  Response response = 1;
}

message UpdateDiscussionCommentRequest {
  string discussion_id = 1;
  string comment_id = 2;
  string content_markdown = 3;
  string content_json = 4;
}

message UpdateDiscussionCommentResponse {
  Response response = 1;
}

message DeleteDiscussionCommentRequest {
  string discussion_id = 1;
  string comment_id = 2;
}

message DeleteDiscussionCommentResponse {
  Response response = 1;
}

message ReplyToDiscussionRequest {
  string discussion_id = 2;
  string content_markdown = 3;
  string content_json = 4;
}

message ReplyToDiscussionResponse {
  Response response = 1;
}

message GetAllDiscussionsRequest {
  string target_id = 1;
  optional string schema_version_id = 2;
}

message Discussion {
  string id = 1;
  string schema_version_id = 2;
  string target_id = 3;
  int32 reference_line = 4;
  DiscussionComment openingComment = 5;
  bool is_resolved = 6;
}

message DiscussionComment {
  string id = 1;
  string content_json = 2;
  optional string created_by = 3;
  string created_at = 4;
  optional string updated_at = 5;
  bool is_deleted = 6;
}

message GetAllDiscussionsResponse {
  Response response = 1;
  repeated Discussion discussions = 2;
}

message GetDiscussionRequest {
  string discussion_id = 1;
}

message GetDiscussionResponse {
  Response response = 1;
  Discussion discussion  = 2;
  repeated DiscussionComment comments = 3;
}

message GetDiscussionSchemasRequest {
  string discussion_id = 1;
}

message GetDiscussionSchemasResponse {
  message Schemas {
    string reference = 1;
    string latest = 2;
  }

  Response response = 1;
  Schemas schemas = 4;
}

message SetDiscussionResolutionRequest {
  string discussion_id = 1;
  bool is_resolved = 2;
}

message SetDiscussionResolutionResponse {
  Response response = 1;
}

message CreateNamespaceRequest {
  string name = 1;
}

message CreateNamespaceResponse {
  Response response = 1;
}

message DeleteNamespaceRequest {
  string name = 1;
}

message DeleteNamespaceResponse {
  Response response = 1;
}

message RenameNamespaceRequest {
  string name = 1;
  string new_name = 2;
}

message RenameNamespaceResponse {
  Response response = 1;
}

message Namespace {
  string id = 1;
  string name = 2;
}

message GetNamespacesRequest {}

message GetNamespacesResponse {
  Response response = 1;
  repeated Namespace namespaces = 2;
}

message MoveGraphRequest {
  string name = 1;
  string namespace = 2;
  string new_namespace = 3;
}

message MoveGraphResponse {
  Response response = 1;
  repeated CompositionError compositionErrors = 2;
  repeated DeploymentError deploymentErrors = 3;
  repeated CompositionWarning compositionWarnings = 4;
}

message GetNamespaceLintConfigRequest {
  string namespace = 1;
}

message GetNamespaceLintConfigResponse {
  Response response = 1;
  bool linterEnabled = 2;
  repeated LintConfig configs = 3;
}

message EnableLintingForTheNamespaceRequest {
  string namespace = 1;
  bool enableLinting = 2;
}

message EnableLintingForTheNamespaceResponse {
  Response response = 1;
}

message LintConfig {
  string ruleName = 1;
  LintSeverity severityLevel = 2;
}

message ConfigureNamespaceLintConfigRequest {
  string namespace = 1;
  repeated LintConfig configs = 2;
}

message ConfigureNamespaceLintConfigResponse {
  Response response = 1;
}

message EnableGraphPruningRequest {
  string namespace = 1;
  bool enableGraphPruning = 2;
}

message EnableGraphPruningResponse {
  Response response = 1;
}

message GraphPruningConfig {
  string ruleName = 1;
  LintSeverity severityLevel = 2;
  int32 gracePeriodInDays = 3;
  optional int32 schemaUsageCheckPeriodInDays = 4;
}

message ConfigureNamespaceGraphPruningConfigRequest {
  string namespace = 1;
  repeated GraphPruningConfig configs = 2;
}

message ConfigureNamespaceGraphPruningConfigResponse {
  Response response = 1;
}

message GetNamespaceGraphPruningConfigRequest {
  string namespace = 1;
}

message GetNamespaceGraphPruningConfigResponse {
  Response response = 1;
  bool graphPrunerEnabled = 2;
  repeated GraphPruningConfig configs = 3;
}

message MigrateMonographRequest {
  string name = 1;
  string namespace = 2;
}

message MigrateMonographResponse {
  Response response = 1;
}

message GetUserAccessiblePermissionsRequest {}

message Permission {
  string displayName = 1;
  string value = 2;
}

message GetUserAccessiblePermissionsResponse {
  Response response = 1;
  repeated Permission permissions = 2;
}

message CreateContractRequest {
  string name = 1;
  string namespace = 2;
  string source_graph_name = 3;
  string routing_url = 4;
  string admission_webhook_url = 5;
  repeated string exclude_tags = 6;
  optional string readme = 7;
  optional string admission_webhook_secret = 8;
  repeated string include_tags = 9;
}

message CreateContractResponse {
  Response response = 1;
  repeated CompositionError compositionErrors = 2;
  repeated DeploymentError deploymentErrors = 3;
  repeated CompositionWarning compositionWarnings = 4;
}

message UpdateContractRequest {
  string name = 1;
  string namespace = 2;
  repeated string exclude_tags = 3;
  repeated string include_tags = 4;
  optional string routing_url = 5;
  optional string admission_webhook_url = 6;
  optional string admission_webhook_secret = 7;
  optional string readme = 8;
}

message UpdateContractResponse {
  Response response = 1;
  repeated CompositionError compositionErrors = 2;
  repeated DeploymentError deploymentErrors = 3;
  repeated CompositionWarning compositionWarnings = 4;
}

message IsMemberLimitReachedRequest {}

message IsMemberLimitReachedResponse {
  Response response = 1;
  bool limit_reached = 2;
  int32 member_count = 3;
}

message DeleteUserRequest {}

message DeleteUserResponse {
  Response response = 1;
}

message CreateFeatureFlagRequest {
  string name = 1;
  string namespace = 2;
  repeated Label labels = 3;
  repeated string feature_subgraph_names = 4;
  bool is_enabled = 5;
}

message CreateFeatureFlagResponse {
  Response response = 1;
  repeated CompositionError composition_errors = 2;
  repeated DeploymentError deployment_errors = 3;
  repeated CompositionWarning compositionWarnings = 4;
}

message UpdateFeatureFlagRequest {
  string name = 1;
  string namespace = 2;
  repeated Label labels = 3;
  repeated string feature_subgraph_names = 4;
  bool unset_labels = 5;
}

message UpdateFeatureFlagResponse {
  Response response = 1;
  repeated CompositionError composition_errors = 2;
  repeated DeploymentError deployment_errors = 3;
  repeated CompositionWarning compositionWarnings = 4;
}

message EnableFeatureFlagRequest {
  string name = 1;
  string namespace = 2;
  bool enabled = 3;
}

message EnableFeatureFlagResponse {
  Response response = 1;
  repeated CompositionError composition_errors = 2;
  repeated DeploymentError deployment_errors = 3;
  optional bool has_changed = 4;
  repeated CompositionWarning compositionWarnings = 5;
}

message DeleteFeatureFlagRequest {
  string name = 1;
  string namespace = 2;
}

message DeleteFeatureFlagResponse {
  Response response = 1;
  repeated CompositionError composition_errors = 2;
  repeated DeploymentError deployment_errors = 3;
  repeated CompositionWarning compositionWarnings = 4;
}

message FeatureFlag {
  string id = 1;
  string name = 2;
  string namespace = 3;
  repeated Label labels = 4;
  bool is_enabled = 5;
  string created_by = 6;
  string created_at = 7;
  string updated_at = 8;
}

message GetFeatureFlagsRequest {
  int32 limit = 1;
  int32 offset = 2;
  string namespace = 3;
  optional string query = 4;
}

message GetFeatureFlagsResponse {
  Response response = 1;
  repeated FeatureFlag feature_flags = 2;
  int32 total_count = 3;
}

message GetFeatureFlagByNameRequest {
  string name = 1;
  string namespace = 2;
}

message GetFeatureFlagByNameResponse {
  message FfFederatedGraph{
    FederatedGraph federated_graph = 1;
    bool is_connected = 2;
  }
  Response response = 1;
  FeatureFlag feature_flag = 2;
  repeated FfFederatedGraph federated_graphs = 3;
  repeated Subgraph feature_subgraphs = 4;
}

message GetFeatureSubgraphsByFeatureFlagRequest {
  string feature_flag_name = 1;
  string namespace = 2;
}

message GetFeatureSubgraphsByFeatureFlagResponse {
  Response response = 1;
  repeated Subgraph feature_subgraphs = 2;
}

message GetFeatureSubgraphsRequest {
  int32 limit = 1;
  int32 offset = 2;
  string namespace = 3;
  optional string query = 4;
}

message GetFeatureSubgraphsResponse {
  Response response = 1;
  repeated Subgraph feature_subgraphs = 2;
  int32 count = 3;
}

message GetFeatureFlagsByFederatedGraphRequest {
  string federated_graph_name  = 1;
  int32 limit = 2;
  int32 offset = 3;
  string namespace = 4;
  optional string query = 5;
}

message GetFeatureFlagsByFederatedGraphResponse {
  Response response = 1;
  repeated FeatureFlag feature_flags = 2;
  int32 total_count = 3;
}

message GetOrganizationWebhookHistoryRequest {
  Pagination pagination = 1;
  DateRange date_range = 2;
  optional string filter_by_type = 3;
}

message WebhookDelivery {
  string id = 1;
  string created_at = 2;
  optional string created_by = 3;
  string type = 4;
  string endpoint = 5;
  string event_name = 6;
  string payload = 7;
  string request_headers = 8;
  optional string response_headers = 9;
  optional int32 response_status_code = 10;
  optional string response_error_code = 11;
  optional string error_message = 12;
  optional string response_body = 13;
  int32 retry_count = 14;
  float duration = 15;
  bool is_redelivery = 16;
}

message GetOrganizationWebhookHistoryResponse {
  Response response = 1;
  repeated WebhookDelivery deliveries = 2;
  int32 total_count = 3;
}

message RedeliverWebhookRequest {
  string id = 1;
}

message RedeliverWebhookResponse {
  Response response = 1;
}

message GetWebhookDeliveryDetailsRequest {
  string id = 1;
}

message GetWebhookDeliveryDetailsResponse {
  Response response = 1;
  WebhookDelivery delivery = 2;
}

message CreatePlaygroundScriptRequest {
  string title = 1;
  string type = 2;
  string content = 3;
}

message CreatePlaygroundScriptResponse {
  Response response = 1;
}

message DeletePlaygroundScriptRequest {
  string id = 1;
}

message DeletePlaygroundScriptResponse {
  Response response = 1;
}

message UpdatePlaygroundScriptRequest {
  string id = 1;
  string title = 2;
  string content = 3;
}

message UpdatePlaygroundScriptResponse {
  Response response = 1;
}

message GetPlaygroundScriptsRequest {
  string type = 1;
}

message PlaygroundScript {
  string id = 1;
  string type = 2;
  string title = 3;
  string content = 4;
}

message GetPlaygroundScriptsResponse {
  Response response = 1;
  repeated PlaygroundScript scripts = 2;
}

message GetFederatedGraphByIdRequest {
  string id = 1;
  bool includeMetrics = 2;
}

message GetFederatedGraphByIdResponse {
  Response response = 1;
  FederatedGraph graph = 2;
  repeated Subgraph subgraphs = 3;
  string graphRequestToken = 4;
  repeated FeatureFlag featureFlagsInLatestValidComposition = 5;
  // includes all the feature subgraphs that are part of the federated graph,
  // even the ones that are not part of the latest composition
  repeated Subgraph featureSubgraphs = 6;
}

message GetSubgraphByIdRequest {
  string id = 1;
}

message GetSubgraphByIdResponse {
  Response response = 1;
  Subgraph graph = 2;
  repeated SubgraphMember members = 3;
}

message GetNamespaceRequest {
  string name = 1;
  string id = 2;
}

message GetNamespaceResponse {
  Response response = 1;
  Namespace namespace = 2;
}

message PushCacheWarmerOperationRequest {
  string federatedGraphName = 1;
  string operationContent = 2;
  string operationName = 3;
  string operationPersistedId = 4;
  string namespace = 5;
}

message PushCacheWarmerOperationResponse {
  Response response = 1;
}

message GetCacheWarmerOperationsRequest {
  string federatedGraphName = 1;
  string namespace = 2;
  int32 limit = 3;
  int32 offset = 4;
}

message CacheWarmerOperation {
  string id = 1;
  string operationContent = 2;
  string operationName = 3;
  string operationPersistedId = 4;
  string operationHash = 5;
  string clientName = 6;
  string clientVersion = 7;
  float planningTime = 8;
  bool isManuallyAdded = 9;
  string createdAt = 10;
  string createdBy = 11;
}

message GetCacheWarmerOperationsResponse {
  Response response = 1;
  repeated CacheWarmerOperation operations = 2;
  int32 total_count = 3;
  bool isCacheWarmerEnabled = 4;
}

message ComputeCacheWarmerOperationsRequest {
  string federatedGraphName = 1;
  string namespace = 2;
}

message ComputeCacheWarmerOperationsResponse {
  Response response = 1;
}

message ConfigureCacheWarmerRequest {
  string namespace = 1;
  bool enableCacheWarmer = 2;
}

message ConfigureCacheWarmerResponse {
  Response response = 1;
}

message GetCacheWarmerConfigRequest {
  string namespace = 1;
}

message GetCacheWarmerConfigResponse {
  Response response = 1;
  bool isCacheWarmerEnabled = 2;
}

<<<<<<< HEAD
message ListRouterCompatibilityVersionsRequest {
}

message ListRouterCompatibilityVersionsResponse {
  Response response = 1;
  repeated string versions = 2;
}

message SetGraphRouterCompatibilityVersionRequest {
  string name = 1;
  string namespace = 2;
  string version = 3;
}

message SetGraphRouterCompatibilityVersionResponse {
  Response response = 1;
  string previous_version = 2;
  string new_version = 3;
  repeated CompositionError compositionErrors = 4;
  repeated DeploymentError deploymentErrors = 5;
  repeated CompositionWarning compositionWarnings = 6;
=======
message DeleteCacheWarmerOperationRequest {
  string id = 1;
  string federatedGraphName = 2;
  string namespace = 3;
}

message DeleteCacheWarmerOperationResponse {
  Response response = 1;
>>>>>>> c527a44a
}

service PlatformService {
  // PlaygroundScripts
  rpc CreatePlaygroundScript(CreatePlaygroundScriptRequest) returns (CreatePlaygroundScriptResponse) {}
  rpc DeletePlaygroundScript(DeletePlaygroundScriptRequest) returns (DeletePlaygroundScriptResponse) {}
  rpc UpdatePlaygroundScript(UpdatePlaygroundScriptRequest) returns (UpdatePlaygroundScriptResponse) {}
  rpc GetPlaygroundScripts(GetPlaygroundScriptsRequest) returns (GetPlaygroundScriptsResponse) {}

  // Namespaces
  rpc CreateNamespace(CreateNamespaceRequest) returns (CreateNamespaceResponse) {}
  rpc DeleteNamespace(DeleteNamespaceRequest) returns (DeleteNamespaceResponse) {}
  rpc RenameNamespace(RenameNamespaceRequest) returns (RenameNamespaceResponse) {}
  rpc GetNamespaces(GetNamespacesRequest) returns (GetNamespacesResponse) {}
  rpc GetNamespace(GetNamespaceRequest) returns (GetNamespaceResponse) {}

  // Contracts
  rpc CreateContract(CreateContractRequest) returns (CreateContractResponse) {}
  rpc UpdateContract(UpdateContractRequest) returns (UpdateContractResponse) {}

  rpc MoveFederatedGraph(MoveGraphRequest) returns (MoveGraphResponse) {}
  rpc MoveSubgraph(MoveGraphRequest) returns (MoveGraphResponse) {}

  rpc MoveMonograph(MoveGraphRequest) returns (MoveGraphResponse) {}
  // CreateMonograph creates a monograph on the control plane.
  rpc CreateMonograph(CreateMonographRequest) returns (CreateMonographResponse) {}
  // PublishMonograph pushes the schema of the monograph to the control plane.
  rpc PublishMonograph(PublishMonographRequest) returns (PublishMonographResponse) {}
  // DeleteMonograph deletes a monograph from the control plane.
  rpc DeleteMonograph(DeleteMonographRequest) returns (DeleteMonographResponse) {}
  // UpdateMonograph updates a monograph with new urls, subscription config and readme
  rpc UpdateMonograph(UpdateMonographRequest) returns (UpdateMonographResponse) {}
  // MigrateMonograph converts a monograph into a federated graph.
  rpc MigrateMonograph(MigrateMonographRequest) returns (MigrateMonographResponse) {}

  // CreateFederatedSubgraph creates a federated subgraph on the control plane.
  rpc CreateFederatedSubgraph(CreateFederatedSubgraphRequest) returns (CreateFederatedSubgraphResponse) {}
  // PublishFederatedSubgraph pushes the schema of the subgraph to the control plane.
  rpc PublishFederatedSubgraph(PublishFederatedSubgraphRequest) returns (PublishFederatedSubgraphResponse) {}
  // CreateFederatedGraph creates a federated graph on the control plane.
  rpc CreateFederatedGraph(CreateFederatedGraphRequest) returns (CreateFederatedGraphResponse) {}
  // DeleteFederatedGraph deletes a federated graph from the control plane.
  rpc DeleteFederatedGraph(DeleteFederatedGraphRequest) returns (DeleteFederatedGraphResponse) {}
  // DeleteFederatedSubgraph deletes a federated subgraph from the control plane.
  rpc DeleteFederatedSubgraph(DeleteFederatedSubgraphRequest) returns (DeleteFederatedSubgraphResponse) {}
  // CheckSubgraphSchema checks if the schema is valid and if it can be composed without conflicts with the provided new subgraph schema.
  rpc CheckSubgraphSchema(CheckSubgraphSchemaRequest) returns (CheckSubgraphSchemaResponse) {}
  rpc FixSubgraphSchema(FixSubgraphSchemaRequest) returns (FixSubgraphSchemaResponse) {}
  // UpdateFederatedGraph updates a federated graph with new labels and routing url
  rpc UpdateFederatedGraph(UpdateFederatedGraphRequest) returns (UpdateFederatedGraphResponse) {}
  // UpdateSubgraph updates a subgraph with new labels and routing url
  rpc UpdateSubgraph(UpdateSubgraphRequest) returns (UpdateSubgraphResponse) {}
  // CheckFederatedGraph checks if the federated graph can be composed with the new labels provided.
  rpc CheckFederatedGraph(CheckFederatedGraphRequest) returns (CheckFederatedGraphResponse) {}
  // WhoAmI returns the identity of the user currently logged in.
  rpc WhoAmI(WhoAmIRequest) returns (WhoAmIResponse) {}
  // GenerateRouterToken generates a temporary router token to fetch the router config.
  rpc GenerateRouterToken(GenerateRouterTokenRequest) returns (GenerateRouterTokenResponse) {}
  // GetRouterTokens returns the router tokens of a federated graph.
  rpc GetRouterTokens(GetRouterTokensRequest) returns (GetRouterTokensResponse) {}
  // DeleteRouterToken deletes the router token of a federated graph.
  rpc DeleteRouterToken(DeleteRouterTokenRequest) returns (DeleteRouterTokenResponse) {}
  // Add persisted operations
  rpc PublishPersistedOperations(PublishPersistedOperationsRequest) returns (PublishPersistedOperationsResponse) {}
  // GetPersistedOperations returns operations for the registered client id
  rpc GetPersistedOperations(GetPersistedOperationsRequest) returns (GetPersistedOperationsResponse) {}
  // GetAuditLogs returns the audit logs of the organization
  rpc GetAuditLogs(GetAuditLogsRequest) returns (GetAuditLogsResponse) {}

  // For Studio and CLI

  // GetFederatedGraphs returns the list of federated graphs.
  rpc GetFederatedGraphs(GetFederatedGraphsRequest) returns (GetFederatedGraphsResponse) {}
  // GetFederatedGraphsBySubgraphLabels returns the list of federated graphs based on the subgraph labels
  rpc GetFederatedGraphsBySubgraphLabels(GetFederatedGraphsBySubgraphLabelsRequest) returns (GetFederatedGraphsBySubgraphLabelsResponse) {}
  // GetFederatedGraphByName returns the federated graph by name.
  rpc GetFederatedGraphByName(GetFederatedGraphByNameRequest) returns (GetFederatedGraphByNameResponse) {}
  // GetFederatedGraphSDLByName returns the latest valid SDL of the federated graph by name.
  rpc GetFederatedGraphSDLByName(GetFederatedGraphSDLByNameRequest) returns (GetFederatedGraphSDLByNameResponse) {}
  // GetSubgraphs returns the list of subgraphs.
  rpc GetSubgraphs(GetSubgraphsRequest) returns (GetSubgraphsResponse) {}
  // GetSubgraphByName returns the subgraph by name.
  rpc GetSubgraphByName(GetSubgraphByNameRequest) returns (GetSubgraphByNameResponse) {}
  // GetSubgraphSDLFromLatestComposition returns the latest valid SDL of the subgraph composed with the federated graph.
  rpc GetSubgraphSDLFromLatestComposition(GetSubgraphSDLFromLatestCompositionRequest) returns (GetSubgraphSDLFromLatestCompositionResponse) {}
  // GetLatestSubgraphSDL returns the latest SDL of the subgraph by name.
  rpc GetLatestSubgraphSDL(GetLatestSubgraphSDLRequest) returns (GetLatestSubgraphSDLResponse) {}

  // GetChecksByFederatedGraphName return schema and composition checks that concern a federated graph
  rpc GetChecksByFederatedGraphName(GetChecksByFederatedGraphNameRequest) returns (GetChecksByFederatedGraphNameResponse) {}
  // GetCheckSummary returns top level information about a schema check
  rpc GetCheckSummary(GetCheckSummaryRequest) returns (GetCheckSummaryResponse) {}
  // GetCheckOperations returns affected operations for a check
  rpc GetCheckOperations(GetCheckOperationsRequest) returns (GetCheckOperationsResponse) {}
  // ForceCheckSuccess forces a failed check to be marked as successful
  rpc ForceCheckSuccess(ForceCheckSuccessRequest) returns (ForceCheckSuccessResponse) {}
  // CreateOperationOverrides marks if the given set of changes as safe for an operation
  rpc CreateOperationOverrides(CreateOperationOverridesRequest) returns (CreateOperationOverridesResponse) {}
  // RemoveOperationOverride removes a change from the safe-list for an operation
  rpc RemoveOperationOverrides(RemoveOperationOverridesRequest) returns (RemoveOperationOverridesResponse) {}
  // CreateOperationIgnoreAllOverride adds an ignore all override for the operation
  rpc CreateOperationIgnoreAllOverride(CreateOperationIgnoreAllOverrideRequest) returns (CreateOperationIgnoreAllOverrideResponse) {}
  // RemoveOperationIgnoreAllOverride removes the ignore all override for the operation
  rpc RemoveOperationIgnoreAllOverride(RemoveOperationIgnoreAllOverrideRequest) returns (RemoveOperationIgnoreAllOverrideResponse) {}
  // GetOperationOverrides retrieves all overrides for an operation hash
  rpc GetOperationOverrides(GetOperationOverridesRequest) returns (GetOperationOverridesResponse) {}
  // GetAllOverrides returns all overrides for operations within a namespace
  rpc GetAllOverrides(GetAllOverridesRequest) returns (GetAllOverridesResponse) {}

  // ToggleChangeOverridesForAllOperations marks all impacting changes of a given check either safe or unsafe
  rpc ToggleChangeOverridesForAllOperations(ToggleChangeOverridesForAllOperationsRequest) returns (ToggleChangeOverridesForAllOperationsResponse) {}
  // CreateIgnoreOverridesForAllOperations creates ignore override for all operations of a given check
  rpc CreateIgnoreOverridesForAllOperations(CreateIgnoreOverridesForAllOperationsRequest) returns (CreateIgnoreOverridesForAllOperationsResponse) {}

  // GetOperationContent returns the operation body by searching using the hash
  rpc GetOperationContent(GetOperationContentRequest) returns (GetOperationContentResponse) {}

  // GetFederatedGraphChangelog returns the changelog of the federated graph.
  rpc GetFederatedGraphChangelog(GetFederatedGraphChangelogRequest) returns (GetFederatedGraphChangelogResponse) {}
  // CreateFederatedGraphToken creates a federated graph token that is consumed by the router to authenticate requests.
  rpc CreateFederatedGraphToken(CreateFederatedGraphTokenRequest) returns (CreateFederatedGraphTokenResponse) {}
  // GetOrganizationMembers returns the list of organization members
  rpc GetOrganizationMembers(GetOrganizationMembersRequest) returns (GetOrganizationMembersResponse){}
  // GetOrganizationMembers returns the list of pending organization invites
  rpc GetPendingOrganizationMembers(GetPendingOrganizationMembersRequest) returns (GetPendingOrganizationMembersResponse){}
  // IsMemberLimitReached returns whether the organization has reached the member limit
  rpc IsMemberLimitReached(IsMemberLimitReachedRequest) returns (IsMemberLimitReachedResponse){}
  // InviteUser invites an user to join the organization
  rpc InviteUser(InviteUserRequest) returns (InviteUserResponse){}
  // GetAPIKeys returns a list of API keys of the organization
  rpc GetAPIKeys(GetAPIKeysRequest) returns (GetAPIKeysResponse){}
  // CreateAPIKey creates an API key for the organization
  rpc CreateAPIKey(CreateAPIKeyRequest) returns (CreateAPIKeyResponse){}
  // DeleteAPIKey deletes an API key for the organization
  rpc DeleteAPIKey(DeleteAPIKeyRequest) returns (DeleteAPIKeyResponse){}
  // RemoveOrganizationMember removes the user from the organization
  rpc RemoveOrganizationMember(RemoveOrganizationMemberRequest) returns (RemoveOrganizationMemberResponse){}
  // RemoveInvitation removes the org invitation of the user
  rpc RemoveInvitation(RemoveInvitationRequest) returns (RemoveInvitationResponse){}
  // MigrateFromApollo migrates the graphs from apollo to cosmo
  rpc MigrateFromApollo(MigrateFromApolloRequest) returns (MigrateFromApolloResponse) {}

  // CreateOrganizationWebhookConfig create a new webhook config for the organization
  rpc CreateOrganizationWebhookConfig(CreateOrganizationWebhookConfigRequest) returns (CreateOrganizationWebhookConfigResponse) {}
  // GetOrganizationWebhookConfigs returns all webhooks for the organization
  rpc GetOrganizationWebhookConfigs(GetOrganizationWebhookConfigsRequest) returns (GetOrganizationWebhookConfigsResponse) {}
  // GetOrganizationWebhookMeta returns the meta data for a particular webhook
  rpc GetOrganizationWebhookMeta(GetOrganizationWebhookMetaRequest) returns (GetOrganizationWebhookMetaResponse) {}
  // UpdateOrganizationWebhookConfig updates an existing webhook for the organization
  rpc UpdateOrganizationWebhookConfig(UpdateOrganizationWebhookConfigRequest) returns (UpdateOrganizationWebhookConfigResponse) {}
  // DeleteOrganizationWebhookConfig deletes an organization webhook
  rpc DeleteOrganizationWebhookConfig(DeleteOrganizationWebhookConfigRequest) returns (DeleteOrganizationWebhookConfigResponse) {}

  // GetOrganizationWebhookHistory retrieves all webhook deliveries for the organization
  rpc GetOrganizationWebhookHistory(GetOrganizationWebhookHistoryRequest) returns (GetOrganizationWebhookHistoryResponse) {}
  // GetWebhookDeliveryDetails retrieves details for a particular webhook
  rpc GetWebhookDeliveryDetails(GetWebhookDeliveryDetailsRequest) returns (GetWebhookDeliveryDetailsResponse) {}
  // RedeliverWebhook triggers the delivery of the given webhook once again
  rpc RedeliverWebhook(RedeliverWebhookRequest) returns (RedeliverWebhookResponse) {}

  // CreateIntegration create a new integration for the organization
  rpc CreateIntegration(CreateIntegrationRequest) returns (CreateIntegrationResponse) {}
  // GetOrganizationIntegrations returns all integrations of the organization
  rpc GetOrganizationIntegrations(GetOrganizationIntegrationsRequest) returns (GetOrganizationIntegrationsResponse) {}
  // UpdateIntegrationConfig updates an existing integration of the organization
  rpc UpdateIntegrationConfig(UpdateIntegrationConfigRequest) returns (UpdateIntegrationConfigResponse) {}
  // DeleteIntegration deletes an organization web integration hook
  rpc DeleteIntegration(DeleteIntegrationRequest) returns (DeleteIntegrationResponse) {}

  // DeleteUser deletes the user
  rpc DeleteUser(DeleteUserRequest) returns (DeleteUserResponse) {}
  // DeleteOrganization deletes an organization
  rpc DeleteOrganization(DeleteOrganizationRequest) returns (DeleteOrganizationResponse) {}
  // LeaveOrganization removes a member from the organization
  rpc LeaveOrganization(LeaveOrganizationRequest) returns (LeaveOrganizationResponse) {}
  // UpdateOrganizationDetails updates the name and slug of the organization
  rpc UpdateOrganizationDetails(UpdateOrganizationDetailsRequest) returns (UpdateOrganizationDetailsResponse) {}
  // UpdateOrgMemberRole updates the role of an org member
  rpc UpdateOrgMemberRole(UpdateOrgMemberRoleRequest) returns (UpdateOrgMemberRoleResponse) {}

  // IsGitHubAppInstalled checks if the cosmo github app is installed to a repository
  rpc IsGitHubAppInstalled(IsGitHubAppInstalledRequest) returns (IsGitHubAppInstalledResponse) {}

  // CreateOIDCProvider adds an oidc provider to the organization
  rpc CreateOIDCProvider(CreateOIDCProviderRequest) returns (CreateOIDCProviderResponse) {}
  // GetOIDCProvider gets the oidc provider connected the organization
  rpc GetOIDCProvider(GetOIDCProviderRequest) returns (GetOIDCProviderResponse) {}
  // DeleteOIDCProvider deletes the oidc provider connected the organization
  rpc DeleteOIDCProvider(DeleteOIDCProviderRequest) returns (DeleteOIDCProviderResponse) {}
  // UpdateIDPMappers updates the mappings of the oidc provider
  rpc UpdateIDPMappers(UpdateIDPMappersRequest) returns (UpdateIDPMappersResponse) {}
  // GetClients returns all the clients of the federated graph
  rpc GetClients(GetClientsRequest) returns (GetClientsResponse) {}
  // GetRouters returns all active routers of the federated graph
  rpc GetRouters(GetRoutersRequest) returns (GetRoutersResponse) {}
  // GetInvitations returns all the invitations a user has received
  rpc GetInvitations(GetInvitationsRequest) returns (GetInvitationsResponse) {}
  // AcceptOrDeclineInvitation accepts or declines the invitation
  rpc AcceptOrDeclineInvitation(AcceptOrDeclineInvitationRequest) returns (AcceptOrDeclineInvitationResponse) {}
  // GetCompositions returns all the compositions of the federated graph
  rpc GetCompositions(GetCompositionsRequest) returns (GetCompositionsResponse) {}
   // GetCompositionDetails returns the details of that composition
  rpc GetCompositionDetails(GetCompositionDetailsRequest) returns (GetCompositionDetailsResponse) {}
  // GetSdlBySchemaVersion returns the sdl based on the schema version
  rpc GetSdlBySchemaVersion(GetSdlBySchemaVersionRequest) returns (GetSdlBySchemaVersionResponse) {}
  // GetChangelogBySchemaVersion returns the changelog based on the schema version
  rpc GetChangelogBySchemaVersion(GetChangelogBySchemaVersionRequest) returns (GetChangelogBySchemaVersionResponse) {}
  // GetUserAccessibleResources returns all the federated and subgraphs where the user has write permissions
  rpc GetUserAccessibleResources(GetUserAccessibleResourcesRequest) returns (GetUserAccessibleResourcesResponse) {}
  // UpdateFeatureSettings updates the setinngs of features(ai, rbac, scim) of the organization
  rpc UpdateFeatureSettings(UpdateFeatureSettingsRequest) returns (UpdateFeatureSettingsResponse) {}
  // AddSubgraphMember adds a user to the subgraph
  rpc AddSubgraphMember(AddSubgraphMemberRequest) returns (AddSubgraphMemberResponse) {}
  // RemoveSubgraphMember removes a member from the subgraph
  rpc RemoveSubgraphMember(RemoveSubgraphMemberRequest) returns (RemoveSubgraphMemberResponse) {}
  // GetSubgraphMembers gets all the members of the subgraph
  rpc GetSubgraphMembers(GetSubgraphMembersRequest) returns (GetSubgraphMembersResponse) {}
  // CreateDiscussion creates a new discussion with an opening comment
  rpc CreateDiscussion(CreateDiscussionRequest) returns (CreateDiscussionResponse) {}
  // ReplyToDiscussion creates a new comment in the discussion
  rpc ReplyToDiscussion(ReplyToDiscussionRequest) returns (ReplyToDiscussionResponse) {}
  // GetAllDiscussions fetches all discussions which may be scoped to a schema version if passed
  rpc GetAllDiscussions(GetAllDiscussionsRequest) returns (GetAllDiscussionsResponse) {}
  // UpdateDiscussionComment edits the comment in the discussion
  rpc UpdateDiscussionComment(UpdateDiscussionCommentRequest) returns (UpdateDiscussionCommentResponse) {}
  // DeleteDiscussionComment deletes the comment or the discussion if it is an opening comment
  rpc DeleteDiscussionComment(DeleteDiscussionCommentRequest) returns (DeleteDiscussionCommentResponse) {}
  // GetDiscussion gets the entire discussion thread
  rpc GetDiscussion(GetDiscussionRequest) returns (GetDiscussionResponse) {}
  // GetDiscussionSchemas gets the reference and latest schema of the target graph in which the discussion was created
  rpc GetDiscussionSchemas(GetDiscussionSchemasRequest) returns (GetDiscussionSchemasResponse) {}
  // SetDiscussionResolutionRequest marks the discussion as resolved or not
  rpc SetDiscussionResolution(SetDiscussionResolutionRequest) returns (SetDiscussionResolutionResponse) {}
  // AddReadme adds a readme of a target, can be a subgraph or a federated graph
  rpc AddReadme(AddReadmeRequest) returns (AddReadmeResponse) {}
  // GetUserAccessiblePermissions returns all the federated and subgraphs where the user has write permissions
  rpc GetUserAccessiblePermissions(GetUserAccessiblePermissionsRequest) returns (GetUserAccessiblePermissionsResponse) {}

  // CreateFeatureFlag creates a new feature flag for the selected feature graphs
  rpc CreateFeatureFlag(CreateFeatureFlagRequest) returns (CreateFeatureFlagResponse) {}
  // DeleteFeatureFlag deletes an existing feature flag
  rpc DeleteFeatureFlag(DeleteFeatureFlagRequest) returns (DeleteFeatureFlagResponse) {}
  // UpdateFeatureFlag updates a new feature flag for the selected feature graphs
  rpc UpdateFeatureFlag(UpdateFeatureFlagRequest) returns (UpdateFeatureFlagResponse) {}
  // EnableFeatureFlag enables/disables a feature flag
  rpc EnableFeatureFlag(EnableFeatureFlagRequest) returns (EnableFeatureFlagResponse) {}

  // Analytics
  rpc GetAnalyticsView(GetAnalyticsViewRequest) returns (GetAnalyticsViewResponse) {
    option idempotency_level = NO_SIDE_EFFECTS;
  }

  rpc GetDashboardAnalyticsView(GetDashboardAnalyticsViewRequest) returns (GetDashboardAnalyticsViewResponse){
    option idempotency_level = NO_SIDE_EFFECTS;
  }

  rpc GetTrace(GetTraceRequest) returns (GetTraceResponse) {}

  rpc GetGraphMetrics(GetGraphMetricsRequest) returns (GetGraphMetricsResponse) {
    option idempotency_level = NO_SIDE_EFFECTS;
  }

  rpc GetMetricsErrorRate(GetMetricsErrorRateRequest) returns (GetMetricsErrorRateResponse) {
    option idempotency_level = NO_SIDE_EFFECTS;
  }

  rpc GetSubgraphMetrics(GetSubgraphMetricsRequest) returns (GetSubgraphMetricsResponse) {
    option idempotency_level = NO_SIDE_EFFECTS;
  }

  rpc GetSubgraphMetricsErrorRate(GetSubgraphMetricsErrorRateRequest) returns (GetSubgraphMetricsErrorRateResponse) {
    option idempotency_level = NO_SIDE_EFFECTS;
  }

  rpc GetFieldUsage(GetFieldUsageRequest) returns (GetFieldUsageResponse) {
    option idempotency_level = NO_SIDE_EFFECTS;
  }

  rpc GetOrganizationRequestsCount(GetOrganizationRequestsCountRequest) returns (GetOrganizationRequestsCountResponse) {}

  rpc CreateOrganization(CreateOrganizationRequest) returns (CreateOrganizationResponse) {}

  // EnableLintingForTheNamespace enables the lint check for the namespace passed.
  rpc EnableLintingForTheNamespace(EnableLintingForTheNamespaceRequest) returns (EnableLintingForTheNamespaceResponse) {}
  // ConfigureNamespaceLintConfig configures the lint config of the organization.
  rpc ConfigureNamespaceLintConfig(ConfigureNamespaceLintConfigRequest) returns (ConfigureNamespaceLintConfigResponse) {}
  // GetNamespaceLintConfig returns the lint config of the namespace.
  rpc GetNamespaceLintConfig(GetNamespaceLintConfigRequest) returns (GetNamespaceLintConfigResponse) {}
  // EnablePruningForTheNamespace enables the graph pruning check for the namespace passed.
  rpc EnableGraphPruning(EnableGraphPruningRequest) returns (EnableGraphPruningResponse) {}
  // ConfigureNamespaceGraphPruningConfig configures the graph pruning config of the organization.
  rpc ConfigureNamespaceGraphPruningConfig(ConfigureNamespaceGraphPruningConfigRequest) returns (ConfigureNamespaceGraphPruningConfigResponse) {}
  // GetNamespaceGraphPruningConfig returns the graph pruning config of the namespace.
  rpc GetNamespaceGraphPruningConfig(GetNamespaceGraphPruningConfigRequest) returns (GetNamespaceGraphPruningConfigResponse) {}
  // GetFeatureFlags returns the feature flags of the namespace
  rpc GetFeatureFlags(GetFeatureFlagsRequest) returns (GetFeatureFlagsResponse) {}
  // GetFeatureFlagByName returns the feature flag of the namespace
  rpc GetFeatureFlagByName(GetFeatureFlagByNameRequest) returns (GetFeatureFlagByNameResponse) {}
  // GetFeatureSubgraphsByFeatureFlag returns the feature subgraphs of a feature flag
  rpc GetFeatureSubgraphsByFeatureFlag(GetFeatureSubgraphsByFeatureFlagRequest) returns (GetFeatureSubgraphsByFeatureFlagResponse) {}
  // GetFeatureSubgraphs returns the list of feature subgraphs.
  rpc GetFeatureSubgraphs(GetFeatureSubgraphsRequest) returns (GetFeatureSubgraphsResponse) {}
  // GetFeatureFlagsByFederatedGraph returns the list of feature flags which match the label matchers of the federated graph.
  rpc GetFeatureFlagsByFederatedGraph(GetFeatureFlagsByFederatedGraphRequest) returns (GetFeatureFlagsByFederatedGraphResponse) {}

  // GetFederatedGraphById returns the federated graph by id.
  rpc GetFederatedGraphById(GetFederatedGraphByIdRequest) returns (GetFederatedGraphByIdResponse) {}
  // GetSubgraphById returns the subgraph by id.
  rpc GetSubgraphById(GetSubgraphByIdRequest) returns (GetSubgraphByIdResponse) {}
  // PushCacheWarmerOperation adds a operation to the list of cache warmer operations.
  rpc PushCacheWarmerOperation(PushCacheWarmerOperationRequest) returns (PushCacheWarmerOperationResponse) {}
  // GetCacheWarmerOperations returns the list of cache warmer operations.
  rpc GetCacheWarmerOperations(GetCacheWarmerOperationsRequest) returns (GetCacheWarmerOperationsResponse) {}
  // ComputeCacheWarmerOperations computes the list of cache warmer operations.
  rpc ComputeCacheWarmerOperations(ComputeCacheWarmerOperationsRequest) returns (ComputeCacheWarmerOperationsResponse) {}
  // ConfigureCacheWarmer enables cache warmer for the namespace passed.
  rpc ConfigureCacheWarmer(ConfigureCacheWarmerRequest) returns (ConfigureCacheWarmerResponse) {}
  // GetCacheWarmerConfig gets the config of cache warming for that namespace.
  rpc GetCacheWarmerConfig(GetCacheWarmerConfigRequest) returns (GetCacheWarmerConfigResponse) {}
  // DeleteCacheWarmerOperation deletes a cache warmer operation.
  rpc DeleteCacheWarmerOperation(DeleteCacheWarmerOperationRequest) returns (DeleteCacheWarmerOperationResponse) {}

  //
  // Billing
  //-----------------------------------------------------------------------------------------------------------------------------
  // Return the available billing plans
  rpc GetBillingPlans(GetBillingPlansRequest) returns (GetBillingPlansResponse) { }
  // Create a Stripe checkout session
  rpc CreateCheckoutSession(CreateCheckoutSessionRequest) returns (CreateCheckoutSessionResponse) { }
  // Create a Stripe billing portal session
  rpc CreateBillingPortalSession(CreateBillingPortalSessionRequest) returns (CreateBillingPortalSessionResponse) { }
  // Upgrade the current plan
  rpc UpgradePlan(UpgradePlanRequest) returns (UpgradePlanResponse) { }

  // Router Compatibility Versions
  rpc ListRouterCompatibilityVersions(ListRouterCompatibilityVersionsRequest) returns (ListRouterCompatibilityVersionsResponse) { }

  // Graph
  rpc SetGraphRouterCompatibilityVersion(SetGraphRouterCompatibilityVersionRequest) returns (SetGraphRouterCompatibilityVersionResponse) { }
}<|MERGE_RESOLUTION|>--- conflicted
+++ resolved
@@ -382,7 +382,7 @@
   repeated Subgraph subgraphs = 3;
   string graphRequestToken = 4;
   repeated FeatureFlag featureFlagsInLatestValidComposition = 5;
-  // includes all the feature subgraphs that are part of the federated graph,
+  // includes all the feature subgraphs that are part of the federated graph;
   // even the ones that are not part of the latest composition
   repeated Subgraph featureSubgraphs = 6;
 }
@@ -2393,7 +2393,7 @@
   repeated Subgraph subgraphs = 3;
   string graphRequestToken = 4;
   repeated FeatureFlag featureFlagsInLatestValidComposition = 5;
-  // includes all the feature subgraphs that are part of the federated graph,
+  // includes all the feature subgraphs that are part of the federated graph;
   // even the ones that are not part of the latest composition
   repeated Subgraph featureSubgraphs = 6;
 }
@@ -2485,7 +2485,16 @@
   bool isCacheWarmerEnabled = 2;
 }
 
-<<<<<<< HEAD
+message DeleteCacheWarmerOperationRequest {
+  string id = 1;
+  string federatedGraphName = 2;
+  string namespace = 3;
+}
+
+message DeleteCacheWarmerOperationResponse {
+  Response response = 1;
+}
+
 message ListRouterCompatibilityVersionsRequest {
 }
 
@@ -2507,16 +2516,6 @@
   repeated CompositionError compositionErrors = 4;
   repeated DeploymentError deploymentErrors = 5;
   repeated CompositionWarning compositionWarnings = 6;
-=======
-message DeleteCacheWarmerOperationRequest {
-  string id = 1;
-  string federatedGraphName = 2;
-  string namespace = 3;
-}
-
-message DeleteCacheWarmerOperationResponse {
-  Response response = 1;
->>>>>>> c527a44a
 }
 
 service PlatformService {
