// https://protobuf.dev/programming-guides/style/

syntax = "proto3";

package wg.cosmo.platform.v1;

import "wg/cosmo/common/common.proto";
import "wg/cosmo/notifications/events.proto";

message Label {
  string key = 1;
  string value = 2;
}

message Response {
  wg.cosmo.common.EnumStatusCode code = 1;
  // details is an optional field which can be used to provide more details about the error.
  optional string details = 2;
}

message ResponseStatus {
  int32 code = 1;
  string message = 2;
}

message PublishMonographRequest {
  string name = 1;
  string namespace = 2;
  string schema = 3;
}

message PublishMonographResponse {
  Response response = 1;
  repeated CompositionError compositionErrors = 2;
  repeated DeploymentError deploymentErrors = 3;
  repeated CompositionWarning compositionWarnings = 4;
}

message ProtoInput {
  string schema = 1;
  string mappings = 2;
  string lock = 3;
  repeated string platforms = 4;
  string go_module_path = 5;
  string version = 6;
}

message PublishFederatedSubgraphRequest {
  // The FQDN of the subgraph to be published e.g. "wg.team1.orders"
  string name = 1;
  // The string representation of the schema, the content of the file
  string schema = 2;
  // The routing_url is the URL of the service which will be used to route the requests to the subgraph.
  optional string routing_url = 3;
  // The labels are the labels of the services which will form the federated graph. If the proposed is not valid, the service will be rejected.
  repeated Label labels = 4;
  // The subscription protocol to use when subscribing to this subgraph
  optional wg.cosmo.common.GraphQLSubscriptionProtocol subscription_protocol = 6;
  // The url used for subscriptions
  optional string subscription_url = 7;
  // The namespace of the subgraph
  string namespace = 8;
  // The subscription subprotocol to use when subscribing to this subgraph
  optional wg.cosmo.common.GraphQLWebsocketSubprotocol websocket_subprotocol = 9;
  optional bool is_feature_subgraph = 10;
  optional string base_subgraph_name = 11;
<<<<<<< HEAD
  optional SubgraphType type = 12;
  optional ProtoInput proto = 13;
=======
  optional bool disable_resolvability_validation = 12;
>>>>>>> 9bbdfbbb
}

message PublishFederatedSubgraphResponse {
  Response response = 1;
  repeated CompositionError compositionErrors = 2;
  repeated DeploymentError deploymentErrors = 3;
  optional bool hasChanged = 4;
  repeated CompositionWarning compositionWarnings = 5;
  optional string proposalMatchMessage = 6;
}

message GitInfo {
  string commit_sha = 1;
  string account_id = 2;
  string owner_slug = 3;
  string repository_slug = 4;
}

message VCSContext {
  string author = 1;
  string commit_sha = 2;
  string branch = 3;
}

message CheckSubgraphSchemaRequest {
  // The FQDN of the subgraph to be checked e.g. "wg.team1.orders"
  string subgraph_name = 1;
  // The binary representation of the schema, the content of the file
  bytes schema = 2;
  GitInfo gitInfo = 3;
  // Check breaking changes and composition when this subgraph is deleted
  optional bool delete = 4;
  string namespace = 5;
  optional bool skip_traffic_check = 6;
  optional VCSContext vcsContext = 7;
  repeated Label labels = 8;
  optional bool disable_resolvability_validation = 9;
}

message FixSubgraphSchemaRequest {
  // The FQDN of the subgraph to be checked e.g. "wg.team1.orders"
  string subgraph_name = 1;
  // The string representation of the schema, the content of the file
  string schema = 2;
  string namespace = 3;
  optional bool disable_resolvability_validation = 4;
}

message CreateMonographRequest {
  string name = 1;
  string namespace = 2;
  string routing_url = 3;
  string graph_url = 4;
  optional string subscription_url = 5;
  optional wg.cosmo.common.GraphQLSubscriptionProtocol subscription_protocol = 6;
  optional string readme = 7;
  string admissionWebhookURL = 8;
  // The subscription protocol to use when subscribing to this subgraph
  optional wg.cosmo.common.GraphQLWebsocketSubprotocol websocket_subprotocol = 9;
  optional string admissionWebhookSecret = 10;
}

message CreateMonographResponse {
  Response response = 1;
}

message CreateFederatedGraphRequest {
  // name is the FQDN of the federated graph e.g. "wg.main"
  string name = 1;
  // routing_url is the URL of the service which will be used to route the requests to the subgraph.
  string routing_url = 2;
  // label_matchers match the labels of the services which will form the federated graph. If the proposed schema composition is invalid, it will be rejected.
  repeated string label_matchers = 3;
  // readme of the fed graph
  optional string readme = 4;
  string namespace = 5;
  string admissionWebhookURL = 6;
  optional string admissionWebhookSecret = 7;
  optional bool disable_resolvability_validation = 8;
}

message CreateFederatedSubgraphRequest {
  // The FQDN of the subgraph to be published e.g. "wg.team1.orders"
  string name = 1;
  // routing_url is the URL of the service which will be used to route the requests to the subgraph.
  optional string routing_url = 2;
  // labels are the labels of the services which will form the federated graph. If the proposed is not valid, the service will be rejected.
  repeated Label labels = 3;
  // subscription protocol to use when subscribing to this subgraph
  optional wg.cosmo.common.GraphQLSubscriptionProtocol subscription_protocol = 5;
    // url used for subscriptions
  optional string subscription_url = 6;
  // readme of the subgraph
  optional string readme = 7;
  string namespace = 8;
  optional wg.cosmo.common.GraphQLWebsocketSubprotocol websocket_subprotocol = 9;
  optional bool is_event_driven_graph = 10;
  optional bool is_feature_subgraph = 11;
  optional string base_subgraph_name = 12;
  SubgraphType type = 13;
}

message DeleteFederatedGraphRequest {
  string name = 1;
  string namespace = 2;
}

message DeleteMonographRequest {
  string name = 1;
  string namespace = 2;
}

message DeleteMonographResponse {
  Response response = 1;
}

message DeleteFederatedSubgraphRequest {
  // The FQDN of the subgraph to be checked e.g. "wg.team1.orders"
  string subgraph_name = 1;
  string namespace = 2;
  optional bool disable_resolvability_validation = 3;
}

message SchemaChange{
  string message = 1;
  string changeType = 2;
  optional string path = 3;
  bool isBreaking = 4;
  optional bool hasOverride = 5;
  optional string subgraphName = 6;
}

message CompositionError {
  string message = 1;
  string federatedGraphName = 2;
  string namespace = 3;
  string featureFlag = 4;
}

message CompositionWarning {
  string message = 1;
  string federatedGraphName = 2;
  string namespace = 3;
  string featureFlag = 4;
}

message DeploymentError {
  string message = 1;
  string federatedGraphName = 2;
  string namespace = 3;
}

message CheckOperationUsageStats {
  uint32 totalOperations = 1;
  string firstSeenAt = 2;
  string lastSeenAt = 3;
  uint32 safeOperations = 4;
}

message CheckedFederatedGraphs {
  string id = 1;
  string name = 2;
  string namespace = 3;
  string organization_slug = 4;
}

enum LintSeverity {
  warn = 0;
  error = 1;
}

message LintLocation{
  uint32 line = 1;
  uint32 column = 2;
  optional uint32 endLine = 3;
  optional uint32 endColumn = 4;
}

message LintIssue{
  optional string lintRuleType = 1;
  LintSeverity severity = 2;
  string message = 3;
  LintLocation issueLocation = 4;
  optional string subgraphName = 5;
}

message GraphPruningIssue{
  string graphPruningRuleType = 1;
  LintSeverity severity = 2;
  string fieldPath = 3;
  string message = 4;
  LintLocation issueLocation = 5;
  string federatedGraphName = 6;
  optional string subgraphName = 7;
}

message CheckSubgraphSchemaResponse {
  Response response = 1;
  repeated SchemaChange breakingChanges = 2;
  repeated SchemaChange nonBreakingChanges = 3;
  repeated CompositionError compositionErrors = 4;
  // Contains the operation usage stats for the operations that are impacted by the schema changes.
  CheckOperationUsageStats operationUsageStats = 5;
  string check_id = 6;
  repeated CheckedFederatedGraphs checked_federated_graphs = 7;
  repeated LintIssue lintWarnings = 8;
  repeated LintIssue lintErrors = 9;
  repeated GraphPruningIssue graphPruneWarnings = 10;
  repeated GraphPruningIssue graphPruneErrors = 11;
  optional bool client_traffic_check_skipped = 12;
  repeated CompositionWarning compositionWarnings = 13;
  optional string proposalMatchMessage = 14;
}

message FixSubgraphSchemaResponse {
  Response response = 1;
  bool modified = 2;
  string schema = 3;
}

message CreateFederatedGraphResponse {
  Response response = 1;
  repeated CompositionError compositionErrors = 2;
  repeated DeploymentError deploymentErrors = 3;
  repeated CompositionWarning compositionWarnings = 4;
}

message CreateFederatedSubgraphResponse {
  Response response = 1;
}

message DeleteFederatedSubgraphResponse {
  Response response = 1;
  repeated CompositionError compositionErrors = 2;
  repeated DeploymentError deploymentErrors = 3;
  repeated CompositionWarning compositionWarnings = 4;
  optional string proposalMatchMessage = 5;
}

message DeleteFederatedGraphResponse {
  Response response = 1;
}

message GetFederatedGraphsRequest {
  int32 limit = 1;
  int32 offset = 2;
  bool includeMetrics = 3;
  string namespace = 4;
  optional bool supports_federation = 5;
}

message Contract {
  string id = 1;
  string source_federated_graph_id = 2;
  repeated string exclude_tags = 3;
  repeated string include_tags = 4;
}

message FederatedGraph {
  string id = 1;
  string name = 2;
  string routingURL = 3;
  repeated string label_matchers = 4;
  string lastUpdatedAt = 5;
  bool isComposable = 6;
  string compositionErrors = 7;
  int32 connectedSubgraphs = 8;
  repeated RequestSeriesItem requestSeries = 9;
  optional string readme = 10;
  string target_id = 11;
  string namespace = 12;
  optional string compositionId = 13;
  bool supports_federation = 14;
  optional Contract contract = 15;
  optional string admission_webhook_url = 16;
  string router_compatibility_version = 17;
}

message GetFederatedGraphsResponse {
  Response response = 1;
  repeated FederatedGraph graphs = 2;
}

message GetFederatedGraphsBySubgraphLabelsRequest {
  string subgraphName = 1;
  string namespace = 2;
}

message GetFederatedGraphsBySubgraphLabelsResponse {
  Response response = 1;
  repeated FederatedGraph graphs = 2;
}

message GetSubgraphsRequest {
  int32 limit = 1;
  int32 offset = 2;
  string namespace = 3;
  optional string query = 4;
  bool exclude_feature_subgraphs = 5;
}

enum SubgraphType {
  STANDARD = 0;
  PLUGIN = 1;
  GRPC_SUBGRAPH = 2;
}

message Subgraph {
  string id = 1;
  string name = 2;
  string routingURL = 3;
  string lastUpdatedAt = 4;
  repeated Label labels = 5;
  optional string creatorUserId = 6;
  optional string readme = 7;
  string subscriptionUrl = 8;
  string target_id = 9;
  string namespace = 10;
  string subscriptionProtocol = 11;
  optional bool isV2Graph = 12;
  bool isEventDrivenGraph = 13;
  string websocketSubprotocol = 14;
  bool isFeatureSubgraph = 15;
  optional string baseSubgraphName = 16;
  optional string baseSubgraphId = 17;
  SubgraphType type = 18;
}

message GetSubgraphsResponse {
  Response response = 1;
  repeated Subgraph graphs = 2;
  int32 count = 3;
}

message GetFederatedGraphByNameRequest {
  string name = 1;
  bool includeMetrics = 2;
  string namespace = 3;
}

message GetFederatedGraphByNameResponse {
  Response response = 1;
  FederatedGraph graph = 2;
  repeated Subgraph subgraphs = 3;
  string graphRequestToken = 4;
  repeated FeatureFlag featureFlagsInLatestValidComposition = 5;
  // includes all the feature subgraphs that are part of the federated graph;
  // even the ones that are not part of the latest composition
  repeated Subgraph featureSubgraphs = 6;
}

message GetFederatedGraphSDLByNameRequest {
  string name = 1;
  string namespace = 2;
  optional string feature_flag_name = 3;
}

message GetFederatedGraphSDLByNameResponse {
  Response response = 1;
  optional string sdl = 2;
  optional string version_id = 3;
  optional string client_schema = 4;
}

message GetSubgraphByNameRequest {
  string name = 1;
  string namespace = 2;
}

message GetSubgraphByNameResponse {
  Response response = 1;
  Subgraph graph = 2;
  repeated SubgraphMember members = 3;
}

message GetSubgraphSDLFromLatestCompositionRequest {
  string name = 1;
  string fedGraphName = 2;
  string namespace = 3;
}

message GetSubgraphSDLFromLatestCompositionResponse {
  Response response = 1;
  optional string sdl = 2;
  optional string version_id = 3;
}

message GetLatestSubgraphSDLRequest {
  string name = 1;
  string namespace = 2;
}

message GetLatestSubgraphSDLResponse {
  Response response = 1;
  optional string sdl = 2;
  optional string version_id = 3;
}

message GetChecksByFederatedGraphNameFilters {
  repeated string subgraphs = 1;
}

message GetChecksByFederatedGraphNameRequest {
  string name = 1;
  int32 limit = 2;
  int32 offset = 3;
  string startDate = 4;
  string endDate = 5;
  string namespace = 6;
  optional GetChecksByFederatedGraphNameFilters filters = 7;
}

message SchemaCheck {
  message GhDetails {
    string commitSha = 1;
    string ownerSlug = 2;
    string repositorySlug = 3;
  }

  message CheckedSubgraph {
    // its the check subgraph id
    string id = 1;
    string subgraphName = 2;
    // its optional because the subgraph can be deleted
    optional string subgraphId = 3;
    bool isDeleted = 4;
    bool isNew = 5;
    repeated Label labels = 6;
  }

  string id = 1;
  optional string targetID = 2;
  optional string subgraphName = 3;
  string timestamp = 4;
  bool isComposable = 5;
  bool isBreaking = 6;
  bool hasClientTraffic = 7;
  bool isForcedSuccess = 8;
  bool isDeleted = 9;
  optional GhDetails ghDetails = 10;
  bool hasLintErrors = 11;
  bool hasGraphPruningErrors = 12;
  bool client_traffic_check_skipped = 13;
  bool lint_skipped = 14;
  bool graph_pruning_skipped = 15;
  optional VCSContext vcsContext = 16;
  repeated CheckedSubgraph checkedSubgraphs = 17;
  optional string proposalMatch = 18;
  bool composition_skipped = 19;
  bool breaking_changes_skipped = 20;
  optional string errorMessage = 21;
}

message GetChecksByFederatedGraphNameResponse {
  Response response = 1;
  repeated SchemaCheck checks = 2;
  int32 checksCountBasedOnDateRange = 3;
}

message GetCheckSummaryRequest {
  string check_id = 1;
  string graph_name = 2;
  string namespace = 3;
}

message ChangeCounts {
  int32 additions = 1;
  int32 deletions = 2;
}

message GetCheckSummaryResponse {
  message AffectedGraph {
    string id = 1;
    int32 traffic_check_days = 2;
    string name = 3;
    bool isCheckSuccessful = 4;
  }

  message ProposalSchemaMatch {
    string proposalId = 1;
    string proposalName = 2;
    bool proposalMatch = 3;
  }

  Response response = 1;
  SchemaCheck check = 2;
  repeated AffectedGraph affected_graphs = 3;
  optional string proposedSubgraphSchemaSDL = 4;
  repeated SchemaChange changes = 6;
  repeated string compositionErrors = 7;
  int32 traffic_check_days = 8;
  repeated LintIssue lintIssues = 9;
  repeated GraphPruningIssue graphPruningIssues = 10;
  repeated string compositionWarnings = 11;
  optional string proposalId = 12;
  optional string proposalName = 13;
  repeated ProposalSchemaMatch proposalMatches = 14;
  bool isProposalsEnabled = 15;
}

message GetCheckOperationsRequest {
  string check_id = 1;
  string graph_name = 2;
  string namespace = 3;
  int32 limit = 4;
  int32 offset = 5;
  optional string search = 6;
}

message GetCheckOperationsResponse {
  message CheckOperation {
    string hash = 1;
    string name = 2;
    string type = 3;
    string first_seen_at = 4;
    string last_seen_at = 5;
    repeated SchemaChange impacting_changes = 6;
    bool is_safe = 7;
    bool hasIgnoreAllOverride = 8;
  }

  Response response = 1;
  repeated CheckOperation operations = 2;
  int32 traffic_check_days = 3;
  string created_at = 4;
  bool client_traffic_check_skipped = 5;
  int32 totalOperationsCount = 6;
  bool doAllOperationsHaveIgnoreAllOverride = 7;
  bool doAllOperationsHaveAllTheirChangesMarkedSafe = 8;
}

message GetOperationContentRequest {
  string hash = 1;
}

message GetOperationContentResponse {
  Response response = 1;
  string operation_content = 2;
}

message GetFederatedGraphChangelogRequest {
  string name = 1;
  Pagination pagination = 2;
  DateRange dateRange = 3;
  string namespace = 4;
}

message FederatedGraphChangelog{
  string id = 1;
  string path = 2;
  string changeType = 3;
  string changeMessage = 4;
  string createdAt = 5;
}

message FederatedGraphChangelogOutput{
  string createdAt = 1;
  string schemaVersionId = 2;
  repeated FederatedGraphChangelog changelogs = 3;
  string compositionId = 4;
}

message GetFederatedGraphChangelogResponse {
  Response response = 1;
  repeated FederatedGraphChangelogOutput federatedGraphChangelogOutput = 2;
  bool hasNextPage = 3;
}

message GetFederatedResponse {
  Response response = 1;
  string FederatedSchemaSDL = 2;
}

message UpdateSubgraphRequest {
  string name = 1;
  optional string routing_url = 2;
  repeated Label labels = 3;
  repeated string headers = 4;
  // subscription protocol to use when subscribing to this subgraph
  optional wg.cosmo.common.GraphQLSubscriptionProtocol subscription_protocol = 5;
  // url used for subscriptions
  optional string subscription_url = 6;
  optional string readme = 7;
  string namespace = 8;
  optional bool unset_labels = 9;
  optional wg.cosmo.common.GraphQLWebsocketSubprotocol websocket_subprotocol = 10;
  optional bool disable_resolvability_validation = 11;
}

message UpdateSubgraphResponse {
  Response response = 1;
  repeated CompositionError compositionErrors = 2;
  repeated DeploymentError deploymentErrors = 3;
  repeated CompositionWarning compositionWarnings = 4;
}

message UpdateFederatedGraphRequest {
  string name = 1;
  string routing_url = 2;
  repeated string label_matchers = 3;
  optional string readme = 4;
  string namespace = 5;
  optional bool unset_label_matchers = 6;
  optional string admissionWebhookURL = 7;
  optional string admissionWebhookSecret = 8;
  optional bool disable_resolvability_validation = 9;
}

message UpdateFederatedGraphResponse {
  Response response = 1;
  repeated CompositionError compositionErrors = 2;
  repeated DeploymentError deploymentErrors = 3;
  repeated CompositionWarning compositionWarnings = 4;
}

message UpdateMonographRequest {
  string name = 1;
  string namespace = 2;
  string routing_url = 3;
  string graph_url = 4;
  optional wg.cosmo.common.GraphQLSubscriptionProtocol subscription_protocol = 5;
  optional string subscription_url = 6;
  optional string readme = 7;
  optional wg.cosmo.common.GraphQLWebsocketSubprotocol websocket_subprotocol = 8;
  optional string admissionWebhookURL = 9;
  optional string admissionWebhookSecret = 10;
}

message UpdateMonographResponse {
  Response response = 1;
}

message CheckFederatedGraphRequest {
  string name = 1;
  repeated string label_matchers = 2;
  string namespace = 3;
  optional bool disable_resolvability_validation = 4;
}

message CheckFederatedGraphResponse {
  Response response = 1;
  repeated CompositionError compositionErrors = 2;
  repeated Subgraph subgraphs = 3;
  repeated CompositionWarning compositionWarnings = 4;
}


message Pagination {
  int32 limit = 1;
  int32 offset = 2;
}

message Sort {
  string id = 1;
  bool desc = 2;
}

message AnalyticsConfig {
  DateRange dateRange = 1;
  optional int32 range = 2;
  repeated AnalyticsFilter filters = 3;
  Pagination pagination = 4;
  optional Sort sort = 5;
}

message AnalyticsFilter {
  // The name of the column / attribute to filter on.
  string field = 1;
  // The value to filter on.
  string value = 2;
  // The operator to use for the filter.
  AnalyticsViewFilterOperator operator = 3;
}

message DateRange {
  // The start date of the date range in ISO 8601 format.
  string start = 1;
  // The end date of the date range in ISO 8601 format.
  string end = 2;
}

enum AnalyticsViewGroupName {
  None = 0;
  OperationName = 1;
  Client = 2;
  HttpStatusCode = 3;
}

message GetAnalyticsViewRequest {
  string federatedGraphName  = 1;
  AnalyticsViewGroupName name = 2;
  AnalyticsConfig config = 3;
  string namespace = 4;
}

message AnalyticsViewResult {
  repeated AnalyticsViewColumn columns = 1;
  repeated AnalyticsViewRow rows = 2;
  repeated AnalyticsViewResultFilter filters = 3;
  int32 pages = 4;
}

message AnalyticsViewColumn {
  string name = 1;
  string title = 2;
  string type = 3;
  optional Unit unit = 4;
  optional bool is_hidden = 5;
  optional bool is_cta = 6;
}

enum CustomOptions {
  Text = 0;
  Range = 1;
}

message AnalyticsViewResultFilter {
  string columnName = 1;
  string title = 2;
  repeated AnalyticsViewResultFilterOption options = 3;
  optional CustomOptions custom_options = 4;
}

message AnalyticsViewResultFilterOption {
  string label = 1;
  optional string value = 2;
  AnalyticsViewFilterOperator operator = 3;
}

enum Unit {
  Unspecified = 0;
  Nanoseconds = 1;
  UnixTimestamp = 2;
  Bytes = 3;
  CodeBlock = 4;
  StatusCode = 5;
  TraceID = 6;
  SpanID = 7;
  Percentage = 8;
}

enum AnalyticsViewFilterOperator {
  EQUALS = 0;
  NOT_EQUALS = 1;
  GREATER_THAN = 2;
  LESS_THAN = 3;
  GREATER_THAN_OR_EQUAL = 4;
  LESS_THAN_OR_EQUAL = 5;
  CONTAINS = 6;
  NOT_CONTAINS = 7;
  IN = 8;
  NOT_IN = 9;
  BETWEEN = 10;
  NOT_BETWEEN = 11;
  IS_NULL = 12;
  IS_NOT_NULL = 13;
}

message AnalyticsViewRow {
  map<string, AnalyticsViewRowValue> value = 1;
}

message AnalyticsViewRowValue {
  // The kind of value.
  oneof kind {
    // Represents a double value.
    double number_value = 1;
    // Represents a string value.
    string string_value = 2;
    // Represents a boolean value.
    bool bool_value = 3;
  }
}

message GetAnalyticsViewResponse {
  Response response = 1;
  AnalyticsViewResult view = 2;
}

message GetDashboardAnalyticsViewRequest {
  string federatedGraphName  = 1;
  string startDate = 2;
  string endDate = 3;
  int32 range = 4;
  string namespace = 5;
}

message RequestSeriesItem {
  string timestamp = 1;
  int32 totalRequests = 2;
  int32 erroredRequests = 3;
}

message OperationRequestCount {
  string operationHash = 1;
  string operationName = 2;
  int32 totalRequests = 3;
}

message FederatedGraphMetrics {
  string federatedGraphID = 1;
  float requestRate = 2;
  float errorRate = 3;
  float latency = 4;
}

message SubgraphMetrics {
  string subgraphID = 1;
  float requestRate = 2;
  float errorRate = 3;
  float latency = 4;
}

message GetDashboardAnalyticsViewResponse {
  Response response = 1;
  repeated RequestSeriesItem requestSeries = 2;
  repeated OperationRequestCount mostRequestedOperations = 3;
  repeated SubgraphMetrics subgraphMetrics = 4;
  FederatedGraphMetrics federatedGraphMetrics = 5;
}

message CreateFederatedGraphTokenRequest {
  string graphName = 1;
  string tokenName = 2;
  string namespace = 3;
}

message CreateFederatedGraphTokenResponse {
  Response response = 1;
  string token = 2;
}

message OrganizationGroupRule {
  string role = 1;
  repeated string namespaces = 2;
  repeated string resources = 3;
}

message OrganizationGroup {
  string groupId = 1;
  string name = 2;
  string description = 3;
  bool builtin = 4;
  int32 membersCount = 5;
  repeated OrganizationGroupRule rules = 6;
  bool hasOidcMappers = 7;
  int32 apiKeysCount = 8;
}

message CreateOrganizationGroupRequest {
  string name = 1;
  string description = 2;
}

message CreateOrganizationGroupResponse {
  Response response = 1;
  OrganizationGroup group = 2;
}

message GetOrganizationGroupsRequest {}

message GetOrganizationGroupsResponse {
  Response response = 1;
  repeated OrganizationGroup groups = 2;
}

message GetOrganizationGroupMembersRequest {
  string groupId = 1;
}

message GetOrganizationGroupMembersResponse {
  message GroupMember {
    string id = 1;
    string email = 2;
    string createdAt = 3;
  }

  message GroupApiKey {
    string id = 1;
    string name = 2;
    string createdAt = 3;
  }

  Response response = 1;
  repeated GroupMember members = 2;
  repeated GroupApiKey apiKeys = 3;
}

message UpdateOrganizationGroupRequest {
  message GroupRule {
    string role = 1;
    repeated string namespaces = 2;
    repeated string resources = 3;
  }

  string groupId = 1;
  string description = 2;
  repeated GroupRule rules = 3;
}

message UpdateOrganizationGroupResponse {
  Response response = 1;
}

message DeleteOrganizationGroupRequest {
  string groupId = 1;
  optional string toGroupId = 2;
}

message DeleteOrganizationGroupResponse {
  Response response = 1;
}

message OrgMember{
  message Group {
    string groupId = 1;
    string name = 2;
  }

  string userID = 1;
  string email = 2;
  string orgMemberID = 3;
  bool active = 4;
  string joinedAt = 5;
  repeated Group groups = 6;
}

message PendingOrgInvitation{
  string userID = 1;
  string email = 2;
}

message GetPendingOrganizationMembersRequest {
  Pagination pagination = 1;
  optional string search = 2;
}

message GetPendingOrganizationMembersResponse {
  Response response = 1;
  repeated PendingOrgInvitation pendingInvitations = 2;
  int32 total_count = 3;
}

message GetOrganizationMembersRequest {
  Pagination pagination = 1;
  optional string search = 2;
}

message GetOrganizationMembersResponse {
  Response response = 1;
  repeated OrgMember members = 2;
  int32 total_count = 3;
}

message InviteUserRequest {
  string email = 1;
  repeated string groups = 2;
}

message InviteUserResponse {
  Response response = 1;
}

message APIKey{
  message Group {
    string id = 1;
    string name = 2;
  }

  string id = 1;
  string name = 2;
  string createdBy = 3;
  string createdAt = 4;
  string lastUsedAt = 5;
  string expiresAt = 6;
  optional Group group = 7;
}

message GetAPIKeysRequest {}

message GetAPIKeysResponse {
  Response response = 1;
  repeated APIKey apiKeys = 2;
}

enum ExpiresAt {
  NEVER = 0;
  THIRTY_DAYS = 1;
  SIX_MONTHS = 2;
  ONE_YEAR = 3;
}

message CreateAPIKeyRequest {
  string name = 1;
  string userID = 2;
  ExpiresAt expires = 3;
  string groupId = 4;
  repeated string permissions = 5;
}

message CreateAPIKeyResponse {
  Response response = 1;
  string apiKey = 2;
}

message DeleteAPIKeyRequest {
  string name = 1;
}

message DeleteAPIKeyResponse {
  Response response = 1;
}

message UpdateAPIKeyRequest {
  string name = 1;
  string groupId = 2;
}

message UpdateAPIKeyResponse {
  Response response = 1;
}

message RemoveOrganizationMemberRequest {
  string email = 1;
}

message RemoveOrganizationMemberResponse {
  Response response = 1;
}

message RemoveInvitationRequest {
  string email = 1;
}

message RemoveInvitationResponse {
  Response response = 1;
}

message MigrateFromApolloRequest {
  string apiKey = 1;
  string variantName = 2;
  string namespace = 3;
}

message MigrateFromApolloResponse {
  Response response = 1;
  string token = 2;
}

message Span {
  int64 timestamp = 1;
  string scopeName = 2;
  string traceID = 3;
  string spanID = 4;
  string parentSpanID = 5;
  string spanName = 6;
  string spanKind = 7;
  int64 duration = 8;
  string serviceName = 9;
  string statusCode = 10;
  string statusMessage = 11;
  map<string, string> attributes = 12;
}

message GetTraceRequest {
  string id = 1;
  string span_id = 2;
  string federated_graph_id = 3;
}

message GetTraceResponse {
  Response response = 1;
  repeated Span spans = 2;
}

message WhoAmIRequest {}

message WhoAmIResponse {
  Response response = 1;
  string organizationName = 2;
  optional string userEmail = 3;
  string organizationSlug = 4;
}

message RouterToken {
  string id = 1;
  string name = 2;
  string createdAt = 3;
  string creatorEmail = 5;
}

message GenerateRouterTokenRequest {
  string fedGraphName = 1;
  string namespace = 2;
}

message GenerateRouterTokenResponse {
  Response response = 1;
  string token = 2;
}

message GetRouterTokensRequest {
  string fedGraphName = 1;
  string namespace = 2;
}

message GetRouterTokensResponse {
  Response response = 1;
  repeated RouterToken tokens = 2;
}

message DeleteRouterTokenRequest {
  string tokenName = 1;
  string fedGraphName = 2;
  string namespace = 3;
}

message DeleteRouterTokenResponse {
  Response response = 1;
}

message PersistedOperation {
  string id = 1;
  string contents = 2;
}

message PublishPersistedOperationsRequest {
  string fedGraphName = 1;
  string clientName = 2;
  repeated PersistedOperation operations = 3;
  string namespace = 4;
}

enum PublishedOperationStatus {
  UP_TO_DATE = 0;
  CREATED = 1;
  CONFLICT = 2;
}

message PublishedOperation {
  string id = 1;
  string hash = 2;
  PublishedOperationStatus status = 3;
  repeated string operationNames = 4;
}

message PublishPersistedOperationsResponse {
  Response response = 1;
  repeated PublishedOperation operations = 2;
}

message GetPersistedOperationsRequest {
  string federated_graph_name = 1;
  string client_id = 2;
  string namespace = 3;
}

message GetPersistedOperationsResponse {
  message Operation {
    string id = 1;
    string contents = 2;
    string created_at = 3;
    string last_updated_at = 4;
    repeated string operation_names = 5;
  }

  Response response = 1;
  repeated Operation operations = 2;
}

message Header{
  string key = 1;
  string value = 2;
}

message CreateOrganizationWebhookConfigRequest {
  string endpoint = 1;
  string key = 2;
  repeated string events = 3;
  repeated wg.cosmo.notifications.EventMeta events_meta = 4;
}

message CreateOrganizationWebhookConfigResponse {
  Response response = 1;
  string webhook_config_id = 2;
}

message GetOrganizationWebhookConfigsRequest {}

message GetOrganizationWebhookConfigsResponse {
  message Config {
    string id = 1;
    string endpoint = 2;
    repeated string events = 3;
  }
  Response response = 1;
  repeated Config configs = 2;
}

message GetOrganizationWebhookMetaRequest {
  string id = 1;
}

message GetOrganizationWebhookMetaResponse {
  Response response = 1;
  repeated wg.cosmo.notifications.EventMeta events_meta = 2;
}

message UpdateOrganizationWebhookConfigRequest {
  string id = 1;
  string endpoint = 2;
  string key = 3;
  repeated string events = 4;
  repeated wg.cosmo.notifications.EventMeta events_meta = 5;
  bool should_update_key = 6;
}

message UpdateOrganizationWebhookConfigResponse {
  Response response = 1;
}

message DeleteOrganizationWebhookConfigRequest {
  string id = 1;
}

message DeleteOrganizationWebhookConfigResponse {
  Response response = 1;
}

message CreateIntegrationRequest {
  string type = 1;
  string name = 2;
  string code = 3;
  repeated string events = 4;
  repeated wg.cosmo.notifications.EventMeta eventsMeta = 5;
}

message CreateIntegrationResponse {
  Response response = 1;
}

message GetOrganizationIntegrationsRequest {}

enum IntegrationType {
  SLACK = 0;
}

message SlackIntegrationConfig {
  string endpoint = 1;
}

message IntegrationConfig{
  IntegrationType type = 1;
  oneof config{
    SlackIntegrationConfig slackIntegrationConfig = 2;
  }
}

message Integration {
  string id = 1;
  string name = 2;
  string type = 3;
  repeated string events = 4;
  IntegrationConfig integrationConfig = 5;
  repeated wg.cosmo.notifications.EventMeta eventsMeta = 6;
}

message GetOrganizationIntegrationsResponse {
  Response response = 1;
  repeated Integration integrations = 2;
}

message UpdateIntegrationConfigRequest {
  string id = 1;
  string endpoint = 2;
  repeated string events = 3;
  repeated wg.cosmo.notifications.EventMeta events_meta = 4;
}

message UpdateIntegrationConfigResponse {
  Response response = 1;
}

message DeleteIntegrationRequest {
  string id = 1;
}

message DeleteIntegrationResponse {
  Response response = 1;
}

message DeleteOrganizationRequest {
  string userID = 1;
}

message DeleteOrganizationResponse {
  Response response = 1;
}

message RestoreOrganizationRequest {}

message RestoreOrganizationResponse {
  Response response = 1;
}

message LeaveOrganizationRequest {
}

message LeaveOrganizationResponse {
  Response response = 1;
}

message UpdateOrganizationDetailsRequest {
  string userID = 1;
  string organizationName = 2;
  string organizationSlug = 3;
}

message UpdateOrganizationDetailsResponse {
  Response response = 1;
}

message UpdateOrgMemberGroupRequest {
  string orgMemberUserID = 1;
  repeated string groups = 2;
}

message UpdateOrgMemberGroupResponse {
  Response response = 1;
}

message CreateOrganizationRequest {
  string name = 1;
  string slug = 2;
  string plan = 3;
}

message CreateOrganizationResponse {
  Response response = 1;
  optional Organization organization = 2;
  optional string stripeSessionId = 3;
}

message Organization {
  string id = 1;
  string name = 2;
  string slug = 3;
  optional string creatorUserId = 4;
  string createdAt = 5;
}

message GetOrganizationBySlugRequest {
  string slug = 1;
}

message GetOrganizationBySlugResponse {
  Response response = 1;
  optional Organization organization = 2;
}

/**
 * Billing
 */
message GetBillingPlansRequest {
}

message GetBillingPlansResponse {
  message BillingPlanFeature {
    string id = 1;
    string description = 3;
    optional int32 limit = 4;
  }

  message BillingPlan {
    string id = 1;
    string name = 2;
    int32 price = 3;
    repeated BillingPlanFeature features = 4;
  }

  Response response = 1;
  repeated BillingPlan plans = 2;
}

message CreateCheckoutSessionRequest {
  string plan = 1;
}

message CreateCheckoutSessionResponse {
  Response response = 1;
  string sessionId = 2;
}

message CreateBillingPortalSessionRequest {

}

message CreateBillingPortalSessionResponse {
  Response response = 1;
  string sessionId = 2;
  string url = 3;
}

message UpgradePlanRequest {
  string plan = 1;
}

message UpgradePlanResponse {
  Response response = 1;
}

/**
 * MetricsDashboard
 */
 message GetGraphMetricsRequest {
  string federatedGraphName = 1;
  int32 range = 2;
  DateRange dateRange = 3;
  repeated AnalyticsFilter filters = 4;
  string namespace = 5;
}

message GetGraphMetricsResponse {
  Response response = 1;
  MetricsDashboardMetric requests = 2;
  MetricsDashboardMetric latency = 3;
  MetricsDashboardMetric errors = 4;
  repeated AnalyticsViewResultFilter filters = 5;
  optional string resolution = 6;
}

message MetricsDashboardMetric {
  string value = 1;
  optional string previousValue = 2;
  repeated MetricsTopItem top = 3;
  repeated MetricsSeriesItem series = 4;
}

message MetricsTopItem {
  string hash = 1;
  string name = 2;
  string value = 3;
  bool isPersisted = 4;
}

message MetricsSeriesItem {
  string timestamp = 1;
  string value = 2;
  optional string previousValue = 3;
  optional string p50 = 4;
  optional string p90 = 5;
  optional string p99 = 6;
}

message MetricsDashboard {
  string name = 1;
  string title = 2;
  string type = 3;
  optional Unit unit = 4;
  optional bool is_hidden = 5;
  optional bool is_cta = 6;
}

message GetMetricsErrorRateRequest {
  string federatedGraphName = 1;
  int32 range = 2;
  DateRange dateRange = 3;
  repeated AnalyticsFilter filters = 4;
  string namespace = 5;
}

message GetMetricsErrorRateResponse {
  Response response = 1;
  repeated MetricsErrorRateSeriesItem series = 2;
  optional string resolution = 3;
}

message MetricsErrorRateSeriesItem {
  string timestamp = 1;
  float requestRate = 2;
  float errorRate = 3;
}

 message GetSubgraphMetricsRequest {
  string subgraphName = 1;
  string namespace = 2;
  int32 range = 4;
  DateRange dateRange = 5;
  repeated AnalyticsFilter filters = 6;
}

message GetSubgraphMetricsResponse {
  Response response = 1;
  MetricsDashboardMetric requests = 2;
  MetricsDashboardMetric latency = 3;
  MetricsDashboardMetric errors = 4;
  repeated AnalyticsViewResultFilter filters = 5;
  optional string resolution = 6;
}

message GetSubgraphMetricsErrorRateRequest {
  string subgraphName = 1;
  string namespace = 2;
  int32 range = 4;
  DateRange dateRange = 5;
  repeated AnalyticsFilter filters = 6;
}

message GetSubgraphMetricsErrorRateResponse {
  Response response = 1;
  repeated MetricsErrorRateSeriesItem series = 2;
  optional string resolution = 3;
}

message ForceCheckSuccessRequest {
  string check_id = 1;
  string graph_name = 2;
  string namespace = 3;
}

message ForceCheckSuccessResponse {
  Response response = 1;
}

message ToggleChangeOverridesForAllOperationsRequest {
  string check_id = 1;
  bool is_safe = 2;
  string graph_name = 3;
  string namespace = 4;
  optional string search = 5;
}

message ToggleChangeOverridesForAllOperationsResponse {
  Response response = 1;
}

message CreateIgnoreOverridesForAllOperationsRequest {
  string check_id = 1;
  string graph_name = 2;
  string namespace = 3;
  optional string search = 4;
}

message CreateIgnoreOverridesForAllOperationsResponse {
  Response response = 1;
}

message OverrideChange {
  string changeType = 1;
  optional string path = 2;
}

message CreateOperationOverridesRequest {
  string graph_name = 1;
  string namespace = 2;
  string operation_hash = 3;
  string operation_name = 4;
  repeated OverrideChange changes = 5;
}

message CreateOperationOverridesResponse {
  Response response = 1;
}

message CreateOperationIgnoreAllOverrideRequest {
  string graph_name = 1;
  string namespace = 2;
  string operation_hash = 3;
  string operation_name = 4;
}

message CreateOperationIgnoreAllOverrideResponse {
  Response response = 1;
}

message RemoveOperationOverridesRequest {
  string graph_name = 1;
  string namespace = 2;
  string operation_hash = 3;
  repeated OverrideChange changes = 4;
}

message RemoveOperationOverridesResponse {
  Response response = 1;
}

message RemoveOperationIgnoreAllOverrideRequest {
  string graph_name = 1;
  string namespace = 2;
  string operation_hash = 3;
}

message RemoveOperationIgnoreAllOverrideResponse {
  Response response = 1;
}

message GetOperationOverridesRequest {
  string graph_name = 1;
  string namespace = 2;
  string operation_hash = 3;
}

message GetOperationOverridesResponse {
  Response response = 1;
  repeated OverrideChange changes = 2;
  bool ignore_all = 3;
}

message GetAllOverridesRequest {
  string graph_name = 1;
  string namespace = 2;
}

message GetAllOverridesResponse {
  message Override {
    string hash = 1;
    string name = 2;
    uint32 changesOverrideCount = 3;
    bool hasIgnoreAllOverride = 4;
    string updated_at = 5;
  }

  Response response = 1;
  repeated Override overrides = 2;
}

message IsGitHubAppInstalledRequest {
  GitInfo git_info = 1;
}

message IsGitHubAppInstalledResponse {
  Response response = 1;
  bool is_installed = 2;
}

message GroupMapper {
  string groupId = 1;
  string ssoGroup = 2;
}

message CreateOIDCProviderRequest {
  string name = 1;
  string discoveryEndpoint = 2;
  string clientID = 3;
  string clientSecrect = 4;
  repeated GroupMapper mappers = 5;
}

message CreateOIDCProviderResponse {
  Response response = 1;
  string signInURL = 2;
  string signOutURL = 3;
  string loginURL = 4;
}

message GetOIDCProviderRequest {}

message GetOIDCProviderResponse {
  Response response = 1;
  string name = 2;
  string endpoint = 3;
  string loginURL = 4;
  string signInRedirectURL = 5;
  string signOutRedirectURL = 6;
  repeated GroupMapper mappers = 7;
}

message DeleteOIDCProviderRequest {}

message DeleteOIDCProviderResponse {
  Response response = 1;
}

message UpdateIDPMappersRequest {
  repeated GroupMapper mappers = 1;
}

message UpdateIDPMappersResponse {
  Response response = 1;
}

message GetOrganizationRequestsCountRequest {}

message GetOrganizationRequestsCountResponse {
  Response response = 1;
  int64 count = 2;
}

message OrganizationInvite{
  string id = 1;
  string name = 2;
  string slug = 3;
  optional string creatorUserId = 4;
  string createdAt = 5;
  optional string invitedBy = 6;
}

message GetAuditLogsRequest {
  int32 limit = 1;
  int32 offset = 2;
  string startDate = 3;
  string endDate = 4;
}

message AuditLog {
   string id = 1;
   string actorDisplayName = 2;
   string action = 3;
   string actorType = 4;
   string auditAction = 5;
   string auditableDisplayName = 6;
   string targetDisplayName = 7;
   string targetType = 8;
   string createdAt = 9;
   string targetNamespaceId = 10;
   string targetNamespaceDisplayName = 11;
   string apiKeyName = 12;
}

message GetAuditLogsResponse {
  Response response = 1;
  repeated AuditLog logs = 2;
  int32 count = 3;
}

message GetInvitationsRequest {}

message GetInvitationsResponse {
  Response response = 1;
  repeated OrganizationInvite invitations = 2;
}

message AcceptOrDeclineInvitationRequest {
  string organizationId = 1;
  bool accept = 2;
}

message AcceptOrDeclineInvitationResponse {
  Response response = 1;
}

message GraphComposition {
  string id = 1;
  string schemaVersionId = 2;
  string createdAt = 3;
  bool isComposable = 4;
  optional string compositionErrors = 5;
  optional string createdBy = 6;
  bool isLatestValid = 7;
  optional string routerConfigSignature = 8;
  optional string admissionError = 9;
  optional string deploymentError = 10;
  optional bool hasMultipleChangedSubgraphs = 11;
  optional string triggeredBySubgraphName = 12;
  optional string compositionWarnings = 13;
  string router_compatibility_version = 14;
}

message GraphCompositionSubgraph {
  string id = 1;
  string schemaVersionId = 2;
  string name = 3;
  string target_id = 4;
  bool isFeatureSubgraph = 5;
  string changeType = 6;
}

message GetCompositionsRequest {
  string fedGraphName = 1;
  int32 limit = 2;
  int32 offset = 3;
  string startDate = 4;
  string endDate = 5;
  string namespace = 6;
  bool excludeFeatureFlagCompositions = 7;
}

message GetCompositionsResponse {
  Response response = 1;
  repeated GraphComposition compositions = 2;
  int32 count = 3;
}

message GetCompositionDetailsRequest {
  string compositionId = 1;
  string namespace = 2;
}

message FeatureFlagComposition {
  string id = 1;
  string schemaVersionId = 2;
  string createdAt = 3;
  bool isComposable = 4;
  optional string compositionErrors = 5;
  optional string createdBy = 6;
  optional string routerConfigSignature = 7;
  optional string admissionError = 8;
  optional string deploymentError = 9;
  string featureFlagName = 10;
  optional string compositionWarnings = 11;
}

message GetCompositionDetailsResponse {
  Response response = 1;
  GraphComposition composition = 2;
  repeated GraphCompositionSubgraph compositionSubgraphs = 3;
  ChangeCounts changeCounts = 4;
  repeated FeatureFlagComposition featureFlagCompositions = 5;
}

message GetSdlBySchemaVersionRequest {
  string schemaVersionId = 1;
  string target_id = 2;
}

message GetSdlBySchemaVersionResponse {
  Response response = 1;
  string sdl = 2;
  string client_schema = 3;
}

message GetChangelogBySchemaVersionRequest {
  string schemaVersionId = 1;
}

message GetChangelogBySchemaVersionResponse {
  Response response = 1;
  FederatedGraphChangelogOutput changelog = 2;
}

message GetUserAccessibleResourcesRequest {}

message GetUserAccessibleResourcesResponse {
  message Namespace {
    string id = 1;
    string name = 2;
  }

  message FederatedGraph {
    string targetId = 1;
    string name = 2;
    string namespace = 3;
  }

  message SubGraph {
    string targetId = 1;
    string name = 2;
    string namespace = 3;
    string federatedGraphId = 4;
  }

  Response response = 1;
  repeated Namespace namespaces = 2;
  repeated FederatedGraph federatedGraphs = 3;
  repeated SubGraph subgraphs = 4;
}

enum Feature {
  rbac = 0;
  ai = 1;
  scim = 2;
}

message UpdateFeatureSettingsRequest {
  bool enable = 1;
  Feature featureId = 2;
}

message UpdateFeatureSettingsResponse {
  Response response = 1;
}

message GetSubgraphMembersRequest {
  string subgraphName = 1;
  string namespace = 2;
}

message SubgraphMember{
  string userId = 1;
  string email = 2;
  string subgraphMemberId = 4;
}

message GetSubgraphMembersResponse {
  Response response = 1;
  repeated SubgraphMember members = 2;
}

message AddReadmeRequest {
  string targetName = 1;
  string readme = 2;
  string namespace = 3;
}

message AddReadmeResponse {
  Response response = 1;
}

message Router {
  string hostname = 1;
  string clusterName = 2;
  string serviceName = 3;
  string serviceVersion = 4;
  string serviceInstanceId = 5;
  string uptimeSeconds = 6;
  string serverUptimeSeconds = 7;
  string compositionId = 8;
  bool onLatestComposition = 9;
  string processId = 10;

  float memoryUsageMb = 11;
  float memoryUsageChangePercent = 12;
  float cpuUsagePercent = 13;
  float cpuUsageChangePercent = 14;
}

message GetRoutersRequest {
  string fedGraphName = 1;
  string namespace = 2;
}

message GetRoutersResponse {
  Response response = 1;
  repeated Router routers = 2;
}

message ClientInfo{
  string name = 1;
  string id = 2;
  string createdAt = 3;
  string lastUpdatedAt = 4;
  string createdBy = 5;
  string lastUpdatedBy = 6;
}

message GetClientsRequest {
  string fedGraphName = 1;
  string namespace = 2;
}

message GetClientsResponse {
  Response response = 1;
  repeated ClientInfo clients = 2;
}

message GetFieldUsageRequest {
  string graph_name = 1;
  optional string namedType = 2;
  optional string typename = 3;
  optional string field = 4;
  optional int32 range = 5;
  DateRange dateRange = 6;
  string namespace = 7;
  optional string feature_flag_name = 8;
}

message ClientWithOperations {
  message Operation {
    string hash = 1;
    string name = 2;
    int32 count = 3;
  }

  string name = 1;
  string version = 2;
  repeated Operation operations = 3;
}

message FieldUsageMeta {
  repeated string subgraph_ids = 1;
  string firstSeenTimestamp = 2;
  string latestSeenTimestamp = 3;
}

message GetFieldUsageResponse {
  Response response = 1;
  repeated RequestSeriesItem request_series = 2;
  repeated ClientWithOperations clients = 3;
  FieldUsageMeta meta = 4;
}

message CreateNamespaceRequest {
  string name = 1;
}

message CreateNamespaceResponse {
  Response response = 1;
}

message DeleteNamespaceRequest {
  string name = 1;
}

message DeleteNamespaceResponse {
  Response response = 1;
}

message RenameNamespaceRequest {
  string name = 1;
  string new_name = 2;
}

message RenameNamespaceResponse {
  Response response = 1;
}

message Namespace {
  string id = 1;
  string name = 2;
}

message GetNamespacesRequest {}

message GetNamespacesResponse {
  Response response = 1;
  repeated Namespace namespaces = 2;
}

message MoveGraphRequest {
  string name = 1;
  string namespace = 2;
  string new_namespace = 3;
  optional bool disable_resolvability_validation = 4;
}

message MoveGraphResponse {
  Response response = 1;
  repeated CompositionError compositionErrors = 2;
  repeated DeploymentError deploymentErrors = 3;
  repeated CompositionWarning compositionWarnings = 4;
}

message GetNamespaceLintConfigRequest {
  string namespace = 1;
}

message GetNamespaceLintConfigResponse {
  Response response = 1;
  bool linterEnabled = 2;
  repeated LintConfig configs = 3;
}

message GetNamespaceChecksConfigurationRequest {
   string namespace = 1;
}

message GetNamespaceChecksConfigurationResponse {
  Response response = 1;
  int32 timeframeInDays = 2;
  int32 timeframeLimitInDays = 3;
}

message UpdateNamespaceChecksConfigurationRequest {
  string namespace = 1;
  int32 timeframeInDays = 2;
}

message UpdateNamespaceChecksConfigurationResponse {
  Response response = 1;
}

message EnableLintingForTheNamespaceRequest {
  string namespace = 1;
  bool enableLinting = 2;
}

message EnableLintingForTheNamespaceResponse {
  Response response = 1;
}

message LintConfig {
  string ruleName = 1;
  LintSeverity severityLevel = 2;
}

message ConfigureNamespaceLintConfigRequest {
  string namespace = 1;
  repeated LintConfig configs = 2;
}

message ConfigureNamespaceLintConfigResponse {
  Response response = 1;
}

message EnableGraphPruningRequest {
  string namespace = 1;
  bool enableGraphPruning = 2;
}

message EnableGraphPruningResponse {
  Response response = 1;
}

message GraphPruningConfig {
  string ruleName = 1;
  LintSeverity severityLevel = 2;
  int32 gracePeriodInDays = 3;
  optional int32 schemaUsageCheckPeriodInDays = 4;
}

message ConfigureNamespaceGraphPruningConfigRequest {
  string namespace = 1;
  repeated GraphPruningConfig configs = 2;
}

message ConfigureNamespaceGraphPruningConfigResponse {
  Response response = 1;
}

message GetNamespaceGraphPruningConfigRequest {
  string namespace = 1;
}

message GetNamespaceGraphPruningConfigResponse {
  Response response = 1;
  bool graphPrunerEnabled = 2;
  repeated GraphPruningConfig configs = 3;
}

message MigrateMonographRequest {
  string name = 1;
  string namespace = 2;
}

message MigrateMonographResponse {
  Response response = 1;
}

message GetUserAccessiblePermissionsRequest {}

message Permission {
  string displayName = 1;
  string value = 2;
}

message GetUserAccessiblePermissionsResponse {
  Response response = 1;
  repeated Permission permissions = 2;
}

message CreateContractRequest {
  string name = 1;
  string namespace = 2;
  string source_graph_name = 3;
  string routing_url = 4;
  string admission_webhook_url = 5;
  repeated string exclude_tags = 6;
  optional string readme = 7;
  optional string admission_webhook_secret = 8;
  repeated string include_tags = 9;
  optional bool disable_resolvability_validation = 10;
}

message CreateContractResponse {
  Response response = 1;
  repeated CompositionError compositionErrors = 2;
  repeated DeploymentError deploymentErrors = 3;
  repeated CompositionWarning compositionWarnings = 4;
}

message UpdateContractRequest {
  string name = 1;
  string namespace = 2;
  repeated string exclude_tags = 3;
  repeated string include_tags = 4;
  optional string routing_url = 5;
  optional string admission_webhook_url = 6;
  optional string admission_webhook_secret = 7;
  optional string readme = 8;
  optional bool disable_resolvability_validation = 9;
}

message UpdateContractResponse {
  Response response = 1;
  repeated CompositionError compositionErrors = 2;
  repeated DeploymentError deploymentErrors = 3;
  repeated CompositionWarning compositionWarnings = 4;
}

message IsMemberLimitReachedRequest {}

message IsMemberLimitReachedResponse {
  Response response = 1;
  bool limit_reached = 2;
  int32 member_count = 3;
}

message DeleteUserRequest {}

message DeleteUserResponse {
  Response response = 1;
}

message CreateFeatureFlagRequest {
  string name = 1;
  string namespace = 2;
  repeated Label labels = 3;
  repeated string feature_subgraph_names = 4;
  bool is_enabled = 5;
  optional bool disable_resolvability_validation = 6;
}

message CreateFeatureFlagResponse {
  Response response = 1;
  repeated CompositionError composition_errors = 2;
  repeated DeploymentError deployment_errors = 3;
  repeated CompositionWarning compositionWarnings = 4;
}

message UpdateFeatureFlagRequest {
  string name = 1;
  string namespace = 2;
  repeated Label labels = 3;
  repeated string feature_subgraph_names = 4;
  bool unset_labels = 5;
  optional bool disable_resolvability_validation = 6;
}

message UpdateFeatureFlagResponse {
  Response response = 1;
  repeated CompositionError composition_errors = 2;
  repeated DeploymentError deployment_errors = 3;
  repeated CompositionWarning compositionWarnings = 4;
}

message EnableFeatureFlagRequest {
  string name = 1;
  string namespace = 2;
  bool enabled = 3;
  optional bool disable_resolvability_validation = 4;
}

message EnableFeatureFlagResponse {
  Response response = 1;
  repeated CompositionError composition_errors = 2;
  repeated DeploymentError deployment_errors = 3;
  optional bool has_changed = 4;
  repeated CompositionWarning compositionWarnings = 5;
}

message DeleteFeatureFlagRequest {
  string name = 1;
  string namespace = 2;
  optional bool disable_resolvability_validation = 3;
}

message DeleteFeatureFlagResponse {
  Response response = 1;
  repeated CompositionError composition_errors = 2;
  repeated DeploymentError deployment_errors = 3;
  repeated CompositionWarning compositionWarnings = 4;
}

message FeatureFlag {
  string id = 1;
  string name = 2;
  string namespace = 3;
  repeated Label labels = 4;
  bool is_enabled = 5;
  string created_by = 6;
  string created_at = 7;
  string updated_at = 8;
}

message GetFeatureFlagsRequest {
  int32 limit = 1;
  int32 offset = 2;
  string namespace = 3;
  optional string query = 4;
}

message GetFeatureFlagsResponse {
  Response response = 1;
  repeated FeatureFlag feature_flags = 2;
  int32 total_count = 3;
}

message GetFeatureFlagByNameRequest {
  string name = 1;
  string namespace = 2;
}

message GetFeatureFlagByNameResponse {
  message FfFederatedGraph{
    FederatedGraph federated_graph = 1;
    bool is_connected = 2;
  }
  Response response = 1;
  FeatureFlag feature_flag = 2;
  repeated FfFederatedGraph federated_graphs = 3;
  repeated Subgraph feature_subgraphs = 4;
}

message GetFeatureSubgraphsByFeatureFlagRequest {
  string feature_flag_name = 1;
  string namespace = 2;
}

message GetFeatureSubgraphsByFeatureFlagResponse {
  Response response = 1;
  repeated Subgraph feature_subgraphs = 2;
}

message GetFeatureSubgraphsRequest {
  int32 limit = 1;
  int32 offset = 2;
  string namespace = 3;
  optional string query = 4;
}

message GetFeatureSubgraphsResponse {
  Response response = 1;
  repeated Subgraph feature_subgraphs = 2;
  int32 count = 3;
}

message GetFeatureFlagsByFederatedGraphRequest {
  string federated_graph_name  = 1;
  int32 limit = 2;
  int32 offset = 3;
  string namespace = 4;
  optional string query = 5;
}

message GetFeatureFlagsByFederatedGraphResponse {
  Response response = 1;
  repeated FeatureFlag feature_flags = 2;
  int32 total_count = 3;
}

message GetOrganizationWebhookHistoryRequest {
  Pagination pagination = 1;
  DateRange date_range = 2;
  optional string filter_by_type = 3;
}

message WebhookDelivery {
  string id = 1;
  string created_at = 2;
  optional string created_by = 3;
  string type = 4;
  string endpoint = 5;
  string event_name = 6;
  string payload = 7;
  string request_headers = 8;
  optional string response_headers = 9;
  optional int32 response_status_code = 10;
  optional string response_error_code = 11;
  optional string error_message = 12;
  optional string response_body = 13;
  int32 retry_count = 14;
  float duration = 15;
  bool is_redelivery = 16;
}

message GetOrganizationWebhookHistoryResponse {
  Response response = 1;
  repeated WebhookDelivery deliveries = 2;
  int32 total_count = 3;
}

message RedeliverWebhookRequest {
  string id = 1;
}

message RedeliverWebhookResponse {
  Response response = 1;
}

message GetWebhookDeliveryDetailsRequest {
  string id = 1;
}

message GetWebhookDeliveryDetailsResponse {
  Response response = 1;
  WebhookDelivery delivery = 2;
}

message CreatePlaygroundScriptRequest {
  string title = 1;
  string type = 2;
  string content = 3;
}

message CreatePlaygroundScriptResponse {
  Response response = 1;
}

message DeletePlaygroundScriptRequest {
  string id = 1;
}

message DeletePlaygroundScriptResponse {
  Response response = 1;
}

message UpdatePlaygroundScriptRequest {
  string id = 1;
  string title = 2;
  string content = 3;
}

message UpdatePlaygroundScriptResponse {
  Response response = 1;
}

message GetPlaygroundScriptsRequest {
  string type = 1;
}

message PlaygroundScript {
  string id = 1;
  string type = 2;
  string title = 3;
  string content = 4;
}

message GetPlaygroundScriptsResponse {
  Response response = 1;
  repeated PlaygroundScript scripts = 2;
}

message GetFederatedGraphByIdRequest {
  string id = 1;
  bool includeMetrics = 2;
}

message GetFederatedGraphByIdResponse {
  Response response = 1;
  FederatedGraph graph = 2;
  repeated Subgraph subgraphs = 3;
  string graphRequestToken = 4;
  repeated FeatureFlag featureFlagsInLatestValidComposition = 5;
  // includes all the feature subgraphs that are part of the federated graph;
  // even the ones that are not part of the latest composition
  repeated Subgraph featureSubgraphs = 6;
}

message GetSubgraphByIdRequest {
  string id = 1;
}

message GetSubgraphByIdResponse {
  Response response = 1;
  Subgraph graph = 2;
  repeated SubgraphMember members = 3;
}

message GetNamespaceRequest {
  string name = 1;
  string id = 2;
}

message GetNamespaceResponse {
  Response response = 1;
  Namespace namespace = 2;
}

message PushCacheWarmerOperationRequest {
  string federatedGraphName = 1;
  string operationContent = 2;
  string operationName = 3;
  string operationPersistedId = 4;
  string namespace = 5;
}

message PushCacheWarmerOperationResponse {
  Response response = 1;
}

message GetCacheWarmerOperationsRequest {
  string federatedGraphName = 1;
  string namespace = 2;
  int32 limit = 3;
  int32 offset = 4;
}

message CacheWarmerOperation {
  string id = 1;
  string operationContent = 2;
  string operationName = 3;
  string operationPersistedId = 4;
  string operationHash = 5;
  string clientName = 6;
  string clientVersion = 7;
  float planningTime = 8;
  bool isManuallyAdded = 9;
  string createdAt = 10;
  string createdBy = 11;
}

message GetCacheWarmerOperationsResponse {
  Response response = 1;
  repeated CacheWarmerOperation operations = 2;
  int32 total_count = 3;
  bool isCacheWarmerEnabled = 4;
}

message ComputeCacheWarmerOperationsRequest {
  string federatedGraphName = 1;
  string namespace = 2;
}

message ComputeCacheWarmerOperationsResponse {
  Response response = 1;
}

message ConfigureCacheWarmerRequest {
  string namespace = 1;
  bool enableCacheWarmer = 2;
  int32 maxOperationsCount = 3;
}

message ConfigureCacheWarmerResponse {
  Response response = 1;
}

message GetCacheWarmerConfigRequest {
  string namespace = 1;
}

message GetCacheWarmerConfigResponse {
  Response response = 1;
  bool isCacheWarmerEnabled = 2;
  int32 maxOperationsCount = 3;
}

message DeleteCacheWarmerOperationRequest {
  string id = 1;
  string federatedGraphName = 2;
  string namespace = 3;
}

message DeleteCacheWarmerOperationResponse {
  Response response = 1;
}

message ListRouterCompatibilityVersionsRequest {
}

message ListRouterCompatibilityVersionsResponse {
  Response response = 1;
  repeated string versions = 2;
}

message SetGraphRouterCompatibilityVersionRequest {
  string name = 1;
  string namespace = 2;
  string version = 3;
  optional bool disable_resolvability_validation = 4;
}

message SetGraphRouterCompatibilityVersionResponse {
  Response response = 1;
  string previous_version = 2;
  string new_version = 3;
  repeated CompositionError compositionErrors = 4;
  repeated DeploymentError deploymentErrors = 5;
  repeated CompositionWarning compositionWarnings = 6;
}

message GetProposedSchemaOfCheckedSubgraphRequest {
  string checkId = 1;
  string checkedSubgraphId = 2;
}

message GetProposedSchemaOfCheckedSubgraphResponse {
  Response response = 1;
  string proposedSchema = 2;
}

message Proposal {
  string id = 1;
  string name = 2;
  string createdAt = 3;
  string createdByEmail = 4;
  string state = 5;
  string federatedGraphId = 6;
  string federatedGraphName = 7;
  repeated ProposalSubgraph subgraphs = 8;
  bool latestCheckSuccess = 9;
  string latestCheckId = 10;
}

message ProposalSubgraph {
  string name = 1;
  string schemaSDL = 2;
  bool isDeleted = 3;
  bool isNew = 4;
  repeated Label labels = 5;
}

enum ProposalNamingConvention {
  NORMAL = 0;
  INCREMENTAL = 1;
}

message CreateProposalRequest {
  string federatedGraphName = 1;
  string namespace = 2;
  string name = 3;
  repeated ProposalSubgraph subgraphs = 4;
  ProposalNamingConvention namingConvention = 5;
}

message CreateProposalResponse {
  Response response = 1;
  string proposalId = 2;
  string checkId = 3;
  repeated SchemaChange breakingChanges = 4;
  repeated SchemaChange nonBreakingChanges = 5;
  repeated CompositionError compositionErrors = 6;
  repeated CompositionWarning compositionWarnings = 7;
  repeated LintIssue lintErrors = 8;
  repeated LintIssue lintWarnings = 9;
  repeated GraphPruningIssue graphPruneErrors = 10;
  repeated GraphPruningIssue graphPruneWarnings = 11;
  CheckOperationUsageStats operationUsageStats = 12;
  bool lintingSkipped = 13;
  bool graphPruningSkipped = 14;
  string checkUrl = 15;
  string proposalUrl = 16;
  string proposalName = 17;
}

message GetProposalRequest {
  string proposalId = 1;
}

message GetProposalResponse {
  message CurrentSubgraph {
    string name = 1;
    string schemaSDL = 2;
  }

  Response response = 1;
  Proposal proposal = 2;
  repeated CurrentSubgraph currentSubgraphs = 3;
}

message GetProposalsByFederatedGraphRequest {
  string federatedGraphName = 1;
  string namespace = 2;
  string startDate = 3;
  string endDate = 4;
  int32 limit = 5;
  int32 offset = 6;
}

message GetProposalsByFederatedGraphResponse {
  Response response = 1;
  repeated Proposal proposals = 2;
  bool isProposalsEnabled = 3;
}

message GetProposalChecksRequest {
  string proposalId = 1;
  int32 limit = 2;
  int32 offset = 3;
  string startDate = 4;
  string endDate = 5;
}

message GetProposalChecksResponse {
  Response response = 1;
  repeated SchemaCheck checks = 2;
  int32 totalChecksCount = 3;
}

message UpdateProposalRequest {
  message UpdateProposalSubgraphs {
    repeated ProposalSubgraph subgraphs = 1;
  }
  string proposalName = 1;
  string federatedGraphName = 2;
  oneof update_action {
    string state = 3;
    UpdateProposalSubgraphs updatedSubgraphs = 4;
  }
  string namespace = 5;
}

message UpdateProposalResponse {
  Response response = 1;
  string checkId = 2;
  repeated SchemaChange breakingChanges = 3;
  repeated SchemaChange nonBreakingChanges = 4;
  repeated CompositionError compositionErrors = 5;
  repeated CompositionWarning compositionWarnings = 6;
  repeated LintIssue lintErrors = 7;
  repeated LintIssue lintWarnings = 8;
  repeated GraphPruningIssue graphPruneErrors = 9;
  repeated GraphPruningIssue graphPruneWarnings = 10;
  CheckOperationUsageStats operationUsageStats = 11;
  bool lintingSkipped = 12;
  bool graphPruningSkipped = 13;
  string checkUrl = 14;
}

message EnableProposalsForNamespaceRequest {
  string namespace = 1;
  bool enableProposals = 2;
}

message EnableProposalsForNamespaceResponse {
  Response response = 1;
}

message ConfigureNamespaceProposalConfigRequest {
  string namespace = 1;
  LintSeverity checkSeverityLevel = 2;
  LintSeverity publishSeverityLevel = 3;
}

message ConfigureNamespaceProposalConfigResponse {
  Response response = 1;
}

message GetNamespaceProposalConfigRequest {
  string namespace = 1;
}

message GetNamespaceProposalConfigResponse {
  Response response = 1;
  bool enabled = 2;
  LintSeverity checkSeverityLevel = 3;
  LintSeverity publishSeverityLevel = 4;
}

message GetOperationsRequest {
  string federatedGraphName = 1;
  string namespace = 2;
  optional string clientName = 3;
}

message GetOperationsResponse {
  enum OperationType {
    QUERY = 0;
    MUTATION = 1;
    SUBSCRIPTION = 2;
  }

  message Operation {
    string hash = 1;
    string name = 2;
    string content = 3;
    float latency = 4;
    OperationType type = 5;
  }

  Response response = 1;
  repeated Operation operations = 2;
}

message GetClientsFromAnalyticsRequest {
  string federatedGraphName = 1;
  string namespace = 2;
}

message GetClientsFromAnalyticsResponse {
  message Client {
    string name = 1;
  }
  Response response = 1;
  repeated Client clients = 2;
}

message ValidateAndFetchPluginDataRequest {
  string name = 1;
  string namespace = 2;
  repeated Label labels = 3;
}

message ValidateAndFetchPluginDataResponse {
  Response response = 1;
  string newVersion = 2;
  string pushToken = 3;
}

service PlatformService {
  // PlaygroundScripts
  rpc CreatePlaygroundScript(CreatePlaygroundScriptRequest) returns (CreatePlaygroundScriptResponse) {}
  rpc DeletePlaygroundScript(DeletePlaygroundScriptRequest) returns (DeletePlaygroundScriptResponse) {}
  rpc UpdatePlaygroundScript(UpdatePlaygroundScriptRequest) returns (UpdatePlaygroundScriptResponse) {}
  rpc GetPlaygroundScripts(GetPlaygroundScriptsRequest) returns (GetPlaygroundScriptsResponse) {}

  // Namespaces
  rpc CreateNamespace(CreateNamespaceRequest) returns (CreateNamespaceResponse) {}
  rpc DeleteNamespace(DeleteNamespaceRequest) returns (DeleteNamespaceResponse) {}
  rpc RenameNamespace(RenameNamespaceRequest) returns (RenameNamespaceResponse) {}
  rpc GetNamespaces(GetNamespacesRequest) returns (GetNamespacesResponse) {}
  rpc GetNamespace(GetNamespaceRequest) returns (GetNamespaceResponse) {}

  // Contracts
  rpc CreateContract(CreateContractRequest) returns (CreateContractResponse) {}
  rpc UpdateContract(UpdateContractRequest) returns (UpdateContractResponse) {}

  rpc MoveFederatedGraph(MoveGraphRequest) returns (MoveGraphResponse) {}
  rpc MoveSubgraph(MoveGraphRequest) returns (MoveGraphResponse) {}

  rpc MoveMonograph(MoveGraphRequest) returns (MoveGraphResponse) {}
  // CreateMonograph creates a monograph on the control plane.
  rpc CreateMonograph(CreateMonographRequest) returns (CreateMonographResponse) {}
  // PublishMonograph pushes the schema of the monograph to the control plane.
  rpc PublishMonograph(PublishMonographRequest) returns (PublishMonographResponse) {}
  // DeleteMonograph deletes a monograph from the control plane.
  rpc DeleteMonograph(DeleteMonographRequest) returns (DeleteMonographResponse) {}
  // UpdateMonograph updates a monograph with new urls, subscription config and readme
  rpc UpdateMonograph(UpdateMonographRequest) returns (UpdateMonographResponse) {}
  // MigrateMonograph converts a monograph into a federated graph.
  rpc MigrateMonograph(MigrateMonographRequest) returns (MigrateMonographResponse) {}

  // CreateFederatedSubgraph creates a federated subgraph on the control plane.
  rpc CreateFederatedSubgraph(CreateFederatedSubgraphRequest) returns (CreateFederatedSubgraphResponse) {}
  // PublishFederatedSubgraph pushes the schema of the subgraph to the control plane.
  rpc PublishFederatedSubgraph(PublishFederatedSubgraphRequest) returns (PublishFederatedSubgraphResponse) {}
  // CreateFederatedGraph creates a federated graph on the control plane.
  rpc CreateFederatedGraph(CreateFederatedGraphRequest) returns (CreateFederatedGraphResponse) {}
  // DeleteFederatedGraph deletes a federated graph from the control plane.
  rpc DeleteFederatedGraph(DeleteFederatedGraphRequest) returns (DeleteFederatedGraphResponse) {}
  // DeleteFederatedSubgraph deletes a federated subgraph from the control plane.
  rpc DeleteFederatedSubgraph(DeleteFederatedSubgraphRequest) returns (DeleteFederatedSubgraphResponse) {}
  // CheckSubgraphSchema checks if the schema is valid and if it can be composed without conflicts with the provided new subgraph schema.
  rpc CheckSubgraphSchema(CheckSubgraphSchemaRequest) returns (CheckSubgraphSchemaResponse) {}
  rpc GetProposedSchemaOfCheckedSubgraph(GetProposedSchemaOfCheckedSubgraphRequest) returns (GetProposedSchemaOfCheckedSubgraphResponse) {}
  rpc FixSubgraphSchema(FixSubgraphSchemaRequest) returns (FixSubgraphSchemaResponse) {}
  // UpdateFederatedGraph updates a federated graph with new labels and routing url
  rpc UpdateFederatedGraph(UpdateFederatedGraphRequest) returns (UpdateFederatedGraphResponse) {}
  // UpdateSubgraph updates a subgraph with new labels and routing url
  rpc UpdateSubgraph(UpdateSubgraphRequest) returns (UpdateSubgraphResponse) {}
  // CheckFederatedGraph checks if the federated graph can be composed with the new labels provided.
  rpc CheckFederatedGraph(CheckFederatedGraphRequest) returns (CheckFederatedGraphResponse) {}
  // WhoAmI returns the identity of the user currently logged in.
  rpc WhoAmI(WhoAmIRequest) returns (WhoAmIResponse) {}
  // GenerateRouterToken generates a temporary router token to fetch the router config.
  rpc GenerateRouterToken(GenerateRouterTokenRequest) returns (GenerateRouterTokenResponse) {}
  // GetRouterTokens returns the router tokens of a federated graph.
  rpc GetRouterTokens(GetRouterTokensRequest) returns (GetRouterTokensResponse) {}
  // DeleteRouterToken deletes the router token of a federated graph.
  rpc DeleteRouterToken(DeleteRouterTokenRequest) returns (DeleteRouterTokenResponse) {}
  // Add persisted operations
  rpc PublishPersistedOperations(PublishPersistedOperationsRequest) returns (PublishPersistedOperationsResponse) {}
  // GetPersistedOperations returns operations for the registered client id
  rpc GetPersistedOperations(GetPersistedOperationsRequest) returns (GetPersistedOperationsResponse) {}
  // GetAuditLogs returns the audit logs of the organization
  rpc GetAuditLogs(GetAuditLogsRequest) returns (GetAuditLogsResponse) {}

  // For Studio and CLI

  // GetFederatedGraphs returns the list of federated graphs.
  rpc GetFederatedGraphs(GetFederatedGraphsRequest) returns (GetFederatedGraphsResponse) {}
  // GetFederatedGraphsBySubgraphLabels returns the list of federated graphs based on the subgraph labels
  rpc GetFederatedGraphsBySubgraphLabels(GetFederatedGraphsBySubgraphLabelsRequest) returns (GetFederatedGraphsBySubgraphLabelsResponse) {}
  // GetFederatedGraphByName returns the federated graph by name.
  rpc GetFederatedGraphByName(GetFederatedGraphByNameRequest) returns (GetFederatedGraphByNameResponse) {}
  // GetFederatedGraphSDLByName returns the latest valid SDL of the federated graph by name.
  rpc GetFederatedGraphSDLByName(GetFederatedGraphSDLByNameRequest) returns (GetFederatedGraphSDLByNameResponse) {}
  // GetSubgraphs returns the list of subgraphs.
  rpc GetSubgraphs(GetSubgraphsRequest) returns (GetSubgraphsResponse) {}
  // GetSubgraphByName returns the subgraph by name.
  rpc GetSubgraphByName(GetSubgraphByNameRequest) returns (GetSubgraphByNameResponse) {}
  // GetSubgraphSDLFromLatestComposition returns the latest valid SDL of the subgraph composed with the federated graph.
  rpc GetSubgraphSDLFromLatestComposition(GetSubgraphSDLFromLatestCompositionRequest) returns (GetSubgraphSDLFromLatestCompositionResponse) {}
  // GetLatestSubgraphSDL returns the latest SDL of the subgraph by name.
  rpc GetLatestSubgraphSDL(GetLatestSubgraphSDLRequest) returns (GetLatestSubgraphSDLResponse) {}

  // GetChecksByFederatedGraphName return schema and composition checks that concern a federated graph
  rpc GetChecksByFederatedGraphName(GetChecksByFederatedGraphNameRequest) returns (GetChecksByFederatedGraphNameResponse) {}
  // GetCheckSummary returns top level information about a schema check
  rpc GetCheckSummary(GetCheckSummaryRequest) returns (GetCheckSummaryResponse) {}
  // GetCheckOperations returns affected operations for a check
  rpc GetCheckOperations(GetCheckOperationsRequest) returns (GetCheckOperationsResponse) {}
  // ForceCheckSuccess forces a failed check to be marked as successful
  rpc ForceCheckSuccess(ForceCheckSuccessRequest) returns (ForceCheckSuccessResponse) {}
  // CreateOperationOverrides marks if the given set of changes as safe for an operation
  rpc CreateOperationOverrides(CreateOperationOverridesRequest) returns (CreateOperationOverridesResponse) {}
  // RemoveOperationOverride removes a change from the safe-list for an operation
  rpc RemoveOperationOverrides(RemoveOperationOverridesRequest) returns (RemoveOperationOverridesResponse) {}
  // CreateOperationIgnoreAllOverride adds an ignore all override for the operation
  rpc CreateOperationIgnoreAllOverride(CreateOperationIgnoreAllOverrideRequest) returns (CreateOperationIgnoreAllOverrideResponse) {}
  // RemoveOperationIgnoreAllOverride removes the ignore all override for the operation
  rpc RemoveOperationIgnoreAllOverride(RemoveOperationIgnoreAllOverrideRequest) returns (RemoveOperationIgnoreAllOverrideResponse) {}
  // GetOperationOverrides retrieves all overrides for an operation hash
  rpc GetOperationOverrides(GetOperationOverridesRequest) returns (GetOperationOverridesResponse) {}
  // GetAllOverrides returns all overrides for operations within a namespace
  rpc GetAllOverrides(GetAllOverridesRequest) returns (GetAllOverridesResponse) {}

  // ToggleChangeOverridesForAllOperations marks all impacting changes of a given check either safe or unsafe
  rpc ToggleChangeOverridesForAllOperations(ToggleChangeOverridesForAllOperationsRequest) returns (ToggleChangeOverridesForAllOperationsResponse) {}
  // CreateIgnoreOverridesForAllOperations creates ignore override for all operations of a given check
  rpc CreateIgnoreOverridesForAllOperations(CreateIgnoreOverridesForAllOperationsRequest) returns (CreateIgnoreOverridesForAllOperationsResponse) {}

  // GetOperationContent returns the operation body by searching using the hash
  rpc GetOperationContent(GetOperationContentRequest) returns (GetOperationContentResponse) {}

  // GetFederatedGraphChangelog returns the changelog of the federated graph.
  rpc GetFederatedGraphChangelog(GetFederatedGraphChangelogRequest) returns (GetFederatedGraphChangelogResponse) {}
  // CreateFederatedGraphToken creates a federated graph token that is consumed by the router to authenticate requests.
  rpc CreateFederatedGraphToken(CreateFederatedGraphTokenRequest) returns (CreateFederatedGraphTokenResponse) {}

  // GetOrganizationBySlug returns a specific organization by its slug
  rpc GetOrganizationBySlug(GetOrganizationBySlugRequest) returns (GetOrganizationBySlugResponse){}
  // GetOrganizationMembers returns the list of organization members
  rpc GetOrganizationMembers(GetOrganizationMembersRequest) returns (GetOrganizationMembersResponse){}
  // GetOrganizationMembers returns the list of pending organization invites
  rpc GetPendingOrganizationMembers(GetPendingOrganizationMembersRequest) returns (GetPendingOrganizationMembersResponse){}
  // IsMemberLimitReached returns whether the organization has reached the member limit
  rpc IsMemberLimitReached(IsMemberLimitReachedRequest) returns (IsMemberLimitReachedResponse){}
  // InviteUser invites an user to join the organization
  rpc InviteUser(InviteUserRequest) returns (InviteUserResponse){}
  // GetAPIKeys returns a list of API keys of the organization
  rpc GetAPIKeys(GetAPIKeysRequest) returns (GetAPIKeysResponse){}
  // CreateAPIKey creates an API key for the organization
  rpc CreateAPIKey(CreateAPIKeyRequest) returns (CreateAPIKeyResponse){}
  // UpdateAPIKey updates an API key for the organization
  rpc UpdateAPIKey(UpdateAPIKeyRequest) returns (UpdateAPIKeyResponse) {}
  // DeleteAPIKey deletes an API key for the organization
  rpc DeleteAPIKey(DeleteAPIKeyRequest) returns (DeleteAPIKeyResponse){}
  // RemoveOrganizationMember removes the user from the organization
  rpc RemoveOrganizationMember(RemoveOrganizationMemberRequest) returns (RemoveOrganizationMemberResponse){}
  // RemoveInvitation removes the org invitation of the user
  rpc RemoveInvitation(RemoveInvitationRequest) returns (RemoveInvitationResponse){}
  // MigrateFromApollo migrates the graphs from apollo to cosmo
  rpc MigrateFromApollo(MigrateFromApolloRequest) returns (MigrateFromApolloResponse) {}

  // Organization Member Group management
  // CreateOrganizationGroup creates a new organization group
  rpc CreateOrganizationGroup(CreateOrganizationGroupRequest) returns (CreateOrganizationGroupResponse) {}
  // GetOrganizationGroups returns the list of organization groups
  rpc GetOrganizationGroups(GetOrganizationGroupsRequest) returns (GetOrganizationGroupsResponse) {}
  // GetOrganizationGroupMembers returns the list of members belonging to the provided organization group
  rpc GetOrganizationGroupMembers(GetOrganizationGroupMembersRequest) returns (GetOrganizationGroupMembersResponse) {}
  // UpdateOrganizationGroup updates the rule list for an organization group
  rpc UpdateOrganizationGroup(UpdateOrganizationGroupRequest) returns (UpdateOrganizationGroupResponse) {}
  // DeleteOrganizationGroup deletes an existing organization group
  rpc DeleteOrganizationGroup(DeleteOrganizationGroupRequest) returns (DeleteOrganizationGroupResponse) {}

  // CreateOrganizationWebhookConfig create a new webhook config for the organization
  rpc CreateOrganizationWebhookConfig(CreateOrganizationWebhookConfigRequest) returns (CreateOrganizationWebhookConfigResponse) {}
  // GetOrganizationWebhookConfigs returns all webhooks for the organization
  rpc GetOrganizationWebhookConfigs(GetOrganizationWebhookConfigsRequest) returns (GetOrganizationWebhookConfigsResponse) {}
  // GetOrganizationWebhookMeta returns the meta data for a particular webhook
  rpc GetOrganizationWebhookMeta(GetOrganizationWebhookMetaRequest) returns (GetOrganizationWebhookMetaResponse) {}
  // UpdateOrganizationWebhookConfig updates an existing webhook for the organization
  rpc UpdateOrganizationWebhookConfig(UpdateOrganizationWebhookConfigRequest) returns (UpdateOrganizationWebhookConfigResponse) {}
  // DeleteOrganizationWebhookConfig deletes an organization webhook
  rpc DeleteOrganizationWebhookConfig(DeleteOrganizationWebhookConfigRequest) returns (DeleteOrganizationWebhookConfigResponse) {}

  // GetOrganizationWebhookHistory retrieves all webhook deliveries for the organization
  rpc GetOrganizationWebhookHistory(GetOrganizationWebhookHistoryRequest) returns (GetOrganizationWebhookHistoryResponse) {}
  // GetWebhookDeliveryDetails retrieves details for a particular webhook
  rpc GetWebhookDeliveryDetails(GetWebhookDeliveryDetailsRequest) returns (GetWebhookDeliveryDetailsResponse) {}
  // RedeliverWebhook triggers the delivery of the given webhook once again
  rpc RedeliverWebhook(RedeliverWebhookRequest) returns (RedeliverWebhookResponse) {}

  // CreateIntegration create a new integration for the organization
  rpc CreateIntegration(CreateIntegrationRequest) returns (CreateIntegrationResponse) {}
  // GetOrganizationIntegrations returns all integrations of the organization
  rpc GetOrganizationIntegrations(GetOrganizationIntegrationsRequest) returns (GetOrganizationIntegrationsResponse) {}
  // UpdateIntegrationConfig updates an existing integration of the organization
  rpc UpdateIntegrationConfig(UpdateIntegrationConfigRequest) returns (UpdateIntegrationConfigResponse) {}
  // DeleteIntegration deletes an organization web integration hook
  rpc DeleteIntegration(DeleteIntegrationRequest) returns (DeleteIntegrationResponse) {}

  // DeleteUser deletes the user
  rpc DeleteUser(DeleteUserRequest) returns (DeleteUserResponse) {}
  // DeleteOrganization deletes an organization
  rpc DeleteOrganization(DeleteOrganizationRequest) returns (DeleteOrganizationResponse) {}
  // RestoreOrganization restore an organization pending deletion
  rpc RestoreOrganization(RestoreOrganizationRequest) returns (RestoreOrganizationResponse) {}
  // LeaveOrganization removes a member from the organization
  rpc LeaveOrganization(LeaveOrganizationRequest) returns (LeaveOrganizationResponse) {}
  // UpdateOrganizationDetails updates the name and slug of the organization
  rpc UpdateOrganizationDetails(UpdateOrganizationDetailsRequest) returns (UpdateOrganizationDetailsResponse) {}
  // UpdateOrgMemberGroup updates the group of an organization member
  rpc UpdateOrgMemberGroup(UpdateOrgMemberGroupRequest) returns (UpdateOrgMemberGroupResponse) {}

  // IsGitHubAppInstalled checks if the cosmo github app is installed to a repository
  rpc IsGitHubAppInstalled(IsGitHubAppInstalledRequest) returns (IsGitHubAppInstalledResponse) {}

  // CreateOIDCProvider adds an oidc provider to the organization
  rpc CreateOIDCProvider(CreateOIDCProviderRequest) returns (CreateOIDCProviderResponse) {}
  // GetOIDCProvider gets the oidc provider connected the organization
  rpc GetOIDCProvider(GetOIDCProviderRequest) returns (GetOIDCProviderResponse) {}
  // DeleteOIDCProvider deletes the oidc provider connected the organization
  rpc DeleteOIDCProvider(DeleteOIDCProviderRequest) returns (DeleteOIDCProviderResponse) {}
  // UpdateIDPMappers updates the mappings of the oidc provider
  rpc UpdateIDPMappers(UpdateIDPMappersRequest) returns (UpdateIDPMappersResponse) {}
  // GetClients returns all the clients of the federated graph
  rpc GetClients(GetClientsRequest) returns (GetClientsResponse) {}
  // GetRouters returns all active routers of the federated graph
  rpc GetRouters(GetRoutersRequest) returns (GetRoutersResponse) {}
  // GetInvitations returns all the invitations a user has received
  rpc GetInvitations(GetInvitationsRequest) returns (GetInvitationsResponse) {}
  // AcceptOrDeclineInvitation accepts or declines the invitation
  rpc AcceptOrDeclineInvitation(AcceptOrDeclineInvitationRequest) returns (AcceptOrDeclineInvitationResponse) {}
  // GetCompositions returns all the compositions of the federated graph
  rpc GetCompositions(GetCompositionsRequest) returns (GetCompositionsResponse) {}
   // GetCompositionDetails returns the details of that composition
  rpc GetCompositionDetails(GetCompositionDetailsRequest) returns (GetCompositionDetailsResponse) {}
  // GetSdlBySchemaVersion returns the sdl based on the schema version
  rpc GetSdlBySchemaVersion(GetSdlBySchemaVersionRequest) returns (GetSdlBySchemaVersionResponse) {}
  // GetChangelogBySchemaVersion returns the changelog based on the schema version
  rpc GetChangelogBySchemaVersion(GetChangelogBySchemaVersionRequest) returns (GetChangelogBySchemaVersionResponse) {}
  // GetUserAccessibleResources returns all the federated and subgraphs where the user has write permissions
  rpc GetUserAccessibleResources(GetUserAccessibleResourcesRequest) returns (GetUserAccessibleResourcesResponse) {}
  // UpdateFeatureSettings updates the setinngs of features(ai, rbac, scim) of the organization
  rpc UpdateFeatureSettings(UpdateFeatureSettingsRequest) returns (UpdateFeatureSettingsResponse) {}
  // GetSubgraphMembers gets all the members of the subgraph
  rpc GetSubgraphMembers(GetSubgraphMembersRequest) returns (GetSubgraphMembersResponse) {}
  // AddReadme adds a readme of a target, can be a subgraph or a federated graph
  rpc AddReadme(AddReadmeRequest) returns (AddReadmeResponse) {}
  // GetUserAccessiblePermissions returns all the federated and subgraphs where the user has write permissions
  rpc GetUserAccessiblePermissions(GetUserAccessiblePermissionsRequest) returns (GetUserAccessiblePermissionsResponse) {}

  // CreateFeatureFlag creates a new feature flag for the selected feature graphs
  rpc CreateFeatureFlag(CreateFeatureFlagRequest) returns (CreateFeatureFlagResponse) {}
  // DeleteFeatureFlag deletes an existing feature flag
  rpc DeleteFeatureFlag(DeleteFeatureFlagRequest) returns (DeleteFeatureFlagResponse) {}
  // UpdateFeatureFlag updates a new feature flag for the selected feature graphs
  rpc UpdateFeatureFlag(UpdateFeatureFlagRequest) returns (UpdateFeatureFlagResponse) {}
  // EnableFeatureFlag enables/disables a feature flag
  rpc EnableFeatureFlag(EnableFeatureFlagRequest) returns (EnableFeatureFlagResponse) {}

  // Analytics
  rpc GetAnalyticsView(GetAnalyticsViewRequest) returns (GetAnalyticsViewResponse) {
    option idempotency_level = NO_SIDE_EFFECTS;
  }

  rpc GetDashboardAnalyticsView(GetDashboardAnalyticsViewRequest) returns (GetDashboardAnalyticsViewResponse){
    option idempotency_level = NO_SIDE_EFFECTS;
  }

  rpc GetTrace(GetTraceRequest) returns (GetTraceResponse) {}

  rpc GetGraphMetrics(GetGraphMetricsRequest) returns (GetGraphMetricsResponse) {
    option idempotency_level = NO_SIDE_EFFECTS;
  }

  rpc GetMetricsErrorRate(GetMetricsErrorRateRequest) returns (GetMetricsErrorRateResponse) {
    option idempotency_level = NO_SIDE_EFFECTS;
  }

  rpc GetSubgraphMetrics(GetSubgraphMetricsRequest) returns (GetSubgraphMetricsResponse) {
    option idempotency_level = NO_SIDE_EFFECTS;
  }

  rpc GetSubgraphMetricsErrorRate(GetSubgraphMetricsErrorRateRequest) returns (GetSubgraphMetricsErrorRateResponse) {
    option idempotency_level = NO_SIDE_EFFECTS;
  }

  rpc GetFieldUsage(GetFieldUsageRequest) returns (GetFieldUsageResponse) {
    option idempotency_level = NO_SIDE_EFFECTS;
  }

  rpc GetOrganizationRequestsCount(GetOrganizationRequestsCountRequest) returns (GetOrganizationRequestsCountResponse) {}

  rpc CreateOrganization(CreateOrganizationRequest) returns (CreateOrganizationResponse) {}

  // EnableLintingForTheNamespace enables the lint check for the namespace passed.
  rpc EnableLintingForTheNamespace(EnableLintingForTheNamespaceRequest) returns (EnableLintingForTheNamespaceResponse) {}
  // ConfigureNamespaceLintConfig configures the lint config of the organization.
  rpc ConfigureNamespaceLintConfig(ConfigureNamespaceLintConfigRequest) returns (ConfigureNamespaceLintConfigResponse) {}
  // GetNamespaceLintConfig returns the lint config of the namespace.
  rpc GetNamespaceLintConfig(GetNamespaceLintConfigRequest) returns (GetNamespaceLintConfigResponse) {}
  // GetNamespaceChecksConfig returns the checks config of the namespace.
  rpc GetNamespaceChecksConfig(GetNamespaceChecksConfigurationRequest) returns (GetNamespaceChecksConfigurationResponse) {}
  // UpdateNamespaceChecksConfig updates the checks configuration for the namespace passed.
  rpc UpdateNamespaceChecksConfig(UpdateNamespaceChecksConfigurationRequest) returns (UpdateNamespaceChecksConfigurationResponse) {}
  // EnablePruningForTheNamespace enables the graph pruning check for the namespace passed.
  rpc EnableGraphPruning(EnableGraphPruningRequest) returns (EnableGraphPruningResponse) {}
  // ConfigureNamespaceGraphPruningConfig configures the graph pruning config of the organization.
  rpc ConfigureNamespaceGraphPruningConfig(ConfigureNamespaceGraphPruningConfigRequest) returns (ConfigureNamespaceGraphPruningConfigResponse) {}
  // GetNamespaceGraphPruningConfig returns the graph pruning config of the namespace.
  rpc GetNamespaceGraphPruningConfig(GetNamespaceGraphPruningConfigRequest) returns (GetNamespaceGraphPruningConfigResponse) {}
  // GetFeatureFlags returns the feature flags of the namespace
  rpc GetFeatureFlags(GetFeatureFlagsRequest) returns (GetFeatureFlagsResponse) {}
  // GetFeatureFlagByName returns the feature flag of the namespace
  rpc GetFeatureFlagByName(GetFeatureFlagByNameRequest) returns (GetFeatureFlagByNameResponse) {}
  // GetFeatureSubgraphsByFeatureFlag returns the feature subgraphs of a feature flag
  rpc GetFeatureSubgraphsByFeatureFlag(GetFeatureSubgraphsByFeatureFlagRequest) returns (GetFeatureSubgraphsByFeatureFlagResponse) {}
  // GetFeatureSubgraphs returns the list of feature subgraphs.
  rpc GetFeatureSubgraphs(GetFeatureSubgraphsRequest) returns (GetFeatureSubgraphsResponse) {}
  // GetFeatureFlagsByFederatedGraph returns the list of feature flags which match the label matchers of the federated graph.
  rpc GetFeatureFlagsByFederatedGraph(GetFeatureFlagsByFederatedGraphRequest) returns (GetFeatureFlagsByFederatedGraphResponse) {}

  // GetFederatedGraphById returns the federated graph by id.
  rpc GetFederatedGraphById(GetFederatedGraphByIdRequest) returns (GetFederatedGraphByIdResponse) {}
  // GetSubgraphById returns the subgraph by id.
  rpc GetSubgraphById(GetSubgraphByIdRequest) returns (GetSubgraphByIdResponse) {}
  // PushCacheWarmerOperation adds a operation to the list of cache warmer operations.
  rpc PushCacheWarmerOperation(PushCacheWarmerOperationRequest) returns (PushCacheWarmerOperationResponse) {}
  // GetCacheWarmerOperations returns the list of cache warmer operations.
  rpc GetCacheWarmerOperations(GetCacheWarmerOperationsRequest) returns (GetCacheWarmerOperationsResponse) {}
  // ComputeCacheWarmerOperations computes the list of cache warmer operations.
  rpc ComputeCacheWarmerOperations(ComputeCacheWarmerOperationsRequest) returns (ComputeCacheWarmerOperationsResponse) {}
  // ConfigureCacheWarmer enables cache warmer for the namespace passed.
  rpc ConfigureCacheWarmer(ConfigureCacheWarmerRequest) returns (ConfigureCacheWarmerResponse) {}
  // GetCacheWarmerConfig gets the config of cache warming for that namespace.
  rpc GetCacheWarmerConfig(GetCacheWarmerConfigRequest) returns (GetCacheWarmerConfigResponse) {}
  // DeleteCacheWarmerOperation deletes a cache warmer operation.
  rpc DeleteCacheWarmerOperation(DeleteCacheWarmerOperationRequest) returns (DeleteCacheWarmerOperationResponse) {}

  //
  // Billing
  //-----------------------------------------------------------------------------------------------------------------------------
  // Return the available billing plans
  rpc GetBillingPlans(GetBillingPlansRequest) returns (GetBillingPlansResponse) { }
  // Create a Stripe checkout session
  rpc CreateCheckoutSession(CreateCheckoutSessionRequest) returns (CreateCheckoutSessionResponse) { }
  // Create a Stripe billing portal session
  rpc CreateBillingPortalSession(CreateBillingPortalSessionRequest) returns (CreateBillingPortalSessionResponse) { }
  // Upgrade the current plan
  rpc UpgradePlan(UpgradePlanRequest) returns (UpgradePlanResponse) { }

  // Router Compatibility Versions
  rpc ListRouterCompatibilityVersions(ListRouterCompatibilityVersionsRequest) returns (ListRouterCompatibilityVersionsResponse) { }

  // Graph
  rpc SetGraphRouterCompatibilityVersion(SetGraphRouterCompatibilityVersionRequest) returns (SetGraphRouterCompatibilityVersionResponse) { }

  // Proposal
  // Create a proposal for a federated graph
  rpc CreateProposal(CreateProposalRequest) returns (CreateProposalResponse) {}
  // Get a proposal by id
  rpc GetProposal(GetProposalRequest) returns (GetProposalResponse) {}
  // Update a proposal
  rpc UpdateProposal(UpdateProposalRequest) returns (UpdateProposalResponse) {}
  // EnableProposalsForNamespace enables the proposals for the namespace passed.
  rpc EnableProposalsForNamespace(EnableProposalsForNamespaceRequest) returns (EnableProposalsForNamespaceResponse) {}
  // ConfigureNamespaceProposalConfig configures the proposal config of the namespace passed.
  rpc ConfigureNamespaceProposalConfig(ConfigureNamespaceProposalConfigRequest) returns (ConfigureNamespaceProposalConfigResponse) {}
  // GetNamespaceProposalConfig returns the proposal config of the namespace passed.
  rpc GetNamespaceProposalConfig(GetNamespaceProposalConfigRequest) returns (GetNamespaceProposalConfigResponse) {}
  // GetProposalsByFederatedGraph returns proposals for a federated graph.
  rpc GetProposalsByFederatedGraph(GetProposalsByFederatedGraphRequest) returns (GetProposalsByFederatedGraphResponse) {}
  // GetProposalChecks returns checks for a proposal.
  rpc GetProposalChecks(GetProposalChecksRequest) returns (GetProposalChecksResponse) {}
  // GetOperations returns the operations of a federated graph.
  rpc GetOperations(GetOperationsRequest) returns (GetOperationsResponse) {}
  // GetClientsFromAnalytics returns all the clients of the federated graph from the analytics
  rpc GetClientsFromAnalytics(GetClientsFromAnalyticsRequest) returns (GetClientsFromAnalyticsResponse) {}

  // ValidateAndFetchPluginData validates the limit of plugins and returns the latest version and token
  rpc ValidateAndFetchPluginData(ValidateAndFetchPluginDataRequest) returns (ValidateAndFetchPluginDataResponse) {}
}<|MERGE_RESOLUTION|>--- conflicted
+++ resolved
@@ -64,12 +64,9 @@
   optional wg.cosmo.common.GraphQLWebsocketSubprotocol websocket_subprotocol = 9;
   optional bool is_feature_subgraph = 10;
   optional string base_subgraph_name = 11;
-<<<<<<< HEAD
-  optional SubgraphType type = 12;
-  optional ProtoInput proto = 13;
-=======
   optional bool disable_resolvability_validation = 12;
->>>>>>> 9bbdfbbb
+  optional SubgraphType type = 13;
+  optional ProtoInput proto = 14;
 }
 
 message PublishFederatedSubgraphResponse {
