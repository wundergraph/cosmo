// https://protobuf.dev/programming-guides/style/

syntax = "proto3";

package wg.cosmo.platform.v1;

import "wg/cosmo/common/common.proto";
import "wg/cosmo/node/v1/node.proto";

message Label {
  string key = 1;
  string value = 2;
}

message Response {
  wg.cosmo.common.EnumStatusCode code = 1;
  // details is an optional field which can be used to provide more details about the error.
  optional string details = 2;
}

message ResponseStatus {
  int32 code = 1;
  string message = 2;
}

message PublishFederatedSubgraphRequest {
  // The FQDN of the subgraph to be published e.g. "wg.team1.orders"
  string name = 1;
  // The binary representation of the schema, the content of the file
  bytes schema = 2;

}

message PublishFederatedSubgraphResponse {
  Response response = 1;
  repeated CompositionError compositionErrors = 2;
}

message CheckSubgraphSchemaRequest {
  // The FQDN of the subgraph to be checked e.g. "wg.team1.orders"
  string subgraph_name = 1;
  // The binary representation of the schema, the content of the file
  bytes schema = 2;
}

message FixSubgraphSchemaRequest {
  // The FQDN of the subgraph to be checked e.g. "wg.team1.orders"
  string subgraph_name = 1;
  // The binary representation of the schema, the content of the file
  bytes schema = 2;
}

message CreateFederatedGraphRequest {
  // name is the FQDN of the federated graph e.g. "wg.main"
  string name = 1;
  // routing_url is the URL of the service which will be used to route the requests to the subgraph.
  string routing_url = 2;
  // label_matchers match the labels of the services which will form the federated graph. If the proposed schema composition is invalid, it will be rejected.
  repeated string label_matchers = 3;
}

message CreateFederatedSubgraphRequest {
  // The FQDN of the subgraph to be published e.g. "wg.team1.orders"
  string name = 1;
  // routing_url is the URL of the service which will be used to route the requests to the subgraph.
  string routing_url = 2;
  // labels are the labels of the services which will form the federated graph. If the proposed is not valid, the service will be rejected.
  repeated Label labels = 3;
  // headers are the headers which will be used to route the requests to the subgraph.
  repeated string headers = 4;
}

message DeleteFederatedGraphRequest {
  string name = 1;
}

message DeleteFederatedSubgraphRequest {
  // The FQDN of the subgraph to be checked e.g. "wg.team1.orders"
  string subgraph_name = 1;
}

message SchemaChange{
  string message = 1;
  string changeType = 2;
  optional string path = 3;
  bool isBreaking = 4;
}

message CompositionError{
  string message = 1;
  string federatedGraphName = 2;
}

message CheckSubgraphSchemaResponse {
  Response response = 1;
  repeated SchemaChange breakingChanges = 2;
  repeated SchemaChange nonBreakingChanges = 3;
  repeated CompositionError compositionErrors = 4;
}

message FixSubgraphSchemaResponse {
  Response response = 1;
  bool modified = 2;
  string schema = 3;
}

message CreateFederatedGraphResponse {
    Response response = 1;
    repeated CompositionError compositionErrors = 2;
}

message CreateFederatedSubgraphResponse {
  Response response = 1;
}

message DeleteFederatedSubgraphResponse {
  Response response = 1;
}

message DeleteFederatedGraphResponse {
  Response response = 1;
}

message GetFederatedGraphsRequest {
  int32 limit = 1;
  int32 offset = 2;
  bool includeMetrics = 3;
}

message FederatedGraph {
  string name = 1;
  string routingURL = 2;
  repeated string label_matchers = 3;
  string lastUpdatedAt = 4;
  bool isComposable = 5;
  string compositionErrors = 6;
  int32 connectedSubgraphs = 7;
  repeated RequestSeriesItem requestSeries = 8;
}

message FederatedGraphChangelog{
  string id = 1;
  string path = 2;
  string changeType = 3;
  string changeMessage = 4;
  string createdAt = 5;
}

message FederatedGraphChangelogOutput{
  string createdAt = 1;
  string schemaVersionId = 2;
  repeated FederatedGraphChangelog changelogs = 3;
}

message GetFederatedGraphsResponse {
  Response response = 1;
  repeated FederatedGraph graphs = 2;
}

message GetSubgraphsRequest {
  int32 limit = 1;
  int32 offset = 2;
}

message Subgraph {
  string name = 1;
  string routingURL = 2;
  string lastUpdatedAt = 3;
  repeated Label labels = 4;
}

message GetSubgraphsResponse {
  Response response = 1;
  repeated Subgraph graphs = 2;
}

message GetFederatedGraphByNameRequest {
  string name = 1;
  bool includeMetrics = 3;
}

message GetFederatedGraphByNameResponse {
  Response response = 1;
  FederatedGraph graph = 2;
  repeated Subgraph subgraphs = 3;
}

message GetFederatedGraphSDLByNameRequest {
  string name = 1;
}

message GetFederatedGraphSDLByNameResponse {
  Response response = 1;
  optional string sdl = 2;
}

message GetSubgraphByNameRequest {
  string name = 1;
}

message GetSubgraphByNameResponse {
  Response response = 1;
  Subgraph graph = 2;
}

message GetFederatedSubgraphSDLByNameRequest {
  string name = 1;
}

message GetFederatedSubgraphSDLByNameResponse {
  Response response = 1;
  optional string sdl = 2;
}

message GetChecksByFederatedGraphNameRequest {
  string name = 1;
  int32 limit = 2;
  int32 offset = 3;
  string startDate = 4;
  string endDate = 5;
}

message SchemaCheck {
  string id = 1;
  string targetID = 2;
  string subgraphName = 3;
  string timestamp = 4;
  bool isComposable = 5;
  bool isBreaking = 6;
  optional string proposedSubgraphSchemaSDL = 7;
}

message GetChecksByFederatedGraphNameResponse {
  Response response = 1;
  repeated SchemaCheck checks = 2;
  string checksCountBasedOnDateRange = 3;
  string totalChecksCount = 4;
}

message GetCheckDetailsRequest {
  string checkID = 1;
  string graphName = 2;
}

message GetCheckDetailsResponse {
  Response response = 1;
  repeated SchemaChange changes = 2;
  repeated string compositionErrors = 3;
}

message GetFederatedGraphChangelogRequest {
  string name = 1;
}

message GetFederatedGraphChangelogResponse {
  Response response = 1;
  repeated FederatedGraphChangelogOutput federatedGraphChangelogOutput = 2;
}

message GetFederatedResponse {
  Response response = 1;
  string FederatedSchemaSDL = 2;
}

message UpdateSubgraphRequest {
  string name = 1;
  string routing_url = 2;
  repeated Label labels = 3;
  repeated string headers = 4;
}

message UpdateSubgraphResponse {
  Response response = 1;
  repeated CompositionError compositionErrors = 2;
}

message UpdateFederatedGraphRequest {
  string name = 1;
  string routing_url = 2;
  repeated string label_matchers = 3;
}

message UpdateFederatedGraphResponse {
  Response response = 1;
  repeated CompositionError compositionErrors = 2;
}

message CheckFederatedGraphRequest {
  string name = 1;
  repeated string label_matchers = 2;
}

message CheckFederatedGraphResponse {
  Response response = 1;
  repeated CompositionError compositionErrors = 2;
  repeated Subgraph subgraphs = 3;
}


message Pagination {
  int32 limit = 1;
  int32 offset = 2;
}

message AnalyticsConfig {
  AnalyticsDateRange date_range = 1;
  repeated AnalyticsFilter filters = 2;
  Pagination pagination = 3;
}

message AnalyticsFilter {
  // The name of the column / attribute to filter on.
  string field = 1;
  // The value to filter on.
  string value = 2;
  // The operator to use for the filter.
  AnalyticsViewFilterOperator operator = 3;
}

message AnalyticsDateRange {
  // The start date of the date range in ISO 8601 format.
  string start = 1;
  // The end date of the date range in ISO 8601 format.
  string end = 2;
}

enum AnalyticsViewGroupName {
  None = 0;
  OperationName = 1;
  Client = 2;
  HttpStatusCode = 3;
}

message GetAnalyticsViewRequest {
  string federatedGraphName  = 1;
  AnalyticsViewGroupName name = 2;
  AnalyticsConfig config = 3;
}

message AnalyticsViewResult {
  repeated AnalyticsViewColumn columns = 1;
  repeated AnalyticsViewRow rows = 2;
  repeated AnalyticsViewResultFilter filters = 3;
  int32 pages = 4;
}

message AnalyticsViewColumn {
  string name = 1;
  string title = 2;
  string type = 3;
  optional Unit unit = 4;
  optional bool is_hidden = 5;
  optional bool is_cta = 6;
}

message AnalyticsViewResultFilter {
  string columnName = 1;
  string title = 2;
  repeated AnalyticsViewResultFilterOption options = 3;
}

message AnalyticsViewResultFilterOption {
  string label = 1;
  optional string value = 2;
  AnalyticsViewFilterOperator operator = 3;
}

enum Unit {
  Unspecified = 0;
  Nanoseconds = 1;
  UnixTimestamp = 2;
  Bytes = 3;
  CodeBlock = 4;
  StatusCode = 5;
  TraceID = 6;
}

enum AnalyticsViewFilterOperator {
  EQUALS = 0;
  NOT_EQUALS = 1;
  GREATER_THAN = 2;
  LESS_THAN = 3;
  GREATER_THAN_OR_EQUAL = 4;
  LESS_THAN_OR_EQUAL = 5;
  CONTAINS = 6;
  NOT_CONTAINS = 7;
  IN = 8;
  NOT_IN = 9;
  BETWEEN = 10;
  NOT_BETWEEN = 11;
  IS_NULL = 12;
  IS_NOT_NULL = 13;
}

message AnalyticsViewRow {
  map<string, AnalyticsViewRowValue> value = 1;
}

message AnalyticsViewRowValue {
  // The kind of value.
  oneof kind {
    // Represents a double value.
    double number_value = 1;
    // Represents a string value.
    string string_value = 2;
    // Represents a boolean value.
    bool bool_value = 3;
  }
}

message GetAnalyticsViewResponse {
  Response response = 1;
  AnalyticsViewResult view = 2;
}

message GetDashboardAnalyticsViewRequest {
  string federatedGraphName  = 1;
}

message RequestSeriesItem {
  string timestamp = 1;
  int32 totalRequests = 2;
  int32 erroredRequests = 3;
}

message OperationRequestCount {
  string operationName = 1;
  int32 totalRequests = 2;
}

message GetDashboardAnalyticsViewResponse {
  Response response = 1;
  repeated RequestSeriesItem requestSeries = 2;
  repeated OperationRequestCount mostRequestedOperations = 3;
}

message CreateFederatedGraphTokenRequest {
  string graphName = 1;
  string tokenName = 2;
}

message CreateFederatedGraphTokenResponse {
  Response response = 1;
  string token = 2;
}

message User{
  string id = 1;
  string email = 2;
  bool acceptedInvite = 3;
  repeated string roles = 4;
}

message GetOrganizationMembersRequest {}

message GetOrganizationMembersResponse {
  Response response = 1;
  repeated User members = 2;
}

message InviteUserRequest {
  string email = 1;
}

message InviteUserResponse {
  Response response = 1;
}

message APIKey{
  string id = 1;
  string name = 2;
  string createdBy = 3;
  string createdAt = 4;
  string lastUsedAt = 5;
  string expiresAt = 6;
}

message GetAPIKeysRequest {}

message GetAPIKeysResponse {
  Response response = 1;
  repeated APIKey apiKeys = 2;
}

enum ExpiresAt {
  NEVER = 0;
  THIRTY_DAYS = 1;
  SIX_MONTHS = 2;
  ONE_YEAR = 3;
}

message CreateAPIKeyRequest {
  string name = 1;
  string userID = 2;
  ExpiresAt expires = 3;
}

message CreateAPIKeyResponse {
  Response response = 1;
  string apiKey = 2;
}

message DeleteAPIKeyRequest {
  string name = 1;
}

message DeleteAPIKeyResponse {
  Response response = 1;
}

message RemoveInvitationRequest {
  string email = 1;
}

message RemoveInvitationResponse {
  Response response = 1;
}

message MigrateFromApolloRequest {
  string apiKey = 1;
  string variantName = 2;
}

message MigrateFromApolloResponse {
  Response response = 1;
  string token = 2;
}

message SpanAttributes {
  string httpStatusCode = 1;
  string componentName = 2;
  string operationName = 3;
  string operationType = 4;
  string operationContent = 5;
  string httpURL = 6;
  string httpHost = 7;
  string httpUserAgent = 8;
  string httpMethod = 9;
  string httpTarget = 10;
}

message Span {
  int64 timestamp = 1;
  string traceID = 2;
  string spanID = 3;
  string parentSpanID = 4;
  string spanName = 5;
  string spanKind = 6;
  int64 duration = 7;
  string serviceName = 8;
  string statusCode = 9;
  string statusMessage = 10;
  SpanAttributes attributes = 11;
}

message GetTraceRequest {
  string id = 1;  
}

message GetTraceResponse {
  Response response = 1;
  repeated Span spans = 2;
}

message WhoAmIRequest {}

message WhoAmIResponse {
  Response response = 1;
  string organizationName = 2;
  optional string userEmail = 3;
}

message Header{
  string key = 1;
  string value = 2;
}

<<<<<<< HEAD
/**
 * MetricsDashboard
 */
message GetMetricsDashboardRequest {
  string federatedGraphName = 1;
}

message GetMetricsDashboardResponse {
  Response response = 1;
  MetricsRequests requests = 2;
  MetricsLatency latency = 3;
  MetricsErrors errors= 4;
}

message MetricsRequests {
  int32 median = 1;
  repeated MetricsTopItem top = 2;
  repeated MetricsSeriesItem series = 3;
}

message MetricsLatency {
  int32 p95 = 1;
  repeated MetricsTopItem top = 2;
  repeated MetricsSeriesItem series = 3;
}

message MetricsErrors {
  int32 percentage = 1;
  repeated MetricsTopItem top = 2;
  repeated MetricsSeriesItem series = 3;
}

message MetricsTopItem {
  string name = 1;
  int32 value = 2;
}

message MetricsSeriesItem {
  string timestamp = 1;
  int32 value = 2;
  int32 previousValue = 3;
}

message MetricsDashboard {
  string name = 1;
  string title = 2;
  string type = 3;
  optional Unit unit = 4;
  optional bool is_hidden = 5;
  optional bool is_cta = 6;
=======
message CreateOrganizationWebhookConfigRequest {
  string endpoint = 1;
  string key = 2;
  repeated string events = 3;
}

message CreateOrganizationWebhookConfigResponse {
  Response response = 1;
}

message GetOrganizationWebhookConfigsRequest {}

message GetOrganizationWebhookConfigsResponse {
  message Config {
    string id = 1;
    string endpoint = 2;
    repeated string events = 3;
  }
  Response response = 1;
  repeated Config configs = 2;
}

message UpdateOrganizationWebhookConfigRequest {
  string id = 1;
  string endpoint = 2;
  string key = 3;
  repeated string events = 4;
  bool shouldUpdateKey = 5;
}

message UpdateOrganizationWebhookConfigResponse {
  Response response = 1;
}

message DeleteOrganizationWebhookConfigRequest {
  string id = 1;
}

message DeleteOrganizationWebhookConfigResponse {
  Response response = 1;
>>>>>>> 8f86336a
}

service PlatformService {
  // CreateFederatedGraph creates a federated graph on the control plane.
  rpc CreateFederatedGraph(CreateFederatedGraphRequest) returns (CreateFederatedGraphResponse) {}
  // CreateFederatedSubgraph creates a federated subgraph on the control plane.
  rpc CreateFederatedSubgraph(CreateFederatedSubgraphRequest) returns (CreateFederatedSubgraphResponse) {}
  // PublishFederatedSubgraph pushes the schema of the subgraph to the control plane.
  rpc PublishFederatedSubgraph(PublishFederatedSubgraphRequest) returns (PublishFederatedSubgraphResponse) {}
  // DeleteFederatedGraph deletes a federated graph from the control plane.
  rpc DeleteFederatedGraph(DeleteFederatedGraphRequest) returns (DeleteFederatedGraphResponse) {}
  // DeleteFederatedSubgraph deletes a federated subgraph from the control plane.
  rpc DeleteFederatedSubgraph(DeleteFederatedSubgraphRequest) returns (DeleteFederatedSubgraphResponse) {}
  // CheckSubgraphSchema checks if the schema is valid and if it can be composed without conflicts with the provided new subgraph schema.
  rpc CheckSubgraphSchema(CheckSubgraphSchemaRequest) returns (CheckSubgraphSchemaResponse) {}
  rpc FixSubgraphSchema(FixSubgraphSchemaRequest) returns (FixSubgraphSchemaResponse) {}
  // UpdateFederatedGraph updates a federated graph with new labels and routing url
  rpc UpdateFederatedGraph(UpdateFederatedGraphRequest) returns (UpdateFederatedGraphResponse) {}
  // UpdateSubgraph updates a subgraph with new labels and routing url
  rpc UpdateSubgraph(UpdateSubgraphRequest) returns (UpdateSubgraphResponse) {}
  // CheckFederatedGraph checks if the federated graph can be composed with the new labels provided.
  rpc CheckFederatedGraph(CheckFederatedGraphRequest) returns (CheckFederatedGraphResponse) {}
  // WhoAmI returns the identity of the user currently logged in.
  rpc WhoAmI(WhoAmIRequest) returns (WhoAmIResponse) {}

  // For Studio and CLI

  // GetFederatedGraphs returns the list of federated graphs.
  rpc GetFederatedGraphs(GetFederatedGraphsRequest) returns (GetFederatedGraphsResponse) {}
  // GetFederatedGraphByName returns the federated graph by name.
  rpc GetFederatedGraphByName(GetFederatedGraphByNameRequest) returns (GetFederatedGraphByNameResponse) {}
  // GetFederatedGraphSDLByName returns the SDL of the federated graph by name.
  rpc GetFederatedGraphSDLByName(GetFederatedGraphSDLByNameRequest) returns (GetFederatedGraphSDLByNameResponse) {}
  // GetSubgraphs returns the list of subgraphs.
  rpc GetSubgraphs(GetSubgraphsRequest) returns (GetSubgraphsResponse) {}
  // GetSubgraphByName returns the subgraph by name.
  rpc GetSubgraphByName(GetSubgraphByNameRequest) returns (GetSubgraphByNameResponse) {}
  // GetFederatedSubgraphSDLByName returns the SDL of the subgraph by name.
  rpc GetFederatedSubgraphSDLByName(GetFederatedSubgraphSDLByNameRequest) returns (GetFederatedSubgraphSDLByNameResponse) {}
  // GetChecksByFederatedGraphName return schema and composition checks that concern a federated graph
  rpc GetChecksByFederatedGraphName(GetChecksByFederatedGraphNameRequest) returns (GetChecksByFederatedGraphNameResponse) {}
  // GetCheckDetails returns changes and composition errors recorded for a check
  rpc GetCheckDetails(GetCheckDetailsRequest) returns (GetCheckDetailsResponse) {}
  // GetFederatedGraphChangelog returns the changelog of the federated graph.
  rpc GetFederatedGraphChangelog(GetFederatedGraphChangelogRequest) returns (GetFederatedGraphChangelogResponse) {}
  // CreateFederatedGraphToken creates a federated graph token that is consumed by the router to authenticate requests.
  rpc CreateFederatedGraphToken(CreateFederatedGraphTokenRequest) returns (CreateFederatedGraphTokenResponse) {}
  // GetOrganizationMembers returns the list of organization members
  rpc GetOrganizationMembers(GetOrganizationMembersRequest) returns (GetOrganizationMembersResponse){}
  // InviteUser invites an user to join the organization
  rpc InviteUser(InviteUserRequest) returns (InviteUserResponse){}
  // GetAPIKeys returns a list of API keys of the organization
  rpc GetAPIKeys(GetAPIKeysRequest) returns (GetAPIKeysResponse){}
  // CreateAPIKey creates an API key for the organization
  rpc CreateAPIKey(CreateAPIKeyRequest) returns (CreateAPIKeyResponse){}
  // DeleteAPIKey deletes an API key for the organization
  rpc DeleteAPIKey(DeleteAPIKeyRequest) returns (DeleteAPIKeyResponse){}
  // RemoveOrganizationMember removes the user from the organization
  rpc RemoveInvitation(RemoveInvitationRequest) returns (RemoveInvitationResponse){}
  // GetLatestValidRouterConfig returns the router config for the federated graph
  rpc GetLatestValidRouterConfig(wg.cosmo.node.v1.GetConfigRequest) returns (wg.cosmo.node.v1.GetConfigResponse) {}
  // MigrateFromApollo migrates the graphs from apollo to cosmo
  rpc MigrateFromApollo(MigrateFromApolloRequest) returns (MigrateFromApolloResponse) {}
  
  // CreateOrganizationWebhookConfig create a new webhook config for the organization
  rpc CreateOrganizationWebhookConfig(CreateOrganizationWebhookConfigRequest) returns (CreateOrganizationWebhookConfigResponse) {}
  // GetOrganizationWebhookConfigs returns all webhooks for the organization
  rpc GetOrganizationWebhookConfigs(GetOrganizationWebhookConfigsRequest) returns (GetOrganizationWebhookConfigsResponse) {}
  // UpdateOrganizationWebhookConfig updates an existing webhook for the organization
  rpc UpdateOrganizationWebhookConfig(UpdateOrganizationWebhookConfigRequest) returns (UpdateOrganizationWebhookConfigResponse) {}
  // DeleteOrganizationWebhookConfig deletes an organization webhook
  rpc DeleteOrganizationWebhookConfig(DeleteOrganizationWebhookConfigRequest) returns (DeleteOrganizationWebhookConfigResponse) {}

  // Analytics

  rpc GetAnalyticsView(GetAnalyticsViewRequest) returns (GetAnalyticsViewResponse) {
    option idempotency_level = NO_SIDE_EFFECTS;
  }

  rpc GetDashboardAnalyticsView(GetDashboardAnalyticsViewRequest) returns (GetDashboardAnalyticsViewResponse){
    option idempotency_level = NO_SIDE_EFFECTS;
  }

  rpc GetTrace(GetTraceRequest) returns (GetTraceResponse) {}

  rpc GetMetricsDashboard(GetMetricsDashboardRequest) returns (GetMetricsDashboardResponse) {
    option idempotency_level = NO_SIDE_EFFECTS;
  }
}<|MERGE_RESOLUTION|>--- conflicted
+++ resolved
@@ -575,58 +575,6 @@
   string value = 2;
 }
 
-<<<<<<< HEAD
-/**
- * MetricsDashboard
- */
-message GetMetricsDashboardRequest {
-  string federatedGraphName = 1;
-}
-
-message GetMetricsDashboardResponse {
-  Response response = 1;
-  MetricsRequests requests = 2;
-  MetricsLatency latency = 3;
-  MetricsErrors errors= 4;
-}
-
-message MetricsRequests {
-  int32 median = 1;
-  repeated MetricsTopItem top = 2;
-  repeated MetricsSeriesItem series = 3;
-}
-
-message MetricsLatency {
-  int32 p95 = 1;
-  repeated MetricsTopItem top = 2;
-  repeated MetricsSeriesItem series = 3;
-}
-
-message MetricsErrors {
-  int32 percentage = 1;
-  repeated MetricsTopItem top = 2;
-  repeated MetricsSeriesItem series = 3;
-}
-
-message MetricsTopItem {
-  string name = 1;
-  int32 value = 2;
-}
-
-message MetricsSeriesItem {
-  string timestamp = 1;
-  int32 value = 2;
-  int32 previousValue = 3;
-}
-
-message MetricsDashboard {
-  string name = 1;
-  string title = 2;
-  string type = 3;
-  optional Unit unit = 4;
-  optional bool is_hidden = 5;
-  optional bool is_cta = 6;
-=======
 message CreateOrganizationWebhookConfigRequest {
   string endpoint = 1;
   string key = 2;
@@ -667,7 +615,58 @@
 
 message DeleteOrganizationWebhookConfigResponse {
   Response response = 1;
->>>>>>> 8f86336a
+}
+
+/**
+ * MetricsDashboard
+ */
+ message GetMetricsDashboardRequest {
+  string federatedGraphName = 1;
+}
+
+message GetMetricsDashboardResponse {
+  Response response = 1;
+  MetricsRequests requests = 2;
+  MetricsLatency latency = 3;
+  MetricsErrors errors= 4;
+}
+
+message MetricsRequests {
+  int32 median = 1;
+  repeated MetricsTopItem top = 2;
+  repeated MetricsSeriesItem series = 3;
+}
+
+message MetricsLatency {
+  int32 p95 = 1;
+  repeated MetricsTopItem top = 2;
+  repeated MetricsSeriesItem series = 3;
+}
+
+message MetricsErrors {
+  int32 percentage = 1;
+  repeated MetricsTopItem top = 2;
+  repeated MetricsSeriesItem series = 3;
+}
+
+message MetricsTopItem {
+  string name = 1;
+  int32 value = 2;
+}
+
+message MetricsSeriesItem {
+  string timestamp = 1;
+  int32 value = 2;
+  int32 previousValue = 3;
+}
+
+message MetricsDashboard {
+  string name = 1;
+  string title = 2;
+  string type = 3;
+  optional Unit unit = 4;
+  optional bool is_hidden = 5;
+  optional bool is_cta = 6;
 }
 
 service PlatformService {
