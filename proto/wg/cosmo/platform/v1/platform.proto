--- conflicted
+++ resolved
@@ -176,11 +176,8 @@
   string compositionErrors = 7;
   int32 connectedSubgraphs = 8;
   repeated RequestSeriesItem requestSeries = 9;
-<<<<<<< HEAD
-  string target_id = 10;
-=======
   optional string readme = 10;
->>>>>>> c814d5a7
+  string target_id = 11;
 }
 
 message GetFederatedGraphsResponse {
@@ -209,12 +206,9 @@
   string lastUpdatedAt = 4;
   repeated Label labels = 5;
   optional string creatorUserId = 6;
-<<<<<<< HEAD
-  string target_id = 7;
-=======
   optional string readme = 7;
   string subscriptionUrl = 8;
->>>>>>> c814d5a7
+  string target_id = 9;
 }
 
 message GetSubgraphsResponse {
@@ -1642,7 +1636,6 @@
   rpc RemoveSubgraphMember(RemoveSubgraphMemberRequest) returns (RemoveSubgraphMemberResponse) {}
   // GetSubgraphMembers gets all the members of the subgraph
   rpc GetSubgraphMembers(GetSubgraphMembersRequest) returns (GetSubgraphMembersResponse) {}
-<<<<<<< HEAD
   // CreateDiscussion creates a new discussion with an opening comment
   rpc CreateDiscussion(CreateDiscussionRequest) returns (CreateDiscussionResponse) {}
   // ReplyToDiscussion creates a new comment in the discussion
@@ -1659,10 +1652,8 @@
   rpc GetDiscussionSchemas(GetDiscussionSchemasRequest) returns (GetDiscussionSchemasResponse) {}
   // SetDiscussionResolutionRequest marks the discussion as resolved or not
   rpc SetDiscussionResolution(SetDiscussionResolutionRequest) returns (SetDiscussionResolutionResponse) {}
-=======
   // AddReadme adds a readme of a target, can be a subgraph or a federated graph
   rpc AddReadme(AddReadmeRequest) returns (AddReadmeResponse) {}
->>>>>>> c814d5a7
 
   // Analytics
   rpc GetAnalyticsView(GetAnalyticsViewRequest) returns (GetAnalyticsViewResponse) {
