--- conflicted
+++ resolved
@@ -729,14 +729,12 @@
   repeated MetricsErrorRateSeriesItem series = 2;
 }
 
-<<<<<<< HEAD
 message MetricsErrorRateSeriesItem {
   string timestamp = 1;
   float requestRate = 2;
   float errorRate = 3;
 }
 
-=======
 message ForceCheckSuccessRequest {
   string check_id = 1;
   string graph_name = 2;
@@ -745,7 +743,6 @@
 message ForceCheckSuccessResponse {
   Response response = 1;
 }
->>>>>>> e03090af
 
 service PlatformService {
   // CreateFederatedGraph creates a federated graph on the control plane.
