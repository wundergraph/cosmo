--- conflicted
+++ resolved
@@ -326,25 +326,6 @@
       vitest:
         specifier: ^0.34.1
         version: 0.34.1
-
-  goco/shim:
-    dependencies:
-      '@wundergraph/composition':
-        specifier: workspace:*
-        version: link:../../composition
-      graphql:
-        specifier: ^16.7.1
-        version: 16.7.1
-    devDependencies:
-      esbuild-plugin-polyfill-node:
-        specifier: ^0.3.0
-        version: 0.3.0(esbuild@0.18.17)
-      tsup:
-        specifier: ^7.2.0
-        version: 7.2.0(typescript@5.1.6)
-      typescript:
-        specifier: ^5.1.3
-        version: 5.1.6
 
   shared:
     dependencies:
@@ -561,7 +542,7 @@
         version: 3.0.4(tailwindcss@3.3.2)
       tailwindcss:
         specifier: 3.3.2
-        version: 3.3.2
+        version: 3.3.2(ts-node@10.9.1)
       tailwindcss-animate:
         specifier: ^1.0.6
         version: 1.0.6(tailwindcss@3.3.2)
@@ -1118,7 +1099,6 @@
     engines: {node: '>=12'}
     dependencies:
       '@jridgewell/trace-mapping': 0.3.9
-    dev: true
 
   /@drizzle-team/studio@0.0.5:
     resolution: {integrity: sha512-ps5qF0tMxWRVu+V5gvCRrQNqlY92aTnIKdq27gm9LZMSdaKYZt6AVvSK1dlUMzs6Rt0Jm80b+eWct6xShBKhIw==}
@@ -1875,7 +1855,6 @@
   /@jridgewell/resolve-uri@3.1.1:
     resolution: {integrity: sha512-dSYZh7HhCDtCKm4QakX0xFpsRDqjjtZf/kjI/v3T3Nwt5r8/qz/M19F9ySyOqU94SXBmeG9ttTul+YnR4LOxFA==}
     engines: {node: '>=6.0.0'}
-    dev: true
 
   /@jridgewell/set-array@1.1.2:
     resolution: {integrity: sha512-xnkseuNADM0gt2bs+BvhO0p78Mk762YnZdsuzFV018NoG1Sj1SCQvpSqa7XUaTam5vAGasABV9qXASMKnFMwMw==}
@@ -1898,11 +1877,6 @@
     dependencies:
       '@jridgewell/resolve-uri': 3.1.1
       '@jridgewell/sourcemap-codec': 1.4.15
-    dev: true
-
-  /@jspm/core@2.0.1:
-    resolution: {integrity: sha512-Lg3PnLp0QXpxwLIAuuJboLeRaIhrgJjeuh797QADg3xz8wGLugQOS5DpsE8A6i6Adgzf+bacllkKZG3J0tGfDw==}
-    dev: true
 
   /@keycloak/keycloak-admin-client@22.0.1:
     resolution: {integrity: sha512-/eKzNzT2hW/tRQd8/33dX1dfRU4xBsd3/30bL2OFF5+J+1UUmRYM2klYcFhdIkFX3P9/ptqH+vHpqCusdMcSCw==}
@@ -3994,7 +3968,7 @@
       lodash.isplainobject: 4.0.6
       lodash.merge: 4.6.2
       postcss-selector-parser: 6.0.10
-      tailwindcss: 3.3.2
+      tailwindcss: 3.3.2(ts-node@10.9.1)
     dev: true
 
   /@tanstack/query-core@4.33.0:
@@ -4041,19 +4015,15 @@
 
   /@tsconfig/node10@1.0.9:
     resolution: {integrity: sha512-jNsYVVxU8v5g43Erja32laIDHXeoNvFEpX33OK4d6hljo3jDhCBDhx5dhCCTMWUojscpAagGiRkBKxpdl9fxqA==}
-    dev: true
 
   /@tsconfig/node12@1.0.11:
     resolution: {integrity: sha512-cqefuRsh12pWyGsIoBKJA9luFu3mRxCA+ORZvA4ktLSzIuCUtWVxGIuXigEwO5/ywWFMZ2QEGKWvkZG1zDMTag==}
-    dev: true
 
   /@tsconfig/node14@1.0.3:
     resolution: {integrity: sha512-ysT8mhdixWK6Hw3i1V2AeRqZ5WfXg1G43mqoYlM2nc6388Fq5jcXyr5mRsqViLx/GJYdoL0bfXD8nmF+Zn/Iow==}
-    dev: true
 
   /@tsconfig/node16@1.0.4:
     resolution: {integrity: sha512-vxhUy4J8lyeyinH7Azl1pdd43GJhZH/tP2weN8TntQblOY+A0XbT8DJk1/oCPuOOyg/Ja757rG0CgHcWC8OfMA==}
-    dev: true
 
   /@tufjs/canonical-json@2.0.0:
     resolution: {integrity: sha512-yVtV8zsdo8qFHe+/3kw81dSLyF7D576A5cCFCi4X7B39tWT7SekaEFUnvnWJHz+9qO7qJTah1JbrDjWKqFtdWA==}
@@ -4885,7 +4855,6 @@
 
   /arg@4.1.3:
     resolution: {integrity: sha512-58S9QDqG0Xx27YwPSt9fJxivjYl432YCwfDMfZ+71RAqUrZef7LrKQZ3LHLOwCS4FLNBplP533Zx895SeOCHvA==}
-    dev: true
 
   /arg@5.0.2:
     resolution: {integrity: sha512-PYjyFOLKQ9y57JvQ6QLo8dAgNqswh8M1RMJYdQduT6xbWSgK36P/Z/v+p888pM69jMMfS8Xd8F6I1kQ/I9HUGg==}
@@ -5178,16 +5147,6 @@
     engines: {node: '>=12'}
     dependencies:
       run-applescript: 5.0.0
-
-  /bundle-require@4.0.1(esbuild@0.18.17):
-    resolution: {integrity: sha512-9NQkRHlNdNpDBGmLpngF3EFDcwodhMUuLz9PaWYciVcQF9SE4LFjM2DB/xV1Li5JiuDMv7ZUWuC3rGbqR0MAXQ==}
-    engines: {node: ^12.20.0 || ^14.13.1 || >=16.0.0}
-    peerDependencies:
-      esbuild: '>=0.17'
-    dependencies:
-      esbuild: 0.18.17
-      load-tsconfig: 0.2.5
-    dev: true
 
   /busboy@1.6.0:
     resolution: {integrity: sha512-8SFQbg/0hQ9xy3UNTB0YEnsNBbWfhf7RtnzpL7TkBiTBRfrQ9Fxcnz7VJsleJpyp6rVLvXiuORqjlHi5q+PYuA==}
@@ -5839,7 +5798,6 @@
 
   /create-require@1.1.1:
     resolution: {integrity: sha512-dcKFX3jn0MpIaXjisoRvexIJVEKzaq7z2rZKxf+MSr9TkdmHmsU4m2lcLojrj/FHl8mk5VxMmYA+ftRkP/3oKQ==}
-    dev: true
 
   /cron-parser@4.9.0:
     resolution: {integrity: sha512-p0SaNjrHOnQeR8/VnfGbmg9te2kfyYSQ7Sc/j/6DtPL3JQvKxmjO9TSjNFpujqV3vEYYBvNNvXSxzyksBWAx1Q==}
@@ -6224,7 +6182,6 @@
   /diff@4.0.2:
     resolution: {integrity: sha512-58lmxKSA4BNyLz+HHMUzlOEpg09FV+ev6ZMe3vJihgdxzgcwZ8VoEEPmALCZG9LmqfVoNMMKpttIYTVG6uDY7A==}
     engines: {node: '>=0.3.1'}
-    dev: true
 
   /difflib@0.2.4:
     resolution: {integrity: sha512-9YVwmMb0wQHQNr5J9m6BSj6fk4pfGITGQOOs+D9Fl+INODWFOfvhIU1hNv6GgR1RBoC/9NJcwu77zShxV0kT7w==}
@@ -6539,16 +6496,6 @@
       es5-ext: 0.10.62
       es6-iterator: 2.0.3
       es6-symbol: 3.1.3
-    dev: true
-
-  /esbuild-plugin-polyfill-node@0.3.0(esbuild@0.18.17):
-    resolution: {integrity: sha512-SHG6CKUfWfYyYXGpW143NEZtcVVn8S/WHcEOxk62LuDXnY4Zpmc+WmxJKN6GMTgTClXJXhEM5KQlxKY6YjbucQ==}
-    peerDependencies:
-      esbuild: '*'
-    dependencies:
-      '@jspm/core': 2.0.1
-      esbuild: 0.18.17
-      import-meta-resolve: 3.0.0
     dev: true
 
   /esbuild-register@3.4.2(esbuild@0.18.17):
@@ -8269,10 +8216,6 @@
       resolve-cwd: 3.0.0
     dev: true
 
-  /import-meta-resolve@3.0.0:
-    resolution: {integrity: sha512-4IwhLhNNA8yy445rPjD/lWh++7hMDOml2eHtd58eG7h+qK3EryMuuRbsHGPikCoAgIkkDnckKfWSk2iDla/ejg==}
-    dev: true
-
   /imurmurhash@0.1.4:
     resolution: {integrity: sha512-JmXMZ6wuvDmLiHEml9ykzqO6lwFbof0GG4IkcGaENdCRDDmMVnny7s5HsIgHCbaq0w2MyPhDqkhTUgS2LU2PHA==}
     engines: {node: '>=0.8.19'}
@@ -8923,11 +8866,6 @@
     engines: {node: ^12.20.0 || ^14.13.1 || >=16.0.0}
     dev: true
 
-  /load-tsconfig@0.2.5:
-    resolution: {integrity: sha512-IXO6OCs9yg8tMKzfPZ1YmheJbZCiEsnBdcB03l0OcfK9prKnJb96siuHCr5Fl37/yo9DnKU+TLpxzTUspw9shg==}
-    engines: {node: ^12.20.0 || ^14.13.1 || >=16.0.0}
-    dev: true
-
   /local-pkg@0.4.3:
     resolution: {integrity: sha512-SFppqq5p42fe2qcZQqqEOiVRXl+WCP1MdT6k7BDEW1j++sp5fIY+/fdRQitvKgB5BrBcmrs5m/L0v2FrU5MY1g==}
     engines: {node: '>=14'}
@@ -8996,10 +8934,6 @@
 
   /lodash.snakecase@4.1.1:
     resolution: {integrity: sha512-QZ1d4xoBHYUeuouhEq3lk3Uq7ldgyFXGBhg04+oRLnIz8o9T65Eh+8YdroUwn846zchkA9yDsDl5CVVaV2nqYw==}
-    dev: true
-
-  /lodash.sortby@4.7.0:
-    resolution: {integrity: sha512-HDWXG8isMntAyRF5vZ7xKuEvOhT4AhlRt/3czTSjvGUxjYCBVRQY48ViDHyfYz9VIoBkW4TMGQNapx+l3RUwdA==}
     dev: true
 
   /lodash.startcase@4.4.0:
@@ -9105,7 +9039,6 @@
 
   /make-error@1.3.6:
     resolution: {integrity: sha512-s8UhlNe7vPKomQhC1qFelMokr/Sc3AgNbso3n74mVPA5LTZwkB9NlXf4XPamLxJE8h0gh73rM94xvwRT2CVInw==}
-    dev: true
 
   /make-fetch-happen@11.1.1:
     resolution: {integrity: sha512-rLWS7GCSTcEujjVBs2YqG7Y4643u8ucvCJeSRqiLYhesrDuzeuFIk37xREzAsfQaqzl8b9rNCE4m6J8tvX4Q8w==}
@@ -10348,8 +10281,7 @@
       camelcase-css: 2.0.1
       postcss: 8.4.24
 
-<<<<<<< HEAD
-  /postcss-load-config@4.0.1:
+  /postcss-load-config@4.0.1(postcss@8.4.24)(ts-node@10.9.1):
     resolution: {integrity: sha512-vEJIc8RdiBRu3oRAI0ymerOn+7rPuMvRXslTvZUKZonDHFIczxztIyJ1urxM1x9JXEikvpWWTUUqal5j/8QgvA==}
     engines: {node: '>= 14'}
     peerDependencies:
@@ -10362,26 +10294,8 @@
         optional: true
     dependencies:
       lilconfig: 2.1.0
-      yaml: 2.3.1
-    dev: true
-
-  /postcss-load-config@4.0.1(postcss@8.4.24)(ts-node@10.9.1):
-=======
-  /postcss-load-config@4.0.1(postcss@8.4.24):
->>>>>>> 8fc30841
-    resolution: {integrity: sha512-vEJIc8RdiBRu3oRAI0ymerOn+7rPuMvRXslTvZUKZonDHFIczxztIyJ1urxM1x9JXEikvpWWTUUqal5j/8QgvA==}
-    engines: {node: '>= 14'}
-    peerDependencies:
-      postcss: '>=8.0.9'
-      ts-node: '>=9.0.0'
-    peerDependenciesMeta:
-      postcss:
-        optional: true
-      ts-node:
-        optional: true
-    dependencies:
-      lilconfig: 2.1.0
       postcss: 8.4.24
+      ts-node: 10.9.1(@types/node@20.3.1)(typescript@5.1.6)
       yaml: 2.3.1
 
   /postcss-nested@6.0.1(postcss@8.4.24):
@@ -11219,14 +11133,6 @@
     optionalDependencies:
       fsevents: 2.3.2
 
-  /rollup@3.29.2:
-    resolution: {integrity: sha512-CJouHoZ27v6siztc21eEQGo0kIcE5D1gVPA571ez0mMYb25LGYGKnVNXpEj5MGlepmDWGXNjDB5q7uNiPHC11A==}
-    engines: {node: '>=14.18.0', npm: '>=8.0.0'}
-    hasBin: true
-    optionalDependencies:
-      fsevents: 2.3.2
-    dev: true
-
   /run-applescript@5.0.0:
     resolution: {integrity: sha512-XcT5rBksx1QdIhlFOCtgZkB99ZEouFZ1E2Kc2LHqNW13U3/74YGdkQRmThTwxy4QIyookibDKYZOPqX//6BlAg==}
     engines: {node: '>=12'}
@@ -11521,13 +11427,6 @@
   /source-map@0.6.1:
     resolution: {integrity: sha512-UjgapumWlbMhkBgzT7Ykc5YXUT46F0iKu8SGXq0bcwP5dz/h0Plj6enJqjz1Zbq2l5WaqYnrVbwWOWMyF3F47g==}
     engines: {node: '>=0.10.0'}
-    dev: true
-
-  /source-map@0.8.0-beta.0:
-    resolution: {integrity: sha512-2ymg6oRBpebeZi9UUNsgQ89bhx01TcTkmNTGnNO88imTmbSgy4nfujrgVEFKWpMTEGA11EDkTt7mqObTPdigIA==}
-    engines: {node: '>= 8'}
-    dependencies:
-      whatwg-url: 7.1.0
     dev: true
 
   /spdx-correct@3.2.0:
@@ -11820,7 +11719,7 @@
     peerDependencies:
       tailwindcss: 3.x
     dependencies:
-      tailwindcss: 3.3.2
+      tailwindcss: 3.3.2(ts-node@10.9.1)
     dev: false
 
   /tailwindcss-animate@1.0.6(tailwindcss@3.3.2):
@@ -11828,10 +11727,10 @@
     peerDependencies:
       tailwindcss: '>=3.0.0 || insiders'
     dependencies:
-      tailwindcss: 3.3.2
-    dev: false
-
-  /tailwindcss@3.3.2:
+      tailwindcss: 3.3.2(ts-node@10.9.1)
+    dev: false
+
+  /tailwindcss@3.3.2(ts-node@10.9.1):
     resolution: {integrity: sha512-9jPkMiIBXvPc2KywkraqsUfbfj+dHDb+JPWtSJa9MLFdrPyazI7q6WX2sUrm7R9eVR7qqv3Pas7EvQFzxKnI6w==}
     engines: {node: '>=14.0.0'}
     hasBin: true
@@ -11853,7 +11752,7 @@
       postcss: 8.4.24
       postcss-import: 15.1.0(postcss@8.4.24)
       postcss-js: 4.0.1(postcss@8.4.24)
-      postcss-load-config: 4.0.1(postcss@8.4.24)
+      postcss-load-config: 4.0.1(postcss@8.4.24)(ts-node@10.9.1)
       postcss-nested: 6.0.1(postcss@8.4.24)
       postcss-selector-parser: 6.0.13
       postcss-value-parser: 4.2.0
@@ -11992,17 +11891,6 @@
 
   /tr46@0.0.3:
     resolution: {integrity: sha512-N3WMsuqV66lT30CrXNbEjx4GEwlow3v6rr4mCcv6prnfwhS01rkgyFdjPNBYd9br7LpXV1+Emh01fHnq2Gdgrw==}
-    dev: true
-
-  /tr46@1.0.1:
-    resolution: {integrity: sha512-dTpowEjclQ7Kgx5SdBkqRzVhERQXov8/l9Ft9dVM9fmg0W0KQSVaXX9T4i6twCPNtYiZM53lpSSUAwJbFPOHxA==}
-    dependencies:
-      punycode: 2.3.0
-    dev: true
-
-  /tree-kill@1.2.2:
-    resolution: {integrity: sha512-L0Orpi8qGpRG//Nd+H90vFB+3iHnue1zSSGmNOOCh1GLJ7rUKVwV2HvijphGQS2UmhUZewS9VgvxYIdgr+fG1A==}
-    hasBin: true
     dev: true
 
   /treeverse@3.0.0:
@@ -12052,7 +11940,6 @@
       typescript: 5.1.6
       v8-compile-cache-lib: 3.0.1
       yn: 3.1.1
-    dev: true
 
   /tsc-watch@6.0.4(typescript@5.1.6):
     resolution: {integrity: sha512-cHvbvhjO86w2aGlaHgSCeQRl+Aqw6X6XN4sQMPZKF88GoP30O+oTuh5lRIJr5pgFWrRpF1AgXnJJ2DoFEIPHyg==}
@@ -12088,42 +11975,6 @@
   /tslib@2.6.1:
     resolution: {integrity: sha512-t0hLfiEKfMUoqhG+U1oid7Pva4bbDPHYfJNiB7BiIjRkj1pyC++4N3huJfqY6aRH6VTB0rvtzQwjM4K6qpfOig==}
 
-  /tsup@7.2.0(typescript@5.1.6):
-    resolution: {integrity: sha512-vDHlczXbgUvY3rWvqFEbSqmC1L7woozbzngMqTtL2PGBODTtWlRwGDDawhvWzr5c1QjKe4OAKqJGfE1xeXUvtQ==}
-    engines: {node: '>=16.14'}
-    hasBin: true
-    peerDependencies:
-      '@swc/core': ^1
-      postcss: ^8.4.12
-      typescript: '>=4.1.0'
-    peerDependenciesMeta:
-      '@swc/core':
-        optional: true
-      postcss:
-        optional: true
-      typescript:
-        optional: true
-    dependencies:
-      bundle-require: 4.0.1(esbuild@0.18.17)
-      cac: 6.7.14
-      chokidar: 3.5.3
-      debug: 4.3.4
-      esbuild: 0.18.17
-      execa: 5.1.1
-      globby: 11.1.0
-      joycon: 3.1.1
-      postcss-load-config: 4.0.1
-      resolve-from: 5.0.0
-      rollup: 3.29.2
-      source-map: 0.8.0-beta.0
-      sucrase: 3.34.0
-      tree-kill: 1.2.2
-      typescript: 5.1.6
-    transitivePeerDependencies:
-      - supports-color
-      - ts-node
-    dev: true
-
   /tsutils@3.21.0(typescript@5.1.3):
     resolution: {integrity: sha512-mHKK3iUXL+3UF6xL5k0PEhKRUBKPBCv/+RkEOpjRWxxx27KKRBmmA60A9pgOUvMi8GKhRMPEmjBRPzs2W7O1OA==}
     engines: {node: '>= 6'}
@@ -12291,7 +12142,6 @@
     resolution: {integrity: sha512-zaWCozRZ6DLEWAWFrVDz1H6FVXzUSfTy5FUMWsQlU8Ym5JP9eO4xkTIROFCQvhQf61z6O/G6ugw3SgAnvvm+HA==}
     engines: {node: '>=14.17'}
     hasBin: true
-    dev: true
 
   /uc.micro@1.0.6:
     resolution: {integrity: sha512-8Y75pvTYkLJW2hWQHXxoqRgV7qb9B+9vFEtidML+7koHUFapnVJAZ6cKs+Qjz5Aw3aZWHMC6u0wJE3At+nSGwA==}
@@ -12454,7 +12304,6 @@
 
   /v8-compile-cache-lib@3.0.1:
     resolution: {integrity: sha512-wa7YjyUGfNZngI/vtK0UHAN+lgDCxBPCylVXGp0zu59Fz5aiGtNXaq3DhIov063MorB+VfufLh3JlF2KdTK3xg==}
-    dev: true
 
   /validate-npm-package-license@3.0.4:
     resolution: {integrity: sha512-DpKm2Ui/xN7/HQKCtpZxoRWBhZ9Z0kqtygG8XCgNQ8ZlDnxuQmWhj566j8fN4Cu3/JmbhsDo7fcAJq4s9h27Ew==}
@@ -12648,23 +12497,11 @@
     resolution: {integrity: sha512-2JAn3z8AR6rjK8Sm8orRC0h/bcl/DqL7tRPdGZ4I1CjdF+EaMLmYxBHyXuKL849eucPFhvBoxMsflfOb8kxaeQ==}
     dev: true
 
-  /webidl-conversions@4.0.2:
-    resolution: {integrity: sha512-YQ+BmxuTgd6UXZW3+ICGfyqRyHXVlD5GtQr5+qjiNW7bF0cqrzX500HVXPBOvgXb5YnzDd+h0zqyv61KUD7+Sg==}
-    dev: true
-
   /whatwg-url@5.0.0:
     resolution: {integrity: sha512-saE57nupxk6v3HY35+jzBwYa0rKSy0XR8JSxZPwgLr7ys0IBzhGviA1/TUGJLmSVqs8pb9AnvICXEuOHLprYTw==}
     dependencies:
       tr46: 0.0.3
       webidl-conversions: 3.0.1
-    dev: true
-
-  /whatwg-url@7.1.0:
-    resolution: {integrity: sha512-WUu7Rg1DroM7oQvGWfOiAK21n74Gg+T4elXEQYkOhtyLeWiJFoOGLXPKI/9gzIie9CtwVLm8wtw6YJdKyxSjeg==}
-    dependencies:
-      lodash.sortby: 4.7.0
-      tr46: 1.0.1
-      webidl-conversions: 4.0.2
     dev: true
 
   /which-boxed-primitive@1.0.2:
@@ -12848,7 +12685,6 @@
   /yn@3.1.1:
     resolution: {integrity: sha512-Ux4ygGWsu2c7isFWe8Yu1YluJmqVhxqK2cLXNQA5AcC3QfbGNpM7fu0Y8b/z16pXLnFxZYvWhd3fhBY9DLmC6Q==}
     engines: {node: '>=6'}
-    dev: true
 
   /yocto-queue@0.1.0:
     resolution: {integrity: sha512-rVksvsnNCdJ/ohGc6xgPwyN8eheCxsiLM8mxuE/t/mOVqJewPuO1miLpTHQiRgTKCLexL4MeAFVagts7HmNZ2Q==}
