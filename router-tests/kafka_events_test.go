--- conflicted
+++ resolved
@@ -4,11 +4,8 @@
 	"bufio"
 	"bytes"
 	"context"
-<<<<<<< HEAD
 	"encoding/json"
 	"fmt"
-=======
->>>>>>> d70df0cb
 	"net/http"
 	"sync"
 	"testing"
