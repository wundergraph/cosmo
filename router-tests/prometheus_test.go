package integration

import (
	"context"
	"encoding/json"
<<<<<<< HEAD
	"go.opentelemetry.io/otel/sdk/metric/metricdata"
=======
	"fmt"
>>>>>>> 3ba2a921
	"net/http"
	"regexp"
	"strings"
	"testing"
	"time"

	"github.com/prometheus/client_golang/prometheus"
	"github.com/prometheus/client_golang/prometheus/collectors"
	io_prometheus_client "github.com/prometheus/client_model/go"
	"github.com/stretchr/testify/assert"
	"github.com/stretchr/testify/require"
	"github.com/wundergraph/cosmo/router-tests/testenv"
	"github.com/wundergraph/cosmo/router/cmd/custom/module"
	"github.com/wundergraph/cosmo/router/core"
	"github.com/wundergraph/cosmo/router/pkg/config"
	"github.com/wundergraph/cosmo/router/pkg/trace/tracetest"
	"go.opentelemetry.io/otel/sdk/metric"
)

func TestPrometheus(t *testing.T) {
	t.Parallel()
	const employeesIDData = `{"data":{"employees":[{"id":1},{"id":2},{"id":3},{"id":4},{"id":5},{"id":7},{"id":8},{"id":10},{"id":11},{"id":12}]}}`
	const employeesTagData = `{"data":{"employees":[{"tag":""},{"tag":""},{"tag":""},{"tag":""},{"tag":""},{"tag":""},{"tag":""},{"tag":""},{"tag":""},{"tag":""}]}}`

	t.Run("Collect and export OTEL metrics to Prometheus from named operation", func(t *testing.T) {
		t.Parallel()

		exporter := tracetest.NewInMemoryExporter(t)
		metricReader := metric.NewManualReader()
		promRegistry := prometheus.NewRegistry()

		testenv.Run(t, &testenv.Config{
			TraceExporter:      exporter,
			MetricReader:       metricReader,
			PrometheusRegistry: promRegistry,
		}, func(t *testing.T, xEnv *testenv.Environment) {
			res := xEnv.MakeGraphQLRequestOK(testenv.GraphQLRequest{
				Query: `query myQuery { employees { id } }`,
			})
			require.JSONEq(t, employeesIDData, res.Body)

			mf, err := promRegistry.Gather()
			require.NoError(t, err)

			requestTotal := findMetricFamilyByName(mf, "router_http_requests_total")
			requestTotalMetrics := requestTotal.GetMetric()

			require.Len(t, requestTotalMetrics, 2)

			require.Equal(t, []*io_prometheus_client.LabelPair{
				{
					Name:  PointerOf("http_status_code"),
					Value: PointerOf("200"),
				},
				{
					Name:  PointerOf("otel_scope_name"),
					Value: PointerOf("cosmo.router.prometheus"),
				},
				{
					Name:  PointerOf("otel_scope_version"),
					Value: PointerOf("0.0.1"),
				},
				{
					Name:  PointerOf("wg_client_name"),
					Value: PointerOf("unknown"),
				},
				{
					Name:  PointerOf("wg_client_version"),
					Value: PointerOf("missing"),
				},
				{
					Name:  PointerOf("wg_federated_graph_id"),
					Value: PointerOf("graph"),
				},
				{
					Name:  PointerOf("wg_operation_name"),
					Value: PointerOf("myQuery"),
				},
				{
					Name:  PointerOf("wg_operation_protocol"),
					Value: PointerOf("http"),
				},
				{
					Name:  PointerOf("wg_operation_type"),
					Value: PointerOf("query"),
				},
				{
					Name:  PointerOf("wg_router_cluster_name"),
					Value: PointerOf(""),
				},
				{
					Name:  PointerOf("wg_router_config_version"),
					Value: PointerOf(xEnv.RouterConfigVersionMain()),
				},
				{
					Name:  PointerOf("wg_router_version"),
					Value: PointerOf("dev"),
				},
			}, requestTotalMetrics[0].Label)

			require.Equal(t, []*io_prometheus_client.LabelPair{
				{
					Name:  PointerOf("http_status_code"),
					Value: PointerOf("200"),
				},
				{
					Name:  PointerOf("otel_scope_name"),
					Value: PointerOf("cosmo.router.prometheus"),
				},
				{
					Name:  PointerOf("otel_scope_version"),
					Value: PointerOf("0.0.1"),
				},
				{
					Name:  PointerOf("wg_client_name"),
					Value: PointerOf("unknown"),
				},
				{
					Name:  PointerOf("wg_client_version"),
					Value: PointerOf("missing"),
				},
				{
					Name:  PointerOf("wg_federated_graph_id"),
					Value: PointerOf("graph"),
				},
				{
					Name:  PointerOf("wg_operation_name"),
					Value: PointerOf("myQuery"),
				},
				{
					Name:  PointerOf("wg_operation_protocol"),
					Value: PointerOf("http"),
				},
				{
					Name:  PointerOf("wg_operation_type"),
					Value: PointerOf("query"),
				},
				{
					Name:  PointerOf("wg_router_cluster_name"),
					Value: PointerOf(""),
				},
				{
					Name:  PointerOf("wg_router_config_version"),
					Value: PointerOf(xEnv.RouterConfigVersionMain()),
				},
				{
					Name:  PointerOf("wg_router_version"),
					Value: PointerOf("dev"),
				},
				{
					Name:  PointerOf("wg_subgraph_id"),
					Value: PointerOf("0"),
				},
				{
					Name:  PointerOf("wg_subgraph_name"),
					Value: PointerOf("employees"),
				},
			}, requestTotalMetrics[1].Label)

			requestsInFlight := findMetricFamilyByName(mf, "router_http_requests_in_flight")
			requestsInFlightMetrics := requestsInFlight.GetMetric()

			require.Len(t, requestsInFlightMetrics, 2)

			require.Equal(t, []*io_prometheus_client.LabelPair{
				{
					Name:  PointerOf("otel_scope_name"),
					Value: PointerOf("cosmo.router.prometheus"),
				},
				{
					Name:  PointerOf("otel_scope_version"),
					Value: PointerOf("0.0.1"),
				},
				{
					Name:  PointerOf("wg_client_name"),
					Value: PointerOf("unknown"),
				},
				{
					Name:  PointerOf("wg_client_version"),
					Value: PointerOf("missing"),
				},
				{
					Name:  PointerOf("wg_federated_graph_id"),
					Value: PointerOf("graph"),
				},
				{
					Name:  PointerOf("wg_operation_protocol"),
					Value: PointerOf("http"),
				},
				{
					Name:  PointerOf("wg_router_cluster_name"),
					Value: PointerOf(""),
				},
				{
					Name:  PointerOf("wg_router_config_version"),
					Value: PointerOf(xEnv.RouterConfigVersionMain()),
				},
				{
					Name:  PointerOf("wg_router_version"),
					Value: PointerOf("dev"),
				},
			}, requestsInFlightMetrics[0].Label)

			require.Equal(t, []*io_prometheus_client.LabelPair{
				{
					Name:  PointerOf("otel_scope_name"),
					Value: PointerOf("cosmo.router.prometheus"),
				},
				{
					Name:  PointerOf("otel_scope_version"),
					Value: PointerOf("0.0.1"),
				},
				{
					Name:  PointerOf("wg_client_name"),
					Value: PointerOf("unknown"),
				},
				{
					Name:  PointerOf("wg_client_version"),
					Value: PointerOf("missing"),
				},
				{
					Name:  PointerOf("wg_federated_graph_id"),
					Value: PointerOf("graph"),
				},
				{
					Name:  PointerOf("wg_operation_name"),
					Value: PointerOf("myQuery"),
				},
				{
					Name:  PointerOf("wg_operation_protocol"),
					Value: PointerOf("http"),
				},
				{
					Name:  PointerOf("wg_operation_type"),
					Value: PointerOf("query"),
				},
				{
					Name:  PointerOf("wg_router_cluster_name"),
					Value: PointerOf(""),
				},
				{
					Name:  PointerOf("wg_router_config_version"),
					Value: PointerOf(xEnv.RouterConfigVersionMain()),
				},
				{
					Name:  PointerOf("wg_router_version"),
					Value: PointerOf("dev"),
				},
				{
					Name:  PointerOf("wg_subgraph_id"),
					Value: PointerOf("0"),
				},
				{
					Name:  PointerOf("wg_subgraph_name"),
					Value: PointerOf("employees"),
				},
			}, requestsInFlightMetrics[1].Label)

			requestDuration := findMetricFamilyByName(mf, "router_http_request_duration_milliseconds")
			requestDurationMetrics := requestDuration.GetMetric()

			require.Len(t, requestDurationMetrics, 2)

			require.Equal(t, []*io_prometheus_client.LabelPair{
				{
					Name:  PointerOf("http_status_code"),
					Value: PointerOf("200"),
				},
				{
					Name:  PointerOf("otel_scope_name"),
					Value: PointerOf("cosmo.router.prometheus"),
				},
				{
					Name:  PointerOf("otel_scope_version"),
					Value: PointerOf("0.0.1"),
				},
				{
					Name:  PointerOf("wg_client_name"),
					Value: PointerOf("unknown"),
				},
				{
					Name:  PointerOf("wg_client_version"),
					Value: PointerOf("missing"),
				},
				{
					Name:  PointerOf("wg_federated_graph_id"),
					Value: PointerOf("graph"),
				},
				{
					Name:  PointerOf("wg_operation_name"),
					Value: PointerOf("myQuery"),
				},
				{
					Name:  PointerOf("wg_operation_protocol"),
					Value: PointerOf("http"),
				},
				{
					Name:  PointerOf("wg_operation_type"),
					Value: PointerOf("query"),
				},
				{
					Name:  PointerOf("wg_router_cluster_name"),
					Value: PointerOf(""),
				},
				{
					Name:  PointerOf("wg_router_config_version"),
					Value: PointerOf(xEnv.RouterConfigVersionMain()),
				},
				{
					Name:  PointerOf("wg_router_version"),
					Value: PointerOf("dev"),
				},
			}, requestDurationMetrics[0].Label)

			require.Equal(t, []*io_prometheus_client.LabelPair{
				{
					Name:  PointerOf("http_status_code"),
					Value: PointerOf("200"),
				},
				{
					Name:  PointerOf("otel_scope_name"),
					Value: PointerOf("cosmo.router.prometheus"),
				},
				{
					Name:  PointerOf("otel_scope_version"),
					Value: PointerOf("0.0.1"),
				},
				{
					Name:  PointerOf("wg_client_name"),
					Value: PointerOf("unknown"),
				},
				{
					Name:  PointerOf("wg_client_version"),
					Value: PointerOf("missing"),
				},
				{
					Name:  PointerOf("wg_federated_graph_id"),
					Value: PointerOf("graph"),
				},
				{
					Name:  PointerOf("wg_operation_name"),
					Value: PointerOf("myQuery"),
				},
				{
					Name:  PointerOf("wg_operation_protocol"),
					Value: PointerOf("http"),
				},
				{
					Name:  PointerOf("wg_operation_type"),
					Value: PointerOf("query"),
				},
				{
					Name:  PointerOf("wg_router_cluster_name"),
					Value: PointerOf(""),
				},
				{
					Name:  PointerOf("wg_router_config_version"),
					Value: PointerOf(xEnv.RouterConfigVersionMain()),
				},
				{
					Name:  PointerOf("wg_router_version"),
					Value: PointerOf("dev"),
				},
				{
					Name:  PointerOf("wg_subgraph_id"),
					Value: PointerOf("0"),
				},
				{
					Name:  PointerOf("wg_subgraph_name"),
					Value: PointerOf("employees"),
				},
			}, requestDurationMetrics[1].Label)

			responseContentLength := findMetricFamilyByName(mf, "router_http_response_content_length_total")
			responseContentLengthMetrics := responseContentLength.GetMetric()

			require.Len(t, responseContentLengthMetrics, 2)

			require.Equal(t, []*io_prometheus_client.LabelPair{
				{
					Name:  PointerOf("http_status_code"),
					Value: PointerOf("200"),
				},
				{
					Name:  PointerOf("otel_scope_name"),
					Value: PointerOf("cosmo.router.prometheus"),
				},
				{
					Name:  PointerOf("otel_scope_version"),
					Value: PointerOf("0.0.1"),
				},
				{
					Name:  PointerOf("wg_client_name"),
					Value: PointerOf("unknown"),
				},
				{
					Name:  PointerOf("wg_client_version"),
					Value: PointerOf("missing"),
				},
				{
					Name:  PointerOf("wg_federated_graph_id"),
					Value: PointerOf("graph"),
				},
				{
					Name:  PointerOf("wg_operation_name"),
					Value: PointerOf("myQuery"),
				},
				{
					Name:  PointerOf("wg_operation_protocol"),
					Value: PointerOf("http"),
				},
				{
					Name:  PointerOf("wg_operation_type"),
					Value: PointerOf("query"),
				},
				{
					Name:  PointerOf("wg_router_cluster_name"),
					Value: PointerOf(""),
				},
				{
					Name:  PointerOf("wg_router_config_version"),
					Value: PointerOf(xEnv.RouterConfigVersionMain()),
				},
				{
					Name:  PointerOf("wg_router_version"),
					Value: PointerOf("dev"),
				},
			}, responseContentLengthMetrics[0].Label)

			require.Equal(t, []*io_prometheus_client.LabelPair{
				{
					Name:  PointerOf("http_status_code"),
					Value: PointerOf("200"),
				},
				{
					Name:  PointerOf("otel_scope_name"),
					Value: PointerOf("cosmo.router.prometheus"),
				},
				{
					Name:  PointerOf("otel_scope_version"),
					Value: PointerOf("0.0.1"),
				},
				{
					Name:  PointerOf("wg_client_name"),
					Value: PointerOf("unknown"),
				},
				{
					Name:  PointerOf("wg_client_version"),
					Value: PointerOf("missing"),
				},
				{
					Name:  PointerOf("wg_federated_graph_id"),
					Value: PointerOf("graph"),
				},
				{
					Name:  PointerOf("wg_operation_name"),
					Value: PointerOf("myQuery"),
				},
				{
					Name:  PointerOf("wg_operation_protocol"),
					Value: PointerOf("http"),
				},
				{
					Name:  PointerOf("wg_operation_type"),
					Value: PointerOf("query"),
				},
				{
					Name:  PointerOf("wg_router_cluster_name"),
					Value: PointerOf(""),
				},
				{
					Name:  PointerOf("wg_router_config_version"),
					Value: PointerOf(xEnv.RouterConfigVersionMain()),
				},
				{
					Name:  PointerOf("wg_router_version"),
					Value: PointerOf("dev"),
				},
				{
					Name:  PointerOf("wg_subgraph_id"),
					Value: PointerOf("0"),
				},
				{
					Name:  PointerOf("wg_subgraph_name"),
					Value: PointerOf("employees"),
				},
			}, responseContentLengthMetrics[1].Label)

			planningTime := findMetricFamilyByName(mf, "router_graphql_operation_planning_time")
			planningTimeMetrics := planningTime.GetMetric()

			require.Len(t, planningTimeMetrics, 1)

			require.Equal(t, []*io_prometheus_client.LabelPair{
				{
					Name:  PointerOf("otel_scope_name"),
					Value: PointerOf("cosmo.router.prometheus"),
				},
				{
					Name:  PointerOf("otel_scope_version"),
					Value: PointerOf("0.0.1"),
				},
				{
					Name:  PointerOf("wg_client_name"),
					Value: PointerOf("unknown"),
				},
				{
					Name:  PointerOf("wg_client_version"),
					Value: PointerOf("missing"),
				},
				{
					Name:  PointerOf("wg_engine_plan_cache_hit"),
					Value: PointerOf("false"),
				},
				{
					Name:  PointerOf("wg_federated_graph_id"),
					Value: PointerOf("graph"),
				},
				{
					Name:  PointerOf("wg_operation_name"),
					Value: PointerOf("myQuery"),
				},
				{
					Name:  PointerOf("wg_operation_protocol"),
					Value: PointerOf("http"),
				},
				{
					Name:  PointerOf("wg_operation_type"),
					Value: PointerOf("query"),
				},
				{
					Name:  PointerOf("wg_router_cluster_name"),
					Value: PointerOf(""),
				},
				{
					Name:  PointerOf("wg_router_config_version"),
					Value: PointerOf(xEnv.RouterConfigVersionMain()),
				},
				{
					Name:  PointerOf("wg_router_version"),
					Value: PointerOf("dev"),
				},
			}, planningTimeMetrics[0].Label)

		})
	})

	t.Run("Collect and export OTEL metrics in respect to custom attributes / from header", func(t *testing.T) {
		t.Parallel()

		exporter := tracetest.NewInMemoryExporter(t)
		metricReader := metric.NewManualReader()
		promRegistry := prometheus.NewRegistry()

		testenv.Run(t, &testenv.Config{
			TraceExporter:      exporter,
			MetricReader:       metricReader,
			PrometheusRegistry: promRegistry,
			CustomResourceAttributes: []config.CustomStaticAttribute{
				{
					Key:   "custom.resource",
					Value: "value",
				},
			},
			CustomMetricAttributes: []config.CustomAttribute{
				{
					Key:     "custom",
					Default: "value_different",
					ValueFrom: &config.CustomDynamicAttribute{
						RequestHeader: "x-custom-header",
					},
				},
				{
					Key: "custom2",
					ValueFrom: &config.CustomDynamicAttribute{
						Expression: "request.header.Get('x-custom-header')",
					},
				},
			},
		}, func(t *testing.T, xEnv *testenv.Environment) {
			res := xEnv.MakeGraphQLRequestOK(testenv.GraphQLRequest{
				Header: map[string][]string{
					"x-custom-header": {"value"},
				},
				Query: `query myQuery { employees { id } }`,
			})
			require.JSONEq(t, employeesIDData, res.Body)

			mf, err := promRegistry.Gather()
			require.NoError(t, err)

			targetInfo := findMetricFamilyByName(mf, "target_info")
			customResourceLabel := findMetricLabelByName(targetInfo.GetMetric(), "custom_resource")

			require.NotNil(t, customResourceLabel)
			customResourceLabelValue := "value"
			require.Equal(t, customResourceLabel.Value, &customResourceLabelValue)

			requestTotal := findMetricFamilyByName(mf, "router_http_requests_total")
			requestTotalMetrics := requestTotal.GetMetric()

			require.Len(t, requestTotalMetrics, 2)

			require.Equal(t, []*io_prometheus_client.LabelPair{
				{
					Name:  PointerOf("custom"),
					Value: PointerOf("value"),
				},
				{
					Name:  PointerOf("custom2"),
					Value: PointerOf("value"),
				},
				{
					Name:  PointerOf("http_status_code"),
					Value: PointerOf("200"),
				},
				{
					Name:  PointerOf("otel_scope_name"),
					Value: PointerOf("cosmo.router.prometheus"),
				},
				{
					Name:  PointerOf("otel_scope_version"),
					Value: PointerOf("0.0.1"),
				},
				{
					Name:  PointerOf("wg_client_name"),
					Value: PointerOf("unknown"),
				},
				{
					Name:  PointerOf("wg_client_version"),
					Value: PointerOf("missing"),
				},
				{
					Name:  PointerOf("wg_federated_graph_id"),
					Value: PointerOf("graph"),
				},
				{
					Name:  PointerOf("wg_operation_name"),
					Value: PointerOf("myQuery"),
				},
				{
					Name:  PointerOf("wg_operation_protocol"),
					Value: PointerOf("http"),
				},
				{
					Name:  PointerOf("wg_operation_type"),
					Value: PointerOf("query"),
				},
				{
					Name:  PointerOf("wg_router_cluster_name"),
					Value: PointerOf(""),
				},
				{
					Name:  PointerOf("wg_router_config_version"),
					Value: PointerOf(xEnv.RouterConfigVersionMain()),
				},
				{
					Name:  PointerOf("wg_router_version"),
					Value: PointerOf("dev"),
				},
			}, requestTotalMetrics[0].Label)

			require.Equal(t, []*io_prometheus_client.LabelPair{
				{
					Name:  PointerOf("custom"),
					Value: PointerOf("value"),
				},
				{
					Name:  PointerOf("custom2"),
					Value: PointerOf("value"),
				},
				{
					Name:  PointerOf("http_status_code"),
					Value: PointerOf("200"),
				},
				{
					Name:  PointerOf("otel_scope_name"),
					Value: PointerOf("cosmo.router.prometheus"),
				},
				{
					Name:  PointerOf("otel_scope_version"),
					Value: PointerOf("0.0.1"),
				},
				{
					Name:  PointerOf("wg_client_name"),
					Value: PointerOf("unknown"),
				},
				{
					Name:  PointerOf("wg_client_version"),
					Value: PointerOf("missing"),
				},
				{
					Name:  PointerOf("wg_federated_graph_id"),
					Value: PointerOf("graph"),
				},
				{
					Name:  PointerOf("wg_operation_name"),
					Value: PointerOf("myQuery"),
				},
				{
					Name:  PointerOf("wg_operation_protocol"),
					Value: PointerOf("http"),
				},
				{
					Name:  PointerOf("wg_operation_type"),
					Value: PointerOf("query"),
				},
				{
					Name:  PointerOf("wg_router_cluster_name"),
					Value: PointerOf(""),
				},
				{
					Name:  PointerOf("wg_router_config_version"),
					Value: PointerOf(xEnv.RouterConfigVersionMain()),
				},
				{
					Name:  PointerOf("wg_router_version"),
					Value: PointerOf("dev"),
				},
				{
					Name:  PointerOf("wg_subgraph_id"),
					Value: PointerOf("0"),
				},
				{
					Name:  PointerOf("wg_subgraph_name"),
					Value: PointerOf("employees"),
				},
			}, requestTotalMetrics[1].Label)

			requestsInFlight := findMetricFamilyByName(mf, "router_http_requests_in_flight")
			requestsInFlightMetrics := requestsInFlight.GetMetric()

			require.Len(t, requestsInFlightMetrics, 2)

			require.Equal(t, []*io_prometheus_client.LabelPair{
				{
					Name:  PointerOf("custom"),
					Value: PointerOf("value"),
				},
				{
					Name:  PointerOf("otel_scope_name"),
					Value: PointerOf("cosmo.router.prometheus"),
				},
				{
					Name:  PointerOf("otel_scope_version"),
					Value: PointerOf("0.0.1"),
				},
				{
					Name:  PointerOf("wg_client_name"),
					Value: PointerOf("unknown"),
				},
				{
					Name:  PointerOf("wg_client_version"),
					Value: PointerOf("missing"),
				},
				{
					Name:  PointerOf("wg_federated_graph_id"),
					Value: PointerOf("graph"),
				},
				{
					Name:  PointerOf("wg_operation_protocol"),
					Value: PointerOf("http"),
				},
				{
					Name:  PointerOf("wg_router_cluster_name"),
					Value: PointerOf(""),
				},
				{
					Name:  PointerOf("wg_router_config_version"),
					Value: PointerOf(xEnv.RouterConfigVersionMain()),
				},
				{
					Name:  PointerOf("wg_router_version"),
					Value: PointerOf("dev"),
				},
			}, requestsInFlightMetrics[0].Label)

			require.Equal(t, []*io_prometheus_client.LabelPair{
				{
					Name:  PointerOf("custom"),
					Value: PointerOf("value"),
				},
				{
					Name:  PointerOf("custom2"),
					Value: PointerOf("value"),
				},
				{
					Name:  PointerOf("otel_scope_name"),
					Value: PointerOf("cosmo.router.prometheus"),
				},
				{
					Name:  PointerOf("otel_scope_version"),
					Value: PointerOf("0.0.1"),
				},
				{
					Name:  PointerOf("wg_client_name"),
					Value: PointerOf("unknown"),
				},
				{
					Name:  PointerOf("wg_client_version"),
					Value: PointerOf("missing"),
				},
				{
					Name:  PointerOf("wg_federated_graph_id"),
					Value: PointerOf("graph"),
				},
				{
					Name:  PointerOf("wg_operation_name"),
					Value: PointerOf("myQuery"),
				},
				{
					Name:  PointerOf("wg_operation_protocol"),
					Value: PointerOf("http"),
				},
				{
					Name:  PointerOf("wg_operation_type"),
					Value: PointerOf("query"),
				},
				{
					Name:  PointerOf("wg_router_cluster_name"),
					Value: PointerOf(""),
				},
				{
					Name:  PointerOf("wg_router_config_version"),
					Value: PointerOf(xEnv.RouterConfigVersionMain()),
				},
				{
					Name:  PointerOf("wg_router_version"),
					Value: PointerOf("dev"),
				},
				{
					Name:  PointerOf("wg_subgraph_id"),
					Value: PointerOf("0"),
				},
				{
					Name:  PointerOf("wg_subgraph_name"),
					Value: PointerOf("employees"),
				},
			}, requestsInFlightMetrics[1].Label)

			requestDuration := findMetricFamilyByName(mf, "router_http_request_duration_milliseconds")
			requestDurationMetrics := requestDuration.GetMetric()

			require.Len(t, requestDurationMetrics, 2)

			require.Equal(t, []*io_prometheus_client.LabelPair{
				{
					Name:  PointerOf("custom"),
					Value: PointerOf("value"),
				},
				{
					Name:  PointerOf("custom2"),
					Value: PointerOf("value"),
				},
				{
					Name:  PointerOf("http_status_code"),
					Value: PointerOf("200"),
				},
				{
					Name:  PointerOf("otel_scope_name"),
					Value: PointerOf("cosmo.router.prometheus"),
				},
				{
					Name:  PointerOf("otel_scope_version"),
					Value: PointerOf("0.0.1"),
				},
				{
					Name:  PointerOf("wg_client_name"),
					Value: PointerOf("unknown"),
				},
				{
					Name:  PointerOf("wg_client_version"),
					Value: PointerOf("missing"),
				},
				{
					Name:  PointerOf("wg_federated_graph_id"),
					Value: PointerOf("graph"),
				},
				{
					Name:  PointerOf("wg_operation_name"),
					Value: PointerOf("myQuery"),
				},
				{
					Name:  PointerOf("wg_operation_protocol"),
					Value: PointerOf("http"),
				},
				{
					Name:  PointerOf("wg_operation_type"),
					Value: PointerOf("query"),
				},
				{
					Name:  PointerOf("wg_router_cluster_name"),
					Value: PointerOf(""),
				},
				{
					Name:  PointerOf("wg_router_config_version"),
					Value: PointerOf(xEnv.RouterConfigVersionMain()),
				},
				{
					Name:  PointerOf("wg_router_version"),
					Value: PointerOf("dev"),
				},
			}, requestDurationMetrics[0].Label)

			require.Equal(t, []*io_prometheus_client.LabelPair{
				{
					Name:  PointerOf("custom"),
					Value: PointerOf("value"),
				},
				{
					Name:  PointerOf("custom2"),
					Value: PointerOf("value"),
				},
				{
					Name:  PointerOf("http_status_code"),
					Value: PointerOf("200"),
				},
				{
					Name:  PointerOf("otel_scope_name"),
					Value: PointerOf("cosmo.router.prometheus"),
				},
				{
					Name:  PointerOf("otel_scope_version"),
					Value: PointerOf("0.0.1"),
				},
				{
					Name:  PointerOf("wg_client_name"),
					Value: PointerOf("unknown"),
				},
				{
					Name:  PointerOf("wg_client_version"),
					Value: PointerOf("missing"),
				},
				{
					Name:  PointerOf("wg_federated_graph_id"),
					Value: PointerOf("graph"),
				},
				{
					Name:  PointerOf("wg_operation_name"),
					Value: PointerOf("myQuery"),
				},
				{
					Name:  PointerOf("wg_operation_protocol"),
					Value: PointerOf("http"),
				},
				{
					Name:  PointerOf("wg_operation_type"),
					Value: PointerOf("query"),
				},
				{
					Name:  PointerOf("wg_router_cluster_name"),
					Value: PointerOf(""),
				},
				{
					Name:  PointerOf("wg_router_config_version"),
					Value: PointerOf(xEnv.RouterConfigVersionMain()),
				},
				{
					Name:  PointerOf("wg_router_version"),
					Value: PointerOf("dev"),
				},
				{
					Name:  PointerOf("wg_subgraph_id"),
					Value: PointerOf("0"),
				},
				{
					Name:  PointerOf("wg_subgraph_name"),
					Value: PointerOf("employees"),
				},
			}, requestDurationMetrics[1].Label)

			responseContentLength := findMetricFamilyByName(mf, "router_http_response_content_length_total")
			responseContentLengthMetrics := responseContentLength.GetMetric()

			require.Len(t, responseContentLengthMetrics, 2)

			require.Equal(t, []*io_prometheus_client.LabelPair{
				{
					Name:  PointerOf("custom"),
					Value: PointerOf("value"),
				},
				{
					Name:  PointerOf("custom2"),
					Value: PointerOf("value"),
				},
				{
					Name:  PointerOf("http_status_code"),
					Value: PointerOf("200"),
				},
				{
					Name:  PointerOf("otel_scope_name"),
					Value: PointerOf("cosmo.router.prometheus"),
				},
				{
					Name:  PointerOf("otel_scope_version"),
					Value: PointerOf("0.0.1"),
				},
				{
					Name:  PointerOf("wg_client_name"),
					Value: PointerOf("unknown"),
				},
				{
					Name:  PointerOf("wg_client_version"),
					Value: PointerOf("missing"),
				},
				{
					Name:  PointerOf("wg_federated_graph_id"),
					Value: PointerOf("graph"),
				},
				{
					Name:  PointerOf("wg_operation_name"),
					Value: PointerOf("myQuery"),
				},
				{
					Name:  PointerOf("wg_operation_protocol"),
					Value: PointerOf("http"),
				},
				{
					Name:  PointerOf("wg_operation_type"),
					Value: PointerOf("query"),
				},
				{
					Name:  PointerOf("wg_router_cluster_name"),
					Value: PointerOf(""),
				},
				{
					Name:  PointerOf("wg_router_config_version"),
					Value: PointerOf(xEnv.RouterConfigVersionMain()),
				},
				{
					Name:  PointerOf("wg_router_version"),
					Value: PointerOf("dev"),
				},
			}, responseContentLengthMetrics[0].Label)

			require.Equal(t, []*io_prometheus_client.LabelPair{
				{
					Name:  PointerOf("custom"),
					Value: PointerOf("value"),
				},
				{
					Name:  PointerOf("custom2"),
					Value: PointerOf("value"),
				},
				{
					Name:  PointerOf("http_status_code"),
					Value: PointerOf("200"),
				},
				{
					Name:  PointerOf("otel_scope_name"),
					Value: PointerOf("cosmo.router.prometheus"),
				},
				{
					Name:  PointerOf("otel_scope_version"),
					Value: PointerOf("0.0.1"),
				},
				{
					Name:  PointerOf("wg_client_name"),
					Value: PointerOf("unknown"),
				},
				{
					Name:  PointerOf("wg_client_version"),
					Value: PointerOf("missing"),
				},
				{
					Name:  PointerOf("wg_federated_graph_id"),
					Value: PointerOf("graph"),
				},
				{
					Name:  PointerOf("wg_operation_name"),
					Value: PointerOf("myQuery"),
				},
				{
					Name:  PointerOf("wg_operation_protocol"),
					Value: PointerOf("http"),
				},
				{
					Name:  PointerOf("wg_operation_type"),
					Value: PointerOf("query"),
				},
				{
					Name:  PointerOf("wg_router_cluster_name"),
					Value: PointerOf(""),
				},
				{
					Name:  PointerOf("wg_router_config_version"),
					Value: PointerOf(xEnv.RouterConfigVersionMain()),
				},
				{
					Name:  PointerOf("wg_router_version"),
					Value: PointerOf("dev"),
				},
				{
					Name:  PointerOf("wg_subgraph_id"),
					Value: PointerOf("0"),
				},
				{
					Name:  PointerOf("wg_subgraph_name"),
					Value: PointerOf("employees"),
				},
			}, responseContentLengthMetrics[1].Label)

		})
	})

	t.Run("Collect and export OTEL metrics in respect to custom attributes / static", func(t *testing.T) {
		t.Parallel()

		exporter := tracetest.NewInMemoryExporter(t)
		metricReader := metric.NewManualReader()
		promRegistry := prometheus.NewRegistry()

		testenv.Run(t, &testenv.Config{
			TraceExporter:      exporter,
			MetricReader:       metricReader,
			PrometheusRegistry: promRegistry,
			CustomResourceAttributes: []config.CustomStaticAttribute{
				{
					Key:   "custom.resource",
					Value: "value",
				},
			},
			CustomMetricAttributes: []config.CustomAttribute{
				{
					Key:     "custom",
					Default: "value",
				},
			},
		}, func(t *testing.T, xEnv *testenv.Environment) {
			res := xEnv.MakeGraphQLRequestOK(testenv.GraphQLRequest{
				Header: map[string][]string{
					"x-custom-header": {"value_different"},
				},
				Query: `query myQuery { employees { id } }`,
			})
			require.JSONEq(t, employeesIDData, res.Body)

			mf, err := promRegistry.Gather()
			require.NoError(t, err)

			targetInfo := findMetricFamilyByName(mf, "target_info")
			customResourceLabel := findMetricLabelByName(targetInfo.GetMetric(), "custom_resource")

			require.NotNil(t, customResourceLabel)
			customResourceLabelValue := "value"
			require.Equal(t, customResourceLabel.Value, &customResourceLabelValue)

			requestTotal := findMetricFamilyByName(mf, "router_http_requests_total")
			requestTotalMetrics := requestTotal.GetMetric()

			require.Len(t, requestTotalMetrics, 2)

			require.Equal(t, []*io_prometheus_client.LabelPair{
				{
					Name:  PointerOf("custom"),
					Value: PointerOf("value"),
				},
				{
					Name:  PointerOf("http_status_code"),
					Value: PointerOf("200"),
				},
				{
					Name:  PointerOf("otel_scope_name"),
					Value: PointerOf("cosmo.router.prometheus"),
				},
				{
					Name:  PointerOf("otel_scope_version"),
					Value: PointerOf("0.0.1"),
				},
				{
					Name:  PointerOf("wg_client_name"),
					Value: PointerOf("unknown"),
				},
				{
					Name:  PointerOf("wg_client_version"),
					Value: PointerOf("missing"),
				},
				{
					Name:  PointerOf("wg_federated_graph_id"),
					Value: PointerOf("graph"),
				},
				{
					Name:  PointerOf("wg_operation_name"),
					Value: PointerOf("myQuery"),
				},
				{
					Name:  PointerOf("wg_operation_protocol"),
					Value: PointerOf("http"),
				},
				{
					Name:  PointerOf("wg_operation_type"),
					Value: PointerOf("query"),
				},
				{
					Name:  PointerOf("wg_router_cluster_name"),
					Value: PointerOf(""),
				},
				{
					Name:  PointerOf("wg_router_config_version"),
					Value: PointerOf(xEnv.RouterConfigVersionMain()),
				},
				{
					Name:  PointerOf("wg_router_version"),
					Value: PointerOf("dev"),
				},
			}, requestTotalMetrics[0].Label)

			require.Equal(t, []*io_prometheus_client.LabelPair{
				{
					Name:  PointerOf("custom"),
					Value: PointerOf("value"),
				},
				{
					Name:  PointerOf("http_status_code"),
					Value: PointerOf("200"),
				},
				{
					Name:  PointerOf("otel_scope_name"),
					Value: PointerOf("cosmo.router.prometheus"),
				},
				{
					Name:  PointerOf("otel_scope_version"),
					Value: PointerOf("0.0.1"),
				},
				{
					Name:  PointerOf("wg_client_name"),
					Value: PointerOf("unknown"),
				},
				{
					Name:  PointerOf("wg_client_version"),
					Value: PointerOf("missing"),
				},
				{
					Name:  PointerOf("wg_federated_graph_id"),
					Value: PointerOf("graph"),
				},
				{
					Name:  PointerOf("wg_operation_name"),
					Value: PointerOf("myQuery"),
				},
				{
					Name:  PointerOf("wg_operation_protocol"),
					Value: PointerOf("http"),
				},
				{
					Name:  PointerOf("wg_operation_type"),
					Value: PointerOf("query"),
				},
				{
					Name:  PointerOf("wg_router_cluster_name"),
					Value: PointerOf(""),
				},
				{
					Name:  PointerOf("wg_router_config_version"),
					Value: PointerOf(xEnv.RouterConfigVersionMain()),
				},
				{
					Name:  PointerOf("wg_router_version"),
					Value: PointerOf("dev"),
				},
				{
					Name:  PointerOf("wg_subgraph_id"),
					Value: PointerOf("0"),
				},
				{
					Name:  PointerOf("wg_subgraph_name"),
					Value: PointerOf("employees"),
				},
			}, requestTotalMetrics[1].Label)

			requestsInFlight := findMetricFamilyByName(mf, "router_http_requests_in_flight")
			requestsInFlightMetrics := requestsInFlight.GetMetric()

			require.Len(t, requestsInFlightMetrics, 2)

			require.Equal(t, []*io_prometheus_client.LabelPair{
				{
					Name:  PointerOf("custom"),
					Value: PointerOf("value"),
				},
				{
					Name:  PointerOf("otel_scope_name"),
					Value: PointerOf("cosmo.router.prometheus"),
				},
				{
					Name:  PointerOf("otel_scope_version"),
					Value: PointerOf("0.0.1"),
				},
				{
					Name:  PointerOf("wg_client_name"),
					Value: PointerOf("unknown"),
				},
				{
					Name:  PointerOf("wg_client_version"),
					Value: PointerOf("missing"),
				},
				{
					Name:  PointerOf("wg_federated_graph_id"),
					Value: PointerOf("graph"),
				},
				{
					Name:  PointerOf("wg_operation_protocol"),
					Value: PointerOf("http"),
				},
				{
					Name:  PointerOf("wg_router_cluster_name"),
					Value: PointerOf(""),
				},
				{
					Name:  PointerOf("wg_router_config_version"),
					Value: PointerOf(xEnv.RouterConfigVersionMain()),
				},
				{
					Name:  PointerOf("wg_router_version"),
					Value: PointerOf("dev"),
				},
			}, requestsInFlightMetrics[0].Label)

			require.Equal(t, []*io_prometheus_client.LabelPair{
				{
					Name:  PointerOf("custom"),
					Value: PointerOf("value"),
				},
				{
					Name:  PointerOf("otel_scope_name"),
					Value: PointerOf("cosmo.router.prometheus"),
				},
				{
					Name:  PointerOf("otel_scope_version"),
					Value: PointerOf("0.0.1"),
				},
				{
					Name:  PointerOf("wg_client_name"),
					Value: PointerOf("unknown"),
				},
				{
					Name:  PointerOf("wg_client_version"),
					Value: PointerOf("missing"),
				},
				{
					Name:  PointerOf("wg_federated_graph_id"),
					Value: PointerOf("graph"),
				},
				{
					Name:  PointerOf("wg_operation_name"),
					Value: PointerOf("myQuery"),
				},
				{
					Name:  PointerOf("wg_operation_protocol"),
					Value: PointerOf("http"),
				},
				{
					Name:  PointerOf("wg_operation_type"),
					Value: PointerOf("query"),
				},
				{
					Name:  PointerOf("wg_router_cluster_name"),
					Value: PointerOf(""),
				},
				{
					Name:  PointerOf("wg_router_config_version"),
					Value: PointerOf(xEnv.RouterConfigVersionMain()),
				},
				{
					Name:  PointerOf("wg_router_version"),
					Value: PointerOf("dev"),
				},
				{
					Name:  PointerOf("wg_subgraph_id"),
					Value: PointerOf("0"),
				},
				{
					Name:  PointerOf("wg_subgraph_name"),
					Value: PointerOf("employees"),
				},
			}, requestsInFlightMetrics[1].Label)

			requestDuration := findMetricFamilyByName(mf, "router_http_request_duration_milliseconds")
			requestDurationMetrics := requestDuration.GetMetric()

			require.Len(t, requestDurationMetrics, 2)

			require.Equal(t, []*io_prometheus_client.LabelPair{
				{
					Name:  PointerOf("custom"),
					Value: PointerOf("value"),
				},
				{
					Name:  PointerOf("http_status_code"),
					Value: PointerOf("200"),
				},
				{
					Name:  PointerOf("otel_scope_name"),
					Value: PointerOf("cosmo.router.prometheus"),
				},
				{
					Name:  PointerOf("otel_scope_version"),
					Value: PointerOf("0.0.1"),
				},
				{
					Name:  PointerOf("wg_client_name"),
					Value: PointerOf("unknown"),
				},
				{
					Name:  PointerOf("wg_client_version"),
					Value: PointerOf("missing"),
				},
				{
					Name:  PointerOf("wg_federated_graph_id"),
					Value: PointerOf("graph"),
				},
				{
					Name:  PointerOf("wg_operation_name"),
					Value: PointerOf("myQuery"),
				},
				{
					Name:  PointerOf("wg_operation_protocol"),
					Value: PointerOf("http"),
				},
				{
					Name:  PointerOf("wg_operation_type"),
					Value: PointerOf("query"),
				},
				{
					Name:  PointerOf("wg_router_cluster_name"),
					Value: PointerOf(""),
				},
				{
					Name:  PointerOf("wg_router_config_version"),
					Value: PointerOf(xEnv.RouterConfigVersionMain()),
				},
				{
					Name:  PointerOf("wg_router_version"),
					Value: PointerOf("dev"),
				},
			}, requestDurationMetrics[0].Label)

			require.Equal(t, []*io_prometheus_client.LabelPair{
				{
					Name:  PointerOf("custom"),
					Value: PointerOf("value"),
				},
				{
					Name:  PointerOf("http_status_code"),
					Value: PointerOf("200"),
				},
				{
					Name:  PointerOf("otel_scope_name"),
					Value: PointerOf("cosmo.router.prometheus"),
				},
				{
					Name:  PointerOf("otel_scope_version"),
					Value: PointerOf("0.0.1"),
				},
				{
					Name:  PointerOf("wg_client_name"),
					Value: PointerOf("unknown"),
				},
				{
					Name:  PointerOf("wg_client_version"),
					Value: PointerOf("missing"),
				},
				{
					Name:  PointerOf("wg_federated_graph_id"),
					Value: PointerOf("graph"),
				},
				{
					Name:  PointerOf("wg_operation_name"),
					Value: PointerOf("myQuery"),
				},
				{
					Name:  PointerOf("wg_operation_protocol"),
					Value: PointerOf("http"),
				},
				{
					Name:  PointerOf("wg_operation_type"),
					Value: PointerOf("query"),
				},
				{
					Name:  PointerOf("wg_router_cluster_name"),
					Value: PointerOf(""),
				},
				{
					Name:  PointerOf("wg_router_config_version"),
					Value: PointerOf(xEnv.RouterConfigVersionMain()),
				},
				{
					Name:  PointerOf("wg_router_version"),
					Value: PointerOf("dev"),
				},
				{
					Name:  PointerOf("wg_subgraph_id"),
					Value: PointerOf("0"),
				},
				{
					Name:  PointerOf("wg_subgraph_name"),
					Value: PointerOf("employees"),
				},
			}, requestDurationMetrics[1].Label)

			responseContentLength := findMetricFamilyByName(mf, "router_http_response_content_length_total")
			responseContentLengthMetrics := responseContentLength.GetMetric()

			require.Len(t, responseContentLengthMetrics, 2)

			require.Equal(t, []*io_prometheus_client.LabelPair{
				{
					Name:  PointerOf("custom"),
					Value: PointerOf("value"),
				},
				{
					Name:  PointerOf("http_status_code"),
					Value: PointerOf("200"),
				},
				{
					Name:  PointerOf("otel_scope_name"),
					Value: PointerOf("cosmo.router.prometheus"),
				},
				{
					Name:  PointerOf("otel_scope_version"),
					Value: PointerOf("0.0.1"),
				},
				{
					Name:  PointerOf("wg_client_name"),
					Value: PointerOf("unknown"),
				},
				{
					Name:  PointerOf("wg_client_version"),
					Value: PointerOf("missing"),
				},
				{
					Name:  PointerOf("wg_federated_graph_id"),
					Value: PointerOf("graph"),
				},
				{
					Name:  PointerOf("wg_operation_name"),
					Value: PointerOf("myQuery"),
				},
				{
					Name:  PointerOf("wg_operation_protocol"),
					Value: PointerOf("http"),
				},
				{
					Name:  PointerOf("wg_operation_type"),
					Value: PointerOf("query"),
				},
				{
					Name:  PointerOf("wg_router_cluster_name"),
					Value: PointerOf(""),
				},
				{
					Name:  PointerOf("wg_router_config_version"),
					Value: PointerOf(xEnv.RouterConfigVersionMain()),
				},
				{
					Name:  PointerOf("wg_router_version"),
					Value: PointerOf("dev"),
				},
			}, responseContentLengthMetrics[0].Label)

			require.Equal(t, []*io_prometheus_client.LabelPair{
				{
					Name:  PointerOf("custom"),
					Value: PointerOf("value"),
				},
				{
					Name:  PointerOf("http_status_code"),
					Value: PointerOf("200"),
				},
				{
					Name:  PointerOf("otel_scope_name"),
					Value: PointerOf("cosmo.router.prometheus"),
				},
				{
					Name:  PointerOf("otel_scope_version"),
					Value: PointerOf("0.0.1"),
				},
				{
					Name:  PointerOf("wg_client_name"),
					Value: PointerOf("unknown"),
				},
				{
					Name:  PointerOf("wg_client_version"),
					Value: PointerOf("missing"),
				},
				{
					Name:  PointerOf("wg_federated_graph_id"),
					Value: PointerOf("graph"),
				},
				{
					Name:  PointerOf("wg_operation_name"),
					Value: PointerOf("myQuery"),
				},
				{
					Name:  PointerOf("wg_operation_protocol"),
					Value: PointerOf("http"),
				},
				{
					Name:  PointerOf("wg_operation_type"),
					Value: PointerOf("query"),
				},
				{
					Name:  PointerOf("wg_router_cluster_name"),
					Value: PointerOf(""),
				},
				{
					Name:  PointerOf("wg_router_config_version"),
					Value: PointerOf(xEnv.RouterConfigVersionMain()),
				},
				{
					Name:  PointerOf("wg_router_version"),
					Value: PointerOf("dev"),
				},
				{
					Name:  PointerOf("wg_subgraph_id"),
					Value: PointerOf("0"),
				},
				{
					Name:  PointerOf("wg_subgraph_name"),
					Value: PointerOf("employees"),
				},
			}, responseContentLengthMetrics[1].Label)

		})
	})

	t.Run("Subgraph errors are tracked through request error metric", func(t *testing.T) {
		t.Parallel()

		exporter := tracetest.NewInMemoryExporter(t)
		metricReader := metric.NewManualReader()
		promRegistry := prometheus.NewRegistry()

		testenv.Run(t, &testenv.Config{
			TraceExporter:      exporter,
			MetricReader:       metricReader,
			PrometheusRegistry: promRegistry,
			Subgraphs: testenv.SubgraphsConfig{
				Products: testenv.SubgraphConfig{
					Middleware: func(handler http.Handler) http.Handler {
						return http.HandlerFunc(func(w http.ResponseWriter, r *http.Request) {
							w.Header().Set("Content-Type", "application/json")
							w.WriteHeader(http.StatusForbidden)
							_, _ = w.Write([]byte(`{"errors":[{"message":"Unauthorized","extensions":{"code":"UNAUTHORIZED"}},{"message":"MyErrorMessage","extensions":{"code":"YOUR_ERROR_CODE"}}]}`))
						})
					},
				},
			},
		}, func(t *testing.T, xEnv *testenv.Environment) {
			res := xEnv.MakeGraphQLRequestOK(testenv.GraphQLRequest{
				Query: `query myQuery { employees { id details { forename surname } notes } }`,
			})
			require.Equal(t, `{"errors":[{"message":"Failed to fetch from Subgraph 'products' at Path 'employees'.","extensions":{"errors":[{"message":"Unauthorized","extensions":{"code":"UNAUTHORIZED"}},{"message":"MyErrorMessage","extensions":{"code":"YOUR_ERROR_CODE"}}],"statusCode":403}}],"data":{"employees":[{"id":1,"details":{"forename":"Jens","surname":"Neuse"},"notes":null},{"id":2,"details":{"forename":"Dustin","surname":"Deus"},"notes":null},{"id":3,"details":{"forename":"Stefan","surname":"Avram"},"notes":null},{"id":4,"details":{"forename":"Björn","surname":"Schwenzer"},"notes":null},{"id":5,"details":{"forename":"Sergiy","surname":"Petrunin"},"notes":null},{"id":7,"details":{"forename":"Suvij","surname":"Surya"},"notes":null},{"id":8,"details":{"forename":"Nithin","surname":"Kumar"},"notes":null},{"id":10,"details":{"forename":"Eelco","surname":"Wiersma"},"notes":null},{"id":11,"details":{"forename":"Alexandra","surname":"Neuse"},"notes":null},{"id":12,"details":{"forename":"David","surname":"Stutt"},"notes":null}]}}`, res.Body)

			mf, err := promRegistry.Gather()
			require.NoError(t, err)

			totalRequestsErrors := findMetricFamilyByName(mf, "router_http_requests_error_total")
			totalRequestErrorsMetric := totalRequestsErrors.GetMetric()

			require.Len(t, totalRequestErrorsMetric, 2)

			// Error metric for the subgraph error
			require.Equal(t, []*io_prometheus_client.LabelPair{
				{
					Name:  PointerOf("http_status_code"),
					Value: PointerOf("200"),
				},
				{
					Name:  PointerOf("otel_scope_name"),
					Value: PointerOf("cosmo.router.prometheus"),
				},
				{
					Name:  PointerOf("otel_scope_version"),
					Value: PointerOf("0.0.1"),
				},
				{
					Name:  PointerOf("wg_client_name"),
					Value: PointerOf("unknown"),
				},
				{
					Name:  PointerOf("wg_client_version"),
					Value: PointerOf("missing"),
				},
				{
					Name:  PointerOf("wg_federated_graph_id"),
					Value: PointerOf("graph"),
				},
				{
					Name:  PointerOf("wg_operation_name"),
					Value: PointerOf("myQuery"),
				},
				{
					Name:  PointerOf("wg_operation_protocol"),
					Value: PointerOf("http"),
				},
				{
					Name:  PointerOf("wg_operation_type"),
					Value: PointerOf("query"),
				},
				{
					Name:  PointerOf("wg_router_cluster_name"),
					Value: PointerOf(""),
				},
				{
					Name:  PointerOf("wg_router_config_version"),
					Value: PointerOf(xEnv.RouterConfigVersionMain()),
				},
				{
					Name:  PointerOf("wg_router_version"),
					Value: PointerOf("dev"),
				},
			}, totalRequestErrorsMetric[0].Label)

			// Error metric for the subgraph error
			require.Equal(t, []*io_prometheus_client.LabelPair{
				{
					Name:  PointerOf("http_status_code"),
					Value: PointerOf("403"),
				},
				{
					Name:  PointerOf("otel_scope_name"),
					Value: PointerOf("cosmo.router.prometheus"),
				},
				{
					Name:  PointerOf("otel_scope_version"),
					Value: PointerOf("0.0.1"),
				},
				{
					Name:  PointerOf("wg_client_name"),
					Value: PointerOf("unknown"),
				},
				{
					Name:  PointerOf("wg_client_version"),
					Value: PointerOf("missing"),
				},
				{
					Name:  PointerOf("wg_federated_graph_id"),
					Value: PointerOf("graph"),
				},
				{
					Name:  PointerOf("wg_operation_name"),
					Value: PointerOf("myQuery"),
				},
				{
					Name:  PointerOf("wg_operation_protocol"),
					Value: PointerOf("http"),
				},
				{
					Name:  PointerOf("wg_operation_type"),
					Value: PointerOf("query"),
				},
				{
					Name:  PointerOf("wg_router_cluster_name"),
					Value: PointerOf(""),
				},
				{
					Name:  PointerOf("wg_router_config_version"),
					Value: PointerOf(xEnv.RouterConfigVersionMain()),
				},
				{
					Name:  PointerOf("wg_router_version"),
					Value: PointerOf("dev"),
				},
				{
					Name:  PointerOf("wg_subgraph_id"),
					Value: PointerOf("3"),
				},
				{
					Name:  PointerOf("wg_subgraph_name"),
					Value: PointerOf("products"),
				},
			}, totalRequestErrorsMetric[1].Label)
		})
	})

	t.Run("Custom slice metric attributes produces multiple metric series", func(t *testing.T) {
		t.Parallel()

		exporter := tracetest.NewInMemoryExporter(t)
		metricReader := metric.NewManualReader()
		promRegistry := prometheus.NewRegistry()

		testenv.Run(t, &testenv.Config{
			TraceExporter:      exporter,
			MetricReader:       metricReader,
			PrometheusRegistry: promRegistry,
			CustomMetricAttributes: []config.CustomAttribute{
				{
					Key: "error_codes",
					ValueFrom: &config.CustomDynamicAttribute{
						ContextField: core.ContextFieldGraphQLErrorCodes,
					},
				},
			},
			Subgraphs: testenv.SubgraphsConfig{
				Products: testenv.SubgraphConfig{
					Middleware: func(handler http.Handler) http.Handler {
						return http.HandlerFunc(func(w http.ResponseWriter, r *http.Request) {
							w.Header().Set("Content-Type", "application/json")
							w.WriteHeader(http.StatusForbidden)
							_, _ = w.Write([]byte(`{"errors":[{"message":"Unauthorized","extensions":{"code":"UNAUTHORIZED"}},{"message":"MyErrorMessage","extensions":{"code":"YOUR_ERROR_CODE"}}]}`))
						})
					},
				},
			},
		}, func(t *testing.T, xEnv *testenv.Environment) {
			res := xEnv.MakeGraphQLRequestOK(testenv.GraphQLRequest{
				Query: `query myQuery { employees { id details { forename surname } notes } }`,
			})
			require.Equal(t, `{"errors":[{"message":"Failed to fetch from Subgraph 'products' at Path 'employees'.","extensions":{"errors":[{"message":"Unauthorized","extensions":{"code":"UNAUTHORIZED"}},{"message":"MyErrorMessage","extensions":{"code":"YOUR_ERROR_CODE"}}],"statusCode":403}}],"data":{"employees":[{"id":1,"details":{"forename":"Jens","surname":"Neuse"},"notes":null},{"id":2,"details":{"forename":"Dustin","surname":"Deus"},"notes":null},{"id":3,"details":{"forename":"Stefan","surname":"Avram"},"notes":null},{"id":4,"details":{"forename":"Björn","surname":"Schwenzer"},"notes":null},{"id":5,"details":{"forename":"Sergiy","surname":"Petrunin"},"notes":null},{"id":7,"details":{"forename":"Suvij","surname":"Surya"},"notes":null},{"id":8,"details":{"forename":"Nithin","surname":"Kumar"},"notes":null},{"id":10,"details":{"forename":"Eelco","surname":"Wiersma"},"notes":null},{"id":11,"details":{"forename":"Alexandra","surname":"Neuse"},"notes":null},{"id":12,"details":{"forename":"David","surname":"Stutt"},"notes":null}]}}`, res.Body)

			mf, err := promRegistry.Gather()
			require.NoError(t, err)

			requestDuration := findMetricFamilyByName(mf, "router_http_request_duration_milliseconds")
			requestDurationMetric := requestDuration.GetMetric()

			/**
			employees -> 200 Status code = 1
			products -> 402 + 2x error codes = 2
			router -> 200 Status code + 2x error codes = 2

			Total metrics = 5
			*/

			require.Len(t, requestDurationMetric, 5)
			require.Len(t, requestDurationMetric[0].Label, 14)
			require.Len(t, requestDurationMetric[1].Label, 14)
			require.Len(t, requestDurationMetric[2].Label, 14)
			require.Len(t, requestDurationMetric[3].Label, 16)
			require.Len(t, requestDurationMetric[4].Label, 16)

			totalRequestsErrors := findMetricFamilyByName(mf, "router_http_requests_error_total")
			totalRequestErrorsMetric := totalRequestsErrors.GetMetric()

			/**
			products -> 402 + 2x error codes = 2
			router -> 200 Status code + 2x error codes = 2

			Total metrics = 4
			*/

			require.Len(t, totalRequestErrorsMetric, 4)

			require.Equal(t, []*io_prometheus_client.LabelPair{
				{
					Name:  PointerOf("error_codes"),
					Value: PointerOf("UNAUTHORIZED"),
				},
				{
					Name:  PointerOf("http_status_code"),
					Value: PointerOf("200"),
				},
				{
					Name:  PointerOf("otel_scope_name"),
					Value: PointerOf("cosmo.router.prometheus"),
				},
				{
					Name:  PointerOf("otel_scope_version"),
					Value: PointerOf("0.0.1"),
				},
				{
					Name:  PointerOf("wg_client_name"),
					Value: PointerOf("unknown"),
				},
				{
					Name:  PointerOf("wg_client_version"),
					Value: PointerOf("missing"),
				},
				{
					Name:  PointerOf("wg_federated_graph_id"),
					Value: PointerOf("graph"),
				},
				{
					Name:  PointerOf("wg_operation_name"),
					Value: PointerOf("myQuery"),
				},
				{
					Name:  PointerOf("wg_operation_protocol"),
					Value: PointerOf("http"),
				},
				{
					Name:  PointerOf("wg_operation_type"),
					Value: PointerOf("query"),
				},
				{
					Name:  PointerOf("wg_router_cluster_name"),
					Value: PointerOf(""),
				},
				{
					Name:  PointerOf("wg_router_config_version"),
					Value: PointerOf(xEnv.RouterConfigVersionMain()),
				},
				{
					Name:  PointerOf("wg_router_version"),
					Value: PointerOf("dev"),
				},
			}, totalRequestErrorsMetric[0].Label)

			// Error metric for the subgraph error
			require.Equal(t, []*io_prometheus_client.LabelPair{
				{
					Name:  PointerOf("error_codes"),
					Value: PointerOf("YOUR_ERROR_CODE"),
				},
				{
					Name:  PointerOf("http_status_code"),
					Value: PointerOf("200"),
				},
				{
					Name:  PointerOf("otel_scope_name"),
					Value: PointerOf("cosmo.router.prometheus"),
				},
				{
					Name:  PointerOf("otel_scope_version"),
					Value: PointerOf("0.0.1"),
				},
				{
					Name:  PointerOf("wg_client_name"),
					Value: PointerOf("unknown"),
				},
				{
					Name:  PointerOf("wg_client_version"),
					Value: PointerOf("missing"),
				},
				{
					Name:  PointerOf("wg_federated_graph_id"),
					Value: PointerOf("graph"),
				},
				{
					Name:  PointerOf("wg_operation_name"),
					Value: PointerOf("myQuery"),
				},
				{
					Name:  PointerOf("wg_operation_protocol"),
					Value: PointerOf("http"),
				},
				{
					Name:  PointerOf("wg_operation_type"),
					Value: PointerOf("query"),
				},
				{
					Name:  PointerOf("wg_router_cluster_name"),
					Value: PointerOf(""),
				},
				{
					Name:  PointerOf("wg_router_config_version"),
					Value: PointerOf(xEnv.RouterConfigVersionMain()),
				},
				{
					Name:  PointerOf("wg_router_version"),
					Value: PointerOf("dev"),
				},
			}, totalRequestErrorsMetric[1].Label)

			// Error metric for the subgraph error
			require.Equal(t, []*io_prometheus_client.LabelPair{
				{
					Name:  PointerOf("error_codes"),
					Value: PointerOf("UNAUTHORIZED"),
				},
				{
					Name:  PointerOf("http_status_code"),
					Value: PointerOf("403"),
				},
				{
					Name:  PointerOf("otel_scope_name"),
					Value: PointerOf("cosmo.router.prometheus"),
				},
				{
					Name:  PointerOf("otel_scope_version"),
					Value: PointerOf("0.0.1"),
				},
				{
					Name:  PointerOf("wg_client_name"),
					Value: PointerOf("unknown"),
				},
				{
					Name:  PointerOf("wg_client_version"),
					Value: PointerOf("missing"),
				},
				{
					Name:  PointerOf("wg_federated_graph_id"),
					Value: PointerOf("graph"),
				},
				{
					Name:  PointerOf("wg_operation_name"),
					Value: PointerOf("myQuery"),
				},
				{
					Name:  PointerOf("wg_operation_protocol"),
					Value: PointerOf("http"),
				},
				{
					Name:  PointerOf("wg_operation_type"),
					Value: PointerOf("query"),
				},
				{
					Name:  PointerOf("wg_router_cluster_name"),
					Value: PointerOf(""),
				},
				{
					Name:  PointerOf("wg_router_config_version"),
					Value: PointerOf(xEnv.RouterConfigVersionMain()),
				},
				{
					Name:  PointerOf("wg_router_version"),
					Value: PointerOf("dev"),
				},
				{
					Name:  PointerOf("wg_subgraph_id"),
					Value: PointerOf("3"),
				},
				{
					Name:  PointerOf("wg_subgraph_name"),
					Value: PointerOf("products"),
				},
			}, totalRequestErrorsMetric[2].Label)

			require.Equal(t, []*io_prometheus_client.LabelPair{
				{
					Name:  PointerOf("error_codes"),
					Value: PointerOf("YOUR_ERROR_CODE"),
				},
				{
					Name:  PointerOf("http_status_code"),
					Value: PointerOf("403"),
				},
				{
					Name:  PointerOf("otel_scope_name"),
					Value: PointerOf("cosmo.router.prometheus"),
				},
				{
					Name:  PointerOf("otel_scope_version"),
					Value: PointerOf("0.0.1"),
				},
				{
					Name:  PointerOf("wg_client_name"),
					Value: PointerOf("unknown"),
				},
				{
					Name:  PointerOf("wg_client_version"),
					Value: PointerOf("missing"),
				},
				{
					Name:  PointerOf("wg_federated_graph_id"),
					Value: PointerOf("graph"),
				},
				{
					Name:  PointerOf("wg_operation_name"),
					Value: PointerOf("myQuery"),
				},
				{
					Name:  PointerOf("wg_operation_protocol"),
					Value: PointerOf("http"),
				},
				{
					Name:  PointerOf("wg_operation_type"),
					Value: PointerOf("query"),
				},
				{
					Name:  PointerOf("wg_router_cluster_name"),
					Value: PointerOf(""),
				},
				{
					Name:  PointerOf("wg_router_config_version"),
					Value: PointerOf(xEnv.RouterConfigVersionMain()),
				},
				{
					Name:  PointerOf("wg_router_version"),
					Value: PointerOf("dev"),
				},
				{
					Name:  PointerOf("wg_subgraph_id"),
					Value: PointerOf("3"),
				},
				{
					Name:  PointerOf("wg_subgraph_name"),
					Value: PointerOf("products"),
				},
			}, totalRequestErrorsMetric[3].Label)
		})
	})

	t.Run("Collect and export OTEL metrics in respect to feature flags", func(t *testing.T) {
		t.Parallel()

		exporter := tracetest.NewInMemoryExporter(t)
		metricReader := metric.NewManualReader()
		promRegistry := prometheus.NewRegistry()

		testenv.Run(t, &testenv.Config{
			TraceExporter:      exporter,
			MetricReader:       metricReader,
			PrometheusRegistry: promRegistry,
		}, func(t *testing.T, xEnv *testenv.Environment) {
			res := xEnv.MakeGraphQLRequestOK(testenv.GraphQLRequest{
				Query: `query myQuery { employees { id } }`,
				Header: map[string][]string{
					"X-Feature-Flag": {"myff"},
				},
			})
			require.JSONEq(t, employeesIDData, res.Body)

			mf, err := promRegistry.Gather()
			require.NoError(t, err)

			requestTotal := findMetricFamilyByName(mf, "router_http_requests_total")
			requestTotalMetrics := requestTotal.GetMetric()

			require.Len(t, requestTotalMetrics, 2)

			require.Equal(t, []*io_prometheus_client.LabelPair{
				{
					Name:  PointerOf("http_status_code"),
					Value: PointerOf("200"),
				},
				{
					Name:  PointerOf("otel_scope_name"),
					Value: PointerOf("cosmo.router.prometheus"),
				},
				{
					Name:  PointerOf("otel_scope_version"),
					Value: PointerOf("0.0.1"),
				},
				{
					Name:  PointerOf("wg_client_name"),
					Value: PointerOf("unknown"),
				},
				{
					Name:  PointerOf("wg_client_version"),
					Value: PointerOf("missing"),
				},
				{
					Name:  PointerOf("wg_feature_flag"),
					Value: PointerOf("myff"),
				},
				{
					Name:  PointerOf("wg_federated_graph_id"),
					Value: PointerOf("graph"),
				},
				{
					Name:  PointerOf("wg_operation_name"),
					Value: PointerOf("myQuery"),
				},
				{
					Name:  PointerOf("wg_operation_protocol"),
					Value: PointerOf("http"),
				},
				{
					Name:  PointerOf("wg_operation_type"),
					Value: PointerOf("query"),
				},
				{
					Name:  PointerOf("wg_router_cluster_name"),
					Value: PointerOf(""),
				},
				{
					Name:  PointerOf("wg_router_config_version"),
					Value: PointerOf(xEnv.RouterConfigVersionMyFF()),
				},
				{
					Name:  PointerOf("wg_router_version"),
					Value: PointerOf("dev"),
				},
			}, requestTotalMetrics[0].Label)

			require.Equal(t, []*io_prometheus_client.LabelPair{
				{
					Name:  PointerOf("http_status_code"),
					Value: PointerOf("200"),
				},
				{
					Name:  PointerOf("otel_scope_name"),
					Value: PointerOf("cosmo.router.prometheus"),
				},
				{
					Name:  PointerOf("otel_scope_version"),
					Value: PointerOf("0.0.1"),
				},
				{
					Name:  PointerOf("wg_client_name"),
					Value: PointerOf("unknown"),
				},
				{
					Name:  PointerOf("wg_client_version"),
					Value: PointerOf("missing"),
				},
				{
					Name:  PointerOf("wg_feature_flag"),
					Value: PointerOf("myff"),
				},
				{
					Name:  PointerOf("wg_federated_graph_id"),
					Value: PointerOf("graph"),
				},
				{
					Name:  PointerOf("wg_operation_name"),
					Value: PointerOf("myQuery"),
				},
				{
					Name:  PointerOf("wg_operation_protocol"),
					Value: PointerOf("http"),
				},
				{
					Name:  PointerOf("wg_operation_type"),
					Value: PointerOf("query"),
				},
				{
					Name:  PointerOf("wg_router_cluster_name"),
					Value: PointerOf(""),
				},
				{
					Name:  PointerOf("wg_router_config_version"),
					Value: PointerOf(xEnv.RouterConfigVersionMyFF()),
				},
				{
					Name:  PointerOf("wg_router_version"),
					Value: PointerOf("dev"),
				},
				{
					Name:  PointerOf("wg_subgraph_id"),
					Value: PointerOf("0"),
				},
				{
					Name:  PointerOf("wg_subgraph_name"),
					Value: PointerOf("employees"),
				},
			}, requestTotalMetrics[1].Label)

			requestsInFlight := findMetricFamilyByName(mf, "router_http_requests_in_flight")
			requestsInFlightMetrics := requestsInFlight.GetMetric()

			require.Len(t, requestsInFlightMetrics, 2)

			require.Equal(t, []*io_prometheus_client.LabelPair{
				{
					Name:  PointerOf("otel_scope_name"),
					Value: PointerOf("cosmo.router.prometheus"),
				},
				{
					Name:  PointerOf("otel_scope_version"),
					Value: PointerOf("0.0.1"),
				},
				{
					Name:  PointerOf("wg_client_name"),
					Value: PointerOf("unknown"),
				},
				{
					Name:  PointerOf("wg_client_version"),
					Value: PointerOf("missing"),
				},
				{
					Name:  PointerOf("wg_feature_flag"),
					Value: PointerOf("myff"),
				},
				{
					Name:  PointerOf("wg_federated_graph_id"),
					Value: PointerOf("graph"),
				},
				{
					Name:  PointerOf("wg_operation_protocol"),
					Value: PointerOf("http"),
				},
				{
					Name:  PointerOf("wg_router_cluster_name"),
					Value: PointerOf(""),
				},
				{
					Name:  PointerOf("wg_router_config_version"),
					Value: PointerOf(xEnv.RouterConfigVersionMyFF()),
				},
				{
					Name:  PointerOf("wg_router_version"),
					Value: PointerOf("dev"),
				},
			}, requestsInFlightMetrics[0].Label)

			require.Equal(t, []*io_prometheus_client.LabelPair{
				{
					Name:  PointerOf("otel_scope_name"),
					Value: PointerOf("cosmo.router.prometheus"),
				},
				{
					Name:  PointerOf("otel_scope_version"),
					Value: PointerOf("0.0.1"),
				},
				{
					Name:  PointerOf("wg_client_name"),
					Value: PointerOf("unknown"),
				},
				{
					Name:  PointerOf("wg_client_version"),
					Value: PointerOf("missing"),
				},
				{
					Name:  PointerOf("wg_feature_flag"),
					Value: PointerOf("myff"),
				},
				{
					Name:  PointerOf("wg_federated_graph_id"),
					Value: PointerOf("graph"),
				},
				{
					Name:  PointerOf("wg_operation_name"),
					Value: PointerOf("myQuery"),
				},
				{
					Name:  PointerOf("wg_operation_protocol"),
					Value: PointerOf("http"),
				},
				{
					Name:  PointerOf("wg_operation_type"),
					Value: PointerOf("query"),
				},
				{
					Name:  PointerOf("wg_router_cluster_name"),
					Value: PointerOf(""),
				},
				{
					Name:  PointerOf("wg_router_config_version"),
					Value: PointerOf(xEnv.RouterConfigVersionMyFF()),
				},
				{
					Name:  PointerOf("wg_router_version"),
					Value: PointerOf("dev"),
				},
				{
					Name:  PointerOf("wg_subgraph_id"),
					Value: PointerOf("0"),
				},
				{
					Name:  PointerOf("wg_subgraph_name"),
					Value: PointerOf("employees"),
				},
			}, requestsInFlightMetrics[1].Label)

			requestDuration := findMetricFamilyByName(mf, "router_http_request_duration_milliseconds")
			requestDurationMetrics := requestDuration.GetMetric()

			require.Len(t, requestDurationMetrics, 2)

			require.Equal(t, []*io_prometheus_client.LabelPair{
				{
					Name:  PointerOf("http_status_code"),
					Value: PointerOf("200"),
				},
				{
					Name:  PointerOf("otel_scope_name"),
					Value: PointerOf("cosmo.router.prometheus"),
				},
				{
					Name:  PointerOf("otel_scope_version"),
					Value: PointerOf("0.0.1"),
				},
				{
					Name:  PointerOf("wg_client_name"),
					Value: PointerOf("unknown"),
				},
				{
					Name:  PointerOf("wg_client_version"),
					Value: PointerOf("missing"),
				},
				{
					Name:  PointerOf("wg_feature_flag"),
					Value: PointerOf("myff"),
				},
				{
					Name:  PointerOf("wg_federated_graph_id"),
					Value: PointerOf("graph"),
				},
				{
					Name:  PointerOf("wg_operation_name"),
					Value: PointerOf("myQuery"),
				},
				{
					Name:  PointerOf("wg_operation_protocol"),
					Value: PointerOf("http"),
				},
				{
					Name:  PointerOf("wg_operation_type"),
					Value: PointerOf("query"),
				},
				{
					Name:  PointerOf("wg_router_cluster_name"),
					Value: PointerOf(""),
				},
				{
					Name:  PointerOf("wg_router_config_version"),
					Value: PointerOf(xEnv.RouterConfigVersionMyFF()),
				},
				{
					Name:  PointerOf("wg_router_version"),
					Value: PointerOf("dev"),
				},
			}, requestDurationMetrics[0].Label)

			require.Equal(t, []*io_prometheus_client.LabelPair{
				{
					Name:  PointerOf("http_status_code"),
					Value: PointerOf("200"),
				},
				{
					Name:  PointerOf("otel_scope_name"),
					Value: PointerOf("cosmo.router.prometheus"),
				},
				{
					Name:  PointerOf("otel_scope_version"),
					Value: PointerOf("0.0.1"),
				},
				{
					Name:  PointerOf("wg_client_name"),
					Value: PointerOf("unknown"),
				},
				{
					Name:  PointerOf("wg_client_version"),
					Value: PointerOf("missing"),
				},
				{
					Name:  PointerOf("wg_feature_flag"),
					Value: PointerOf("myff"),
				},
				{
					Name:  PointerOf("wg_federated_graph_id"),
					Value: PointerOf("graph"),
				},
				{
					Name:  PointerOf("wg_operation_name"),
					Value: PointerOf("myQuery"),
				},
				{
					Name:  PointerOf("wg_operation_protocol"),
					Value: PointerOf("http"),
				},
				{
					Name:  PointerOf("wg_operation_type"),
					Value: PointerOf("query"),
				},
				{
					Name:  PointerOf("wg_router_cluster_name"),
					Value: PointerOf(""),
				},
				{
					Name:  PointerOf("wg_router_config_version"),
					Value: PointerOf(xEnv.RouterConfigVersionMyFF()),
				},
				{
					Name:  PointerOf("wg_router_version"),
					Value: PointerOf("dev"),
				},
				{
					Name:  PointerOf("wg_subgraph_id"),
					Value: PointerOf("0"),
				},
				{
					Name:  PointerOf("wg_subgraph_name"),
					Value: PointerOf("employees"),
				},
			}, requestDurationMetrics[1].Label)

			responseContentLength := findMetricFamilyByName(mf, "router_http_response_content_length_total")
			responseContentLengthMetrics := responseContentLength.GetMetric()

			require.Len(t, responseContentLengthMetrics, 2)

			require.Equal(t, []*io_prometheus_client.LabelPair{
				{
					Name:  PointerOf("http_status_code"),
					Value: PointerOf("200"),
				},
				{
					Name:  PointerOf("otel_scope_name"),
					Value: PointerOf("cosmo.router.prometheus"),
				},
				{
					Name:  PointerOf("otel_scope_version"),
					Value: PointerOf("0.0.1"),
				},
				{
					Name:  PointerOf("wg_client_name"),
					Value: PointerOf("unknown"),
				},
				{
					Name:  PointerOf("wg_client_version"),
					Value: PointerOf("missing"),
				},
				{
					Name:  PointerOf("wg_feature_flag"),
					Value: PointerOf("myff"),
				},
				{
					Name:  PointerOf("wg_federated_graph_id"),
					Value: PointerOf("graph"),
				},
				{
					Name:  PointerOf("wg_operation_name"),
					Value: PointerOf("myQuery"),
				},
				{
					Name:  PointerOf("wg_operation_protocol"),
					Value: PointerOf("http"),
				},
				{
					Name:  PointerOf("wg_operation_type"),
					Value: PointerOf("query"),
				},
				{
					Name:  PointerOf("wg_router_cluster_name"),
					Value: PointerOf(""),
				},
				{
					Name:  PointerOf("wg_router_config_version"),
					Value: PointerOf(xEnv.RouterConfigVersionMyFF()),
				},
				{
					Name:  PointerOf("wg_router_version"),
					Value: PointerOf("dev"),
				},
			}, responseContentLengthMetrics[0].Label)

			require.Equal(t, []*io_prometheus_client.LabelPair{
				{
					Name:  PointerOf("http_status_code"),
					Value: PointerOf("200"),
				},
				{
					Name:  PointerOf("otel_scope_name"),
					Value: PointerOf("cosmo.router.prometheus"),
				},
				{
					Name:  PointerOf("otel_scope_version"),
					Value: PointerOf("0.0.1"),
				},
				{
					Name:  PointerOf("wg_client_name"),
					Value: PointerOf("unknown"),
				},
				{
					Name:  PointerOf("wg_client_version"),
					Value: PointerOf("missing"),
				},
				{
					Name:  PointerOf("wg_feature_flag"),
					Value: PointerOf("myff"),
				},
				{
					Name:  PointerOf("wg_federated_graph_id"),
					Value: PointerOf("graph"),
				},
				{
					Name:  PointerOf("wg_operation_name"),
					Value: PointerOf("myQuery"),
				},
				{
					Name:  PointerOf("wg_operation_protocol"),
					Value: PointerOf("http"),
				},
				{
					Name:  PointerOf("wg_operation_type"),
					Value: PointerOf("query"),
				},
				{
					Name:  PointerOf("wg_router_cluster_name"),
					Value: PointerOf(""),
				},
				{
					Name:  PointerOf("wg_router_config_version"),
					Value: PointerOf(xEnv.RouterConfigVersionMyFF()),
				},
				{
					Name:  PointerOf("wg_router_version"),
					Value: PointerOf("dev"),
				},
				{
					Name:  PointerOf("wg_subgraph_id"),
					Value: PointerOf("0"),
				},
				{
					Name:  PointerOf("wg_subgraph_name"),
					Value: PointerOf("employees"),
				},
			}, responseContentLengthMetrics[1].Label)
		})
	})

	t.Run("Collect and export OTEL metrics to Prometheus with exclusion", func(t *testing.T) {
		t.Parallel()

		var (
			err        error
			mfFull     []*io_prometheus_client.MetricFamily
			mfFiltered []*io_prometheus_client.MetricFamily
		)

		metricReaderFull := metric.NewManualReader()
		promRegistryFull := prometheus.NewRegistry()

		testenv.Run(t, &testenv.Config{
			MetricReader:       metricReaderFull,
			PrometheusRegistry: promRegistryFull,
		}, func(t *testing.T, xEnv *testenv.Environment) {

			res := xEnv.MakeGraphQLRequestOK(testenv.GraphQLRequest{
				Query: `query myQuery { employees { id } }`,
			})
			require.JSONEq(t, employeesIDData, res.Body)

			mfFull, err = promRegistryFull.Gather()
			require.NoError(t, err)

			requestTotal := findMetricFamilyByName(mfFull, "router_http_requests_total")
			requestTotalMetrics := requestTotal.GetMetric()

			require.Len(t, requestTotalMetrics, 2)

			require.Equal(t, []*io_prometheus_client.LabelPair{
				{
					Name:  PointerOf("http_status_code"),
					Value: PointerOf("200"),
				},
				{
					Name:  PointerOf("otel_scope_name"),
					Value: PointerOf("cosmo.router.prometheus"),
				},
				{
					Name:  PointerOf("otel_scope_version"),
					Value: PointerOf("0.0.1"),
				},
				{
					Name:  PointerOf("wg_client_name"),
					Value: PointerOf("unknown"),
				},
				{
					Name:  PointerOf("wg_client_version"),
					Value: PointerOf("missing"),
				},
				{
					Name:  PointerOf("wg_federated_graph_id"),
					Value: PointerOf("graph"),
				},
				{
					Name:  PointerOf("wg_operation_name"),
					Value: PointerOf("myQuery"),
				},
				{
					Name:  PointerOf("wg_operation_protocol"),
					Value: PointerOf("http"),
				},
				{
					Name:  PointerOf("wg_operation_type"),
					Value: PointerOf("query"),
				},
				{
					Name:  PointerOf("wg_router_cluster_name"),
					Value: PointerOf(""),
				},
				{
					Name:  PointerOf("wg_router_config_version"),
					Value: PointerOf(xEnv.RouterConfigVersionMain()),
				},
				{
					Name:  PointerOf("wg_router_version"),
					Value: PointerOf("dev"),
				},
			}, requestTotalMetrics[0].Label)

			require.Equal(t, []*io_prometheus_client.LabelPair{
				{
					Name:  PointerOf("http_status_code"),
					Value: PointerOf("200"),
				},
				{
					Name:  PointerOf("otel_scope_name"),
					Value: PointerOf("cosmo.router.prometheus"),
				},
				{
					Name:  PointerOf("otel_scope_version"),
					Value: PointerOf("0.0.1"),
				},
				{
					Name:  PointerOf("wg_client_name"),
					Value: PointerOf("unknown"),
				},
				{
					Name:  PointerOf("wg_client_version"),
					Value: PointerOf("missing"),
				},
				{
					Name:  PointerOf("wg_federated_graph_id"),
					Value: PointerOf("graph"),
				},
				{
					Name:  PointerOf("wg_operation_name"),
					Value: PointerOf("myQuery"),
				},
				{
					Name:  PointerOf("wg_operation_protocol"),
					Value: PointerOf("http"),
				},
				{
					Name:  PointerOf("wg_operation_type"),
					Value: PointerOf("query"),
				},
				{
					Name:  PointerOf("wg_router_cluster_name"),
					Value: PointerOf(""),
				},
				{
					Name:  PointerOf("wg_router_config_version"),
					Value: PointerOf(xEnv.RouterConfigVersionMain()),
				},
				{
					Name:  PointerOf("wg_router_version"),
					Value: PointerOf("dev"),
				},
				{
					Name:  PointerOf("wg_subgraph_id"),
					Value: PointerOf("0"),
				},
				{
					Name:  PointerOf("wg_subgraph_name"),
					Value: PointerOf("employees"),
				},
			}, requestTotalMetrics[1].Label)

			requestsInFlight := findMetricFamilyByName(mfFull, "router_http_requests_in_flight")
			requestsInFlightMetrics := requestsInFlight.GetMetric()

			require.Len(t, requestsInFlightMetrics, 2)

			require.Equal(t, []*io_prometheus_client.LabelPair{
				{
					Name:  PointerOf("otel_scope_name"),
					Value: PointerOf("cosmo.router.prometheus"),
				},
				{
					Name:  PointerOf("otel_scope_version"),
					Value: PointerOf("0.0.1"),
				},
				{
					Name:  PointerOf("wg_client_name"),
					Value: PointerOf("unknown"),
				},
				{
					Name:  PointerOf("wg_client_version"),
					Value: PointerOf("missing"),
				},
				{
					Name:  PointerOf("wg_federated_graph_id"),
					Value: PointerOf("graph"),
				},
				{
					Name:  PointerOf("wg_operation_protocol"),
					Value: PointerOf("http"),
				},
				{
					Name:  PointerOf("wg_router_cluster_name"),
					Value: PointerOf(""),
				},
				{
					Name:  PointerOf("wg_router_config_version"),
					Value: PointerOf(xEnv.RouterConfigVersionMain()),
				},
				{
					Name:  PointerOf("wg_router_version"),
					Value: PointerOf("dev"),
				},
			}, requestsInFlightMetrics[0].Label)

			require.Equal(t, []*io_prometheus_client.LabelPair{
				{
					Name:  PointerOf("otel_scope_name"),
					Value: PointerOf("cosmo.router.prometheus"),
				},
				{
					Name:  PointerOf("otel_scope_version"),
					Value: PointerOf("0.0.1"),
				},
				{
					Name:  PointerOf("wg_client_name"),
					Value: PointerOf("unknown"),
				},
				{
					Name:  PointerOf("wg_client_version"),
					Value: PointerOf("missing"),
				},
				{
					Name:  PointerOf("wg_federated_graph_id"),
					Value: PointerOf("graph"),
				},
				{
					Name:  PointerOf("wg_operation_name"),
					Value: PointerOf("myQuery"),
				},
				{
					Name:  PointerOf("wg_operation_protocol"),
					Value: PointerOf("http"),
				},
				{
					Name:  PointerOf("wg_operation_type"),
					Value: PointerOf("query"),
				},
				{
					Name:  PointerOf("wg_router_cluster_name"),
					Value: PointerOf(""),
				},
				{
					Name:  PointerOf("wg_router_config_version"),
					Value: PointerOf(xEnv.RouterConfigVersionMain()),
				},
				{
					Name:  PointerOf("wg_router_version"),
					Value: PointerOf("dev"),
				},
				{
					Name:  PointerOf("wg_subgraph_id"),
					Value: PointerOf("0"),
				},
				{
					Name:  PointerOf("wg_subgraph_name"),
					Value: PointerOf("employees"),
				},
			}, requestsInFlightMetrics[1].Label)
		})

		metricReaderFiltered := metric.NewManualReader()
		promRegistryFiltered := prometheus.NewRegistry()

		testenv.Run(t, &testenv.Config{
			MetricReader:       metricReaderFiltered,
			PrometheusRegistry: promRegistryFiltered,
			MetricOptions: testenv.MetricOptions{
				MetricExclusions: testenv.MetricExclusions{
					ExcludedPrometheusMetrics: []*regexp.Regexp{
						regexp.MustCompile(`^router_http_requests$`),
					},
					ExcludedPrometheusMetricLabels: []*regexp.Regexp{
						regexp.MustCompile(`^wg_client_name$`),
						regexp.MustCompile(`^wg_router_cluster.*`),
					},
				},
			},
		}, func(t *testing.T, xEnv *testenv.Environment) {
			res := xEnv.MakeGraphQLRequestOK(testenv.GraphQLRequest{
				Query: `query myQuery { employees { id } }`,
			})

			require.JSONEq(t, employeesIDData, res.Body)

			mfFiltered, err = promRegistryFiltered.Gather()
			require.NoError(t, err)

			rt := findMetricFamilyByName(mfFiltered, "router_http_requests_total")

			require.Nil(t, rt)

			requestsInFlightFull := findMetricFamilyByName(mfFull, "router_http_requests_in_flight")
			requestsInFlightMetricsFull := requestsInFlightFull.GetMetric()

			requestsInFlightFiltered := findMetricFamilyByName(mfFiltered, "router_http_requests_in_flight")
			requestsInFlightMetricsFiltered := requestsInFlightFiltered.GetMetric()

			require.Len(t, requestsInFlightMetricsFiltered, 2)

			require.Equal(t, []*io_prometheus_client.LabelPair{
				{
					Name:  PointerOf("otel_scope_name"),
					Value: PointerOf("cosmo.router.prometheus"),
				},
				{
					Name:  PointerOf("otel_scope_version"),
					Value: PointerOf("0.0.1"),
				},
				{
					Name:  PointerOf("wg_client_version"),
					Value: PointerOf("missing"),
				},
				{
					Name:  PointerOf("wg_federated_graph_id"),
					Value: PointerOf("graph"),
				},
				{
					Name:  PointerOf("wg_operation_protocol"),
					Value: PointerOf("http"),
				},
				{
					Name:  PointerOf("wg_router_config_version"),
					Value: PointerOf(xEnv.RouterConfigVersionMain()),
				},
				{
					Name:  PointerOf("wg_router_version"),
					Value: PointerOf("dev"),
				},
			}, requestsInFlightMetricsFiltered[0].Label)

			require.Equal(t, []*io_prometheus_client.LabelPair{
				{
					Name:  PointerOf("otel_scope_name"),
					Value: PointerOf("cosmo.router.prometheus"),
				},
				{
					Name:  PointerOf("otel_scope_version"),
					Value: PointerOf("0.0.1"),
				},
				{
					Name:  PointerOf("wg_client_version"),
					Value: PointerOf("missing"),
				},
				{
					Name:  PointerOf("wg_federated_graph_id"),
					Value: PointerOf("graph"),
				},
				{
					Name:  PointerOf("wg_operation_name"),
					Value: PointerOf("myQuery"),
				},
				{
					Name:  PointerOf("wg_operation_protocol"),
					Value: PointerOf("http"),
				},
				{
					Name:  PointerOf("wg_operation_type"),
					Value: PointerOf("query"),
				},
				{
					Name:  PointerOf("wg_router_config_version"),
					Value: PointerOf(xEnv.RouterConfigVersionMain()),
				},
				{
					Name:  PointerOf("wg_router_version"),
					Value: PointerOf("dev"),
				},
				{
					Name:  PointerOf("wg_subgraph_id"),
					Value: PointerOf("0"),
				},
				{
					Name:  PointerOf("wg_subgraph_name"),
					Value: PointerOf("employees"),
				},
			}, requestsInFlightMetricsFiltered[1].Label)

			// Check that the full and filtered metrics are different
			require.Greater(t, len(mfFull), len(mfFiltered), "full metrics should have more metrics than filtered")
			require.Greater(t, len(requestsInFlightMetricsFull[0].Label), len(requestsInFlightMetricsFiltered[0].Label))
			require.Greater(t, len(requestsInFlightMetricsFull[1].Label), len(requestsInFlightMetricsFiltered[1].Label))
		})
	})

	t.Run("Collect and export OTEL metrics to Prometheus with exclude scope info", func(t *testing.T) {
		t.Parallel()

		var (
			err        error
			mfFiltered []*io_prometheus_client.MetricFamily
		)

		metricReaderFiltered := metric.NewManualReader()
		promRegistryFiltered := prometheus.NewRegistry()

		testenv.Run(t, &testenv.Config{
			MetricReader:       metricReaderFiltered,
			PrometheusRegistry: promRegistryFiltered,
			MetricOptions: testenv.MetricOptions{
				MetricExclusions: testenv.MetricExclusions{
					ExcludeScopeInfo: true,
				},
			},
		}, func(t *testing.T, xEnv *testenv.Environment) {
			res := xEnv.MakeGraphQLRequestOK(testenv.GraphQLRequest{
				Query: `query myQuery { employees { id } }`,
			})

			require.JSONEq(t, employeesIDData, res.Body)

			mfFiltered, err = promRegistryFiltered.Gather()
			require.NoError(t, err)

			requestsInFlightFiltered := findMetricFamilyByName(mfFiltered, "router_http_requests_in_flight")
			requestsInFlightMetricsFiltered := requestsInFlightFiltered.GetMetric()

			require.Len(t, requestsInFlightMetricsFiltered, 2)

			for _, metric := range requestsInFlightMetricsFiltered {
				for _, label := range metric.Label {
					require.NotEqual(t, PointerOf("otel_scope_name"), label.Name, "otel_scope_name should not be present")
					require.NotEqual(t, PointerOf("otel_scope_version"), label.Name, "otel_scope_version should not be present")
				}
			}
		})
	})

	t.Run("Collect correct default router cache metrics when OTLP is also enabled", func(t *testing.T) {
		t.Parallel()

		var (
			err            error
			metricFamilies []*io_prometheus_client.MetricFamily
			// The base cost to store any item in the cache with the current configuration
			baseCost int64 = 1
		)

		metricReaderFiltered := metric.NewManualReader()
		promRegistry := prometheus.NewRegistry()

		testenv.Run(t, &testenv.Config{
			MetricReader:       metricReaderFiltered,
			PrometheusRegistry: promRegistry,
			MetricOptions: testenv.MetricOptions{
				EnablePrometheusRouterCache: true,
				EnableOTLPRouterCache:       true,
			},
		}, func(t *testing.T, xEnv *testenv.Environment) {
			baseAttributes := []*io_prometheus_client.LabelPair{
				{
					Name:  PointerOf("otel_scope_name"),
					Value: PointerOf("cosmo.router.cache"),
				},
				{
					Name:  PointerOf("otel_scope_version"),
					Value: PointerOf("0.0.1"),
				},
				{
					Name:  PointerOf("wg_federated_graph_id"),
					Value: PointerOf("graph"),
				},
				{
					Name:  PointerOf("wg_router_cluster_name"),
					Value: PointerOf(""),
				},
				{
					Name:  PointerOf("wg_router_config_version"),
					Value: PointerOf(xEnv.RouterConfigVersionMain()),
				},
				{
					Name:  PointerOf("wg_router_version"),
					Value: PointerOf("dev"),
				},
			}

			promRegistry.Unregister(collectors.NewGoCollector())

			res := xEnv.MakeGraphQLRequestOK(testenv.GraphQLRequest{
				Query: `query myQuery { employees { id } }`,
			})

			require.JSONEq(t, employeesIDData, res.Body)

			res = xEnv.MakeGraphQLRequestOK(testenv.GraphQLRequest{
				Query: `query myQuery { employees { id } }`,
			})

			require.JSONEq(t, employeesIDData, res.Body)

			res = xEnv.MakeGraphQLRequestOK(testenv.GraphQLRequest{
				Query: `query myQuery { employees { tag } }`,
			})

			require.JSONEq(t, employeesTagData, res.Body)

			metricFamilies, err = promRegistry.Gather()
			require.NoError(t, err)

			cacheMetrics := findCacheMetrics(metricFamilies)

			// cache max cost metrics
			cacheMaxCostMetricMf := findMetricFamilyByName(cacheMetrics, "router_graphql_cache_cost_max")
			cacheMaxCostExecution := findMetricsByLabel(cacheMaxCostMetricMf, "cache_type", "plan")
			cacheMaxCostNormalization := findMetricsByLabel(cacheMaxCostMetricMf, "cache_type", "query_normalization")
			cacheMaxCostValidation := findMetricsByLabel(cacheMaxCostMetricMf, "cache_type", "validation")

			require.ElementsMatch(t, append(baseAttributes, &io_prometheus_client.LabelPair{
				Name:  PointerOf("cache_type"),
				Value: PointerOf("plan"),
			}), cacheMaxCostExecution[0].Label)
			require.Equal(t, float64(1024), cacheMaxCostExecution[0].GetGauge().GetValue())

			require.ElementsMatch(t, append(baseAttributes, &io_prometheus_client.LabelPair{
				Name:  PointerOf("cache_type"),
				Value: PointerOf("query_normalization"),
			}), cacheMaxCostNormalization[0].Label)
			require.Equal(t, float64(1024), cacheMaxCostNormalization[0].GetGauge().GetValue())

			require.ElementsMatch(t, append(baseAttributes, &io_prometheus_client.LabelPair{
				Name:  PointerOf("cache_type"),
				Value: PointerOf("validation"),
			}), cacheMaxCostValidation[0].Label)
			require.Equal(t, float64(1024), cacheMaxCostValidation[0].GetGauge().GetValue())

			// Check the cache request stats

			cacheRequestStatsMetricMf := findMetricFamilyByName(cacheMetrics, "router_graphql_cache_requests_stats_total")
			cacheRequestExecutionStats := findMetricsByLabel(cacheRequestStatsMetricMf, "cache_type", "plan")
			cacheRequestNormalizationStats := findMetricsByLabel(cacheRequestStatsMetricMf, "cache_type", "query_normalization")
			cacheRequestValidationStats := findMetricsByLabel(cacheRequestStatsMetricMf, "cache_type", "validation")

			require.ElementsMatch(t, append(baseAttributes, &io_prometheus_client.LabelPair{
				Name:  PointerOf("cache_type"),
				Value: PointerOf("plan"),
			}, &io_prometheus_client.LabelPair{
				Name:  PointerOf("type"),
				Value: PointerOf("hits"),
			}), cacheRequestExecutionStats[0].Label)

			require.ElementsMatch(t, append(baseAttributes, &io_prometheus_client.LabelPair{
				Name:  PointerOf("cache_type"),
				Value: PointerOf("plan"),
			}, &io_prometheus_client.LabelPair{
				Name:  PointerOf("type"),
				Value: PointerOf("misses"),
			}), cacheRequestExecutionStats[1].Label)

			require.Equal(t, float64(1), cacheRequestExecutionStats[0].GetCounter().GetValue())
			require.Equal(t, float64(2), cacheRequestExecutionStats[1].GetCounter().GetValue())

			require.ElementsMatch(t, append(baseAttributes, &io_prometheus_client.LabelPair{
				Name:  PointerOf("cache_type"),
				Value: PointerOf("query_normalization"),
			}, &io_prometheus_client.LabelPair{
				Name:  PointerOf("type"),
				Value: PointerOf("hits"),
			}), cacheRequestNormalizationStats[0].Label)

			require.ElementsMatch(t, append(baseAttributes, &io_prometheus_client.LabelPair{
				Name:  PointerOf("cache_type"),
				Value: PointerOf("query_normalization"),
			}, &io_prometheus_client.LabelPair{
				Name:  PointerOf("type"),
				Value: PointerOf("misses"),
			}), cacheRequestNormalizationStats[1].Label)

			require.Equal(t, float64(1), cacheRequestNormalizationStats[0].GetCounter().GetValue())
			require.Equal(t, float64(2), cacheRequestNormalizationStats[1].GetCounter().GetValue())

			require.ElementsMatch(t, append(baseAttributes, &io_prometheus_client.LabelPair{
				Name:  PointerOf("cache_type"),
				Value: PointerOf("validation"),
			}, &io_prometheus_client.LabelPair{
				Name:  PointerOf("type"),
				Value: PointerOf("hits"),
			}), cacheRequestValidationStats[0].Label)

			require.ElementsMatch(t, append(baseAttributes, &io_prometheus_client.LabelPair{
				Name:  PointerOf("cache_type"),
				Value: PointerOf("validation"),
			}, &io_prometheus_client.LabelPair{
				Name:  PointerOf("type"),
				Value: PointerOf("misses"),
			}), cacheRequestValidationStats[1].Label)

			require.Equal(t, float64(1), cacheRequestValidationStats[0].GetCounter().GetValue())
			require.Equal(t, float64(2), cacheRequestValidationStats[1].GetCounter().GetValue())

			// Cache cost stats
			cacheCostStatsMf := findMetricFamilyByName(cacheMetrics, "router_graphql_cache_cost_stats_total")
			cacheCostExecutionStats := findMetricsByLabel(cacheCostStatsMf, "cache_type", "plan")
			cacheCostNormalizationStats := findMetricsByLabel(cacheCostStatsMf, "cache_type", "query_normalization")
			cacheCostValidationStats := findMetricsByLabel(cacheCostStatsMf, "cache_type", "validation")

			require.ElementsMatch(t, append(baseAttributes, &io_prometheus_client.LabelPair{
				Name:  PointerOf("cache_type"),
				Value: PointerOf("plan"),
			}, &io_prometheus_client.LabelPair{
				Name:  PointerOf("operation"),
				Value: PointerOf("added"),
			}), cacheCostExecutionStats[0].Label)

			require.ElementsMatch(t, append(baseAttributes, &io_prometheus_client.LabelPair{
				Name:  PointerOf("cache_type"),
				Value: PointerOf("plan"),
			}, &io_prometheus_client.LabelPair{
				Name:  PointerOf("operation"),
				Value: PointerOf("evicted"),
			}), cacheCostExecutionStats[1].Label)

			require.Equal(t, float64(baseCost*2), cacheCostExecutionStats[0].GetCounter().GetValue())
			require.Equal(t, float64(0), cacheCostExecutionStats[1].GetCounter().GetValue())

			require.ElementsMatch(t, append(baseAttributes, &io_prometheus_client.LabelPair{
				Name:  PointerOf("cache_type"),
				Value: PointerOf("query_normalization"),
			}, &io_prometheus_client.LabelPair{
				Name:  PointerOf("operation"),
				Value: PointerOf("added"),
			}), cacheCostNormalizationStats[0].Label)

			require.ElementsMatch(t, append(baseAttributes, &io_prometheus_client.LabelPair{
				Name:  PointerOf("cache_type"),
				Value: PointerOf("query_normalization"),
			}, &io_prometheus_client.LabelPair{
				Name:  PointerOf("operation"),
				Value: PointerOf("evicted"),
			}), cacheCostNormalizationStats[1].Label)

			require.Equal(t, float64(baseCost*2), cacheCostNormalizationStats[0].GetCounter().GetValue())
			require.Equal(t, float64(0), cacheCostNormalizationStats[1].GetCounter().GetValue())

			require.ElementsMatch(t, append(baseAttributes, &io_prometheus_client.LabelPair{
				Name:  PointerOf("cache_type"),
				Value: PointerOf("query_normalization"),
			}, &io_prometheus_client.LabelPair{
				Name:  PointerOf("operation"),
				Value: PointerOf("evicted"),
			}), cacheCostNormalizationStats[1].Label)

			require.Equal(t, float64(baseCost*2), cacheCostNormalizationStats[0].GetCounter().GetValue())
			require.Equal(t, float64(0), cacheCostNormalizationStats[1].GetCounter().GetValue())

			require.ElementsMatch(t, append(baseAttributes, &io_prometheus_client.LabelPair{
				Name:  PointerOf("cache_type"),
				Value: PointerOf("validation"),
			}, &io_prometheus_client.LabelPair{
				Name:  PointerOf("operation"),
				Value: PointerOf("added"),
			}), cacheCostValidationStats[0].Label)

			require.ElementsMatch(t, append(baseAttributes, &io_prometheus_client.LabelPair{
				Name:  PointerOf("cache_type"),
				Value: PointerOf("validation"),
			}, &io_prometheus_client.LabelPair{
				Name:  PointerOf("operation"),
				Value: PointerOf("evicted"),
			}), cacheCostValidationStats[1].Label)

			require.Equal(t, float64(baseCost*2), cacheCostValidationStats[0].GetCounter().GetValue())
			require.Equal(t, float64(0), cacheCostValidationStats[1].GetCounter().GetValue())

			// cache Key stats
			cacheKeyStatsMf := findMetricFamilyByName(cacheMetrics, "router_graphql_cache_keys_stats_total")
			cacheKeyExecutionStats := findMetricsByLabel(cacheKeyStatsMf, "cache_type", "plan")
			cacheKeyNormalizationStats := findMetricsByLabel(cacheKeyStatsMf, "cache_type", "query_normalization")
			cacheKeyValidationStats := findMetricsByLabel(cacheKeyStatsMf, "cache_type", "validation")

			require.ElementsMatch(t, append(baseAttributes, &io_prometheus_client.LabelPair{
				Name:  PointerOf("cache_type"),
				Value: PointerOf("plan"),
			}, &io_prometheus_client.LabelPair{
				Name:  PointerOf("operation"),
				Value: PointerOf("added"),
			}), cacheKeyExecutionStats[0].Label)

			require.ElementsMatch(t, append(baseAttributes, &io_prometheus_client.LabelPair{
				Name:  PointerOf("cache_type"),
				Value: PointerOf("plan"),
			}, &io_prometheus_client.LabelPair{
				Name:  PointerOf("operation"),
				Value: PointerOf("evicted"),
			}), cacheKeyExecutionStats[1].Label)

			require.ElementsMatch(t, append(baseAttributes, &io_prometheus_client.LabelPair{
				Name:  PointerOf("cache_type"),
				Value: PointerOf("plan"),
			}, &io_prometheus_client.LabelPair{
				Name:  PointerOf("operation"),
				Value: PointerOf("updated"),
			}), cacheKeyExecutionStats[2].Label)

			require.Equal(t, float64(2), cacheKeyExecutionStats[0].GetCounter().GetValue())
			require.Equal(t, float64(0), cacheKeyExecutionStats[1].GetCounter().GetValue())
			require.Equal(t, float64(0), cacheKeyExecutionStats[2].GetCounter().GetValue())

			require.ElementsMatch(t, append(baseAttributes, &io_prometheus_client.LabelPair{
				Name:  PointerOf("cache_type"),
				Value: PointerOf("query_normalization"),
			}, &io_prometheus_client.LabelPair{
				Name:  PointerOf("operation"),
				Value: PointerOf("added"),
			}), cacheKeyNormalizationStats[0].Label)

			require.ElementsMatch(t, append(baseAttributes, &io_prometheus_client.LabelPair{
				Name:  PointerOf("cache_type"),
				Value: PointerOf("query_normalization"),
			}, &io_prometheus_client.LabelPair{
				Name:  PointerOf("operation"),
				Value: PointerOf("evicted"),
			}), cacheKeyNormalizationStats[1].Label)

			require.ElementsMatch(t, append(baseAttributes, &io_prometheus_client.LabelPair{
				Name:  PointerOf("cache_type"),
				Value: PointerOf("query_normalization"),
			}, &io_prometheus_client.LabelPair{
				Name:  PointerOf("operation"),
				Value: PointerOf("updated"),
			}), cacheKeyNormalizationStats[2].Label)

			require.Equal(t, float64(2), cacheKeyNormalizationStats[0].GetCounter().GetValue())
			require.Equal(t, float64(0), cacheKeyNormalizationStats[1].GetCounter().GetValue())
			require.Equal(t, float64(0), cacheKeyNormalizationStats[2].GetCounter().GetValue())

			require.ElementsMatch(t, append(baseAttributes, &io_prometheus_client.LabelPair{
				Name:  PointerOf("cache_type"),
				Value: PointerOf("validation"),
			}, &io_prometheus_client.LabelPair{
				Name:  PointerOf("operation"),
				Value: PointerOf("added"),
			}), cacheKeyValidationStats[0].Label)

			require.ElementsMatch(t, append(baseAttributes, &io_prometheus_client.LabelPair{
				Name:  PointerOf("cache_type"),
				Value: PointerOf("validation"),
			}, &io_prometheus_client.LabelPair{
				Name:  PointerOf("operation"),
				Value: PointerOf("evicted"),
			}), cacheKeyValidationStats[1].Label)

			require.ElementsMatch(t, append(baseAttributes, &io_prometheus_client.LabelPair{
				Name:  PointerOf("cache_type"),
				Value: PointerOf("validation"),
			}, &io_prometheus_client.LabelPair{
				Name:  PointerOf("operation"),
				Value: PointerOf("updated"),
			}), cacheKeyValidationStats[2].Label)

			require.Equal(t, float64(2), cacheKeyValidationStats[0].GetCounter().GetValue())
			require.Equal(t, float64(0), cacheKeyValidationStats[1].GetCounter().GetValue())
			require.Equal(t, float64(0), cacheKeyValidationStats[2].GetCounter().GetValue())

		})
	})

	t.Run("Collect router cache metrics with default cache configs", func(t *testing.T) {
		t.Parallel()

		var (
			err            error
			metricFamilies []*io_prometheus_client.MetricFamily
			// The base cost to store any item in the cache with the current configuration
			baseCost int64 = 1
		)

		metricReaderFiltered := metric.NewManualReader()
		promRegistry := prometheus.NewRegistry()

		testenv.Run(t, &testenv.Config{
			MetricReader:       metricReaderFiltered,
			PrometheusRegistry: promRegistry,
			MetricOptions: testenv.MetricOptions{
				EnablePrometheusRouterCache: true,
			},
		}, func(t *testing.T, xEnv *testenv.Environment) {
			baseAttributes := []*io_prometheus_client.LabelPair{
				{
					Name:  PointerOf("otel_scope_name"),
					Value: PointerOf("cosmo.router.cache"),
				},
				{
					Name:  PointerOf("otel_scope_version"),
					Value: PointerOf("0.0.1"),
				},
				{
					Name:  PointerOf("wg_federated_graph_id"),
					Value: PointerOf("graph"),
				},
				{
					Name:  PointerOf("wg_router_cluster_name"),
					Value: PointerOf(""),
				},
				{
					Name:  PointerOf("wg_router_config_version"),
					Value: PointerOf(xEnv.RouterConfigVersionMain()),
				},
				{
					Name:  PointerOf("wg_router_version"),
					Value: PointerOf("dev"),
				},
			}

			promRegistry.Unregister(collectors.NewGoCollector())

			res := xEnv.MakeGraphQLRequestOK(testenv.GraphQLRequest{
				Query: `query myQuery { employees { id } }`,
			})

			require.JSONEq(t, employeesIDData, res.Body)

			res = xEnv.MakeGraphQLRequestOK(testenv.GraphQLRequest{
				Query: `query myQuery { employees { id } }`,
			})

			require.JSONEq(t, employeesIDData, res.Body)

			res = xEnv.MakeGraphQLRequestOK(testenv.GraphQLRequest{
				Query: `query myQuery { employees { tag } }`,
			})

			require.JSONEq(t, employeesTagData, res.Body)

			metricFamilies, err = promRegistry.Gather()
			require.NoError(t, err)

			cacheMetrics := findCacheMetrics(metricFamilies)

			// cache max cost metrics
			cacheMaxCostMetricMf := findMetricFamilyByName(cacheMetrics, "router_graphql_cache_cost_max")
			cacheMaxCostExecution := findMetricsByLabel(cacheMaxCostMetricMf, "cache_type", "plan")
			cacheMaxCostNormalization := findMetricsByLabel(cacheMaxCostMetricMf, "cache_type", "query_normalization")
			cacheMaxCostValidation := findMetricsByLabel(cacheMaxCostMetricMf, "cache_type", "validation")

			require.ElementsMatch(t, append(baseAttributes, &io_prometheus_client.LabelPair{
				Name:  PointerOf("cache_type"),
				Value: PointerOf("plan"),
			}), cacheMaxCostExecution[0].Label)
			require.Equal(t, float64(1024), cacheMaxCostExecution[0].GetGauge().GetValue())

			require.ElementsMatch(t, append(baseAttributes, &io_prometheus_client.LabelPair{
				Name:  PointerOf("cache_type"),
				Value: PointerOf("query_normalization"),
			}), cacheMaxCostNormalization[0].Label)
			require.Equal(t, float64(1024), cacheMaxCostNormalization[0].GetGauge().GetValue())

			require.ElementsMatch(t, append(baseAttributes, &io_prometheus_client.LabelPair{
				Name:  PointerOf("cache_type"),
				Value: PointerOf("validation"),
			}), cacheMaxCostValidation[0].Label)
			require.Equal(t, float64(1024), cacheMaxCostValidation[0].GetGauge().GetValue())

			// Check the cache request stats

			cacheRequestStatsMetricMf := findMetricFamilyByName(cacheMetrics, "router_graphql_cache_requests_stats_total")
			cacheRequestExecutionStats := findMetricsByLabel(cacheRequestStatsMetricMf, "cache_type", "plan")
			cacheRequestNormalizationStats := findMetricsByLabel(cacheRequestStatsMetricMf, "cache_type", "query_normalization")
			cacheRequestValidationStats := findMetricsByLabel(cacheRequestStatsMetricMf, "cache_type", "validation")

			require.ElementsMatch(t, append(baseAttributes, &io_prometheus_client.LabelPair{
				Name:  PointerOf("cache_type"),
				Value: PointerOf("plan"),
			}, &io_prometheus_client.LabelPair{
				Name:  PointerOf("type"),
				Value: PointerOf("hits"),
			}), cacheRequestExecutionStats[0].Label)

			require.ElementsMatch(t, append(baseAttributes, &io_prometheus_client.LabelPair{
				Name:  PointerOf("cache_type"),
				Value: PointerOf("plan"),
			}, &io_prometheus_client.LabelPair{
				Name:  PointerOf("type"),
				Value: PointerOf("misses"),
			}), cacheRequestExecutionStats[1].Label)

			require.Equal(t, float64(1), cacheRequestExecutionStats[0].GetCounter().GetValue())
			require.Equal(t, float64(2), cacheRequestExecutionStats[1].GetCounter().GetValue())

			require.ElementsMatch(t, append(baseAttributes, &io_prometheus_client.LabelPair{
				Name:  PointerOf("cache_type"),
				Value: PointerOf("query_normalization"),
			}, &io_prometheus_client.LabelPair{
				Name:  PointerOf("type"),
				Value: PointerOf("hits"),
			}), cacheRequestNormalizationStats[0].Label)

			require.ElementsMatch(t, append(baseAttributes, &io_prometheus_client.LabelPair{
				Name:  PointerOf("cache_type"),
				Value: PointerOf("query_normalization"),
			}, &io_prometheus_client.LabelPair{
				Name:  PointerOf("type"),
				Value: PointerOf("misses"),
			}), cacheRequestNormalizationStats[1].Label)

			require.Equal(t, float64(1), cacheRequestNormalizationStats[0].GetCounter().GetValue())
			require.Equal(t, float64(2), cacheRequestNormalizationStats[1].GetCounter().GetValue())

			require.ElementsMatch(t, append(baseAttributes, &io_prometheus_client.LabelPair{
				Name:  PointerOf("cache_type"),
				Value: PointerOf("validation"),
			}, &io_prometheus_client.LabelPair{
				Name:  PointerOf("type"),
				Value: PointerOf("hits"),
			}), cacheRequestValidationStats[0].Label)

			require.ElementsMatch(t, append(baseAttributes, &io_prometheus_client.LabelPair{
				Name:  PointerOf("cache_type"),
				Value: PointerOf("validation"),
			}, &io_prometheus_client.LabelPair{
				Name:  PointerOf("type"),
				Value: PointerOf("misses"),
			}), cacheRequestValidationStats[1].Label)

			require.Equal(t, float64(1), cacheRequestValidationStats[0].GetCounter().GetValue())
			require.Equal(t, float64(2), cacheRequestValidationStats[1].GetCounter().GetValue())

			// Cache cost stats
			cacheCostStatsMf := findMetricFamilyByName(cacheMetrics, "router_graphql_cache_cost_stats_total")
			cacheCostExecutionStats := findMetricsByLabel(cacheCostStatsMf, "cache_type", "plan")
			cacheCostNormalizationStats := findMetricsByLabel(cacheCostStatsMf, "cache_type", "query_normalization")
			cacheCostValidationStats := findMetricsByLabel(cacheCostStatsMf, "cache_type", "validation")

			require.ElementsMatch(t, append(baseAttributes, &io_prometheus_client.LabelPair{
				Name:  PointerOf("cache_type"),
				Value: PointerOf("plan"),
			}, &io_prometheus_client.LabelPair{
				Name:  PointerOf("operation"),
				Value: PointerOf("added"),
			}), cacheCostExecutionStats[0].Label)

			require.ElementsMatch(t, append(baseAttributes, &io_prometheus_client.LabelPair{
				Name:  PointerOf("cache_type"),
				Value: PointerOf("plan"),
			}, &io_prometheus_client.LabelPair{
				Name:  PointerOf("operation"),
				Value: PointerOf("evicted"),
			}), cacheCostExecutionStats[1].Label)

			require.Equal(t, float64(baseCost*2), cacheCostExecutionStats[0].GetCounter().GetValue())
			require.Equal(t, float64(0), cacheCostExecutionStats[1].GetCounter().GetValue())

			require.ElementsMatch(t, append(baseAttributes, &io_prometheus_client.LabelPair{
				Name:  PointerOf("cache_type"),
				Value: PointerOf("query_normalization"),
			}, &io_prometheus_client.LabelPair{
				Name:  PointerOf("operation"),
				Value: PointerOf("added"),
			}), cacheCostNormalizationStats[0].Label)

			require.ElementsMatch(t, append(baseAttributes, &io_prometheus_client.LabelPair{
				Name:  PointerOf("cache_type"),
				Value: PointerOf("query_normalization"),
			}, &io_prometheus_client.LabelPair{
				Name:  PointerOf("operation"),
				Value: PointerOf("evicted"),
			}), cacheCostNormalizationStats[1].Label)

			require.Equal(t, float64(baseCost*2), cacheCostNormalizationStats[0].GetCounter().GetValue())
			require.Equal(t, float64(0), cacheCostNormalizationStats[1].GetCounter().GetValue())

			require.ElementsMatch(t, append(baseAttributes, &io_prometheus_client.LabelPair{
				Name:  PointerOf("cache_type"),
				Value: PointerOf("query_normalization"),
			}, &io_prometheus_client.LabelPair{
				Name:  PointerOf("operation"),
				Value: PointerOf("evicted"),
			}), cacheCostNormalizationStats[1].Label)

			require.Equal(t, float64(baseCost*2), cacheCostNormalizationStats[0].GetCounter().GetValue())
			require.Equal(t, float64(0), cacheCostNormalizationStats[1].GetCounter().GetValue())

			require.ElementsMatch(t, append(baseAttributes, &io_prometheus_client.LabelPair{
				Name:  PointerOf("cache_type"),
				Value: PointerOf("validation"),
			}, &io_prometheus_client.LabelPair{
				Name:  PointerOf("operation"),
				Value: PointerOf("added"),
			}), cacheCostValidationStats[0].Label)

			require.ElementsMatch(t, append(baseAttributes, &io_prometheus_client.LabelPair{
				Name:  PointerOf("cache_type"),
				Value: PointerOf("validation"),
			}, &io_prometheus_client.LabelPair{
				Name:  PointerOf("operation"),
				Value: PointerOf("evicted"),
			}), cacheCostValidationStats[1].Label)

			require.Equal(t, float64(baseCost*2), cacheCostValidationStats[0].GetCounter().GetValue())
			require.Equal(t, float64(0), cacheCostValidationStats[1].GetCounter().GetValue())

			// cache Key stats
			cacheKeyStatsMf := findMetricFamilyByName(cacheMetrics, "router_graphql_cache_keys_stats_total")
			cacheKeyExecutionStats := findMetricsByLabel(cacheKeyStatsMf, "cache_type", "plan")
			cacheKeyNormalizationStats := findMetricsByLabel(cacheKeyStatsMf, "cache_type", "query_normalization")
			cacheKeyValidationStats := findMetricsByLabel(cacheKeyStatsMf, "cache_type", "validation")

			require.ElementsMatch(t, append(baseAttributes, &io_prometheus_client.LabelPair{
				Name:  PointerOf("cache_type"),
				Value: PointerOf("plan"),
			}, &io_prometheus_client.LabelPair{
				Name:  PointerOf("operation"),
				Value: PointerOf("added"),
			}), cacheKeyExecutionStats[0].Label)

			require.ElementsMatch(t, append(baseAttributes, &io_prometheus_client.LabelPair{
				Name:  PointerOf("cache_type"),
				Value: PointerOf("plan"),
			}, &io_prometheus_client.LabelPair{
				Name:  PointerOf("operation"),
				Value: PointerOf("evicted"),
			}), cacheKeyExecutionStats[1].Label)

			require.ElementsMatch(t, append(baseAttributes, &io_prometheus_client.LabelPair{
				Name:  PointerOf("cache_type"),
				Value: PointerOf("plan"),
			}, &io_prometheus_client.LabelPair{
				Name:  PointerOf("operation"),
				Value: PointerOf("updated"),
			}), cacheKeyExecutionStats[2].Label)

			require.Equal(t, float64(2), cacheKeyExecutionStats[0].GetCounter().GetValue())
			require.Equal(t, float64(0), cacheKeyExecutionStats[1].GetCounter().GetValue())
			require.Equal(t, float64(0), cacheKeyExecutionStats[2].GetCounter().GetValue())

			require.ElementsMatch(t, append(baseAttributes, &io_prometheus_client.LabelPair{
				Name:  PointerOf("cache_type"),
				Value: PointerOf("query_normalization"),
			}, &io_prometheus_client.LabelPair{
				Name:  PointerOf("operation"),
				Value: PointerOf("added"),
			}), cacheKeyNormalizationStats[0].Label)

			require.ElementsMatch(t, append(baseAttributes, &io_prometheus_client.LabelPair{
				Name:  PointerOf("cache_type"),
				Value: PointerOf("query_normalization"),
			}, &io_prometheus_client.LabelPair{
				Name:  PointerOf("operation"),
				Value: PointerOf("evicted"),
			}), cacheKeyNormalizationStats[1].Label)

			require.ElementsMatch(t, append(baseAttributes, &io_prometheus_client.LabelPair{
				Name:  PointerOf("cache_type"),
				Value: PointerOf("query_normalization"),
			}, &io_prometheus_client.LabelPair{
				Name:  PointerOf("operation"),
				Value: PointerOf("updated"),
			}), cacheKeyNormalizationStats[2].Label)

			require.Equal(t, float64(2), cacheKeyNormalizationStats[0].GetCounter().GetValue())
			require.Equal(t, float64(0), cacheKeyNormalizationStats[1].GetCounter().GetValue())
			require.Equal(t, float64(0), cacheKeyNormalizationStats[2].GetCounter().GetValue())

			require.ElementsMatch(t, append(baseAttributes, &io_prometheus_client.LabelPair{
				Name:  PointerOf("cache_type"),
				Value: PointerOf("validation"),
			}, &io_prometheus_client.LabelPair{
				Name:  PointerOf("operation"),
				Value: PointerOf("added"),
			}), cacheKeyValidationStats[0].Label)

			require.ElementsMatch(t, append(baseAttributes, &io_prometheus_client.LabelPair{
				Name:  PointerOf("cache_type"),
				Value: PointerOf("validation"),
			}, &io_prometheus_client.LabelPair{
				Name:  PointerOf("operation"),
				Value: PointerOf("evicted"),
			}), cacheKeyValidationStats[1].Label)

			require.ElementsMatch(t, append(baseAttributes, &io_prometheus_client.LabelPair{
				Name:  PointerOf("cache_type"),
				Value: PointerOf("validation"),
			}, &io_prometheus_client.LabelPair{
				Name:  PointerOf("operation"),
				Value: PointerOf("updated"),
			}), cacheKeyValidationStats[2].Label)

			require.Equal(t, float64(2), cacheKeyValidationStats[0].GetCounter().GetValue())
			require.Equal(t, float64(0), cacheKeyValidationStats[1].GetCounter().GetValue())
			require.Equal(t, float64(0), cacheKeyValidationStats[2].GetCounter().GetValue())

		})
	})

	t.Run("Validate key and cost eviction metrics with small validation cache config", func(t *testing.T) {
		t.Parallel()

		var (
			err            error
			metricFamilies []*io_prometheus_client.MetricFamily
			// The base cost to store any item in the cache with the current configuration
			baseCost int64 = 1
		)

		metricReaderFiltered := metric.NewManualReader()
		promRegistry := prometheus.NewRegistry()

		testenv.Run(t, &testenv.Config{
			ModifyEngineExecutionConfiguration: func(eec *config.EngineExecutionConfiguration) {
				eec.ValidationCacheSize = baseCost
			},
			MetricReader:       metricReaderFiltered,
			PrometheusRegistry: promRegistry,
			MetricOptions: testenv.MetricOptions{
				EnablePrometheusRouterCache: true,
			},
		}, func(t *testing.T, xEnv *testenv.Environment) {
			baseAttributes := []*io_prometheus_client.LabelPair{
				{
					Name:  PointerOf("otel_scope_name"),
					Value: PointerOf("cosmo.router.cache"),
				},
				{
					Name:  PointerOf("otel_scope_version"),
					Value: PointerOf("0.0.1"),
				},
				{
					Name:  PointerOf("wg_federated_graph_id"),
					Value: PointerOf("graph"),
				},
				{
					Name:  PointerOf("wg_router_cluster_name"),
					Value: PointerOf(""),
				},
				{
					Name:  PointerOf("wg_router_config_version"),
					Value: PointerOf(xEnv.RouterConfigVersionMain()),
				},
				{
					Name:  PointerOf("wg_router_version"),
					Value: PointerOf("dev"),
				},
			}

			promRegistry.Unregister(collectors.NewGoCollector())

			res := xEnv.MakeGraphQLRequestOK(testenv.GraphQLRequest{
				Query: `query myQuery { employees { id } }`,
			})

			require.JSONEq(t, employeesIDData, res.Body)

			res = xEnv.MakeGraphQLRequestOK(testenv.GraphQLRequest{
				Query: `query myQuery { employees { id } }`,
			})

			require.JSONEq(t, employeesIDData, res.Body)

			res = xEnv.MakeGraphQLRequestOK(testenv.GraphQLRequest{
				Query: `query myQuery { employees { tag } }`,
			})

			require.JSONEq(t, employeesTagData, res.Body)

			metricFamilies, err = promRegistry.Gather()
			require.NoError(t, err)

			cacheMetrics := findCacheMetrics(metricFamilies)

			// cache max cost metrics

			cacheMaxCostMetricMf := findMetricFamilyByName(cacheMetrics, "router_graphql_cache_cost_max")
			cacheMaxCostExecution := findMetricsByLabel(cacheMaxCostMetricMf, "cache_type", "plan")
			cacheMaxCostNormalization := findMetricsByLabel(cacheMaxCostMetricMf, "cache_type", "query_normalization")
			cacheMaxCostValidation := findMetricsByLabel(cacheMaxCostMetricMf, "cache_type", "validation")

			require.ElementsMatch(t, append(baseAttributes, &io_prometheus_client.LabelPair{
				Name:  PointerOf("cache_type"),
				Value: PointerOf("plan"),
			}), cacheMaxCostExecution[0].Label)
			require.Equal(t, float64(1024), cacheMaxCostExecution[0].GetGauge().GetValue())

			require.ElementsMatch(t, append(baseAttributes, &io_prometheus_client.LabelPair{
				Name:  PointerOf("cache_type"),
				Value: PointerOf("query_normalization"),
			}), cacheMaxCostNormalization[0].Label)
			require.Equal(t, float64(1024), cacheMaxCostNormalization[0].GetGauge().GetValue())

			require.ElementsMatch(t, append(baseAttributes, &io_prometheus_client.LabelPair{
				Name:  PointerOf("cache_type"),
				Value: PointerOf("validation"),
			}), cacheMaxCostValidation[0].Label)
			require.Equal(t, float64(baseCost), cacheMaxCostValidation[0].GetGauge().GetValue())

			// Check the cache request stats

			cacheRequestStatsMetricMf := findMetricFamilyByName(cacheMetrics, "router_graphql_cache_requests_stats_total")
			cacheRequestExecutionStats := findMetricsByLabel(cacheRequestStatsMetricMf, "cache_type", "plan")
			cacheRequestNormalizationStats := findMetricsByLabel(cacheRequestStatsMetricMf, "cache_type", "query_normalization")
			cacheRequestValidationStats := findMetricsByLabel(cacheRequestStatsMetricMf, "cache_type", "validation")

			require.ElementsMatch(t, append(baseAttributes, &io_prometheus_client.LabelPair{
				Name:  PointerOf("cache_type"),
				Value: PointerOf("plan"),
			}, &io_prometheus_client.LabelPair{
				Name:  PointerOf("type"),
				Value: PointerOf("hits"),
			}), cacheRequestExecutionStats[0].Label)

			require.ElementsMatch(t, append(baseAttributes, &io_prometheus_client.LabelPair{
				Name:  PointerOf("cache_type"),
				Value: PointerOf("plan"),
			}, &io_prometheus_client.LabelPair{
				Name:  PointerOf("type"),
				Value: PointerOf("misses"),
			}), cacheRequestExecutionStats[1].Label)

			require.Equal(t, float64(1), cacheRequestExecutionStats[0].GetCounter().GetValue())
			require.Equal(t, float64(2), cacheRequestExecutionStats[1].GetCounter().GetValue())

			require.ElementsMatch(t, append(baseAttributes, &io_prometheus_client.LabelPair{
				Name:  PointerOf("cache_type"),
				Value: PointerOf("query_normalization"),
			}, &io_prometheus_client.LabelPair{
				Name:  PointerOf("type"),
				Value: PointerOf("hits"),
			}), cacheRequestNormalizationStats[0].Label)

			require.ElementsMatch(t, append(baseAttributes, &io_prometheus_client.LabelPair{
				Name:  PointerOf("cache_type"),
				Value: PointerOf("query_normalization"),
			}, &io_prometheus_client.LabelPair{
				Name:  PointerOf("type"),
				Value: PointerOf("misses"),
			}), cacheRequestNormalizationStats[1].Label)

			require.Equal(t, float64(1), cacheRequestNormalizationStats[0].GetCounter().GetValue())
			require.Equal(t, float64(2), cacheRequestNormalizationStats[1].GetCounter().GetValue())

			require.ElementsMatch(t, append(baseAttributes, &io_prometheus_client.LabelPair{
				Name:  PointerOf("cache_type"),
				Value: PointerOf("validation"),
			}, &io_prometheus_client.LabelPair{
				Name:  PointerOf("type"),
				Value: PointerOf("hits"),
			}), cacheRequestValidationStats[0].Label)

			require.ElementsMatch(t, append(baseAttributes, &io_prometheus_client.LabelPair{
				Name:  PointerOf("cache_type"),
				Value: PointerOf("validation"),
			}, &io_prometheus_client.LabelPair{
				Name:  PointerOf("type"),
				Value: PointerOf("misses"),
			}), cacheRequestValidationStats[1].Label)

			require.Equal(t, float64(1), cacheRequestValidationStats[0].GetCounter().GetValue())
			require.Equal(t, float64(2), cacheRequestValidationStats[1].GetCounter().GetValue())

			// Cache cost stats
			cacheCostStatsMf := findMetricFamilyByName(cacheMetrics, "router_graphql_cache_cost_stats_total")
			cacheCostExecutionStats := findMetricsByLabel(cacheCostStatsMf, "cache_type", "plan")
			cacheCostNormalizationStats := findMetricsByLabel(cacheCostStatsMf, "cache_type", "query_normalization")
			cacheCostValidationStats := findMetricsByLabel(cacheCostStatsMf, "cache_type", "validation")

			require.ElementsMatch(t, append(baseAttributes, &io_prometheus_client.LabelPair{
				Name:  PointerOf("cache_type"),
				Value: PointerOf("plan"),
			}, &io_prometheus_client.LabelPair{
				Name:  PointerOf("operation"),
				Value: PointerOf("added"),
			}), cacheCostExecutionStats[0].Label)

			require.ElementsMatch(t, append(baseAttributes, &io_prometheus_client.LabelPair{
				Name:  PointerOf("cache_type"),
				Value: PointerOf("plan"),
			}, &io_prometheus_client.LabelPair{
				Name:  PointerOf("operation"),
				Value: PointerOf("evicted"),
			}), cacheCostExecutionStats[1].Label)

			require.Equal(t, float64(baseCost*2), cacheCostExecutionStats[0].GetCounter().GetValue())
			require.Equal(t, float64(0), cacheCostExecutionStats[1].GetCounter().GetValue())

			require.ElementsMatch(t, append(baseAttributes, &io_prometheus_client.LabelPair{
				Name:  PointerOf("cache_type"),
				Value: PointerOf("query_normalization"),
			}, &io_prometheus_client.LabelPair{
				Name:  PointerOf("operation"),
				Value: PointerOf("added"),
			}), cacheCostNormalizationStats[0].Label)

			require.ElementsMatch(t, append(baseAttributes, &io_prometheus_client.LabelPair{
				Name:  PointerOf("cache_type"),
				Value: PointerOf("query_normalization"),
			}, &io_prometheus_client.LabelPair{
				Name:  PointerOf("operation"),
				Value: PointerOf("evicted"),
			}), cacheCostNormalizationStats[1].Label)

			require.Equal(t, float64(baseCost*2), cacheCostNormalizationStats[0].GetCounter().GetValue())
			require.Equal(t, float64(0), cacheCostNormalizationStats[1].GetCounter().GetValue())

			require.ElementsMatch(t, append(baseAttributes, &io_prometheus_client.LabelPair{
				Name:  PointerOf("cache_type"),
				Value: PointerOf("query_normalization"),
			}, &io_prometheus_client.LabelPair{
				Name:  PointerOf("operation"),
				Value: PointerOf("evicted"),
			}), cacheCostNormalizationStats[1].Label)

			require.Equal(t, float64(baseCost*2), cacheCostNormalizationStats[0].GetCounter().GetValue())
			require.Equal(t, float64(0), cacheCostNormalizationStats[1].GetCounter().GetValue())

			require.ElementsMatch(t, append(baseAttributes, &io_prometheus_client.LabelPair{
				Name:  PointerOf("cache_type"),
				Value: PointerOf("validation"),
			}, &io_prometheus_client.LabelPair{
				Name:  PointerOf("operation"),
				Value: PointerOf("added"),
			}), cacheCostValidationStats[0].Label)

			require.ElementsMatch(t, append(baseAttributes, &io_prometheus_client.LabelPair{
				Name:  PointerOf("cache_type"),
				Value: PointerOf("validation"),
			}, &io_prometheus_client.LabelPair{
				Name:  PointerOf("operation"),
				Value: PointerOf("evicted"),
			}), cacheCostValidationStats[1].Label)

			require.Equal(t, float64(baseCost*2), cacheCostValidationStats[0].GetCounter().GetValue())
			require.Equal(t, float64(baseCost), cacheCostValidationStats[1].GetCounter().GetValue())

			// cache Key stats
			cacheKeyStatsMf := findMetricFamilyByName(cacheMetrics, "router_graphql_cache_keys_stats_total")
			cacheKeyExecutionStats := findMetricsByLabel(cacheKeyStatsMf, "cache_type", "plan")
			cacheKeyNormalizationStats := findMetricsByLabel(cacheKeyStatsMf, "cache_type", "query_normalization")
			cacheKeyValidationStats := findMetricsByLabel(cacheKeyStatsMf, "cache_type", "validation")

			require.ElementsMatch(t, append(baseAttributes, &io_prometheus_client.LabelPair{
				Name:  PointerOf("cache_type"),
				Value: PointerOf("plan"),
			}, &io_prometheus_client.LabelPair{
				Name:  PointerOf("operation"),
				Value: PointerOf("added"),
			}), cacheKeyExecutionStats[0].Label)

			require.ElementsMatch(t, append(baseAttributes, &io_prometheus_client.LabelPair{
				Name:  PointerOf("cache_type"),
				Value: PointerOf("plan"),
			}, &io_prometheus_client.LabelPair{
				Name:  PointerOf("operation"),
				Value: PointerOf("evicted"),
			}), cacheKeyExecutionStats[1].Label)

			require.ElementsMatch(t, append(baseAttributes, &io_prometheus_client.LabelPair{
				Name:  PointerOf("cache_type"),
				Value: PointerOf("plan"),
			}, &io_prometheus_client.LabelPair{
				Name:  PointerOf("operation"),
				Value: PointerOf("updated"),
			}), cacheKeyExecutionStats[2].Label)

			require.Equal(t, float64(2), cacheKeyExecutionStats[0].GetCounter().GetValue())
			require.Equal(t, float64(0), cacheKeyExecutionStats[1].GetCounter().GetValue())
			require.Equal(t, float64(0), cacheKeyExecutionStats[2].GetCounter().GetValue())

			require.ElementsMatch(t, append(baseAttributes, &io_prometheus_client.LabelPair{
				Name:  PointerOf("cache_type"),
				Value: PointerOf("query_normalization"),
			}, &io_prometheus_client.LabelPair{
				Name:  PointerOf("operation"),
				Value: PointerOf("added"),
			}), cacheKeyNormalizationStats[0].Label)

			require.ElementsMatch(t, append(baseAttributes, &io_prometheus_client.LabelPair{
				Name:  PointerOf("cache_type"),
				Value: PointerOf("query_normalization"),
			}, &io_prometheus_client.LabelPair{
				Name:  PointerOf("operation"),
				Value: PointerOf("evicted"),
			}), cacheKeyNormalizationStats[1].Label)

			require.ElementsMatch(t, append(baseAttributes, &io_prometheus_client.LabelPair{
				Name:  PointerOf("cache_type"),
				Value: PointerOf("query_normalization"),
			}, &io_prometheus_client.LabelPair{
				Name:  PointerOf("operation"),
				Value: PointerOf("updated"),
			}), cacheKeyNormalizationStats[2].Label)

			require.Equal(t, float64(2), cacheKeyNormalizationStats[0].GetCounter().GetValue())
			require.Equal(t, float64(0), cacheKeyNormalizationStats[1].GetCounter().GetValue())
			require.Equal(t, float64(0), cacheKeyNormalizationStats[2].GetCounter().GetValue())

			require.ElementsMatch(t, append(baseAttributes, &io_prometheus_client.LabelPair{
				Name:  PointerOf("cache_type"),
				Value: PointerOf("validation"),
			}, &io_prometheus_client.LabelPair{
				Name:  PointerOf("operation"),
				Value: PointerOf("added"),
			}), cacheKeyValidationStats[0].Label)

			require.ElementsMatch(t, append(baseAttributes, &io_prometheus_client.LabelPair{
				Name:  PointerOf("cache_type"),
				Value: PointerOf("validation"),
			}, &io_prometheus_client.LabelPair{
				Name:  PointerOf("operation"),
				Value: PointerOf("evicted"),
			}), cacheKeyValidationStats[1].Label)

			require.ElementsMatch(t, append(baseAttributes, &io_prometheus_client.LabelPair{
				Name:  PointerOf("cache_type"),
				Value: PointerOf("validation"),
			}, &io_prometheus_client.LabelPair{
				Name:  PointerOf("operation"),
				Value: PointerOf("updated"),
			}), cacheKeyValidationStats[2].Label)

			require.Equal(t, float64(2), cacheKeyValidationStats[0].GetCounter().GetValue())
			require.Equal(t, float64(1), cacheKeyValidationStats[1].GetCounter().GetValue())
			require.Equal(t, float64(0), cacheKeyValidationStats[2].GetCounter().GetValue())

		})
	})

	t.Run("Should export engine statistics to prometheus registry with websocket connection", func(t *testing.T) {
		t.Parallel()

		promRegistry := prometheus.NewRegistry()
		metricReader := metric.NewManualReader()

		testenv.Run(t, &testenv.Config{
			MetricReader:       metricReader,
			PrometheusRegistry: promRegistry,
			MetricOptions: testenv.MetricOptions{
				PrometheusEngineStatsOptions: testenv.EngineStatOptions{
					EnableSubscription: true,
				},
			},
		}, func(t *testing.T, xEnv *testenv.Environment) {
			baseAttributes := []*io_prometheus_client.LabelPair{
				{
					Name:  PointerOf("otel_scope_name"),
					Value: PointerOf("cosmo.router.engine"),
				},
				{
					Name:  PointerOf("otel_scope_version"),
					Value: PointerOf("0.0.1"),
				},
				{
					Name:  PointerOf("wg_federated_graph_id"),
					Value: PointerOf("graph"),
				},
				{
					Name:  PointerOf("wg_router_cluster_name"),
					Value: PointerOf(""),
				},
				{
					Name:  PointerOf("wg_router_config_version"),
					Value: PointerOf(xEnv.RouterConfigVersionMain()),
				},
				{
					Name:  PointerOf("wg_router_version"),
					Value: PointerOf("dev"),
				},
			}

			promRegistry.Unregister(collectors.NewGoCollector())

			conn := xEnv.InitGraphQLWebSocketConnection(nil, nil, nil)
			err := conn.WriteJSON(&testenv.WebSocketMessage{
				ID:      "1",
				Type:    "subscribe",
				Payload: []byte(`{"query":"subscription { currentTime { unixTime timeStamp }}"}`),
			})

			require.NoError(t, err)

			xEnv.WaitForSubscriptionCount(1, time.Second*5)
			xEnv.WaitForMinMessagesSent(1, time.Second*5)
			promMetrics, err := promRegistry.Gather()

			require.NoError(t, err)
			mf := findEngineMetrics(promMetrics)
			require.Len(t, mf, 4)

			// Connection stats
			connectionMetrics := findMetricFamilyByName(mf, "router_engine_connections")
			subscriptionMetrics := findMetricFamilyByName(mf, "router_engine_subscriptions")
			triggerMetrics := findMetricFamilyByName(mf, "router_engine_triggers")
			messagesSentCounter := findMetricFamilyByName(mf, "router_engine_messages_sent_total")

			require.NotNil(t, connectionMetrics)
			require.NotNil(t, subscriptionMetrics)
			require.NotNil(t, triggerMetrics)
			require.NotNil(t, messagesSentCounter)

			// We only provide base attributes here. In the testing scenario we don't have any additional attributes
			// that can increase the cardinality.
			require.Len(t, connectionMetrics.Metric, 1)
			require.Equal(t, float64(1), connectionMetrics.Metric[0].GetGauge().GetValue())
			require.ElementsMatch(t, baseAttributes, connectionMetrics.Metric[0].Label)

			require.Len(t, subscriptionMetrics.Metric, 1)
			require.Equal(t, float64(1), subscriptionMetrics.Metric[0].GetGauge().GetValue())
			require.ElementsMatch(t, baseAttributes, subscriptionMetrics.Metric[0].Label)

			require.Len(t, triggerMetrics.Metric, 1)
			require.Equal(t, float64(1), triggerMetrics.Metric[0].GetGauge().GetValue())
			require.ElementsMatch(t, baseAttributes, triggerMetrics.Metric[0].Label)

			require.Len(t, messagesSentCounter.Metric, 1)
			require.GreaterOrEqual(t, messagesSentCounter.Metric[0].GetCounter().GetValue(), float64(1))
			require.ElementsMatch(t, baseAttributes, messagesSentCounter.Metric[0].Label)

			// close the connection
			require.NoError(t, conn.Close())

			xEnv.WaitForSubscriptionCount(0, time.Second*5)

			promMetrics, err = promRegistry.Gather()
			require.NoError(t, err)
			mf = findEngineMetrics(promMetrics)
			require.Len(t, mf, 4)

			connectionMetrics = findMetricFamilyByName(mf, "router_engine_connections")
			subscriptionMetrics = findMetricFamilyByName(mf, "router_engine_subscriptions")
			triggerMetrics = findMetricFamilyByName(mf, "router_engine_triggers")

			require.NotNil(t, connectionMetrics)
			require.NotNil(t, subscriptionMetrics)
			require.NotNil(t, triggerMetrics)
			require.NotNil(t, messagesSentCounter)

			require.Len(t, connectionMetrics.Metric, 1)
			require.Equal(t, float64(0), connectionMetrics.Metric[0].GetGauge().GetValue())
			require.ElementsMatch(t, baseAttributes, connectionMetrics.Metric[0].Label)

			require.Len(t, subscriptionMetrics.Metric, 1)
			require.Equal(t, float64(0), subscriptionMetrics.Metric[0].GetGauge().GetValue())
			require.ElementsMatch(t, baseAttributes, subscriptionMetrics.Metric[0].Label)

			require.Len(t, triggerMetrics.Metric, 1)
			require.Equal(t, float64(0), triggerMetrics.Metric[0].GetGauge().GetValue())
			require.ElementsMatch(t, baseAttributes, triggerMetrics.Metric[0].Label)

		})

	})

	t.Run("Collect and export OTEL metrics in respect to custom attributes / from JWT claim", func(t *testing.T) {
		t.Parallel()

		const claimKey = "customKey"
		const claimVal = "customClaimValue"

		authenticators, authServer := ConfigureAuth(t)
		exporter := tracetest.NewInMemoryExporter(t)
		metricReader := metric.NewManualReader()
		promRegistry := prometheus.NewRegistry()

		testenv.Run(t, &testenv.Config{
			TraceExporter:      exporter,
			MetricReader:       metricReader,
			PrometheusRegistry: promRegistry,
			RouterOptions: []core.Option{
				core.WithAccessController(core.NewAccessController(authenticators, true)),
			},
			CustomMetricAttributes: []config.CustomAttribute{
				{
					Key: claimKey,
					ValueFrom: &config.CustomDynamicAttribute{
						Expression: "request.auth.claims.custom_value." + claimKey,
					},
				},
			},
		}, func(t *testing.T, xEnv *testenv.Environment) {
			token, err := authServer.Token(map[string]any{
				"scope": "read:employee read:private",
				"custom_value": map[string]string{
					claimKey: claimVal,
				},
			})
			require.NoError(t, err)
			header := http.Header{
				"Authorization": []string{"Bearer " + token},
			}
			res := xEnv.MakeGraphQLRequestOK(testenv.GraphQLRequest{
				Header: header,
				Query:  `query myQuery { employees { id } }`,
			})
			require.JSONEq(t, employeesIDData, res.Body)

			mf, err := promRegistry.Gather()
			require.NoError(t, err)

			requestTotal := findMetricFamilyByName(mf, "router_http_requests_total")
			requestTotalMetrics := requestTotal.GetMetric()

			require.Len(t, requestTotalMetrics, 2)
			require.Len(t, requestTotalMetrics[0].Label, 13)
			require.Len(t, requestTotalMetrics[1].Label, 15)

			require.Contains(t, requestTotalMetrics[0].Label, &io_prometheus_client.LabelPair{
				Name:  PointerOf(claimKey),
				Value: PointerOf(claimVal),
			})

			require.Contains(t, requestTotalMetrics[1].Label, &io_prometheus_client.LabelPair{
				Name:  PointerOf(claimKey),
				Value: PointerOf(claimVal),
			})

			requestsInFlight := findMetricFamilyByName(mf, "router_http_requests_in_flight")
			requestsInFlightMetrics := requestsInFlight.GetMetric()

			require.Len(t, requestsInFlightMetrics, 2)
			require.Len(t, requestsInFlightMetrics[0].Label, 9)
			require.Len(t, requestsInFlightMetrics[1].Label, 14)

			// the request toward the subgraph has no authorization header
			require.NotContains(t, requestsInFlightMetrics[0].Label, &io_prometheus_client.LabelPair{
				Name:  PointerOf(claimKey),
				Value: PointerOf(claimVal),
			})

			require.Contains(t, requestsInFlightMetrics[1].Label, &io_prometheus_client.LabelPair{
				Name:  PointerOf(claimKey),
				Value: PointerOf(claimVal),
			})

			requestDuration := findMetricFamilyByName(mf, "router_http_request_duration_milliseconds")
			requestDurationMetrics := requestDuration.GetMetric()

			require.Len(t, requestDurationMetrics, 2)
			require.Len(t, requestDurationMetrics[0].Label, 13)
			require.Len(t, requestDurationMetrics[1].Label, 15)

			require.Contains(t, requestDurationMetrics[0].Label, &io_prometheus_client.LabelPair{
				Name:  PointerOf(claimKey),
				Value: PointerOf(claimVal),
			})

			require.Contains(t, requestDurationMetrics[1].Label, &io_prometheus_client.LabelPair{
				Name:  PointerOf(claimKey),
				Value: PointerOf(claimVal),
			})

			responseContentLength := findMetricFamilyByName(mf, "router_http_response_content_length_total")
			responseContentLengthMetrics := responseContentLength.GetMetric()

			require.Len(t, responseContentLengthMetrics, 2)
			require.Len(t, responseContentLengthMetrics[0].Label, 13)
			require.Len(t, responseContentLengthMetrics[1].Label, 15)

			require.Contains(t, responseContentLengthMetrics[0].Label, &io_prometheus_client.LabelPair{
				Name:  PointerOf(claimKey),
				Value: PointerOf(claimVal),
			})

			require.Contains(t, responseContentLengthMetrics[1].Label, &io_prometheus_client.LabelPair{
				Name:  PointerOf(claimKey),
				Value: PointerOf(claimVal),
			})

		})
	})

	t.Run("router connection metrics", func(t *testing.T) {
		t.Parallel()

		t.Run("validate router connection metrics are not present by default", func(t *testing.T) {
			t.Parallel()

			promRegistry := prometheus.NewRegistry()
			metricReader := metric.NewManualReader()

			testenv.Run(t, &testenv.Config{
				MetricReader:       metricReader,
				PrometheusRegistry: promRegistry,
			}, func(t *testing.T, xEnv *testenv.Environment) {
				xEnv.MakeGraphQLRequestOK(testenv.GraphQLRequest{
					Query: `query { employees { id } }`,
				})
				rm := metricdata.ResourceMetrics{}
				err := metricReader.Collect(context.Background(), &rm)
				require.NoError(t, err)

				mf, err := promRegistry.Gather()
				require.NoError(t, err)

				routerConnectionTotal := findMetricFamilyByName(mf, "router_connection_total")
				require.Nil(t, routerConnectionTotal)
			})
		})

		t.Run("validate router connection metrics are present when enabled", func(t *testing.T) {
			t.Parallel()

			promRegistry := prometheus.NewRegistry()
			metricReader := metric.NewManualReader()

			testenv.Run(t, &testenv.Config{
				MetricReader:       metricReader,
				PrometheusRegistry: promRegistry,
				MetricOptions: testenv.MetricOptions{
					EnablePrometheusConnectionMetrics: true,
				},
			}, func(t *testing.T, xEnv *testenv.Environment) {
				xEnv.MakeGraphQLRequestOK(testenv.GraphQLRequest{
					Query: `query { employees { id isAvailable } }`,
				})
				rm := metricdata.ResourceMetrics{}
				err := metricReader.Collect(context.Background(), &rm)
				require.NoError(t, err)

				mf, err := promRegistry.Gather()
				require.NoError(t, err)

				t.Run("verify max connections", func(t *testing.T) {
					metricFamily := findMetricFamilyByName(mf, "router_http_client_connection_max")

					metrics := metricFamily.GetMetric()
					require.Len(t, metrics, 1)

					connectionTotal := metrics[0]

					require.Equal(t, 100.0, *connectionTotal.Gauge.Value)

					expected := []*io_prometheus_client.LabelPair{
						{
							Name:  PointerOf("otel_scope_name"),
							Value: PointerOf("cosmo.router.connection.prometheus"),
						},
						{
							Name:  PointerOf("otel_scope_version"),
							Value: PointerOf("0.0.1"),
						},
					}
					require.Equal(t, expected, connectionTotal.Label)

				})

				t.Run("verify connections active", func(t *testing.T) {
					metricFamily := findMetricFamilyByName(mf, "router_http_client_connection_active")
					metrics := metricFamily.GetMetric()
					require.Len(t, metrics, 2)

					metricDataPoint1 := metrics[0]
					require.Greater(t, *metricDataPoint1.Gauge.Value, 0.0)
					expected1 := []*io_prometheus_client.LabelPair{
						{
							Name:  PointerOf("otel_scope_name"),
							Value: PointerOf("cosmo.router.connection.prometheus"),
						},
						{
							Name:  PointerOf("otel_scope_version"),
							Value: PointerOf("0.0.1"),
						},
						{
							Name:  PointerOf("wg_conn_host"),
							Value: PointerOf(getHost(metricDataPoint1)),
						},
					}
					require.Equal(t, expected1, metricDataPoint1.Label)

					metricDataPoint2 := metrics[1]
					require.Greater(t, *metricDataPoint1.Gauge.Value, 0.0)
					expected2 := []*io_prometheus_client.LabelPair{
						{
							Name:  PointerOf("otel_scope_name"),
							Value: PointerOf("cosmo.router.connection.prometheus"),
						},
						{
							Name:  PointerOf("otel_scope_version"),
							Value: PointerOf("0.0.1"),
						},
						{
							Name:  PointerOf("wg_conn_host"),
							Value: PointerOf(getHost(metricDataPoint2)),
						},
					}
					require.Equal(t, expected2, metricDataPoint2.Label)
				})

				t.Run("verify connection total duration", func(t *testing.T) {
					metricFamily := findMetricFamilyByName(mf, "router_http_client_connection_acquire_duration")
					metrics := metricFamily.GetMetric()
					require.Len(t, metrics, 2)

					metricDataPoint1 := metrics[0]
					require.Greater(t, *metricDataPoint1.Histogram.SampleSum, 0.0)
					expected1 := []*io_prometheus_client.LabelPair{
						{
							Name:  PointerOf("otel_scope_name"),
							Value: PointerOf("cosmo.router.connection.prometheus"),
						},
						{
							Name:  PointerOf("otel_scope_version"),
							Value: PointerOf("0.0.1"),
						},
						{
							Name:  PointerOf("wg_conn_host"),
							Value: PointerOf(getHost(metricDataPoint1)),
						},
						{
							Name:  PointerOf("wg_conn_reused"),
							Value: PointerOf("false"),
						},
						{
							Name:  PointerOf("wg_subgraph_name"),
							Value: PointerOf("employees"),
						},
					}
					require.Equal(t, expected1, metricDataPoint1.Label)

					metricDataPoint2 := metrics[1]
					require.Greater(t, *metricDataPoint2.Histogram.SampleSum, 0.0)
					expected2 := []*io_prometheus_client.LabelPair{
						{
							Name:  PointerOf("otel_scope_name"),
							Value: PointerOf("cosmo.router.connection.prometheus"),
						},
						{
							Name:  PointerOf("otel_scope_version"),
							Value: PointerOf("0.0.1"),
						},
						{
							Name:  PointerOf("wg_conn_host"),
							Value: PointerOf(getHost(metricDataPoint2)),
						},
						{
							Name:  PointerOf("wg_conn_reused"),
							Value: PointerOf("false"),
						},
						{
							Name:  PointerOf("wg_subgraph_name"),
							Value: PointerOf("availability"),
						},
					}
					require.Equal(t, expected2, metricDataPoint2.Label)
				})

			})
		})

		t.Run("verify with custom subgraph transport configs", func(t *testing.T) {
			t.Parallel()

			promRegistry := prometheus.NewRegistry()
			metricReader := metric.NewManualReader()

			trafficConfig := config.TrafficShapingRules{
				All: config.GlobalSubgraphRequestRule{
					RequestTimeout: PointerOf(200 * time.Millisecond),
				},
				Subgraphs: map[string]*config.GlobalSubgraphRequestRule{
					"availability": {
						RequestTimeout: PointerOf(300 * time.Millisecond),
					},
				},
			}

			testenv.Run(t, &testenv.Config{
				MetricReader:       metricReader,
				PrometheusRegistry: promRegistry,
				MetricOptions: testenv.MetricOptions{
					EnablePrometheusConnectionMetrics: true,
				},
				RouterOptions: []core.Option{
					core.WithSubgraphTransportOptions(
						core.NewSubgraphTransportOptions(trafficConfig)),
				},
			}, func(t *testing.T, xEnv *testenv.Environment) {
				xEnv.MakeGraphQLRequestOK(testenv.GraphQLRequest{
					Query: `query { employees { id isAvailable } }`,
				})
				rm := metricdata.ResourceMetrics{}
				err := metricReader.Collect(context.Background(), &rm)
				require.NoError(t, err)

				mf, err := promRegistry.Gather()
				require.NoError(t, err)

				t.Run("verify max connections", func(t *testing.T) {
					metricFamily := findMetricFamilyByName(mf, "router_http_client_connection_max")

					metrics := metricFamily.GetMetric()
					require.Len(t, metrics, 2)

					metricDataPoint1 := metrics[0]
					require.Equal(t, 100.0, *metricDataPoint1.Gauge.Value)
					expected1 := []*io_prometheus_client.LabelPair{
						{
							Name:  PointerOf("otel_scope_name"),
							Value: PointerOf("cosmo.router.connection.prometheus"),
						},
						{
							Name:  PointerOf("otel_scope_version"),
							Value: PointerOf("0.0.1"),
						},
					}
					require.Equal(t, expected1, metricDataPoint1.Label)

					metricDataPoint2 := metrics[1]
					require.Equal(t, 100.0, *metricDataPoint2.Gauge.Value)
					expected2 := []*io_prometheus_client.LabelPair{
						{
							Name:  PointerOf("otel_scope_name"),
							Value: PointerOf("cosmo.router.connection.prometheus"),
						},
						{
							Name:  PointerOf("otel_scope_version"),
							Value: PointerOf("0.0.1"),
						},
						{
							Name:  PointerOf("wg_subgraph_name"),
							Value: PointerOf("availability"),
						},
					}
					require.Equal(t, expected2, metricDataPoint2.Label)

				})

				t.Run("verify connections active", func(t *testing.T) {
					metricFamily := findMetricFamilyByName(mf, "router_http_client_connection_active")
					metrics := metricFamily.GetMetric()
					require.Len(t, metrics, 2)

					metricDataPoint1 := metrics[0]
					require.Greater(t, *metricDataPoint1.Gauge.Value, 0.0)
					expected1 := []*io_prometheus_client.LabelPair{
						{
							Name:  PointerOf("otel_scope_name"),
							Value: PointerOf("cosmo.router.connection.prometheus"),
						},
						{
							Name:  PointerOf("otel_scope_version"),
							Value: PointerOf("0.0.1"),
						},
						{
							Name:  PointerOf("wg_conn_host"),
							Value: PointerOf(getHost(metricDataPoint1)),
						},
					}
					require.Equal(t, expected1, metricDataPoint1.Label)

					metricDataPoint2 := metrics[1]
					require.Greater(t, *metricDataPoint1.Gauge.Value, 0.0)
					expected2 := []*io_prometheus_client.LabelPair{
						{
							Name:  PointerOf("otel_scope_name"),
							Value: PointerOf("cosmo.router.connection.prometheus"),
						},
						{
							Name:  PointerOf("otel_scope_version"),
							Value: PointerOf("0.0.1"),
						},
						{
							Name:  PointerOf("wg_conn_host"),
							Value: PointerOf(getHost(metricDataPoint2)),
						},
						{
							Name:  PointerOf("wg_subgraph_name"),
							Value: PointerOf("availability"),
						},
					}
					require.Equal(t, expected2, metricDataPoint2.Label)
				})
			})
		})
	})

}

func getHost(connectionTotal *io_prometheus_client.Metric) string {
	host := ""
	for _, label := range connectionTotal.Label {
		if label.Name == nil || label.Value == nil {
			continue
		}
		if *label.Name == "wg_conn_host" {
			host = *label.Value
		}
	}
	return host
}

func TestPrometheusWithModule(t *testing.T) {
	t.Parallel()

	metricReader := metric.NewManualReader()
	promRegistry := prometheus.NewRegistry()

	cfg := config.Config{
		Graph: config.Graph{},
		Modules: map[string]interface{}{
			"myModule": module.MyModule{
				Value: 1,
			},
		},
	}

	testenv.Run(t, &testenv.Config{
		MetricReader:       metricReader,
		PrometheusRegistry: promRegistry,
		RouterOptions: []core.Option{
			core.WithModulesConfig(cfg.Modules),
			core.WithCustomModules(&module.MyModule{}),
		},
	}, func(t *testing.T, xEnv *testenv.Environment) {
		t.Helper()

		res, err := xEnv.MakeGraphQLRequest(testenv.GraphQLRequest{
			Query:         `query MyQuery { employees { id } }`,
			OperationName: json.RawMessage(`"MyQuery"`),
		})
		require.NoError(t, err)
		assert.Equal(t, 200, res.Response.StatusCode)
		assert.JSONEq(t, `{"data":{"employees":[{"id":1},{"id":2},{"id":3},{"id":4},{"id":5},{"id":7},{"id":8},{"id":10},{"id":11},{"id":12}]}}`, res.Body)

		mf, err := promRegistry.Gather()
		require.NoError(t, err)

		requestDuration := findMetricFamilyByName(mf, "router_http_request_duration_milliseconds")
		requestDurationMetrics := requestDuration.GetMetric()

		require.Len(t, requestDurationMetrics, 2)

		require.Equal(t, []*io_prometheus_client.LabelPair{
			{
				Name:  PointerOf("http_status_code"),
				Value: PointerOf("200"),
			},
			{
				Name:  PointerOf("otel_scope_name"),
				Value: PointerOf("cosmo.router.prometheus"),
			},
			{
				Name:  PointerOf("otel_scope_version"),
				Value: PointerOf("0.0.1"),
			},
			{
				Name:  PointerOf("wg_client_name"),
				Value: PointerOf("unknown"),
			},
			{
				Name:  PointerOf("wg_client_version"),
				Value: PointerOf("missing"),
			},
			{
				Name:  PointerOf("wg_federated_graph_id"),
				Value: PointerOf("graph"),
			},
			{
				Name:  PointerOf("wg_operation_name"),
				Value: PointerOf("MyQuery"),
			},
			{
				Name:  PointerOf("wg_operation_protocol"),
				Value: PointerOf("http"),
			},
			{
				Name:  PointerOf("wg_operation_type"),
				Value: PointerOf("query"),
			},
			{
				Name:  PointerOf("wg_router_cluster_name"),
				Value: PointerOf(""),
			},
			{
				Name:  PointerOf("wg_router_config_version"),
				Value: PointerOf(xEnv.RouterConfigVersionMain()),
			},
			{
				Name:  PointerOf("wg_router_version"),
				Value: PointerOf("dev"),
			},
		}, requestDurationMetrics[0].Label)

		require.Equal(t, []*io_prometheus_client.LabelPair{
			{
				Name:  PointerOf("http_status_code"),
				Value: PointerOf("200"),
			},
			{
				Name:  PointerOf("otel_scope_name"),
				Value: PointerOf("cosmo.router.prometheus"),
			},
			{
				Name:  PointerOf("otel_scope_version"),
				Value: PointerOf("0.0.1"),
			},
			{
				Name:  PointerOf("wg_client_name"),
				Value: PointerOf("unknown"),
			},
			{
				Name:  PointerOf("wg_client_version"),
				Value: PointerOf("missing"),
			},
			{
				Name:  PointerOf("wg_federated_graph_id"),
				Value: PointerOf("graph"),
			},
			{
				Name:  PointerOf("wg_operation_name"),
				Value: PointerOf("MyQuery"),
			},
			{
				Name:  PointerOf("wg_operation_protocol"),
				Value: PointerOf("http"),
			},
			{
				Name:  PointerOf("wg_operation_type"),
				Value: PointerOf("query"),
			},
			{
				Name:  PointerOf("wg_router_cluster_name"),
				Value: PointerOf(""),
			},
			{
				Name:  PointerOf("wg_router_config_version"),
				Value: PointerOf(xEnv.RouterConfigVersionMain()),
			},
			{
				Name:  PointerOf("wg_router_version"),
				Value: PointerOf("dev"),
			},
			{
				Name:  PointerOf("wg_subgraph_id"),
				Value: PointerOf("0"),
			},
			{
				Name:  PointerOf("wg_subgraph_name"),
				Value: PointerOf("employees"),
			},
		}, requestDurationMetrics[1].Label)
	})

	t.Run("Verify router_info attributes", func(t *testing.T) {
		t.Parallel()

		exporter := tracetest.NewInMemoryExporter(t)
		metricReader := metric.NewManualReader()
		promRegistry := prometheus.NewRegistry()

		testenv.Run(t, &testenv.Config{
			TraceExporter:      exporter,
			MetricReader:       metricReader,
			PrometheusRegistry: promRegistry,
		}, func(t *testing.T, xEnv *testenv.Environment) {
			res := xEnv.MakeGraphQLRequestOK(testenv.GraphQLRequest{
				Query: `query myQuery { employees { id } }`,
			})
			require.JSONEq(t, employeesIDData, res.Body)

			mf, err := promRegistry.Gather()
			require.NoError(t, err)

			routerConfigVersion := findMetricFamilyByName(mf, "router_info")
			routerConfigVersionMetrics := routerConfigVersion.GetMetric()

			expectedMainConfig := xEnv.RouterConfigVersionMain()
			mainBase := routerConfigVersionMetrics[0]
			require.Len(t, mainBase.Label, 4)
			require.Equal(t, expectedMainConfig, *mainBase.Label[2].Value)
			require.Equal(t, 1.0, *mainBase.Gauge.Value)
			require.Equal(t, "dev", *mainBase.Label[3].Value)

			expectedFeatureFlagConfig := xEnv.RouterConfigVersionMyFF()
			featureFlag := routerConfigVersionMetrics[1]
			require.Len(t, featureFlag.Label, 5)
			require.Equal(t, "myff", *featureFlag.Label[2].Value)
			require.Equal(t, expectedFeatureFlagConfig, *featureFlag.Label[3].Value)
			require.Equal(t, 1.0, *featureFlag.Gauge.Value)
			require.Equal(t, "dev", *featureFlag.Label[4].Value)
		})
	})

}

func TestExcludeAttributesWithCustomExporterPrometheus(t *testing.T) {
	const (
		UseCloudExporter                           = "use_cloud_exporter"
		UseCustomExporterOnly                      = "use_custom_exporter_only"
		UseCustomExporterWithRouterConfigAttribute = "use_custom_exporter_with_router_config_attribute"
	)

	t.Run("Verify metrics when there is a router config version metric attribute", func(t *testing.T) {
		useDefaultCloudExporterStatuses := []string{
			UseCloudExporter,
			UseCustomExporterOnly,
			UseCustomExporterWithRouterConfigAttribute,
		}

		for _, usingCustomExporter := range useDefaultCloudExporterStatuses {
			t.Run(fmt.Sprintf("regular metrics without a feature flag for %s", usingCustomExporter), func(t *testing.T) {
				t.Parallel()

				exporter := tracetest.NewInMemoryExporter(t)
				metricReader := metric.NewManualReader()
				promRegistry := prometheus.NewRegistry()

				cfg := &testenv.Config{
					TraceExporter:                exporter,
					MetricReader:                 metricReader,
					PrometheusRegistry:           promRegistry,
					DisableSimulateCloudExporter: usingCustomExporter != UseCloudExporter,
				}

				if usingCustomExporter == UseCustomExporterWithRouterConfigAttribute {
					cfg.CustomMetricAttributes = []config.CustomAttribute{
						{
							Key: "wg.router.config.version",
							ValueFrom: &config.CustomDynamicAttribute{
								ContextField: "router_config_version",
							},
						},
					}
				}
				testenv.Run(t, cfg, func(t *testing.T, xEnv *testenv.Environment) {
					xEnv.MakeGraphQLRequestOK(testenv.GraphQLRequest{
						Query: `query myQuery { employees { id } }`,
					})

					mf, err := promRegistry.Gather()
					require.NoError(t, err)

					requestTotal := findMetricFamilyByName(mf, "router_http_requests_total")
					requestTotalMetrics := requestTotal.GetMetric()

					require.Len(t, requestTotalMetrics, 2)

					metricsLabels := []*io_prometheus_client.LabelPair{
						{Name: PointerOf("http_status_code"), Value: PointerOf("200")},
						{Name: PointerOf("otel_scope_name"), Value: PointerOf("cosmo.router.prometheus")},
						{Name: PointerOf("otel_scope_version"), Value: PointerOf("0.0.1")},
						{Name: PointerOf("wg_client_name"), Value: PointerOf("unknown")},
						{Name: PointerOf("wg_client_version"), Value: PointerOf("missing")},
						{Name: PointerOf("wg_federated_graph_id"), Value: PointerOf("graph")},
					}

					if usingCustomExporter == UseCloudExporter {
						metricsLabels = append(metricsLabels, &io_prometheus_client.LabelPair{
							Name:  PointerOf("wg_operation_name"),
							Value: PointerOf("myQuery"),
						})
					}

					metricsLabels = append(metricsLabels,
						&io_prometheus_client.LabelPair{Name: PointerOf("wg_operation_protocol"), Value: PointerOf("http")},
						&io_prometheus_client.LabelPair{Name: PointerOf("wg_operation_type"), Value: PointerOf("query")},
						&io_prometheus_client.LabelPair{Name: PointerOf("wg_router_cluster_name"), Value: PointerOf("")},
					)

					if usingCustomExporter != UseCustomExporterOnly {
						metricsLabels = append(metricsLabels,
							&io_prometheus_client.LabelPair{
								Name:  PointerOf("wg_router_config_version"),
								Value: PointerOf(xEnv.RouterConfigVersionMain()),
							},
						)
					}

					metricsLabels = append(metricsLabels,
						&io_prometheus_client.LabelPair{Name: PointerOf("wg_router_version"), Value: PointerOf("dev")},
					)

					require.Equal(t, metricsLabels, requestTotalMetrics[0].Label)
				})
			})

			t.Run(fmt.Sprintf("with feature flags for %s", usingCustomExporter), func(t *testing.T) {
				t.Parallel()

				exporter := tracetest.NewInMemoryExporter(t)
				metricReader := metric.NewManualReader()
				promRegistry := prometheus.NewRegistry()

				cfg := &testenv.Config{
					TraceExporter:                exporter,
					MetricReader:                 metricReader,
					DisableSimulateCloudExporter: usingCustomExporter != UseCloudExporter,
					PrometheusRegistry:           promRegistry,
				}

				if usingCustomExporter == UseCustomExporterWithRouterConfigAttribute {
					cfg.CustomMetricAttributes = []config.CustomAttribute{
						{
							Key: "wg.router.config.version",
							ValueFrom: &config.CustomDynamicAttribute{
								ContextField: "router_config_version",
							},
						},
					}
				}

				testenv.Run(t, cfg, func(t *testing.T, xEnv *testenv.Environment) {
					res := xEnv.MakeGraphQLRequestOK(testenv.GraphQLRequest{
						Query: `query myQuery { employees { id } }`,
						Header: map[string][]string{
							"X-Feature-Flag": {"myff"},
						},
					})
					require.JSONEq(t, employeesIDData, res.Body)

					mf, err := promRegistry.Gather()
					require.NoError(t, err)

					requestTotal := findMetricFamilyByName(mf, "router_http_requests_total")
					requestTotalMetrics := requestTotal.GetMetric()

					require.Len(t, requestTotalMetrics, 2)

					attributes := []*io_prometheus_client.LabelPair{
						{
							Name:  PointerOf("http_status_code"),
							Value: PointerOf("200"),
						},
						{
							Name:  PointerOf("otel_scope_name"),
							Value: PointerOf("cosmo.router.prometheus"),
						},
						{
							Name:  PointerOf("otel_scope_version"),
							Value: PointerOf("0.0.1"),
						},
						{
							Name:  PointerOf("wg_client_name"),
							Value: PointerOf("unknown"),
						},
						{
							Name:  PointerOf("wg_client_version"),
							Value: PointerOf("missing"),
						},
						{
							Name:  PointerOf("wg_feature_flag"),
							Value: PointerOf("myff"),
						},
						{
							Name:  PointerOf("wg_federated_graph_id"),
							Value: PointerOf("graph"),
						},
					}

					if usingCustomExporter == UseCloudExporter {
						attributes = append(attributes,
							&io_prometheus_client.LabelPair{
								Name:  PointerOf("wg_operation_name"),
								Value: PointerOf("myQuery"),
							},
						)
					}

					attributes = append(attributes,
						&io_prometheus_client.LabelPair{
							Name:  PointerOf("wg_operation_protocol"),
							Value: PointerOf("http"),
						},
						&io_prometheus_client.LabelPair{
							Name:  PointerOf("wg_operation_type"),
							Value: PointerOf("query"),
						},
						&io_prometheus_client.LabelPair{
							Name:  PointerOf("wg_router_cluster_name"),
							Value: PointerOf(""),
						},
					)

					if usingCustomExporter != UseCustomExporterOnly {
						attributes = append(attributes,
							&io_prometheus_client.LabelPair{
								Name:  PointerOf("wg_router_config_version"),
								Value: PointerOf(xEnv.RouterConfigVersionMyFF()),
							},
						)
					}

					attributes = append(attributes,
						&io_prometheus_client.LabelPair{
							Name:  PointerOf("wg_router_version"),
							Value: PointerOf("dev"),
						},
					)

					require.Equal(t, attributes, requestTotalMetrics[0].Label)

				})
			})

			t.Run(fmt.Sprintf("engine statistics for %s", usingCustomExporter), func(t *testing.T) {
				t.Parallel()

				promRegistry := prometheus.NewRegistry()
				metricReader := metric.NewManualReader()

				cfg := &testenv.Config{
					MetricReader:       metricReader,
					PrometheusRegistry: promRegistry,
					MetricOptions: testenv.MetricOptions{
						PrometheusEngineStatsOptions: testenv.EngineStatOptions{
							EnableSubscription: true,
						},
					},
					DisableSimulateCloudExporter: usingCustomExporter != UseCloudExporter,
				}

				if usingCustomExporter == UseCustomExporterWithRouterConfigAttribute {
					cfg.CustomMetricAttributes = []config.CustomAttribute{
						{
							Key: "wg.router.config.version",
							ValueFrom: &config.CustomDynamicAttribute{
								ContextField: "router_config_version",
							},
						},
					}
				}

				testenv.Run(t, cfg, func(t *testing.T, xEnv *testenv.Environment) {
					baseAttributes := []*io_prometheus_client.LabelPair{
						{
							Name:  PointerOf("otel_scope_name"),
							Value: PointerOf("cosmo.router.engine"),
						},
						{
							Name:  PointerOf("otel_scope_version"),
							Value: PointerOf("0.0.1"),
						},
						{
							Name:  PointerOf("wg_federated_graph_id"),
							Value: PointerOf("graph"),
						},
						{
							Name:  PointerOf("wg_router_cluster_name"),
							Value: PointerOf(""),
						},
					}

					if usingCustomExporter != UseCustomExporterOnly {
						baseAttributes = append(baseAttributes,
							&io_prometheus_client.LabelPair{
								Name:  PointerOf("wg_router_config_version"),
								Value: PointerOf(xEnv.RouterConfigVersionMain()),
							},
						)
					}

					baseAttributes = append(baseAttributes,
						&io_prometheus_client.LabelPair{
							Name:  PointerOf("wg_router_version"),
							Value: PointerOf("dev"),
						},
					)

					promRegistry.Unregister(collectors.NewGoCollector())

					conn := xEnv.InitGraphQLWebSocketConnection(nil, nil, nil)
					err := conn.WriteJSON(&testenv.WebSocketMessage{
						ID:      "1",
						Type:    "subscribe",
						Payload: []byte(`{"query":"subscription { currentTime { unixTime timeStamp }}"}`),
					})
					require.NoError(t, err)

					xEnv.WaitForSubscriptionCount(1, time.Second*5)
					xEnv.WaitForMinMessagesSent(1, time.Second*5)
					promMetrics, err := promRegistry.Gather()

					require.NoError(t, err)
					mf := findEngineMetrics(promMetrics)
					require.Len(t, mf, 4)

					// Connection stats
					connectionMetrics := findMetricFamilyByName(mf, "router_engine_connections")
					subscriptionMetrics := findMetricFamilyByName(mf, "router_engine_subscriptions")
					triggerMetrics := findMetricFamilyByName(mf, "router_engine_triggers")
					messagesSentCounter := findMetricFamilyByName(mf, "router_engine_messages_sent_total")

					require.NotNil(t, connectionMetrics)
					require.NotNil(t, subscriptionMetrics)
					require.NotNil(t, triggerMetrics)
					require.NotNil(t, messagesSentCounter)

					// We only provide base attributes here. In the testing scenario we don't have any additional attributes
					// that can increase the cardinality.
					require.Len(t, connectionMetrics.Metric, 1)
					require.ElementsMatch(t, baseAttributes, connectionMetrics.Metric[0].Label)

					require.Len(t, subscriptionMetrics.Metric, 1)
					require.ElementsMatch(t, baseAttributes, subscriptionMetrics.Metric[0].Label)

					require.Len(t, triggerMetrics.Metric, 1)
					require.ElementsMatch(t, baseAttributes, triggerMetrics.Metric[0].Label)

					require.Len(t, messagesSentCounter.Metric, 1)
					require.ElementsMatch(t, baseAttributes, messagesSentCounter.Metric[0].Label)

					// close the connection
					require.NoError(t, conn.Close())

					xEnv.WaitForSubscriptionCount(0, time.Second*5)

					promMetrics, err = promRegistry.Gather()
					require.NoError(t, err)
					mf = findEngineMetrics(promMetrics)
					require.Len(t, mf, 4)

					connectionMetrics = findMetricFamilyByName(mf, "router_engine_connections")
					subscriptionMetrics = findMetricFamilyByName(mf, "router_engine_subscriptions")
					triggerMetrics = findMetricFamilyByName(mf, "router_engine_triggers")

					require.NotNil(t, connectionMetrics)
					require.NotNil(t, subscriptionMetrics)
					require.NotNil(t, triggerMetrics)
					require.NotNil(t, messagesSentCounter)

					require.Len(t, connectionMetrics.Metric, 1)
					require.ElementsMatch(t, baseAttributes, connectionMetrics.Metric[0].Label)

					require.Len(t, subscriptionMetrics.Metric, 1)
					require.ElementsMatch(t, baseAttributes, subscriptionMetrics.Metric[0].Label)

					require.Len(t, triggerMetrics.Metric, 1)
					require.ElementsMatch(t, baseAttributes, triggerMetrics.Metric[0].Label)

				})

			})

			t.Run(fmt.Sprintf("cache metrics for %s", usingCustomExporter), func(t *testing.T) {
				t.Parallel()

				metricReaderFiltered := metric.NewManualReader()
				promRegistry := prometheus.NewRegistry()

				cfg := &testenv.Config{
					MetricReader:                 metricReaderFiltered,
					PrometheusRegistry:           promRegistry,
					DisableSimulateCloudExporter: usingCustomExporter != UseCloudExporter,
					MetricOptions: testenv.MetricOptions{
						EnablePrometheusRouterCache: true,
					},
				}

				if usingCustomExporter == UseCustomExporterWithRouterConfigAttribute {
					cfg.CustomMetricAttributes = []config.CustomAttribute{
						{
							Key: "wg.router.config.version",
							ValueFrom: &config.CustomDynamicAttribute{
								ContextField: "router_config_version",
							},
						},
					}
				}

				testenv.Run(t, cfg, func(t *testing.T, xEnv *testenv.Environment) {
					baseAttributes := func() []*io_prometheus_client.LabelPair {
						attributes := []*io_prometheus_client.LabelPair{
							{
								Name:  PointerOf("otel_scope_name"),
								Value: PointerOf("cosmo.router.cache"),
							},
							{
								Name:  PointerOf("otel_scope_version"),
								Value: PointerOf("0.0.1"),
							},
							{
								Name:  PointerOf("wg_federated_graph_id"),
								Value: PointerOf("graph"),
							},
							{
								Name:  PointerOf("wg_router_cluster_name"),
								Value: PointerOf(""),
							},
						}

						if usingCustomExporter != UseCustomExporterOnly {
							attributes = append(attributes,
								&io_prometheus_client.LabelPair{
									Name:  PointerOf("wg_router_config_version"),
									Value: PointerOf(xEnv.RouterConfigVersionMain()),
								},
							)
						}

						attributes = append(attributes,
							&io_prometheus_client.LabelPair{
								Name:  PointerOf("wg_router_version"),
								Value: PointerOf("dev"),
							},
						)

						return attributes
					}()

					promRegistry.Unregister(collectors.NewGoCollector())

					xEnv.MakeGraphQLRequestOK(testenv.GraphQLRequest{
						Query: `query myQuery { employees { id } }`,
					})

					xEnv.MakeGraphQLRequestOK(testenv.GraphQLRequest{
						Query: `query myQuery { employees { id } }`,
					})

					xEnv.MakeGraphQLRequestOK(testenv.GraphQLRequest{
						Query: `query myQuery { employees { tag } }`,
					})

					metricFamilies, err := promRegistry.Gather()
					require.NoError(t, err)

					cacheMetrics := findCacheMetrics(metricFamilies)

					// cache max cost metrics
					cacheMaxCostMetricMf := findMetricFamilyByName(cacheMetrics, "router_graphql_cache_cost_max")
					cacheMaxCostExecution := findMetricsByLabel(cacheMaxCostMetricMf, "cache_type", "plan")
					cacheMaxCostNormalization := findMetricsByLabel(cacheMaxCostMetricMf, "cache_type", "query_normalization")
					cacheMaxCostValidation := findMetricsByLabel(cacheMaxCostMetricMf, "cache_type", "validation")

					require.ElementsMatch(t, append(baseAttributes, &io_prometheus_client.LabelPair{
						Name:  PointerOf("cache_type"),
						Value: PointerOf("plan"),
					}), cacheMaxCostExecution[0].Label)

					require.ElementsMatch(t, append(baseAttributes, &io_prometheus_client.LabelPair{
						Name:  PointerOf("cache_type"),
						Value: PointerOf("query_normalization"),
					}), cacheMaxCostNormalization[0].Label)

					require.ElementsMatch(t, append(baseAttributes, &io_prometheus_client.LabelPair{
						Name:  PointerOf("cache_type"),
						Value: PointerOf("validation"),
					}), cacheMaxCostValidation[0].Label)

					// Check the cache request stats

					cacheRequestStatsMetricMf := findMetricFamilyByName(cacheMetrics, "router_graphql_cache_requests_stats_total")
					cacheRequestExecutionStats := findMetricsByLabel(cacheRequestStatsMetricMf, "cache_type", "plan")
					cacheRequestNormalizationStats := findMetricsByLabel(cacheRequestStatsMetricMf, "cache_type", "query_normalization")
					cacheRequestValidationStats := findMetricsByLabel(cacheRequestStatsMetricMf, "cache_type", "validation")

					require.ElementsMatch(t, append(baseAttributes, &io_prometheus_client.LabelPair{
						Name:  PointerOf("cache_type"),
						Value: PointerOf("plan"),
					}, &io_prometheus_client.LabelPair{
						Name:  PointerOf("type"),
						Value: PointerOf("hits"),
					}), cacheRequestExecutionStats[0].Label)

					require.ElementsMatch(t, append(baseAttributes, &io_prometheus_client.LabelPair{
						Name:  PointerOf("cache_type"),
						Value: PointerOf("plan"),
					}, &io_prometheus_client.LabelPair{
						Name:  PointerOf("type"),
						Value: PointerOf("misses"),
					}), cacheRequestExecutionStats[1].Label)

					require.ElementsMatch(t, append(baseAttributes, &io_prometheus_client.LabelPair{
						Name:  PointerOf("cache_type"),
						Value: PointerOf("query_normalization"),
					}, &io_prometheus_client.LabelPair{
						Name:  PointerOf("type"),
						Value: PointerOf("hits"),
					}), cacheRequestNormalizationStats[0].Label)

					require.ElementsMatch(t, append(baseAttributes, &io_prometheus_client.LabelPair{
						Name:  PointerOf("cache_type"),
						Value: PointerOf("query_normalization"),
					}, &io_prometheus_client.LabelPair{
						Name:  PointerOf("type"),
						Value: PointerOf("misses"),
					}), cacheRequestNormalizationStats[1].Label)

					require.ElementsMatch(t, append(baseAttributes, &io_prometheus_client.LabelPair{
						Name:  PointerOf("cache_type"),
						Value: PointerOf("validation"),
					}, &io_prometheus_client.LabelPair{
						Name:  PointerOf("type"),
						Value: PointerOf("hits"),
					}), cacheRequestValidationStats[0].Label)

					require.ElementsMatch(t, append(baseAttributes, &io_prometheus_client.LabelPair{
						Name:  PointerOf("cache_type"),
						Value: PointerOf("validation"),
					}, &io_prometheus_client.LabelPair{
						Name:  PointerOf("type"),
						Value: PointerOf("misses"),
					}), cacheRequestValidationStats[1].Label)

					// Cache cost stats
					cacheCostStatsMf := findMetricFamilyByName(cacheMetrics, "router_graphql_cache_cost_stats_total")
					cacheCostExecutionStats := findMetricsByLabel(cacheCostStatsMf, "cache_type", "plan")
					cacheCostNormalizationStats := findMetricsByLabel(cacheCostStatsMf, "cache_type", "query_normalization")
					cacheCostValidationStats := findMetricsByLabel(cacheCostStatsMf, "cache_type", "validation")

					require.ElementsMatch(t, append(baseAttributes, &io_prometheus_client.LabelPair{
						Name:  PointerOf("cache_type"),
						Value: PointerOf("plan"),
					}, &io_prometheus_client.LabelPair{
						Name:  PointerOf("operation"),
						Value: PointerOf("added"),
					}), cacheCostExecutionStats[0].Label)

					require.ElementsMatch(t, append(baseAttributes, &io_prometheus_client.LabelPair{
						Name:  PointerOf("cache_type"),
						Value: PointerOf("plan"),
					}, &io_prometheus_client.LabelPair{
						Name:  PointerOf("operation"),
						Value: PointerOf("evicted"),
					}), cacheCostExecutionStats[1].Label)

					require.ElementsMatch(t, append(baseAttributes, &io_prometheus_client.LabelPair{
						Name:  PointerOf("cache_type"),
						Value: PointerOf("query_normalization"),
					}, &io_prometheus_client.LabelPair{
						Name:  PointerOf("operation"),
						Value: PointerOf("added"),
					}), cacheCostNormalizationStats[0].Label)

					require.ElementsMatch(t, append(baseAttributes, &io_prometheus_client.LabelPair{
						Name:  PointerOf("cache_type"),
						Value: PointerOf("query_normalization"),
					}, &io_prometheus_client.LabelPair{
						Name:  PointerOf("operation"),
						Value: PointerOf("evicted"),
					}), cacheCostNormalizationStats[1].Label)

					require.ElementsMatch(t, append(baseAttributes, &io_prometheus_client.LabelPair{
						Name:  PointerOf("cache_type"),
						Value: PointerOf("query_normalization"),
					}, &io_prometheus_client.LabelPair{
						Name:  PointerOf("operation"),
						Value: PointerOf("evicted"),
					}), cacheCostNormalizationStats[1].Label)

					require.ElementsMatch(t, append(baseAttributes, &io_prometheus_client.LabelPair{
						Name:  PointerOf("cache_type"),
						Value: PointerOf("validation"),
					}, &io_prometheus_client.LabelPair{
						Name:  PointerOf("operation"),
						Value: PointerOf("added"),
					}), cacheCostValidationStats[0].Label)

					require.ElementsMatch(t, append(baseAttributes, &io_prometheus_client.LabelPair{
						Name:  PointerOf("cache_type"),
						Value: PointerOf("validation"),
					}, &io_prometheus_client.LabelPair{
						Name:  PointerOf("operation"),
						Value: PointerOf("evicted"),
					}), cacheCostValidationStats[1].Label)

					// cache Key stats
					cacheKeyStatsMf := findMetricFamilyByName(cacheMetrics, "router_graphql_cache_keys_stats_total")
					cacheKeyExecutionStats := findMetricsByLabel(cacheKeyStatsMf, "cache_type", "plan")
					cacheKeyNormalizationStats := findMetricsByLabel(cacheKeyStatsMf, "cache_type", "query_normalization")
					cacheKeyValidationStats := findMetricsByLabel(cacheKeyStatsMf, "cache_type", "validation")

					require.ElementsMatch(t, append(baseAttributes, &io_prometheus_client.LabelPair{
						Name:  PointerOf("cache_type"),
						Value: PointerOf("plan"),
					}, &io_prometheus_client.LabelPair{
						Name:  PointerOf("operation"),
						Value: PointerOf("added"),
					}), cacheKeyExecutionStats[0].Label)

					require.ElementsMatch(t, append(baseAttributes, &io_prometheus_client.LabelPair{
						Name:  PointerOf("cache_type"),
						Value: PointerOf("plan"),
					}, &io_prometheus_client.LabelPair{
						Name:  PointerOf("operation"),
						Value: PointerOf("evicted"),
					}), cacheKeyExecutionStats[1].Label)

					require.ElementsMatch(t, append(baseAttributes, &io_prometheus_client.LabelPair{
						Name:  PointerOf("cache_type"),
						Value: PointerOf("plan"),
					}, &io_prometheus_client.LabelPair{
						Name:  PointerOf("operation"),
						Value: PointerOf("updated"),
					}), cacheKeyExecutionStats[2].Label)

					require.ElementsMatch(t, append(baseAttributes, &io_prometheus_client.LabelPair{
						Name:  PointerOf("cache_type"),
						Value: PointerOf("query_normalization"),
					}, &io_prometheus_client.LabelPair{
						Name:  PointerOf("operation"),
						Value: PointerOf("added"),
					}), cacheKeyNormalizationStats[0].Label)

					require.ElementsMatch(t, append(baseAttributes, &io_prometheus_client.LabelPair{
						Name:  PointerOf("cache_type"),
						Value: PointerOf("query_normalization"),
					}, &io_prometheus_client.LabelPair{
						Name:  PointerOf("operation"),
						Value: PointerOf("evicted"),
					}), cacheKeyNormalizationStats[1].Label)

					require.ElementsMatch(t, append(baseAttributes, &io_prometheus_client.LabelPair{
						Name:  PointerOf("cache_type"),
						Value: PointerOf("query_normalization"),
					}, &io_prometheus_client.LabelPair{
						Name:  PointerOf("operation"),
						Value: PointerOf("updated"),
					}), cacheKeyNormalizationStats[2].Label)

					require.ElementsMatch(t, append(baseAttributes, &io_prometheus_client.LabelPair{
						Name:  PointerOf("cache_type"),
						Value: PointerOf("validation"),
					}, &io_prometheus_client.LabelPair{
						Name:  PointerOf("operation"),
						Value: PointerOf("added"),
					}), cacheKeyValidationStats[0].Label)

					require.ElementsMatch(t, append(baseAttributes, &io_prometheus_client.LabelPair{
						Name:  PointerOf("cache_type"),
						Value: PointerOf("validation"),
					}, &io_prometheus_client.LabelPair{
						Name:  PointerOf("operation"),
						Value: PointerOf("evicted"),
					}), cacheKeyValidationStats[1].Label)

					require.ElementsMatch(t, append(baseAttributes, &io_prometheus_client.LabelPair{
						Name:  PointerOf("cache_type"),
						Value: PointerOf("validation"),
					}, &io_prometheus_client.LabelPair{
						Name:  PointerOf("operation"),
						Value: PointerOf("updated"),
					}), cacheKeyValidationStats[2].Label)

				})
			})

		}

	})
}

// Creates a separate prometheus metric when service error codes are used as custom attributes

func findMetricFamilyByName(mf []*io_prometheus_client.MetricFamily, name string) *io_prometheus_client.MetricFamily {
	for _, m := range mf {
		if m.GetName() == name {
			return m
		}
	}
	return nil
}

func findMetricLabelByName(mf []*io_prometheus_client.Metric, name string) *io_prometheus_client.LabelPair {
	for _, m := range mf {
		for _, l := range m.GetLabel() {
			if l.GetName() == name {
				return l
			}
		}
	}
	return nil
}

func findMetricsByLabel(mf *io_prometheus_client.MetricFamily, labelName, labelValue string) []*io_prometheus_client.Metric {
	var metrics []*io_prometheus_client.Metric
	for _, m := range mf.Metric {
		for _, label := range m.Label {
			if label.GetName() == labelName && label.GetValue() == labelValue {
				metrics = append(metrics, m)
			}
		}
	}

	return metrics
}

func findMetricsWithPrefix(mf []*io_prometheus_client.MetricFamily, prefix string) []*io_prometheus_client.MetricFamily {
	var cacheMetrics []*io_prometheus_client.MetricFamily
	for _, m := range mf {
		if strings.HasPrefix(m.GetName(), prefix) {
			cacheMetrics = append(cacheMetrics, m)
		}
	}
	return cacheMetrics
}

func findCacheMetrics(mf []*io_prometheus_client.MetricFamily) []*io_prometheus_client.MetricFamily {
	return findMetricsWithPrefix(mf, "router_graphql_cache_")
}

func findEngineMetrics(mf []*io_prometheus_client.MetricFamily) []*io_prometheus_client.MetricFamily {
	return findMetricsWithPrefix(mf, "router_engine_")
}

func PointerOf[T any](t T) *T {
	return &t
}<|MERGE_RESOLUTION|>--- conflicted
+++ resolved
@@ -3,11 +3,8 @@
 import (
 	"context"
 	"encoding/json"
-<<<<<<< HEAD
 	"go.opentelemetry.io/otel/sdk/metric/metricdata"
-=======
 	"fmt"
->>>>>>> 3ba2a921
 	"net/http"
 	"regexp"
 	"strings"
