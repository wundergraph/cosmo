--- conflicted
+++ resolved
@@ -1,16 +1,11 @@
 SHELL := bash
 test_target := ./...
 
-<<<<<<< HEAD
 test-deps:
 	$(MAKE) -C ../demo plugin-build-ci
 
 test: test-deps
-	go test -ldflags=-extldflags=-Wl,-ld_classic $(test_params) -race ./...
-=======
-test:
 	go test -ldflags=-extldflags=-Wl,-ld_classic $(test_params) -race $(test_target)
->>>>>>> 9645d91f
 
 update-snapshot:
 	go test -update -race $(test_target)
