package testenv

import (
	"bufio"
	"bytes"
	"context"
	"crypto/tls"
	"crypto/x509"
	_ "embed"
	"encoding/json"
	"errors"
	"fmt"
	"io"
	"log"
	"math/rand"
	"mime/multipart"
	"net/http"
	"net/http/httptest"
	"net/url"
	"os"
	"path/filepath"
	"regexp"
	"strings"
	"sync"
	"testing"
	"time"

	"github.com/wundergraph/cosmo/router/pkg/logging"

	"go.uber.org/zap/zaptest/observer"

	"github.com/wundergraph/cosmo/router/pkg/controlplane/configpoller"

	"github.com/nats-io/nats.go/jetstream"

	"github.com/twmb/franz-go/pkg/kadm"
	"github.com/twmb/franz-go/pkg/kgo"

	"github.com/google/uuid"
	"github.com/prometheus/client_golang/prometheus"
	rmetric "github.com/wundergraph/cosmo/router/pkg/metric"
	pubsubNats "github.com/wundergraph/cosmo/router/pkg/pubsub/nats"
	"github.com/wundergraph/graphql-go-tools/v2/pkg/engine/datasource/pubsub_datasource"
	"go.opentelemetry.io/otel/sdk/metric"
	"go.opentelemetry.io/otel/sdk/trace"

	"github.com/hashicorp/go-cleanhttp"

	"github.com/golang-jwt/jwt/v5"
	"github.com/gorilla/websocket"
	"github.com/hashicorp/go-retryablehttp"
	natsserver "github.com/nats-io/nats-server/v2/server"
	natstest "github.com/nats-io/nats-server/v2/test"
	"github.com/nats-io/nats.go"
	"github.com/phayes/freeport"
	"github.com/stretchr/testify/require"
	"go.uber.org/atomic"
	"go.uber.org/zap"
	"go.uber.org/zap/zapcore"
	"google.golang.org/protobuf/encoding/protojson"

	"github.com/wundergraph/cosmo/demo/pkg/subgraphs"
	"github.com/wundergraph/cosmo/router/core"
	nodev1 "github.com/wundergraph/cosmo/router/gen/proto/wg/cosmo/node/v1"
	"github.com/wundergraph/cosmo/router/pkg/config"
)

const (
	natsDefaultSourceName = "default"
	myNatsProviderID      = "my-nats"
	myKafkaProviderID     = "my-kafka"
)

var (
	//go:embed testdata/config.json
	configJSONTemplate string
	demoNatsProviders  = []string{natsDefaultSourceName, myNatsProviderID}
	demoKafkaProviders = []string{myKafkaProviderID}
)

func Run(t *testing.T, cfg *Config, f func(t *testing.T, xEnv *Environment)) {
	t.Helper()
	env, err := createTestEnv(t, cfg)
	if err != nil {
		t.Fatalf("could not create environment: %s", err)
	}
	t.Cleanup(env.Shutdown)
	f(t, env)
}

func RunWithError(t *testing.T, cfg *Config, f func(t *testing.T, xEnv *Environment)) error {
	t.Helper()
	env, err := createTestEnv(t, cfg)
	t.Cleanup(env.Shutdown)
	if err == nil {
		f(t, env)
	}

	return err
}

func Bench(b *testing.B, cfg *Config, f func(b *testing.B, xEnv *Environment)) {
	b.Helper()
	b.StopTimer()
	env, err := createTestEnv(b, cfg)
	if err != nil {
		b.Fatalf("could not create environment: %s", err)
	}
	b.Cleanup(env.Shutdown)
	b.StartTimer()
	f(b, env)
}

type RouterConfig struct {
	StaticConfig        *nodev1.RouterConfig
	ConfigPollerFactory func(config *nodev1.RouterConfig) configpoller.ConfigPoller
}

type MetricExclusions struct {
	ExcludedPrometheusMetrics      []*regexp.Regexp
	ExcludedPrometheusMetricLabels []*regexp.Regexp
	ExcludedOTLPMetrics            []*regexp.Regexp
	ExcludedOTLPMetricLabels       []*regexp.Regexp
}

type Config struct {
	Subgraphs                          SubgraphsConfig
	RouterConfig                       *RouterConfig
	RouterOptions                      []core.Option
	OverrideGraphQLPath                string
	OverrideAbsinthePath               string
	ModifyRouterConfig                 func(routerConfig *nodev1.RouterConfig)
	ModifyEngineExecutionConfiguration func(engineExecutionConfiguration *config.EngineExecutionConfiguration)
	ModifySecurityConfiguration        func(securityConfiguration *config.SecurityConfiguration)
	ModifySubgraphErrorPropagation     func(subgraphErrorPropagation *config.SubgraphErrorPropagationConfiguration)
	ModifyWebsocketConfiguration       func(websocketConfiguration *config.WebSocketConfiguration)
	ModifyCDNConfig                    func(cdnConfig *config.CDNConfiguration)
	KafkaSeeds                         []string
	DisableWebSockets                  bool
	DisableParentBasedSampler          bool
	TLSConfig                          *core.TlsConfig
	TraceExporter                      trace.SpanExporter
	CustomMetricAttributes             []config.CustomAttribute
	CustomTelemetryAttributes          []config.CustomAttribute
	CustomResourceAttributes           []config.CustomStaticAttribute
	MetricReader                       metric.Reader
	PrometheusRegistry                 *prometheus.Registry
	MetricExclusions                   MetricExclusions
	ShutdownDelay                      time.Duration
	NoRetryClient                      bool
	PropagationConfig                  config.PropagationConfig
	CacheControlPolicy                 config.CacheControlPolicy
	ApqConfig                          config.AutomaticPersistedQueriesConfig
	LogObservation                     LogObservationConfig
	ClientHeader                       config.ClientHeader
	ResponseTraceHeader                config.ResponseTraceHeader
	Logger                             *zap.Logger
	AccessLogger                       *zap.Logger
	AccessLogFields                    []config.CustomAttribute
<<<<<<< HEAD
	ModifyEventsConfiguration          func(cfg *config.EventsConfiguration)
=======
	EnableRuntimeMetrics               bool
>>>>>>> ad9deef9
}

type SubgraphsConfig struct {
	GlobalMiddleware func(http.Handler) http.Handler
	GlobalDelay      time.Duration
	Employees        SubgraphConfig
	Family           SubgraphConfig
	Hobbies          SubgraphConfig
	Products         SubgraphConfig
	ProductsFg       SubgraphConfig
	Test1            SubgraphConfig
	Availability     SubgraphConfig
	Mood             SubgraphConfig
	Countries        SubgraphConfig
}

type SubgraphConfig struct {
	Middleware   func(http.Handler) http.Handler
	Delay        time.Duration
	CloseOnStart bool
}

type LogObservationConfig struct {
	Enabled  bool
	LogLevel zapcore.Level
}

var (
	envCreateMux sync.Mutex
)

type NatsData struct {
	Connections []*nats.Conn
	Server      *natsserver.Server
}

func setupNatsServers(t testing.TB) (*NatsData, error) {
	length := len(demoNatsProviders)
	natsData := &NatsData{
		Connections: make([]*nats.Conn, 0, length),
	}
	natsPort, err := freeport.GetFreePort()
	if err != nil {
		t.Fatalf("could not get free port: %s", err)
	}

	// create dir in tmp for nats server
	natsDir := filepath.Join(os.TempDir(), fmt.Sprintf("nats-%s", uuid.New()))
	err = os.MkdirAll(natsDir, os.ModePerm)
	if err != nil {
		t.Fatalf("could not create nats dir: %s", err)
	}

	t.Cleanup(func() {
		err := os.RemoveAll(natsDir)
		if err != nil {
			panic(fmt.Errorf("could not remove temporary nats directory, %w", err))
		}
	})

	opts := natsserver.Options{
		Host:      "localhost",
		NoLog:     true,
		NoSigs:    true,
		JetStream: true,
		Port:      natsPort,
		StoreDir:  natsDir,
	}

	natsServer := natstest.RunServer(&opts)
	if natsServer == nil {
		t.Fatalf("could not start NATS test server")
	}
	natsData.Server = natsServer
	for range demoNatsProviders {
		natsConnection, err := nats.Connect(
			natsServer.ClientURL(),
			nats.MaxReconnects(10),
			nats.ReconnectWait(1*time.Second),
			nats.Timeout(5*time.Second),
		)
		if err != nil {
			return nil, err
		}
		natsData.Connections = append(natsData.Connections, natsConnection)
	}
	return natsData, nil
}

func createTestEnv(t testing.TB, cfg *Config) (*Environment, error) {
	// Ensure that only one test environment is created at a time
	// We use freeport to get a free port for NATS and the Router
	// If we don't lock here, two parallel tests might get the same port
	envCreateMux.Lock()
	defer envCreateMux.Unlock()

	ctx, cancel := context.WithCancelCause(context.Background())

	if len(cfg.KafkaSeeds) == 0 {
		cfg.KafkaSeeds = []string{"localhost:9092"}
	}

	var kafkaAdminClient *kadm.Client
	var kafkaClient *kgo.Client
	{
		client, err := kgo.NewClient(
			kgo.SeedBrokers(cfg.KafkaSeeds...),
		)
		if err != nil {
			t.Fatalf("could not create kafka client: %s", err)
		}

		kafkaClient = client

		kafkaAdminClient = kadm.NewClient(client)
	}

	natsData, err := setupNatsServers(t)
	if err != nil {
		return nil, err
	}
	require.Equal(t, 2, len(natsData.Connections))

	counters := &SubgraphRequestCount{
		Global:       atomic.NewInt64(0),
		Employees:    atomic.NewInt64(0),
		Family:       atomic.NewInt64(0),
		Hobbies:      atomic.NewInt64(0),
		Products:     atomic.NewInt64(0),
		ProductFg:    atomic.NewInt64(0),
		Test1:        atomic.NewInt64(0),
		Availability: atomic.NewInt64(0),
		Mood:         atomic.NewInt64(0),
		Countries:    atomic.NewInt64(0),
	}

	employees := &Subgraph{
		handler:          subgraphs.EmployeesHandler(subgraphOptions(ctx, t, natsData.Server)),
		middleware:       cfg.Subgraphs.Employees.Middleware,
		globalMiddleware: cfg.Subgraphs.GlobalMiddleware,
		globalCounter:    counters.Global,
		localCounter:     counters.Employees,
		globalDelay:      cfg.Subgraphs.GlobalDelay,
		localDelay:       cfg.Subgraphs.Employees.Delay,
	}

	family := &Subgraph{
		handler:          subgraphs.FamilyHandler(subgraphOptions(ctx, t, natsData.Server)),
		middleware:       cfg.Subgraphs.Family.Middleware,
		globalMiddleware: cfg.Subgraphs.GlobalMiddleware,
		globalCounter:    counters.Global,
		localCounter:     counters.Family,
		globalDelay:      cfg.Subgraphs.GlobalDelay,
		localDelay:       cfg.Subgraphs.Family.Delay,
	}

	hobbies := &Subgraph{
		handler:          subgraphs.HobbiesHandler(subgraphOptions(ctx, t, natsData.Server)),
		middleware:       cfg.Subgraphs.Hobbies.Middleware,
		globalMiddleware: cfg.Subgraphs.GlobalMiddleware,
		globalCounter:    counters.Global,
		localCounter:     counters.Hobbies,
		globalDelay:      cfg.Subgraphs.GlobalDelay,
		localDelay:       cfg.Subgraphs.Hobbies.Delay,
	}

	products := &Subgraph{
		handler:          subgraphs.ProductsHandler(subgraphOptions(ctx, t, natsData.Server)),
		middleware:       cfg.Subgraphs.Products.Middleware,
		globalMiddleware: cfg.Subgraphs.GlobalMiddleware,
		globalCounter:    counters.Global,
		localCounter:     counters.Products,
		globalDelay:      cfg.Subgraphs.GlobalDelay,
		localDelay:       cfg.Subgraphs.Products.Delay,
	}

	productsFg := &Subgraph{
		handler:          subgraphs.ProductsFGHandler(subgraphOptions(ctx, t, natsData.Server)),
		middleware:       cfg.Subgraphs.ProductsFg.Middleware,
		globalMiddleware: cfg.Subgraphs.GlobalMiddleware,
		globalCounter:    counters.Global,
		localCounter:     counters.ProductFg,
		globalDelay:      cfg.Subgraphs.GlobalDelay,
		localDelay:       cfg.Subgraphs.ProductsFg.Delay,
	}

	test1 := &Subgraph{
		handler:          subgraphs.Test1Handler(subgraphOptions(ctx, t, natsData.Server)),
		middleware:       cfg.Subgraphs.Test1.Middleware,
		globalMiddleware: cfg.Subgraphs.GlobalMiddleware,
		globalCounter:    counters.Global,
		localCounter:     counters.Test1,
		globalDelay:      cfg.Subgraphs.GlobalDelay,
		localDelay:       cfg.Subgraphs.Test1.Delay,
	}

	availability := &Subgraph{
		handler:          subgraphs.AvailabilityHandler(subgraphOptions(ctx, t, natsData.Server)),
		middleware:       cfg.Subgraphs.Availability.Middleware,
		globalMiddleware: cfg.Subgraphs.GlobalMiddleware,
		globalCounter:    counters.Global,
		localCounter:     counters.Availability,
		globalDelay:      cfg.Subgraphs.GlobalDelay,
		localDelay:       cfg.Subgraphs.Availability.Delay,
	}

	mood := &Subgraph{
		handler:          subgraphs.MoodHandler(subgraphOptions(ctx, t, natsData.Server)),
		middleware:       cfg.Subgraphs.Mood.Middleware,
		globalMiddleware: cfg.Subgraphs.GlobalMiddleware,
		globalCounter:    counters.Global,
		localCounter:     counters.Mood,
		globalDelay:      cfg.Subgraphs.GlobalDelay,
		localDelay:       cfg.Subgraphs.Mood.Delay,
	}

	countries := &Subgraph{
		handler:          subgraphs.CountriesHandler(subgraphOptions(ctx, t, natsData.Server)),
		middleware:       cfg.Subgraphs.Countries.Middleware,
		globalMiddleware: cfg.Subgraphs.GlobalMiddleware,
		globalCounter:    counters.Global,
		localCounter:     counters.Countries,
		globalDelay:      cfg.Subgraphs.GlobalDelay,
		localDelay:       cfg.Subgraphs.Countries.Delay,
	}

	employeesServer := httptest.NewServer(employees)
	familyServer := httptest.NewServer(family)
	hobbiesServer := httptest.NewServer(hobbies)
	productsServer := httptest.NewServer(products)
	test1Server := httptest.NewServer(test1)
	availabilityServer := httptest.NewServer(availability)
	moodServer := httptest.NewServer(mood)
	countriesServer := httptest.NewServer(countries)
	productFgServer := httptest.NewServer(productsFg)

	replacements := map[string]string{
		subgraphs.EmployeesDefaultDemoURL:    gqlURL(employeesServer),
		subgraphs.FamilyDefaultDemoURL:       gqlURL(familyServer),
		subgraphs.HobbiesDefaultDemoURL:      gqlURL(hobbiesServer),
		subgraphs.ProductsDefaultDemoURL:     gqlURL(productsServer),
		subgraphs.Test1DefaultDemoURL:        gqlURL(test1Server),
		subgraphs.AvailabilityDefaultDemoURL: gqlURL(availabilityServer),
		subgraphs.MoodDefaultDemoURL:         gqlURL(moodServer),
		subgraphs.CountriesDefaultDemoURL:    gqlURL(countriesServer),
		subgraphs.ProductsFgDefaultDemoURL:   gqlURL(productFgServer),
	}

	replaced := configJSONTemplate

	for k, v := range replacements {
		replaced = strings.ReplaceAll(replaced, k, v)
	}

	var routerConfig nodev1.RouterConfig
	if err := protojson.Unmarshal([]byte(replaced), &routerConfig); err != nil {
		return nil, err
	}

	if cfg.ModifyRouterConfig != nil {
		cfg.ModifyRouterConfig(&routerConfig)
	}

	cdn := setupCDNServer()

	routerPort, err := freeport.GetFreePort()
	if err != nil {
		t.Fatalf("could not get free port: %s", err)
	}

	listenerAddr := fmt.Sprintf("localhost:%d", routerPort)

	var client *http.Client

	if cfg.NoRetryClient {
		client = http.DefaultClient
	} else {
		retryClient := retryablehttp.NewClient()
		retryClient.Logger = nil
		retryClient.RetryMax = 10
		retryClient.RetryWaitMin = 100 * time.Millisecond

		client = retryClient.StandardClient()
	}

	var (
		logObserver *observer.ObservedLogs
	)

	if oc := cfg.LogObservation; oc.Enabled {
		var zCore zapcore.Core
		zCore, logObserver = observer.New(oc.LogLevel)
		cfg.Logger = logging.NewZapLoggerWithCore(zCore, true)
	} else {
		ec := zap.NewProductionEncoderConfig()
		ec.EncodeDuration = zapcore.SecondsDurationEncoder
		ec.TimeKey = "time"

		syncer := zapcore.AddSync(os.Stderr)
		cfg.Logger = logging.NewZapLogger(syncer, false, true, zapcore.ErrorLevel)
	}

	if cfg.AccessLogger == nil {
		cfg.AccessLogger = cfg.Logger
	}

	rr, err := configureRouter(listenerAddr, cfg, &routerConfig, cdn, natsData.Server)
	if err != nil {
		return nil, err
	}

	if cfg.TLSConfig != nil && cfg.TLSConfig.Enabled {

		cert, err := tls.LoadX509KeyPair(cfg.TLSConfig.CertFile, cfg.TLSConfig.KeyFile)
		require.NoError(t, err)

		caCert, err := os.ReadFile(cfg.TLSConfig.CertFile)
		if err != nil {
			log.Fatal(err)
		}

		caCertPool := x509.NewCertPool()
		if ok := caCertPool.AppendCertsFromPEM(caCert); !ok {
			t.Fatalf("could not append ca cert to pool")
		}

		// Retain the default transport settings
		httpClient := cleanhttp.DefaultPooledClient()
		httpClient.Transport.(*http.Transport).TLSClientConfig = &tls.Config{
			RootCAs:      caCertPool,
			Certificates: []tls.Certificate{cert},
		}

		if cfg.NoRetryClient {
			client = httpClient
		} else {
			retryClient := retryablehttp.NewClient()
			retryClient.Logger = nil
			retryClient.RetryMax = 10
			retryClient.RetryWaitMin = 100 * time.Millisecond
			retryClient.HTTPClient = httpClient

			client = retryClient.StandardClient()
		}
	}

	var routerStartErr = make(chan error, 1)
	go func() {
		routerStartErr <- rr.Start(ctx)
	}()

	graphQLPath := "/graphql"
	if cfg.OverrideGraphQLPath != "" {
		graphQLPath = cfg.OverrideGraphQLPath
	}

	absinthePath := "/absinthe/socket"
	if cfg.OverrideAbsinthePath != "" {
		absinthePath = cfg.OverrideAbsinthePath
	}

	if cfg.Subgraphs.Employees.CloseOnStart {
		employeesServer.Close()
	}
	if cfg.Subgraphs.Family.CloseOnStart {
		familyServer.Close()
	}
	if cfg.Subgraphs.Hobbies.CloseOnStart {
		hobbiesServer.Close()
	}
	if cfg.Subgraphs.Products.CloseOnStart {
		productsServer.Close()
	}
	if cfg.Subgraphs.Test1.CloseOnStart {
		test1Server.Close()
	}
	if cfg.Subgraphs.Availability.CloseOnStart {
		availabilityServer.Close()
	}
	if cfg.Subgraphs.Mood.CloseOnStart {
		moodServer.Close()
	}
	if cfg.Subgraphs.Countries.CloseOnStart {
		countriesServer.Close()
	}
	if cfg.Subgraphs.ProductsFg.CloseOnStart {
		productFgServer.Close()
	}

	if cfg.ShutdownDelay == 0 {
		cfg.ShutdownDelay = 30 * time.Second
	}

	e := &Environment{
		t:                       t,
		routerConfigVersionMain: routerConfig.Version,
		graphQLPath:             graphQLPath,
		absinthePath:            absinthePath,
		Context:                 ctx,
		cancel:                  cancel,
		Router:                  rr,
		RouterURL:               rr.BaseURL(),
		RouterClient:            client,
		CDN:                     cdn,
		NatsServer:              natsData.Server,
		NatsConnectionDefault:   natsData.Connections[0],
		NatsConnectionMyNats:    natsData.Connections[1],
		SubgraphRequestCount:    counters,
		KafkaAdminClient:        kafkaAdminClient,
		KafkaClient:             kafkaClient,
		shutdownDelay:           cfg.ShutdownDelay,
		shutdown:                atomic.NewBool(false),
		logObserver:             logObserver,
		Servers: []*httptest.Server{
			employeesServer,
			familyServer,
			hobbiesServer,
			productsServer,
			test1Server,
			availabilityServer,
			moodServer,
			countriesServer,
		},
	}

	if routerConfig.FeatureFlagConfigs != nil {
		myFF, ok := routerConfig.FeatureFlagConfigs.ConfigByFeatureFlagName["myff"]
		if ok {
			e.routerConfigVersionMyFF = myFF.Version
		}
	}

	waitErr := e.WaitForServer(ctx, e.RouterURL+"/health/live", 100, 10, routerStartErr)

	return e, waitErr
}

func configureRouter(listenerAddr string, testConfig *Config, routerConfig *nodev1.RouterConfig, cdn *httptest.Server, natsServer *natsserver.Server) (*core.Router, error) {
	cfg := config.Config{
		Graph: config.Graph{},
		CDN: config.CDNConfiguration{
			URL:       cdn.URL,
			CacheSize: 1024 * 1024,
		},
		SubgraphErrorPropagation: config.SubgraphErrorPropagationConfiguration{
			Enabled:                true,
			PropagateStatusCodes:   true,
			Mode:                   config.SubgraphErrorPropagationModeWrapped,
			OmitExtensions:         false,
			OmitLocations:          true,
			RewritePaths:           true,
			AllowedExtensionFields: []string{"code"},
		},
		CacheControl:              testConfig.CacheControlPolicy,
		AutomaticPersistedQueries: testConfig.ApqConfig,
	}

	if testConfig.ModifyCDNConfig != nil {
		testConfig.ModifyCDNConfig(&cfg.CDN)
	}

	t := jwt.New(jwt.SigningMethodHS256)
	t.Claims = testTokenClaims()
	graphApiToken, err := t.SignedString([]byte("hunter2"))
	if err != nil {
		return nil, err
	}

	engineExecutionConfig := config.EngineExecutionConfiguration{
		EnableNetPoll:                          true,
		EnableSingleFlight:                     true,
		EnableRequestTracing:                   true,
		EnableExecutionPlanCacheResponseHeader: true,
		EnableNormalizationCache:               true,
		NormalizationCacheSize:                 1024,
		Debug: config.EngineDebugConfiguration{
			ReportWebSocketConnections:                   true,
			PrintQueryPlans:                              false,
			EnablePersistedOperationsCacheResponseHeader: true,
			EnableNormalizationCacheResponseHeader:       true,
		},
		WebSocketClientPollTimeout:     300 * time.Millisecond,
		WebSocketClientConnBufferSize:  1,
		WebSocketClientReadTimeout:     100 * time.Millisecond,
		MaxConcurrentResolvers:         32,
		ExecutionPlanCacheSize:         1024,
		EnablePersistedOperationsCache: true,
		OperationHashCacheSize:         2048,
		ParseKitPoolSize:               8,
		EnableValidationCache:          true,
		ValidationCacheSize:            1024,
	}
	if testConfig.ModifyEngineExecutionConfiguration != nil {
		testConfig.ModifyEngineExecutionConfiguration(&engineExecutionConfig)
	}

	if testConfig.ModifySecurityConfiguration != nil {
		testConfig.ModifySecurityConfiguration(&cfg.SecurityConfiguration)
	}

	if testConfig.ModifySubgraphErrorPropagation != nil {
		testConfig.ModifySubgraphErrorPropagation(&cfg.SubgraphErrorPropagation)
	}

	natsEventSources := make([]config.NatsEventSource, len(demoNatsProviders))
	kafkaEventSources := make([]config.KafkaEventSource, len(demoKafkaProviders))

	for _, sourceName := range demoNatsProviders {
		natsEventSources = append(natsEventSources, config.NatsEventSource{
			ID:  sourceName,
			URL: natsServer.ClientURL(),
		})
	}
	for _, sourceName := range demoKafkaProviders {
		kafkaEventSources = append(kafkaEventSources, config.KafkaEventSource{
			ID:      sourceName,
			Brokers: testConfig.KafkaSeeds,
		})
	}

	eventsConfiguration := config.EventsConfiguration{
		Providers: config.EventProviders{
			Nats:  natsEventSources,
			Kafka: kafkaEventSources,
		},
	}
	if testConfig.ModifyEventsConfiguration != nil {
		testConfig.ModifyEventsConfiguration(&eventsConfiguration)
	}

	routerOpts := []core.Option{
		core.WithLogger(testConfig.Logger),
		core.WithAccessLogs(&core.AccessLogsConfig{
			Logger:     testConfig.AccessLogger,
			Attributes: testConfig.AccessLogFields,
		}),
		core.WithGraphApiToken(graphApiToken),
		core.WithDevelopmentMode(true),
		core.WithPlayground(true),
		core.WithEngineExecutionConfig(engineExecutionConfig),
		core.WithSecurityConfig(cfg.SecurityConfiguration),
		core.WithCacheControlPolicy(cfg.CacheControl),
		core.WithAutomatedPersistedQueriesConfig(cfg.AutomaticPersistedQueries),
		core.WithCDN(cfg.CDN),
		core.WithListenerAddr(listenerAddr),
		core.WithSubgraphErrorPropagation(cfg.SubgraphErrorPropagation),
		core.WithTLSConfig(testConfig.TLSConfig),
		core.WithInstanceID("test-instance"),
		core.WithGracePeriod(15 * time.Second),
		core.WithIntrospection(true),
		core.WithQueryPlans(true),
		core.WithEvents(eventsConfiguration),
	}
	routerOpts = append(routerOpts, testConfig.RouterOptions...)

	if testConfig.RouterConfig != nil {
		if testConfig.RouterConfig.StaticConfig != nil {
			routerOpts = append(routerOpts, core.WithStaticExecutionConfig(testConfig.RouterConfig.StaticConfig))
		} else if testConfig.RouterConfig.ConfigPollerFactory != nil {
			routerOpts = append(routerOpts, core.WithConfigPoller(testConfig.RouterConfig.ConfigPollerFactory(routerConfig)))
		} else {
			return nil, errors.New("router config is nil")
		}
	} else if routerConfig != nil {
		routerOpts = append(routerOpts, core.WithStaticExecutionConfig(routerConfig))
	}

	if testConfig.TraceExporter != nil {
		testConfig.PropagationConfig.TraceContext = true

		c := core.TraceConfigFromTelemetry(&config.Telemetry{
			ServiceName:        "cosmo-router",
			ResourceAttributes: testConfig.CustomResourceAttributes,
			Tracing: config.Tracing{
				Enabled:               true,
				SamplingRate:          1,
				ParentBasedSampler:    !testConfig.DisableParentBasedSampler,
				Exporters:             []config.TracingExporter{},
				Propagation:           testConfig.PropagationConfig,
				TracingGlobalFeatures: config.TracingGlobalFeatures{},
				ResponseTraceHeader:   testConfig.ResponseTraceHeader,
			},
		})

		c.TestMemoryExporter = testConfig.TraceExporter

		routerOpts = append(routerOpts,
			core.WithTracing(c),
		)
	}

	if testConfig.CustomTelemetryAttributes != nil {
		routerOpts = append(routerOpts, core.WithTelemetryAttributes(testConfig.CustomTelemetryAttributes))
	}

	var prometheusConfig rmetric.PrometheusConfig

	if testConfig.PrometheusRegistry != nil {
		port, err := freeport.GetFreePort()
		if err != nil {
			return nil, fmt.Errorf("could not get free port: %w", err)
		}
		prometheusConfig = rmetric.PrometheusConfig{
			Enabled:             true,
			ListenAddr:          fmt.Sprintf("localhost:%d", port),
			Path:                "/metrics",
			TestRegistry:        testConfig.PrometheusRegistry,
			ExcludeMetrics:      testConfig.MetricExclusions.ExcludedPrometheusMetrics,
			ExcludeMetricLabels: testConfig.MetricExclusions.ExcludedPrometheusMetricLabels,
		}
	}

	if testConfig.MetricReader != nil {
		c := core.MetricConfigFromTelemetry(&config.Telemetry{
			ServiceName:        "cosmo-router",
			ResourceAttributes: testConfig.CustomResourceAttributes,
			Tracing:            config.Tracing{},
			Metrics: config.Metrics{
				Attributes: testConfig.CustomMetricAttributes,
				Prometheus: config.Prometheus{
					Enabled: true,
				},
				OTLP: config.MetricsOTLP{
					Enabled:             true,
					RouterRuntime:       testConfig.EnableRuntimeMetrics,
					ExcludeMetrics:      testConfig.MetricExclusions.ExcludedOTLPMetrics,
					ExcludeMetricLabels: testConfig.MetricExclusions.ExcludedOTLPMetricLabels,
				},
			},
		})

		c.Prometheus = prometheusConfig
		c.OpenTelemetry.TestReader = testConfig.MetricReader

		routerOpts = append(routerOpts, core.WithMetrics(c))

	}

	if testConfig.OverrideGraphQLPath != "" {
		routerOpts = append(routerOpts, core.WithGraphQLPath(testConfig.OverrideGraphQLPath))
	}

	if !testConfig.DisableWebSockets {
		wsConfig := &config.WebSocketConfiguration{
			Enabled: true,
			AbsintheProtocol: config.AbsintheProtocolConfiguration{
				Enabled:     true,
				HandlerPath: "/absinthe/socket",
			},
			ForwardUpgradeHeaders: config.ForwardUpgradeHeadersConfiguration{
				Enabled: true,
				AllowList: []string{
					"Authorization",
					"X-Custom-*",
					"Canonical-Header-Name",
					"reverse-canonical-header-name",
				},
			},
			ForwardUpgradeQueryParams: config.ForwardUpgradeQueryParamsConfiguration{
				Enabled: true,
				AllowList: []string{
					"token",
					"Authorization",
					"x-custom-*",
				},
			},
			ForwardInitialPayload: true,
			Authentication: config.WebSocketAuthenticationConfiguration{
				FromInitialPayload: config.InitialPayloadAuthenticationConfiguration{
					Enabled: false,
					Key:     "Authorization",
				},
			},
		}
		if testConfig.ModifyWebsocketConfiguration != nil {
			testConfig.ModifyWebsocketConfiguration(wsConfig)
		}
		routerOpts = append(routerOpts, core.WithWebSocketConfiguration(wsConfig))
		routerOpts = append(routerOpts, core.WithClientHeader(testConfig.ClientHeader))
	}
	return core.NewRouter(routerOpts...)
}

func testTokenClaims() jwt.MapClaims {
	return jwt.MapClaims{
		"federated_graph_id": "graph",
		"organization_id":    "organization",
	}
}

func setupCDNServer() *httptest.Server {
	cdnFileServer := http.FileServer(http.Dir(filepath.Join("testenv", "testdata", "cdn")))
	var cdnRequestLog []string
	cdnServer := httptest.NewServer(http.HandlerFunc(func(w http.ResponseWriter, r *http.Request) {
		if r.URL.Path == "/" {
			requestLog, err := json.Marshal(cdnRequestLog)
			if err != nil {
				panic(err)
			}
			w.Header().Set("Content-Type", "application/json")
			_, err = w.Write(requestLog)
			if err != nil {
				panic(err)
			}
			return
		}
		cdnRequestLog = append(cdnRequestLog, r.Method+" "+r.URL.Path)
		// Ensure we have an authorization header with a valid token
		authorization := r.Header.Get("Authorization")
		if authorization == "" {
			panic("missing authorization header")
		}
		token := authorization[len("Bearer "):]
		parsedClaims := make(jwt.MapClaims)
		jwtParser := new(jwt.Parser)
		_, _, err := jwtParser.ParseUnverified(token, parsedClaims)
		if err != nil {
			panic(err)
		}
		cdnFileServer.ServeHTTP(w, r)
	}))
	return cdnServer
}

func gqlURL(srv *httptest.Server) string {
	path, err := url.JoinPath(srv.URL, "/graphql")
	if err != nil {
		panic(err)
	}
	return path
}

type Environment struct {
	t                     testing.TB
	graphQLPath           string
	absinthePath          string
	shutdown              *atomic.Bool
	Context               context.Context
	cancel                context.CancelCauseFunc
	Router                *core.Router
	RouterURL             string
	RouterClient          *http.Client
	Servers               []*httptest.Server
	CDN                   *httptest.Server
	NatsServer            *natsserver.Server
	NatsConnectionDefault *nats.Conn
	NatsConnectionMyNats  *nats.Conn
	SubgraphRequestCount  *SubgraphRequestCount
	KafkaAdminClient      *kadm.Client
	KafkaClient           *kgo.Client
	logObserver           *observer.ObservedLogs

	shutdownDelay       time.Duration
	extraURLQueryValues url.Values

	routerConfigVersionMain string
	routerConfigVersionMyFF string
}

func (e *Environment) RouterConfigVersionMain() string {
	return e.routerConfigVersionMain
}

func (e *Environment) RouterConfigVersionMyFF() string {
	return e.routerConfigVersionMyFF
}

func (e *Environment) SetExtraURLQueryValues(values url.Values) {
	e.extraURLQueryValues = values
}

func (e *Environment) Observer() *observer.ObservedLogs {
	if e.logObserver == nil {
		e.t.Fatal("Log observation is not enabled. Enable it in the environment config")
	}

	return e.logObserver
}

// Shutdown closes all resources associated with the test environment. Can be called multiple times but will only
// shut down resources once.
func (e *Environment) Shutdown() {
	if e.shutdown.Load() {
		return
	}

	e.shutdown.Store(true)

	ctx, cancel := context.WithTimeout(e.Context, e.shutdownDelay)
	defer cancel()

	// Gracefully shutdown router
	err := e.Router.Shutdown(ctx)
	if err != nil && !errors.Is(err, context.DeadlineExceeded) {
		e.t.Errorf("could not shutdown router: %s", err)
	}

	// Terminate test server resources
	e.cancel(errors.New("test environment closed"))

	// Close all test servers
	for _, s := range e.Servers {
		s.CloseClientConnections()
	}

	// Close the CDN
	e.CDN.CloseClientConnections()

	// Close NATS
	e.NatsConnectionDefault.Close()
	e.NatsConnectionMyNats.Close()
	e.NatsServer.Shutdown()

	// Close Kafka
	e.KafkaAdminClient.Close()
	e.KafkaClient.Close()
}

type SubgraphRequestCount struct {
	Global       *atomic.Int64
	Employees    *atomic.Int64
	Family       *atomic.Int64
	Hobbies      *atomic.Int64
	Products     *atomic.Int64
	ProductFg    *atomic.Int64
	Test1        *atomic.Int64
	Availability *atomic.Int64
	Mood         *atomic.Int64
	Countries    *atomic.Int64
}

type GraphQLRequest struct {
	Query         string          `json:"query"`
	Variables     json.RawMessage `json:"variables,omitempty"`
	Extensions    json.RawMessage `json:"extensions,omitempty"`
	OperationName json.RawMessage `json:"operationName,omitempty"`
	Header        http.Header     `json:"-"`
	Files         [][]byte        `json:"-"`
}

type TestResponse struct {
	Body     string
	Response *http.Response
	Proto    string
}

func (e *Environment) WaitForServer(ctx context.Context, url string, timeoutMs int, maxAttempts int, routerStartErr chan error) error {
	for {
		if maxAttempts == 0 {
			return errors.New("timed out waiting for server to be ready")
		}
		select {
		case <-ctx.Done():
			return errors.New("timed out waiting for router to be ready")
		case err := <-routerStartErr:
			return err
		default:
			req, err := http.NewRequest("GET", url, nil)
			if err != nil {
				e.t.Fatalf("Could not create request for health check")
			}
			req.Header.Set("User-Agent", "Router-tests")
			resp, err := e.RouterClient.Do(req)
			if err == nil && resp.StatusCode == 200 {
				return nil
			}
			time.Sleep(time.Millisecond * time.Duration(timeoutMs))
			maxAttempts--
		}
	}
}

func (e *Environment) MakeGraphQLRequestOK(request GraphQLRequest) *TestResponse {
	var resp *TestResponse
	var err error
	if request.Files == nil {
		resp, err = e.MakeGraphQLRequest(request)
	} else {
		resp, err = e.MakeGraphQLRequestAsMultipartForm(request)
	}
	require.NoError(e.t, err)
	require.Equal(e.t, http.StatusOK, resp.Response.StatusCode)
	return resp
}

func (e *Environment) MakeGraphQLRequestWithContext(ctx context.Context, request GraphQLRequest) (*TestResponse, error) {
	data, err := json.Marshal(request)
	require.NoError(e.t, err)
	req, err := http.NewRequestWithContext(ctx, http.MethodPost, e.GraphQLRequestURL(), bytes.NewReader(data))
	if err != nil {
		return nil, err
	}
	if request.Header != nil {
		req.Header = request.Header
	}
	req.Header.Set("Accept-Encoding", "identity")
	return e.makeGraphQLRequest(req)
}

func (e *Environment) MakeGraphQLRequestWithHeaders(request GraphQLRequest, headers map[string]string) (*TestResponse, error) {
	data, err := json.Marshal(request)
	require.NoError(e.t, err)
	req, err := http.NewRequestWithContext(e.Context, http.MethodPost, e.GraphQLRequestURL(), bytes.NewReader(data))
	if err != nil {
		return nil, err
	}
	if request.Header != nil {
		req.Header = request.Header
	}
	req.Header.Set("Accept-Encoding", "identity")
	for k, v := range headers {
		req.Header.Set(k, v)
	}
	return e.makeGraphQLRequest(req)
}

func (e *Environment) MakeGraphQLRequestOverGET(request GraphQLRequest) (*TestResponse, error) {
	req, err := e.newGraphQLRequestOverGET(e.GraphQLRequestURL(), request)
	if err != nil {
		return nil, err
	}

	return e.makeGraphQLRequest(req)
}

func (e *Environment) newGraphQLRequestOverGET(baseURL string, request GraphQLRequest) (*http.Request, error) {
	req, err := http.NewRequestWithContext(e.Context, http.MethodGet, baseURL, nil)
	if err != nil {
		return nil, err
	}
	if request.Header != nil {
		req.Header = request.Header
	}
	req.Header.Set("Accept-Encoding", "identity")

	q := req.URL.Query()
	if request.Query != "" {
		q.Add("query", request.Query)
	}
	if request.Variables != nil {
		q.Add("variables", string(request.Variables))
	}
	if request.OperationName != nil {
		q.Add("operationName", string(request.OperationName))
	}
	if request.Extensions != nil {
		q.Add("extensions", string(request.Extensions))
	}
	req.URL.RawQuery = q.Encode()

	return req, nil
}

func (e *Environment) makeGraphQLRequest(request *http.Request) (*TestResponse, error) {
	resp, err := e.RouterClient.Do(request)
	if err != nil {
		return nil, err
	}
	defer resp.Body.Close()
	buf := new(bytes.Buffer)
	_, err = buf.ReadFrom(resp.Body)
	if err != nil {
		return nil, err
	}
	resp.Body = io.NopCloser(bytes.NewReader(buf.Bytes()))
	body := buf.String()
	return &TestResponse{
		Body:     strings.TrimSpace(body),
		Response: resp,
		Proto:    resp.Proto,
	}, nil
}

func (e *Environment) MakeGraphQLRequest(request GraphQLRequest) (*TestResponse, error) {
	return e.MakeGraphQLRequestWithContext(e.Context, request)
}

func (e *Environment) MakeGraphQLRequestAsMultipartForm(request GraphQLRequest) (*TestResponse, error) {
	data, err := json.Marshal(request)
	require.NoError(e.t, err)
	formValues := make(map[string]io.Reader)
	formValues["operations"] = bytes.NewReader(data)

	if len(request.Files) == 1 {
		formValues["map"] = strings.NewReader(`{ "0": ["variables.file"] }`)
		formValues["0"] = bytes.NewReader(request.Files[0])
	} else {
		mapStr := `{`
		for i := 0; i < len(request.Files); i++ {
			if i > 0 {
				mapStr += ", "
			}
			mapStr += fmt.Sprintf(`"%d": ["variables.files.%d"]`, i, i)
		}
		mapStr += `}`
		formValues["map"] = strings.NewReader(mapStr)
		for i := 0; i < len(request.Files); i++ {
			formValues[fmt.Sprintf("%d", i)] = bytes.NewReader(request.Files[i])
		}
	}

	multipartBody, contentType, err := multipartBytes(formValues)
	if err != nil {
		return nil, err
	}

	req, err := http.NewRequestWithContext(e.Context, http.MethodPost, e.GraphQLRequestURL(), &multipartBody)
	if err != nil {
		return nil, err
	}

	if request.Header != nil {
		req.Header = request.Header
	}
	req.Header.Add("Content-Type", contentType)

	resp, err := e.RouterClient.Do(req)
	if err != nil {
		return nil, err
	}

	defer resp.Body.Close()
	buf := new(bytes.Buffer)
	_, err = buf.ReadFrom(resp.Body)
	if err != nil {
		return nil, err
	}
	resp.Body = io.NopCloser(bytes.NewReader(buf.Bytes()))
	body := buf.String()

	return &TestResponse{
		Body:     strings.TrimSpace(body),
		Response: resp,
		Proto:    resp.Proto,
	}, nil
}

func multipartBytes(values map[string]io.Reader) (bytes.Buffer, string, error) {
	var err error
	var b bytes.Buffer
	w := multipart.NewWriter(&b)
	for key, r := range values {
		var fw io.Writer
		x, ok := r.(io.Closer)
		if key != "operations" && key != "map" {
			// Add a file
			if fw, err = w.CreateFormFile(key, uuid.NewString()); err != nil {
				return b, "", err
			}
		} else {
			// Add other fields
			if fw, err = w.CreateFormField(key); err != nil {
				return b, "", err
			}
		}
		if _, err = io.Copy(fw, r); err != nil {
			return b, "", err
		}
		if ok {
			x.Close()
		}
	}
	w.Close()

	return b, w.FormDataContentType(), nil
}

func (e *Environment) MakeRequest(method, path string, header http.Header, body io.Reader) (*http.Response, error) {
	requestURL, err := url.JoinPath(e.RouterURL, path)
	if err != nil {
		return nil, err
	}

	req, err := http.NewRequestWithContext(e.Context, method, requestURL, body)
	if err != nil {
		return nil, err
	}
	req.Header = header

	return e.RouterClient.Do(req)
}

func (e *Environment) GraphQLRequestURL() string {
	urlStr, err := url.JoinPath(e.RouterURL, e.graphQLPath)
	require.NoError(e.t, err)
	if e.extraURLQueryValues != nil {
		u, err := url.Parse(urlStr)
		require.NoError(e.t, err)
		u.RawQuery = e.extraURLQueryValues.Encode()
		urlStr = u.String()
	}
	return urlStr
}

func (e *Environment) MakeGraphQLMultipartRequest(method string, body io.Reader) *http.Request {
	req, err := http.NewRequest(method, e.GraphQLRequestURL(), body)
	require.NoError(e.t, err)

	req.Header.Set("Content-Type", "application/json")
	req.Header.Set("Accept", "multipart/mixed;subscriptionSpec=\"1.0\", application/json")
	req.Header.Set("Connection", "keep-alive")

	return req
}

func (e *Environment) GraphQLWebSocketSubscriptionURL() string {
	u, err := url.Parse(e.GraphQLRequestURL())
	require.NoError(e.t, err)
	u.Scheme = "ws"
	return u.String()
}

func (e *Environment) AbsintheSubscriptionURL() string {
	joined, err := url.JoinPath(e.RouterURL, e.absinthePath)
	require.NoError(e.t, err)
	u, err := url.Parse(joined)
	require.NoError(e.t, err)
	u.Scheme = "ws"
	return u.String()
}

func (e *Environment) GraphQLServeSentEventsURL() string {
	u, err := url.Parse(e.GraphQLRequestURL())
	require.NoError(e.t, err)
	u.RawQuery = "wg_sse"
	return u.String()
}

type WebSocketMessage struct {
	ID      string          `json:"id,omitempty"`
	Type    string          `json:"type"`
	Payload json.RawMessage `json:"payload,omitempty"`
}

type GraphQLResponse struct {
	Data   json.RawMessage `json:"data,omitempty"`
	Errors []GraphQLError  `json:"errors,omitempty"`
}

type GraphQLError struct {
	Message string `json:"message"`
}

const maxSocketRetries = 5

func (e *Environment) GraphQLWebsocketDialWithRetry(header http.Header, query url.Values) (*websocket.Conn, *http.Response, error) {
	dialer := websocket.Dialer{
		Subprotocols: []string{"graphql-transport-ws"},
	}

	waitBetweenRetriesInMs := rand.Intn(10)
	timeToSleep := time.Duration(waitBetweenRetriesInMs) * time.Millisecond

	var err error

	for i := 0; i <= maxSocketRetries; i++ {
		urlStr := e.GraphQLWebSocketSubscriptionURL()
		if query != nil {
			urlStr += "?" + query.Encode()
		}
		conn, resp, err := dialer.Dial(urlStr, header)

		if resp != nil && err == nil {
			return conn, resp, err
		}

		if errors.Is(err, websocket.ErrBadHandshake) {
			return conn, resp, err
		}

		// Make sure that on the final attempt we won't wait
		if i != maxSocketRetries {
			time.Sleep(timeToSleep)
			timeToSleep *= 2
		}
	}

	return nil, nil, err
}

func (e *Environment) InitGraphQLWebSocketConnection(header http.Header, query url.Values, initialPayload json.RawMessage) *websocket.Conn {
	conn, _, err := e.GraphQLWebsocketDialWithRetry(header, query)
	require.NoError(e.t, err)
	e.t.Cleanup(func() {
		_ = conn.Close()
	})
	err = conn.WriteJSON(WebSocketMessage{
		Type:    "connection_init",
		Payload: initialPayload,
	})
	require.NoError(e.t, err)
	var ack WebSocketMessage
	err = conn.ReadJSON(&ack)
	require.NoError(e.t, err)
	require.Equal(e.t, "connection_ack", ack.Type)
	return conn
}

func (e *Environment) GraphQLSubscriptionOverSSE(ctx context.Context, request GraphQLRequest, handler func(data string)) {
	req, err := e.newGraphQLRequestOverGET(e.GraphQLRequestURL(), request)
	if err != nil {
		e.t.Fatalf("could not create request: %s", err)
	}

	resp, err := e.RouterClient.Do(req)
	if err != nil {
		e.t.Fatalf("could not make request: %s", err)
	}
	defer resp.Body.Close()

	require.Equal(e.t, "text/event-stream", resp.Header.Get("Content-Type"))
	require.Equal(e.t, "no-cache", resp.Header.Get("Cache-Control"))
	require.Equal(e.t, "keep-alive", resp.Header.Get("Connection"))
	require.Equal(e.t, "no", resp.Header.Get("X-Accel-Buffering"))

	// Check for the correct response status code
	if resp.StatusCode != http.StatusOK {
		e.t.Fatalf("expected status code 200, got %d", resp.StatusCode)
	}

	e.ReadSSE(ctx, resp.Body, handler)
}

func (e *Environment) GraphQLSubscriptionOverSSEWithQueryParam(ctx context.Context, request GraphQLRequest, handler func(data string)) {
	req, err := e.newGraphQLRequestOverGET(e.GraphQLServeSentEventsURL(), request)
	if err != nil {
		e.t.Fatalf("could not create request: %s", err)
	}

	resp, err := e.RouterClient.Do(req)
	if err != nil {
		e.t.Fatalf("could not make request: %s", err)
	}
	defer resp.Body.Close()

	require.Equal(e.t, "text/event-stream", resp.Header.Get("Content-Type"))
	require.Equal(e.t, "no-cache", resp.Header.Get("Cache-Control"))
	require.Equal(e.t, "keep-alive", resp.Header.Get("Connection"))
	require.Equal(e.t, "no", resp.Header.Get("X-Accel-Buffering"))

	// Check for the correct response status code
	if resp.StatusCode != http.StatusOK {
		e.t.Fatalf("expected status code 200, got %d", resp.StatusCode)
	}

	e.ReadSSE(ctx, resp.Body, handler)
}

func (e *Environment) ReadSSE(ctx context.Context, body io.ReadCloser, handler func(data string)) {
	reader := bufio.NewReader(body)

	// Process incoming events
	for {
		select {
		case <-ctx.Done():
			return
		case <-e.Context.Done():
			return
		case <-ctx.Done():
			return
		default:
			line, err := reader.ReadString('\n')
			if err != nil && !errors.Is(err, context.Canceled) && !errors.Is(err, io.EOF) {
				e.t.Fatalf("could not read line: %s", err)
				return
			}

			// SSE lines typically start with "event", "data", etc.
			if strings.HasPrefix(line, "data: ") {
				data := strings.TrimPrefix(line, "data: ")
				handler(data)
			}
		}

	}
}

func (e *Environment) AbsintheWebsocketDialWithRetry(header http.Header) (*websocket.Conn, *http.Response, error) {
	dialer := websocket.Dialer{
		// Subprotocols: []string{"absinthe"}, explicitly removed as this needs to be added by the absinthe handler
	}

	waitBetweenRetriesInMs := rand.Intn(10)
	timeToSleep := time.Duration(waitBetweenRetriesInMs) * time.Millisecond

	var err error

	for i := 0; i < maxSocketRetries; i++ {
		u := e.AbsintheSubscriptionURL()

		conn, resp, err := dialer.Dial(u, header)

		if resp != nil && err == nil {
			return conn, resp, err
		}

		if errors.Is(err, websocket.ErrBadHandshake) {
			return conn, resp, err
		}

		// Make sure that on the final attempt we won't wait
		if i != maxSocketRetries {
			time.Sleep(timeToSleep)
			timeToSleep *= 2
		}
	}

	return nil, nil, err
}

func (e *Environment) InitAbsintheWebSocketConnection(header http.Header, initialPayload json.RawMessage) *websocket.Conn {
	conn, _, err := e.AbsintheWebsocketDialWithRetry(header)
	require.NoError(e.t, err)
	e.t.Cleanup(func() {
		_ = conn.Close()
	})
	err = conn.WriteJSON(initialPayload)
	require.NoError(e.t, err)
	var ack json.RawMessage
	err = conn.ReadJSON(&ack)
	require.NoError(e.t, err)
	require.Equal(e.t, string(ack), `["1","1","__absinthe__:control","phx_reply",{"status":"ok","response":{}}]`)
	return conn
}

func (e *Environment) WaitForSubscriptionCount(desiredCount uint64, timeout time.Duration) {
	e.t.Helper()

	report := e.Router.WebsocketStats.GetReport()
	if report.Subscriptions == desiredCount {
		return
	}

	ctx, cancel := context.WithTimeout(e.Context, timeout)
	defer cancel()

	sub := e.Router.WebsocketStats.Subscribe(ctx)

	for {
		select {
		case <-ctx.Done():
			e.t.Fatalf("timed out waiting for subscription count, got %d, want %d", report.Subscriptions, desiredCount)
			return
		case r, ok := <-sub:
			if !ok {
				e.t.Fatalf("timed out waiting for subscription count, got %d, want %d", r.Subscriptions, desiredCount)
				return
			}
			report = r
			if report.Subscriptions == desiredCount {
				time.Sleep(100 * time.Millisecond) // Give NATS some time to have the subscription set up
				return
			}
		}
	}
}

func (e *Environment) WaitForConnectionCount(desiredCount uint64, timeout time.Duration) {
	e.t.Helper()

	report := e.Router.WebsocketStats.GetReport()

	if report.Connections == desiredCount {
		return
	}

	ctx, cancel := context.WithTimeout(e.Context, timeout)
	defer cancel()

	sub := e.Router.WebsocketStats.Subscribe(ctx)

	for {
		select {
		case <-ctx.Done():
			e.t.Fatalf("timed out waiting for connection count, got %d, want %d", report.Connections, desiredCount)
			return
		case r, ok := <-sub:
			if !ok {
				e.t.Fatalf("timed out waiting for connection count, got %d, want %d", r.Connections, desiredCount)
				return
			}
			report = r
			if report.Connections == desiredCount {
				return
			}
		}
	}
}

func (e *Environment) WaitForMessagesSent(desiredCount uint64, timeout time.Duration) {
	e.t.Helper()

	report := e.Router.WebsocketStats.GetReport()
	if report.MessagesSent == desiredCount {
		return
	}

	ctx, cancel := context.WithTimeout(e.Context, timeout)
	defer cancel()

	sub := e.Router.WebsocketStats.Subscribe(ctx)

	for {
		select {
		case <-ctx.Done():
			e.t.Fatalf("timed out waiting for messages sent, got %d, want %d", report.MessagesSent, desiredCount)
			return
		case r, ok := <-sub:
			if !ok {
				e.t.Fatalf("timed out waiting for messages sent, got %d, want %d", r.MessagesSent, desiredCount)
				return
			}
			report = r
			if report.MessagesSent == desiredCount {
				return
			}
		}
	}
}

func (e *Environment) WaitForTriggerCount(desiredCount uint64, timeout time.Duration) {
	e.t.Helper()

	report := e.Router.WebsocketStats.GetReport()
	if report.Triggers == desiredCount {
		return
	}

	ctx, cancel := context.WithTimeout(e.Context, timeout)
	defer cancel()

	sub := e.Router.WebsocketStats.Subscribe(ctx)

	for {
		select {
		case <-ctx.Done():
			e.t.Fatalf("timed out waiting for trigger count, got %d, want %d", report.Triggers, desiredCount)
			return
		case r, ok := <-sub:
			if !ok {
				e.t.Fatalf("timed out waiting for trigger count, got %d, want %d", r.Triggers, desiredCount)
				return
			}
			report = r
			if report.Triggers == desiredCount {
				return
			}
		}
	}

}

func subgraphOptions(ctx context.Context, t testing.TB, natsServer *natsserver.Server) *subgraphs.SubgraphOptions {
	natsPubSubByProviderID := make(map[string]pubsub_datasource.NatsPubSub, len(demoNatsProviders))
	for _, sourceName := range demoNatsProviders {
		natsConnection, err := nats.Connect(natsServer.ClientURL())
		require.NoError(t, err)

		js, err := jetstream.New(natsConnection)
		require.NoError(t, err)

		natsPubSubByProviderID[sourceName] = pubsubNats.NewConnector(zap.NewNop(), natsConnection, js).New(ctx)
	}

	return &subgraphs.SubgraphOptions{
		NatsPubSubByProviderID: natsPubSubByProviderID,
	}
}

type Subgraph struct {
	handler          http.Handler
	globalMiddleware func(http.Handler) http.Handler
	middleware       func(http.Handler) http.Handler

	globalDelay time.Duration
	localDelay  time.Duration

	globalCounter *atomic.Int64
	localCounter  *atomic.Int64
}

func (s *Subgraph) ServeHTTP(w http.ResponseWriter, r *http.Request) {
	s.globalCounter.Inc()
	s.localCounter.Inc()

	if s.globalDelay > 0 {
		time.Sleep(s.globalDelay)
	}
	if s.localDelay > 0 {
		time.Sleep(s.localDelay)
	}

	if s.globalMiddleware != nil {
		s.globalMiddleware(http.HandlerFunc(func(w http.ResponseWriter, r *http.Request) {
			if s.middleware != nil {
				s.middleware(s.handler).ServeHTTP(w, r)
				return
			}
			s.handler.ServeHTTP(w, r)
		})).ServeHTTP(w, r)
		return
	}
	if s.middleware != nil {
		s.middleware(s.handler).ServeHTTP(w, r)
		return
	}
	s.handler.ServeHTTP(w, r)
}<|MERGE_RESOLUTION|>--- conflicted
+++ resolved
@@ -157,11 +157,8 @@
 	Logger                             *zap.Logger
 	AccessLogger                       *zap.Logger
 	AccessLogFields                    []config.CustomAttribute
-<<<<<<< HEAD
 	ModifyEventsConfiguration          func(cfg *config.EventsConfiguration)
-=======
 	EnableRuntimeMetrics               bool
->>>>>>> ad9deef9
 }
 
 type SubgraphsConfig struct {
