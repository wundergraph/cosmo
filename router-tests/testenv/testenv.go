--- conflicted
+++ resolved
@@ -1324,21 +1324,12 @@
 	}
 
 	engineExecutionConfig := config.EngineExecutionConfiguration{
-<<<<<<< HEAD
-		EnableNetPoll:                          true,
-		EnableSingleFlight:                     true,
-		EnableInboundRequestDeduplication:      false,
-		EnableRequestTracing:                   true,
-		EnableExecutionPlanCacheResponseHeader: true,
-		EnableNormalizationCache:               true,
-		NormalizationCacheSize:                 1024,
-=======
 		EnableNetPoll:            true,
 		EnableSingleFlight:       true,
+		EnableInboundRequestDeduplication:      false,
 		EnableRequestTracing:     true,
 		EnableNormalizationCache: true,
 		NormalizationCacheSize:   1024,
->>>>>>> d0e45f65
 		Debug: config.EngineDebugConfiguration{
 			ReportWebSocketConnections: true,
 			PrintQueryPlans:            false,
