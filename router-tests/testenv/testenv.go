package testenv

import (
	"bufio"
	"bytes"
	"context"
	"crypto/tls"
	"crypto/x509"
	_ "embed"
	"encoding/json"
	"errors"
	"fmt"
	"github.com/hashicorp/consul/sdk/freeport"
	"io"
	"log"
	"math/rand"
	"mime/multipart"
	"net"
	"net/http"
	"net/http/httptest"
	"net/url"
	"os"
	"path"
	"path/filepath"
	"regexp"
	"runtime"
	"strconv"
	"strings"
	"sync"
	"testing"
	"time"

	"github.com/wundergraph/cosmo/router/pkg/logging"

	"go.uber.org/zap/zaptest/observer"

	"github.com/wundergraph/cosmo/router/pkg/controlplane/configpoller"

	"github.com/nats-io/nats.go/jetstream"

	"github.com/twmb/franz-go/pkg/kadm"
	"github.com/twmb/franz-go/pkg/kgo"

	"github.com/google/uuid"
	"github.com/prometheus/client_golang/prometheus"
	rmetric "github.com/wundergraph/cosmo/router/pkg/metric"
	pubsubNats "github.com/wundergraph/cosmo/router/pkg/pubsub/nats"
	"github.com/wundergraph/graphql-go-tools/v2/pkg/engine/datasource/pubsub_datasource"
	"go.opentelemetry.io/otel/sdk/metric"
	"go.opentelemetry.io/otel/sdk/metric/metricdata"
	"go.opentelemetry.io/otel/sdk/trace"

	"github.com/hashicorp/go-cleanhttp"

	"github.com/golang-jwt/jwt/v5"
	"github.com/gorilla/websocket"
	"github.com/hashicorp/go-retryablehttp"
	"github.com/nats-io/nats.go"
	"github.com/stretchr/testify/require"
	"go.uber.org/atomic"
	"go.uber.org/zap"
	"go.uber.org/zap/zapcore"
	"google.golang.org/protobuf/encoding/protojson"

	"github.com/wundergraph/cosmo/demo/pkg/subgraphs"
	"github.com/wundergraph/cosmo/router/core"
	nodev1 "github.com/wundergraph/cosmo/router/gen/proto/wg/cosmo/node/v1"
	"github.com/wundergraph/cosmo/router/pkg/config"
)

var ErrEnvironmentClosed = errors.New("test environment closed")

const (
	natsDefaultSourceName = "default"
	myNatsProviderID      = "my-nats"
	myKafkaProviderID     = "my-kafka"
)

var (
	//go:embed testdata/config.json
	ConfigJSONTemplate string
	//go:embed testdata/configWithEdfs.json
	ConfigWithEdfsJSONTemplate string
	//go:embed testdata/configWithEdfsKafka.json
	ConfigWithEdfsKafkaJSONTemplate string
	//go:embed testdata/configWithEdfsNats.json
	ConfigWithEdfsNatsJSONTemplate string
	demoNatsProviders              = []string{natsDefaultSourceName, myNatsProviderID}
	demoKafkaProviders             = []string{myKafkaProviderID}
)

// Run runs the test and fails the test if an error occurs
func Run(t *testing.T, cfg *Config, f func(t *testing.T, xEnv *Environment)) {
	t.Helper()
	env, err := createTestEnv(t, cfg)
	if err != nil {
		t.Fatalf("could not create environment: %s", err)
	}
	t.Cleanup(env.Shutdown)
	f(t, env)
	if cfg.AssertCacheMetrics != nil {
		assertCacheMetrics(t, env, *cfg.AssertCacheMetrics)
	}
}

<<<<<<< HEAD
func RunWithError(t *testing.T, cfg *Config, f func(t *testing.T, xEnv *Environment)) error {
	t.Helper()
	env, err := createTestEnv(t, cfg)
	t.Cleanup(env.Shutdown)
	if err == nil {
		f(t, env)
	}

	return err
=======
// RunWithError runs the test but returns an error instead of failing the test
// Useful when you want to assert errors during router bootstrapping
func RunWithError(t *testing.T, cfg *Config, f func(t *testing.T, xEnv *Environment)) error {
	t.Helper()
	env, err := createTestEnv(t, cfg)
	if err != nil {
		return err
	}
	t.Cleanup(env.Shutdown)
	f(t, env)
	if cfg.AssertCacheMetrics != nil {
		assertCacheMetrics(t, env, *cfg.AssertCacheMetrics)
	}

	return nil
>>>>>>> cdd3d47d
}

func Bench(b *testing.B, cfg *Config, f func(b *testing.B, xEnv *Environment)) {
	b.Helper()
	b.StopTimer()
	env, err := createTestEnv(b, cfg)
	if err != nil {
		b.Fatalf("could not create environment: %s", err)
	}
	b.Cleanup(env.Shutdown)
	b.StartTimer()
	f(b, env)
	if cfg.AssertCacheMetrics != nil {
		assertCacheMetrics(b, env, *cfg.AssertCacheMetrics)
	}
}

func assertCacheMetrics(t testing.TB, env *Environment, expected CacheMetricsAssertion) {
	t.Helper()
	ctx, cancel := context.WithTimeout(context.Background(), time.Millisecond*100)
	defer cancel()
	rm := metricdata.ResourceMetrics{}
	err := env.metricReader.Collect(ctx, &rm)
	require.NoError(t, err)
	actual := CacheMetricsAssertion{}
	for _, sm := range rm.ScopeMetrics {
		if sm.Scope.Name != "cosmo.router.cache" {
			continue
		}
		for _, m := range sm.Metrics {
			if m.Name != "router.graphql.cache.requests.stats" {
				continue
			}
			if data, ok := m.Data.(metricdata.Sum[int64]); ok {
				for _, dp := range data.DataPoints {
					ct, ok := dp.Attributes.Value("cache_type")
					if !ok {
						continue
					}
					tp, ok := dp.Attributes.Value("type")
					if !ok {
						continue
					}
					cacheType := ct.AsString()
					hm := tp.AsString()
					switch {
					case cacheType == "persisted_query_normalization" && hm == "hits":
						actual.PersistedQueryNormalizationHits = dp.Value
					case cacheType == "persisted_query_normalization" && hm == "misses":
						actual.PersistedQueryNormalizationMisses = dp.Value
					case cacheType == "query_normalization" && hm == "hits":
						actual.QueryNormalizationHits = dp.Value
					case cacheType == "query_normalization" && hm == "misses":
						actual.QueryNormalizationMisses = dp.Value
					case cacheType == "validation" && hm == "hits":
						actual.ValidationHits = dp.Value
					case cacheType == "validation" && hm == "misses":
						actual.ValidationMisses = dp.Value
					case cacheType == "plan" && hm == "hits":
						actual.PlanHits = dp.Value
					case cacheType == "plan" && hm == "misses":
						actual.PlanMisses = dp.Value
					case cacheType == "query_hash" && hm == "misses":
						actual.QueryHashMisses = dp.Value
					case cacheType == "query_hash" && hm == "hits":
						actual.QueryHashHits = dp.Value
					}
				}
			}
		}
	}
	require.Equal(t, expected, actual)
}

type RouterConfig struct {
	StaticConfig        *nodev1.RouterConfig
	ConfigPollerFactory func(config *nodev1.RouterConfig) configpoller.ConfigPoller
}

type MetricExclusions struct {
	ExcludedPrometheusMetrics      []*regexp.Regexp
	ExcludedPrometheusMetricLabels []*regexp.Regexp
	ExcludedOTLPMetrics            []*regexp.Regexp
	ExcludedOTLPMetricLabels       []*regexp.Regexp
}

type EngineStatOptions struct {
	EnableSubscription bool
}

type MetricOptions struct {
	MetricExclusions             MetricExclusions
	EnableRuntimeMetrics         bool
	EnableOTLPRouterCache        bool
	EnablePrometheusRouterCache  bool
	OTLPEngineStatsOptions       EngineStatOptions
	PrometheusEngineStatsOptions EngineStatOptions
}

type Config struct {
	Subgraphs                          SubgraphsConfig
	RouterConfig                       *RouterConfig
	RouterOptions                      []core.Option
	OverrideGraphQLPath                string
	OverrideAbsinthePath               string
	RouterConfigJSONTemplate           string
	ModifyRouterConfig                 func(routerConfig *nodev1.RouterConfig)
	ModifyEngineExecutionConfiguration func(engineExecutionConfiguration *config.EngineExecutionConfiguration)
	ModifySecurityConfiguration        func(securityConfiguration *config.SecurityConfiguration)
	ModifySubgraphErrorPropagation     func(subgraphErrorPropagation *config.SubgraphErrorPropagationConfiguration)
	ModifyWebsocketConfiguration       func(websocketConfiguration *config.WebSocketConfiguration)
	ModifyCDNConfig                    func(cdnConfig *config.CDNConfiguration)
	KafkaSeeds                         []string
	DisableWebSockets                  bool
	DisableParentBasedSampler          bool
	TLSConfig                          *core.TlsConfig
	TraceExporter                      trace.SpanExporter
	CustomMetricAttributes             []config.CustomAttribute
	CustomTelemetryAttributes          []config.CustomAttribute
	CustomResourceAttributes           []config.CustomStaticAttribute
	MetricReader                       metric.Reader
	PrometheusRegistry                 *prometheus.Registry
	PrometheusPort                     int
	ShutdownDelay                      time.Duration
	NoRetryClient                      bool
	PropagationConfig                  config.PropagationConfig
	CacheControlPolicy                 config.CacheControlPolicy
	ApqConfig                          config.AutomaticPersistedQueriesConfig
	LogObservation                     LogObservationConfig
	ClientHeader                       config.ClientHeader
	ResponseTraceHeader                config.ResponseTraceHeader
	Logger                             *zap.Logger
	AccessLogger                       *zap.Logger
	AccessLogFields                    []config.CustomAttribute
	MetricOptions                      MetricOptions
	ModifyEventsConfiguration          func(cfg *config.EventsConfiguration)
	EnableRuntimeMetrics               bool
	EnableNats                         bool
	EnableKafka                        bool
	SubgraphAccessLogsEnabled          bool
	SubgraphAccessLogFields            []config.CustomAttribute
	AssertCacheMetrics                 *CacheMetricsAssertion
	DisableSimulateCloudExporter       bool
}

type CacheMetricsAssertion struct {
	QueryNormalizationMisses          int64
	QueryNormalizationHits            int64
	PersistedQueryNormalizationMisses int64
	PersistedQueryNormalizationHits   int64
	ValidationMisses                  int64
	ValidationHits                    int64
	PlanMisses                        int64
	PlanHits                          int64
	QueryHashMisses                   int64
	QueryHashHits                     int64
}

type SubgraphsConfig struct {
	GlobalMiddleware func(http.Handler) http.Handler
	GlobalDelay      time.Duration
	Employees        SubgraphConfig
	Family           SubgraphConfig
	Hobbies          SubgraphConfig
	Products         SubgraphConfig
	ProductsFg       SubgraphConfig
	Test1            SubgraphConfig
	Availability     SubgraphConfig
	Mood             SubgraphConfig
	Countries        SubgraphConfig
}

type SubgraphConfig struct {
	Middleware   func(http.Handler) http.Handler
	Delay        time.Duration
	CloseOnStart bool
}

type LogObservationConfig struct {
	Enabled  bool
	LogLevel zapcore.Level
}

func createTestEnv(t testing.TB, cfg *Config) (*Environment, error) {
	t.Helper()

	var (
		metricReader     *metric.ManualReader
		kafkaAdminClient *kadm.Client
		kafkaStarted     sync.WaitGroup
		kafkaClient      *kgo.Client
		natsStarted      sync.WaitGroup
		natsSetup        *NatsData
		kafkaSetup       *KafkaData
		pubSubPrefix     = strconv.FormatUint(rand.Uint64(), 16)
	)

	if len(cfg.KafkaSeeds) == 0 {
		cfg.KafkaSeeds = []string{"localhost:9092"}
	}

	if cfg.EnableKafka {
		kafkaStarted.Add(1)
		go func() {
			defer kafkaStarted.Done()

			var kafkaSetupErr error
			kafkaSetup, kafkaSetupErr = setupKafkaServers(t)
			if kafkaSetupErr != nil || kafkaSetup == nil {
				t.Fatalf("could not setup kafka: %s", kafkaSetupErr.Error())
				return
			}
			client, err := kgo.NewClient(
				kgo.SeedBrokers(kafkaSetup.Brokers...),
			)
			if err != nil {
				t.Fatalf("could not create kafka client: %s", err.Error())
				return
			}
			kafkaClient = client
			kafkaAdminClient = kadm.NewClient(client)
			cfg.KafkaSeeds = kafkaSetup.Brokers
		}()
	}

	if cfg.EnableNats {
		natsStarted.Add(1)
		go func() {
			defer natsStarted.Done()
			var natsErr error
			natsSetup, natsErr = setupNatsServers(t)
			if natsErr != nil {
				t.Fatalf("could not setup nats: %s", natsErr.Error())
			}
		}()
	}

	if cfg.AssertCacheMetrics != nil {
		metricReader = metric.NewManualReader()
		cfg.MetricReader = metricReader
		cfg.MetricOptions.EnableOTLPRouterCache = true
		if cfg.ModifyRouterConfig == nil {
			cfg.ModifyRouterConfig = func(cfg *nodev1.RouterConfig) {
				cfg.FeatureFlagConfigs = nil
			}
		} else {
			old := cfg.ModifyRouterConfig
			cfg.ModifyRouterConfig = func(cfg *nodev1.RouterConfig) {
				old(cfg)
				cfg.FeatureFlagConfigs = nil
			}
		}
	}

	ctx, cancel := context.WithCancelCause(context.Background())

	counters := &SubgraphRequestCount{
		Global:       atomic.NewInt64(0),
		Employees:    atomic.NewInt64(0),
		Family:       atomic.NewInt64(0),
		Hobbies:      atomic.NewInt64(0),
		Products:     atomic.NewInt64(0),
		ProductFg:    atomic.NewInt64(0),
		Test1:        atomic.NewInt64(0),
		Availability: atomic.NewInt64(0),
		Mood:         atomic.NewInt64(0),
		Countries:    atomic.NewInt64(0),
	}

	var (
		requiredPorts = 2
	)

	ports := freeport.GetN(t, requiredPorts)

	natsStarted.Wait()

	getPubSubName := GetPubSubNameFn(pubSubPrefix)

	employees := &Subgraph{
		handler:          subgraphs.EmployeesHandler(subgraphOptions(ctx, t, natsSetup, getPubSubName)),
		middleware:       cfg.Subgraphs.Employees.Middleware,
		globalMiddleware: cfg.Subgraphs.GlobalMiddleware,
		globalCounter:    counters.Global,
		localCounter:     counters.Employees,
		globalDelay:      cfg.Subgraphs.GlobalDelay,
		localDelay:       cfg.Subgraphs.Employees.Delay,
	}

	family := &Subgraph{
		handler:          subgraphs.FamilyHandler(subgraphOptions(ctx, t, natsSetup, getPubSubName)),
		middleware:       cfg.Subgraphs.Family.Middleware,
		globalMiddleware: cfg.Subgraphs.GlobalMiddleware,
		globalCounter:    counters.Global,
		localCounter:     counters.Family,
		globalDelay:      cfg.Subgraphs.GlobalDelay,
		localDelay:       cfg.Subgraphs.Family.Delay,
	}

	hobbies := &Subgraph{
		handler:          subgraphs.HobbiesHandler(subgraphOptions(ctx, t, natsSetup, getPubSubName)),
		middleware:       cfg.Subgraphs.Hobbies.Middleware,
		globalMiddleware: cfg.Subgraphs.GlobalMiddleware,
		globalCounter:    counters.Global,
		localCounter:     counters.Hobbies,
		globalDelay:      cfg.Subgraphs.GlobalDelay,
		localDelay:       cfg.Subgraphs.Hobbies.Delay,
	}

	products := &Subgraph{
		handler:          subgraphs.ProductsHandler(subgraphOptions(ctx, t, natsSetup, getPubSubName)),
		middleware:       cfg.Subgraphs.Products.Middleware,
		globalMiddleware: cfg.Subgraphs.GlobalMiddleware,
		globalCounter:    counters.Global,
		localCounter:     counters.Products,
		globalDelay:      cfg.Subgraphs.GlobalDelay,
		localDelay:       cfg.Subgraphs.Products.Delay,
	}

	productsFg := &Subgraph{
		handler:          subgraphs.ProductsFGHandler(subgraphOptions(ctx, t, natsSetup, getPubSubName)),
		middleware:       cfg.Subgraphs.ProductsFg.Middleware,
		globalMiddleware: cfg.Subgraphs.GlobalMiddleware,
		globalCounter:    counters.Global,
		localCounter:     counters.ProductFg,
		globalDelay:      cfg.Subgraphs.GlobalDelay,
		localDelay:       cfg.Subgraphs.ProductsFg.Delay,
	}

	test1 := &Subgraph{
		handler:          subgraphs.Test1Handler(subgraphOptions(ctx, t, natsSetup, getPubSubName)),
		middleware:       cfg.Subgraphs.Test1.Middleware,
		globalMiddleware: cfg.Subgraphs.GlobalMiddleware,
		globalCounter:    counters.Global,
		localCounter:     counters.Test1,
		globalDelay:      cfg.Subgraphs.GlobalDelay,
		localDelay:       cfg.Subgraphs.Test1.Delay,
	}

	availability := &Subgraph{
		handler:          subgraphs.AvailabilityHandler(subgraphOptions(ctx, t, natsSetup, getPubSubName)),
		middleware:       cfg.Subgraphs.Availability.Middleware,
		globalMiddleware: cfg.Subgraphs.GlobalMiddleware,
		globalCounter:    counters.Global,
		localCounter:     counters.Availability,
		globalDelay:      cfg.Subgraphs.GlobalDelay,
		localDelay:       cfg.Subgraphs.Availability.Delay,
	}

	mood := &Subgraph{
		handler:          subgraphs.MoodHandler(subgraphOptions(ctx, t, natsSetup, getPubSubName)),
		middleware:       cfg.Subgraphs.Mood.Middleware,
		globalMiddleware: cfg.Subgraphs.GlobalMiddleware,
		globalCounter:    counters.Global,
		localCounter:     counters.Mood,
		globalDelay:      cfg.Subgraphs.GlobalDelay,
		localDelay:       cfg.Subgraphs.Mood.Delay,
	}

	countries := &Subgraph{
		handler:          subgraphs.CountriesHandler(subgraphOptions(ctx, t, natsSetup, getPubSubName)),
		middleware:       cfg.Subgraphs.Countries.Middleware,
		globalMiddleware: cfg.Subgraphs.GlobalMiddleware,
		globalCounter:    counters.Global,
		localCounter:     counters.Countries,
		globalDelay:      cfg.Subgraphs.GlobalDelay,
		localDelay:       cfg.Subgraphs.Countries.Delay,
	}

	employeesServer := makeSafeHttpTestServer(t, employees)
	familyServer := makeSafeHttpTestServer(t, family)
	hobbiesServer := makeSafeHttpTestServer(t, hobbies)
	productsServer := makeSafeHttpTestServer(t, products)
	test1Server := makeSafeHttpTestServer(t, test1)
	availabilityServer := makeSafeHttpTestServer(t, availability)
	moodServer := makeSafeHttpTestServer(t, mood)
	countriesServer := makeSafeHttpTestServer(t, countries)
	productFgServer := makeSafeHttpTestServer(t, productsFg)

	replacements := map[string]string{
		subgraphs.EmployeesDefaultDemoURL:    gqlURL(employeesServer),
		subgraphs.FamilyDefaultDemoURL:       gqlURL(familyServer),
		subgraphs.HobbiesDefaultDemoURL:      gqlURL(hobbiesServer),
		subgraphs.ProductsDefaultDemoURL:     gqlURL(productsServer),
		subgraphs.Test1DefaultDemoURL:        gqlURL(test1Server),
		subgraphs.AvailabilityDefaultDemoURL: gqlURL(availabilityServer),
		subgraphs.MoodDefaultDemoURL:         gqlURL(moodServer),
		subgraphs.CountriesDefaultDemoURL:    gqlURL(countriesServer),
		subgraphs.ProductsFgDefaultDemoURL:   gqlURL(productFgServer),
	}

	if cfg.RouterConfigJSONTemplate == "" {
		cfg.RouterConfigJSONTemplate = ConfigJSONTemplate
	}
	replaced := cfg.RouterConfigJSONTemplate

	for k, v := range replacements {
		replaced = strings.ReplaceAll(replaced, k, v)
	}

	var routerConfig nodev1.RouterConfig
	if err := protojson.Unmarshal([]byte(replaced), &routerConfig); err != nil {
		return nil, err
	}

	addPubSubPrefixToEngineConfiguration(routerConfig.EngineConfig, getPubSubName)
	for _, ffConfig := range routerConfig.FeatureFlagConfigs.GetConfigByFeatureFlagName() {
		addPubSubPrefixToEngineConfiguration(ffConfig.EngineConfig, getPubSubName)
	}

	if cfg.ModifyRouterConfig != nil {
		cfg.ModifyRouterConfig(&routerConfig)
	}

	cdn := setupCDNServer(t)

	if cfg.PrometheusRegistry != nil {
		cfg.PrometheusPort = ports[0]
	}

	listenerAddr := fmt.Sprintf("localhost:%d", ports[1])

	var client *http.Client

	if cfg.NoRetryClient {
		client = http.DefaultClient
	} else {
		retryClient := retryablehttp.NewClient()
		retryClient.Logger = nil
		retryClient.RetryMax = 10
		retryClient.RetryWaitMin = 100 * time.Millisecond

		client = retryClient.StandardClient()
	}

	var (
		logObserver *observer.ObservedLogs
	)

	if oc := cfg.LogObservation; oc.Enabled {
		var zCore zapcore.Core
		zCore, logObserver = observer.New(oc.LogLevel)
		cfg.Logger = logging.NewZapLoggerWithCore(zCore, true)
	} else {
		ec := zap.NewProductionEncoderConfig()
		ec.EncodeDuration = zapcore.SecondsDurationEncoder
		ec.TimeKey = "time"

		syncer := zapcore.AddSync(os.Stderr)
		cfg.Logger = logging.NewZapLogger(syncer, false, true, zapcore.ErrorLevel)
	}

	if cfg.AccessLogger == nil {
		cfg.AccessLogger = cfg.Logger
	}

	kafkaStarted.Wait()

	rr, err := configureRouter(listenerAddr, cfg, &routerConfig, cdn, natsSetup)
	if err != nil {
		return nil, err
	}

	if cfg.TLSConfig != nil && cfg.TLSConfig.Enabled {

		cert, err := tls.LoadX509KeyPair(cfg.TLSConfig.CertFile, cfg.TLSConfig.KeyFile)
		require.NoError(t, err)

		caCert, err := os.ReadFile(cfg.TLSConfig.CertFile)
		if err != nil {
			log.Fatal(err)
		}

		caCertPool := x509.NewCertPool()
		if ok := caCertPool.AppendCertsFromPEM(caCert); !ok {
			t.Fatalf("could not append ca cert to pool")
		}

		// Retain the default transport settings
		httpClient := cleanhttp.DefaultPooledClient()
		httpClient.Transport.(*http.Transport).TLSClientConfig = &tls.Config{
			RootCAs:      caCertPool,
			Certificates: []tls.Certificate{cert},
		}

		if cfg.NoRetryClient {
			client = httpClient
		} else {
			retryClient := retryablehttp.NewClient()
			retryClient.Logger = nil
			retryClient.RetryMax = 10
			retryClient.RetryWaitMin = 100 * time.Millisecond
			retryClient.HTTPClient = httpClient

			client = retryClient.StandardClient()
		}
	}

<<<<<<< HEAD
	var routerStartErr = make(chan error, 1)
	go func() {
		routerStartErr <- rr.Start(ctx)
	}()
=======
	if err := rr.Start(ctx); err != nil {
		return nil, err
	}
>>>>>>> cdd3d47d

	graphQLPath := "/graphql"
	if cfg.OverrideGraphQLPath != "" {
		graphQLPath = cfg.OverrideGraphQLPath
	}

	absinthePath := "/absinthe/socket"
	if cfg.OverrideAbsinthePath != "" {
		absinthePath = cfg.OverrideAbsinthePath
	}

	if cfg.Subgraphs.Employees.CloseOnStart {
		employeesServer.Close()
	}
	if cfg.Subgraphs.Family.CloseOnStart {
		familyServer.Close()
	}
	if cfg.Subgraphs.Hobbies.CloseOnStart {
		hobbiesServer.Close()
	}
	if cfg.Subgraphs.Products.CloseOnStart {
		productsServer.Close()
	}
	if cfg.Subgraphs.Test1.CloseOnStart {
		test1Server.Close()
	}
	if cfg.Subgraphs.Availability.CloseOnStart {
		availabilityServer.Close()
	}
	if cfg.Subgraphs.Mood.CloseOnStart {
		moodServer.Close()
	}
	if cfg.Subgraphs.Countries.CloseOnStart {
		countriesServer.Close()
	}
	if cfg.Subgraphs.ProductsFg.CloseOnStart {
		productFgServer.Close()
	}

	if cfg.ShutdownDelay == 0 {
		cfg.ShutdownDelay = 30 * time.Second
	}

	e := &Environment{
		t:                       t,
		cfg:                     cfg,
		routerConfigVersionMain: routerConfig.Version,
		graphQLPath:             graphQLPath,
		absinthePath:            absinthePath,
		Context:                 ctx,
		cancel:                  cancel,
		Router:                  rr,
		RouterURL:               rr.BaseURL(),
		RouterClient:            client,
		CDN:                     cdn,
		NatsData:                natsSetup,
		SubgraphRequestCount:    counters,
		KafkaAdminClient:        kafkaAdminClient,
		KafkaClient:             kafkaClient,
		shutdownDelay:           cfg.ShutdownDelay,
		shutdown:                atomic.NewBool(false),
		logObserver:             logObserver,
		getPubSubName:           getPubSubName,
		metricReader:            metricReader,
		Servers: []*httptest.Server{
			employeesServer,
			familyServer,
			hobbiesServer,
			productsServer,
			test1Server,
			availabilityServer,
			moodServer,
			countriesServer,
			productFgServer,
		},
	}

	if natsSetup != nil {
		e.NatsConnectionDefault = natsSetup.Connections[0]
		e.NatsConnectionMyNats = natsSetup.Connections[1]
	}

	if routerConfig.FeatureFlagConfigs != nil {
		myFF, ok := routerConfig.FeatureFlagConfigs.ConfigByFeatureFlagName["myff"]
		if ok {
			e.routerConfigVersionMyFF = myFF.Version
		}
	}

	waitErr := e.WaitForServer(ctx, e.RouterURL+"/health/live", 100, 10, routerStartErr)

	return e, waitErr
}

func configureRouter(listenerAddr string, testConfig *Config, routerConfig *nodev1.RouterConfig, cdn *httptest.Server, natsData *NatsData) (*core.Router, error) {
	cfg := config.Config{
		Graph: config.Graph{},
		CDN: config.CDNConfiguration{
			URL:       cdn.URL,
			CacheSize: 1024 * 1024,
		},
		SubgraphErrorPropagation: config.SubgraphErrorPropagationConfiguration{
			Enabled:                true,
			PropagateStatusCodes:   true,
			Mode:                   config.SubgraphErrorPropagationModeWrapped,
			OmitExtensions:         false,
			OmitLocations:          true,
			RewritePaths:           true,
			AllowedExtensionFields: []string{"code"},
		},
		CacheControl:              testConfig.CacheControlPolicy,
		AutomaticPersistedQueries: testConfig.ApqConfig,
	}

	if testConfig.ModifyCDNConfig != nil {
		testConfig.ModifyCDNConfig(&cfg.CDN)
	}

	jwtToken := jwt.New(jwt.SigningMethodHS256)
	jwtToken.Claims = testTokenClaims()
	graphApiToken, err := jwtToken.SignedString([]byte("hunter2"))
	if err != nil {
		return nil, err
	}

	engineExecutionConfig := config.EngineExecutionConfiguration{
		EnableNetPoll:                          true,
		EnableSingleFlight:                     true,
		EnableRequestTracing:                   true,
		EnableExecutionPlanCacheResponseHeader: true,
		EnableNormalizationCache:               true,
		NormalizationCacheSize:                 1024,
		Debug: config.EngineDebugConfiguration{
			ReportWebSocketConnections:                   true,
			PrintQueryPlans:                              false,
			EnablePersistedOperationsCacheResponseHeader: true,
			EnableNormalizationCacheResponseHeader:       true,
		},
		WebSocketClientPollTimeout:     300 * time.Millisecond,
		WebSocketClientConnBufferSize:  1,
		WebSocketClientReadTimeout:     100 * time.Millisecond,
		MaxConcurrentResolvers:         32,
		ExecutionPlanCacheSize:         1024,
		EnablePersistedOperationsCache: true,
		OperationHashCacheSize:         2048,
		ParseKitPoolSize:               8,
		EnableValidationCache:          true,
		ValidationCacheSize:            1024,
	}
	if testConfig.ModifyEngineExecutionConfiguration != nil {
		testConfig.ModifyEngineExecutionConfiguration(&engineExecutionConfig)
	}

	if testConfig.ModifySecurityConfiguration != nil {
		testConfig.ModifySecurityConfiguration(&cfg.SecurityConfiguration)
	}

	if testConfig.ModifySubgraphErrorPropagation != nil {
		testConfig.ModifySubgraphErrorPropagation(&cfg.SubgraphErrorPropagation)
	}

	natsEventSources := make([]config.NatsEventSource, len(demoNatsProviders))
	kafkaEventSources := make([]config.KafkaEventSource, len(demoKafkaProviders))

	if natsData != nil {
		for _, sourceName := range demoNatsProviders {
			natsEventSources = append(natsEventSources, config.NatsEventSource{
				ID:  sourceName,
				URL: natsData.Server.ClientURL(),
			})
		}
	}
	for _, sourceName := range demoKafkaProviders {
		kafkaEventSources = append(kafkaEventSources, config.KafkaEventSource{
			ID:      sourceName,
			Brokers: testConfig.KafkaSeeds,
		})
	}

	eventsConfiguration := config.EventsConfiguration{
		Providers: config.EventProviders{
			Nats:  natsEventSources,
			Kafka: kafkaEventSources,
		},
	}
	if testConfig.ModifyEventsConfiguration != nil {
		testConfig.ModifyEventsConfiguration(&eventsConfiguration)
	}

	routerOpts := []core.Option{
		core.WithLogger(testConfig.Logger),
		core.WithAccessLogs(&core.AccessLogsConfig{
			Logger:             testConfig.AccessLogger,
			Attributes:         testConfig.AccessLogFields,
			SubgraphEnabled:    testConfig.SubgraphAccessLogsEnabled,
			SubgraphAttributes: testConfig.SubgraphAccessLogFields,
		}),
		core.WithGraphApiToken(graphApiToken),
		core.WithDevelopmentMode(true),
		core.WithPlayground(true),
		core.WithEngineExecutionConfig(engineExecutionConfig),
		core.WithSecurityConfig(cfg.SecurityConfiguration),
		core.WithCacheControlPolicy(cfg.CacheControl),
		core.WithAutomatedPersistedQueriesConfig(cfg.AutomaticPersistedQueries),
		core.WithCDN(cfg.CDN),
		core.WithListenerAddr(listenerAddr),
		core.WithSubgraphErrorPropagation(cfg.SubgraphErrorPropagation),
		core.WithTLSConfig(testConfig.TLSConfig),
		core.WithInstanceID("test-instance"),
		core.WithGracePeriod(15 * time.Second),
		core.WithIntrospection(true),
		core.WithQueryPlans(true),
		core.WithEvents(eventsConfiguration),
	}
	routerOpts = append(routerOpts, testConfig.RouterOptions...)

	if testConfig.RouterConfig != nil {
		if testConfig.RouterConfig.StaticConfig != nil {
			routerOpts = append(routerOpts, core.WithStaticExecutionConfig(testConfig.RouterConfig.StaticConfig))
		} else if testConfig.RouterConfig.ConfigPollerFactory != nil {
			routerOpts = append(routerOpts, core.WithConfigPoller(testConfig.RouterConfig.ConfigPollerFactory(routerConfig)))
		} else {
			return nil, errors.New("router config is nil")
		}
	} else if routerConfig != nil {
		routerOpts = append(routerOpts, core.WithStaticExecutionConfig(routerConfig))
	}

	if testConfig.TraceExporter != nil {
		testConfig.PropagationConfig.TraceContext = true

		c := core.TraceConfigFromTelemetry(&config.Telemetry{
			ServiceName:        "cosmo-router",
			ResourceAttributes: testConfig.CustomResourceAttributes,
			Tracing: config.Tracing{
				Enabled:               true,
				SamplingRate:          1,
				ParentBasedSampler:    !testConfig.DisableParentBasedSampler,
				Exporters:             []config.TracingExporter{},
				Propagation:           testConfig.PropagationConfig,
				TracingGlobalFeatures: config.TracingGlobalFeatures{},
				ResponseTraceHeader:   testConfig.ResponseTraceHeader,
			},
		})

		c.TestMemoryExporter = testConfig.TraceExporter

		routerOpts = append(routerOpts,
			core.WithTracing(c),
		)
	}

	if testConfig.CustomTelemetryAttributes != nil {
		routerOpts = append(routerOpts, core.WithTelemetryAttributes(testConfig.CustomTelemetryAttributes))
	}

	var prometheusConfig rmetric.PrometheusConfig

	if testConfig.PrometheusRegistry != nil {
		prometheusConfig = rmetric.PrometheusConfig{
			Enabled:      true,
			ListenAddr:   fmt.Sprintf("localhost:%d", testConfig.PrometheusPort),
			Path:         "/metrics",
			TestRegistry: testConfig.PrometheusRegistry,
			GraphqlCache: testConfig.MetricOptions.EnablePrometheusRouterCache,
			EngineStats: rmetric.EngineStatsConfig{
				Subscription: testConfig.MetricOptions.PrometheusEngineStatsOptions.EnableSubscription,
			},
			ExcludeMetrics:      testConfig.MetricOptions.MetricExclusions.ExcludedPrometheusMetrics,
			ExcludeMetricLabels: testConfig.MetricOptions.MetricExclusions.ExcludedPrometheusMetricLabels,
		}
	}

	if testConfig.MetricReader != nil {
		c := core.MetricConfigFromTelemetry(&config.Telemetry{
			ServiceName:        "cosmo-router",
			ResourceAttributes: testConfig.CustomResourceAttributes,
			Tracing:            config.Tracing{},
			Metrics: config.Metrics{
				Attributes: testConfig.CustomMetricAttributes,
				Prometheus: config.Prometheus{
					Enabled: true,
				},
				OTLP: config.MetricsOTLP{
					Enabled:       true,
					RouterRuntime: testConfig.MetricOptions.EnableRuntimeMetrics,
					GraphqlCache:  testConfig.MetricOptions.EnableOTLPRouterCache,
					EngineStats: config.EngineStats{
						Subscriptions: testConfig.MetricOptions.OTLPEngineStatsOptions.EnableSubscription,
					},
					ExcludeMetrics:      testConfig.MetricOptions.MetricExclusions.ExcludedOTLPMetrics,
					ExcludeMetricLabels: testConfig.MetricOptions.MetricExclusions.ExcludedOTLPMetricLabels,
				},
			},
		})

		c.Prometheus = prometheusConfig
		c.OpenTelemetry.TestReader = testConfig.MetricReader
		c.IsUsingCloudExporter = !testConfig.DisableSimulateCloudExporter

		routerOpts = append(routerOpts, core.WithMetrics(c))

	}

	if testConfig.OverrideGraphQLPath != "" {
		routerOpts = append(routerOpts, core.WithGraphQLPath(testConfig.OverrideGraphQLPath))
	}

	if !testConfig.DisableWebSockets {
		wsConfig := &config.WebSocketConfiguration{
			Enabled: true,
			AbsintheProtocol: config.AbsintheProtocolConfiguration{
				Enabled:     true,
				HandlerPath: "/absinthe/socket",
			},
			ForwardUpgradeHeaders: config.ForwardUpgradeHeadersConfiguration{
				Enabled: true,
				AllowList: []string{
					"Authorization",
					"X-Custom-*",
					"Canonical-Header-Name",
					"reverse-canonical-header-name",
				},
			},
			ForwardUpgradeQueryParams: config.ForwardUpgradeQueryParamsConfiguration{
				Enabled: true,
				AllowList: []string{
					"token",
					"Authorization",
					"x-custom-*",
				},
			},
			ForwardInitialPayload: true,
			Authentication: config.WebSocketAuthenticationConfiguration{
				FromInitialPayload: config.InitialPayloadAuthenticationConfiguration{
					Enabled: false,
					Key:     "Authorization",
				},
			},
		}
		if testConfig.ModifyWebsocketConfiguration != nil {
			testConfig.ModifyWebsocketConfiguration(wsConfig)
		}
		routerOpts = append(routerOpts, core.WithWebSocketConfiguration(wsConfig))
		routerOpts = append(routerOpts, core.WithClientHeader(testConfig.ClientHeader))
	}
	return core.NewRouter(routerOpts...)
}

func testTokenClaims() jwt.MapClaims {
	return jwt.MapClaims{
		"federated_graph_id": "graph",
		"organization_id":    "organization",
	}
}

func makeSafeHttpTestServer(t testing.TB, handler http.Handler) *httptest.Server {
	s := httptest.NewUnstartedServer(handler)
	port := freeport.GetOne(t)
	l, err := net.Listen("tcp", fmt.Sprintf("127.0.0.1:%d", port))
	if err != nil {
		t.Fatalf("could not listen on port: %s", err.Error())
	}
	_ = s.Listener.Close()
	s.Listener = l
	s.Start()

	return s
}

func setupCDNServer(t testing.TB) *httptest.Server {
	_, filePath, _, ok := runtime.Caller(0)
	require.True(t, ok)
	baseCdnFile := filepath.Join(path.Dir(filePath), "testdata", "cdn")
	cdnFileServer := http.FileServer(http.Dir(baseCdnFile))
	var cdnRequestLog []string
	cdnServer := makeSafeHttpTestServer(t, http.HandlerFunc(func(w http.ResponseWriter, r *http.Request) {
		if r.URL.Path == "/" {
			requestLog, err := json.Marshal(cdnRequestLog)
			require.NoError(t, err)
			w.Header().Set("Content-Type", "application/json")
			_, err = w.Write(requestLog)
			require.NoError(t, err)
			return
		}
		cdnRequestLog = append(cdnRequestLog, r.Method+" "+r.URL.Path)
		// Ensure we have an authorization header with a valid token
		authorization := r.Header.Get("Authorization")
		if authorization == "" {
			require.NotEmpty(t, authorization, "missing authorization header")
		}
		token := authorization[len("Bearer "):]
		parsedClaims := make(jwt.MapClaims)
		jwtParser := new(jwt.Parser)
		_, _, err := jwtParser.ParseUnverified(token, parsedClaims)
		require.NoError(t, err)
		cdnFileServer.ServeHTTP(w, r)
	}))

	return cdnServer
}

func gqlURL(srv *httptest.Server) string {
	path, err := url.JoinPath(srv.URL, "/graphql")
	if err != nil {
		panic(err)
	}
	return path
}

type Environment struct {
	t                     testing.TB
	cfg                   *Config
	graphQLPath           string
	absinthePath          string
	shutdown              *atomic.Bool
	Context               context.Context
	cancel                context.CancelCauseFunc
	Router                *core.Router
	RouterURL             string
	RouterClient          *http.Client
	Servers               []*httptest.Server
	CDN                   *httptest.Server
	NatsData              *NatsData
	NatsConnectionDefault *nats.Conn
	NatsConnectionMyNats  *nats.Conn
	SubgraphRequestCount  *SubgraphRequestCount
	KafkaAdminClient      *kadm.Client
	KafkaClient           *kgo.Client
	logObserver           *observer.ObservedLogs
	getPubSubName         func(name string) string

	shutdownDelay       time.Duration
	extraURLQueryValues url.Values

	routerConfigVersionMain string
	routerConfigVersionMyFF string

	metricReader *metric.ManualReader
}

func GetPubSubNameFn(prefix string) func(name string) string {
	return func(name string) string {
		return prefix + name
	}
}

// GetPubSubName returns the name of a PubSub entity (subject, topic, subscription, etc.) unique for this test environment.
// Using this method avoid conflicts between tests running in parallel.
func (e *Environment) GetPubSubName(name string) string {
	return e.getPubSubName(name)
}

func (e *Environment) RouterConfigVersionMain() string {
	return e.routerConfigVersionMain
}

func (e *Environment) RouterConfigVersionMyFF() string {
	return e.routerConfigVersionMyFF
}

func (e *Environment) SetExtraURLQueryValues(values url.Values) {
	e.extraURLQueryValues = values
}

func (e *Environment) Observer() *observer.ObservedLogs {
	if e.logObserver == nil {
		e.t.Fatal("Log observation is not enabled. Enable it in the environment config")
	}

	return e.logObserver
}

// Shutdown closes all resources associated with the test environment. Can be called multiple times but will only
// shut down resources once.
func (e *Environment) Shutdown() {
	if e.shutdown.Load() {
		return
	}

	e.shutdown.Store(true)

	ctx, cancel := context.WithTimeout(e.Context, e.shutdownDelay)
	defer cancel()

	// Gracefully shutdown router
	err := e.Router.Shutdown(ctx)
	if err != nil && !errors.Is(err, context.DeadlineExceeded) {
		e.t.Errorf("could not shutdown router: %s", err)
	}

	// Close all test servers
	for _, s := range e.Servers {
		s.CloseClientConnections()
	}

	// Terminate test server resources
	e.cancel(ErrEnvironmentClosed)

	for _, s := range e.Servers {
		// Do not call s.Close() here, as it will get stuck on connections left open!
		lErr := s.Listener.Close()
		if lErr != nil {
			e.t.Logf("could not close server listener: %s", lErr)
		}
	}

	// Close the CDN
	e.CDN.CloseClientConnections()
	// Do not call s.Close() here, as it will get stuck on connections left open!
	lErr := e.CDN.Listener.Close()
	if lErr != nil {
		e.t.Logf("could not close CDN listener: %s", lErr)
	}

	// Flush NATS connections
	if e.cfg.EnableNats {
		if e.NatsConnectionMyNats != nil {
			e.NatsConnectionMyNats.Flush()
		}
		if e.NatsConnectionDefault != nil {
			e.NatsConnectionDefault.Flush()
		}
	}

	// Flush Kafka connection
	if e.cfg.EnableKafka && e.KafkaClient != nil {
		e.KafkaClient.Flush(ctx)
	}
}

type SubgraphRequestCount struct {
	Global       *atomic.Int64
	Employees    *atomic.Int64
	Family       *atomic.Int64
	Hobbies      *atomic.Int64
	Products     *atomic.Int64
	ProductFg    *atomic.Int64
	Test1        *atomic.Int64
	Availability *atomic.Int64
	Mood         *atomic.Int64
	Countries    *atomic.Int64
}

type GraphQLRequest struct {
	Query         string          `json:"query"`
	Variables     json.RawMessage `json:"variables,omitempty"`
	Extensions    json.RawMessage `json:"extensions,omitempty"`
	OperationName json.RawMessage `json:"operationName,omitempty"`
	Header        http.Header     `json:"-"`
	Files         [][]byte        `json:"-"`
}

type TestResponse struct {
	Body     string
	Response *http.Response
	Proto    string
}

func (e *Environment) WaitForServer(ctx context.Context, url string, timeoutMs int, maxAttempts int, routerStartErr chan error) error {
	for {
		if maxAttempts == 0 {
			return errors.New("timed out waiting for server to be ready")
		}
		select {
		case <-ctx.Done():
			return errors.New("timed out waiting for router to be ready")
		case err := <-routerStartErr:
			return err
		default:
			reqCtx, cancelFn := context.WithTimeout(context.Background(), time.Second)
			req, err := http.NewRequestWithContext(reqCtx, "GET", url, nil)
			if err != nil {
				cancelFn()
				e.t.Fatalf("Could not create request for health check")
			}
			req.Header.Set("User-Agent", "Router-tests")
			resp, err := e.RouterClient.Do(req)
			cancelFn()
			if err == nil && resp.StatusCode == 200 {
				return nil
			}
			time.Sleep(time.Millisecond * time.Duration(timeoutMs))
			maxAttempts--
		}
	}
}

func (e *Environment) MakeGraphQLRequestOK(request GraphQLRequest) *TestResponse {
	var resp *TestResponse
	var err error
	if request.Files == nil {
		resp, err = e.MakeGraphQLRequest(request)
	} else {
		resp, err = e.MakeGraphQLRequestAsMultipartForm(request)
	}
	require.NoError(e.t, err)
	require.Equal(e.t, http.StatusOK, resp.Response.StatusCode)
	return resp
}

func (e *Environment) MakeGraphQLRequestWithContext(ctx context.Context, request GraphQLRequest) (*TestResponse, error) {
	data, err := json.Marshal(request)
	require.NoError(e.t, err)
	req, err := http.NewRequestWithContext(ctx, http.MethodPost, e.GraphQLRequestURL(), bytes.NewReader(data))
	if err != nil {
		return nil, err
	}
	if request.Header != nil {
		req.Header = request.Header
	}
	req.Header.Set("Accept-Encoding", "identity")
	return e.MakeGraphQLRequestRaw(req)
}

func (e *Environment) MakeGraphQLRequestWithHeaders(request GraphQLRequest, headers map[string]string) (*TestResponse, error) {
	data, err := json.Marshal(request)
	require.NoError(e.t, err)
	req, err := http.NewRequestWithContext(e.Context, http.MethodPost, e.GraphQLRequestURL(), bytes.NewReader(data))
	if err != nil {
		return nil, err
	}
	if request.Header != nil {
		req.Header = request.Header
	}
	req.Header.Set("Accept-Encoding", "identity")
	for k, v := range headers {
		req.Header.Set(k, v)
	}
	return e.MakeGraphQLRequestRaw(req)
}

func (e *Environment) MakeGraphQLRequestOverGET(request GraphQLRequest) (*TestResponse, error) {
	req, err := e.newGraphQLRequestOverGET(e.GraphQLRequestURL(), request)
	if err != nil {
		return nil, err
	}

	return e.MakeGraphQLRequestRaw(req)
}

func (e *Environment) newGraphQLRequestOverGET(baseURL string, request GraphQLRequest) (*http.Request, error) {
	req, err := http.NewRequestWithContext(e.Context, http.MethodGet, baseURL, nil)
	if err != nil {
		return nil, err
	}
	if request.Header != nil {
		req.Header = request.Header
	}
	req.Header.Set("Accept-Encoding", "identity")

	q := req.URL.Query()
	if request.Query != "" {
		q.Add("query", request.Query)
	}
	if request.Variables != nil {
		q.Add("variables", string(request.Variables))
	}
	if request.OperationName != nil {
		q.Add("operationName", string(request.OperationName))
	}
	if request.Extensions != nil {
		q.Add("extensions", string(request.Extensions))
	}
	req.URL.RawQuery = q.Encode()

	return req, nil
}

func (e *Environment) MakeGraphQLRequestRaw(request *http.Request) (*TestResponse, error) {
	request.Header.Set("Accept-Encoding", "identity")
	resp, err := e.RouterClient.Do(request)
	if err != nil {
		return nil, err
	}
	defer resp.Body.Close()
	buf := new(bytes.Buffer)
	_, err = buf.ReadFrom(resp.Body)
	if err != nil {
		return nil, err
	}
	resp.Body = io.NopCloser(bytes.NewReader(buf.Bytes()))
	body := buf.String()
	return &TestResponse{
		Body:     strings.TrimSpace(body),
		Response: resp,
		Proto:    resp.Proto,
	}, nil
}

func (e *Environment) MakeGraphQLRequest(request GraphQLRequest) (*TestResponse, error) {
	return e.MakeGraphQLRequestWithContext(e.Context, request)
}

func (e *Environment) MakeGraphQLRequestAsMultipartForm(request GraphQLRequest) (*TestResponse, error) {
	data, err := json.Marshal(request)
	require.NoError(e.t, err)
	formValues := make(map[string]io.Reader)
	formValues["operations"] = bytes.NewReader(data)

	if len(request.Files) == 1 {
		formValues["map"] = strings.NewReader(`{ "0": ["variables.file"] }`)
		formValues["0"] = bytes.NewReader(request.Files[0])
	} else {
		mapStr := `{`
		for i := 0; i < len(request.Files); i++ {
			if i > 0 {
				mapStr += ", "
			}
			mapStr += fmt.Sprintf(`"%d": ["variables.files.%d"]`, i, i)
		}
		mapStr += `}`
		formValues["map"] = strings.NewReader(mapStr)
		for i := 0; i < len(request.Files); i++ {
			formValues[fmt.Sprintf("%d", i)] = bytes.NewReader(request.Files[i])
		}
	}

	multipartBody, contentType, err := multipartBytes(formValues)
	if err != nil {
		return nil, err
	}

	req, err := http.NewRequestWithContext(e.Context, http.MethodPost, e.GraphQLRequestURL(), &multipartBody)
	if err != nil {
		return nil, err
	}

	if request.Header != nil {
		req.Header = request.Header
	}
	req.Header.Add("Content-Type", contentType)

	resp, err := e.RouterClient.Do(req)
	if err != nil {
		return nil, err
	}

	defer resp.Body.Close()
	buf := new(bytes.Buffer)
	_, err = buf.ReadFrom(resp.Body)
	if err != nil {
		return nil, err
	}
	resp.Body = io.NopCloser(bytes.NewReader(buf.Bytes()))
	body := buf.String()

	return &TestResponse{
		Body:     strings.TrimSpace(body),
		Response: resp,
		Proto:    resp.Proto,
	}, nil
}

func multipartBytes(values map[string]io.Reader) (bytes.Buffer, string, error) {
	var err error
	var b bytes.Buffer
	w := multipart.NewWriter(&b)
	for key, r := range values {
		var fw io.Writer
		x, ok := r.(io.Closer)
		if key != "operations" && key != "map" {
			// Add a file
			if fw, err = w.CreateFormFile(key, uuid.NewString()); err != nil {
				return b, "", err
			}
		} else {
			// Add other fields
			if fw, err = w.CreateFormField(key); err != nil {
				return b, "", err
			}
		}
		if _, err = io.Copy(fw, r); err != nil {
			return b, "", err
		}
		if ok {
			x.Close()
		}
	}
	w.Close()

	return b, w.FormDataContentType(), nil
}

func (e *Environment) MakeRequest(method, path string, header http.Header, body io.Reader) (*http.Response, error) {
	requestURL, err := url.JoinPath(e.RouterURL, path)
	if err != nil {
		return nil, err
	}

	req, err := http.NewRequestWithContext(e.Context, method, requestURL, body)
	if err != nil {
		return nil, err
	}
	req.Header = header

	return e.RouterClient.Do(req)
}

func (e *Environment) GraphQLRequestURL() string {
	urlStr, err := url.JoinPath(e.RouterURL, e.graphQLPath)
	require.NoError(e.t, err)
	if e.extraURLQueryValues != nil {
		u, err := url.Parse(urlStr)
		require.NoError(e.t, err)
		u.RawQuery = e.extraURLQueryValues.Encode()
		urlStr = u.String()
	}
	return urlStr
}

func (e *Environment) MakeGraphQLMultipartRequest(method string, body io.Reader) *http.Request {
	req, err := http.NewRequest(method, e.GraphQLRequestURL(), body)
	require.NoError(e.t, err)

	req.Header.Set("Content-Type", "application/json")
	req.Header.Set("Accept", "multipart/mixed;subscriptionSpec=\"1.0\", application/json")
	req.Header.Set("Connection", "keep-alive")

	return req
}

func (e *Environment) GraphQLWebSocketSubscriptionURL() string {
	u, err := url.Parse(e.GraphQLRequestURL())
	require.NoError(e.t, err)
	u.Scheme = "ws"
	return u.String()
}

func (e *Environment) AbsintheSubscriptionURL() string {
	joined, err := url.JoinPath(e.RouterURL, e.absinthePath)
	require.NoError(e.t, err)
	u, err := url.Parse(joined)
	require.NoError(e.t, err)
	u.Scheme = "ws"
	return u.String()
}

func (e *Environment) GraphQLServeSentEventsURL() string {
	u, err := url.Parse(e.GraphQLRequestURL())
	require.NoError(e.t, err)
	u.RawQuery = "wg_sse"
	return u.String()
}

type WebSocketMessage struct {
	ID      string          `json:"id,omitempty"`
	Type    string          `json:"type"`
	Payload json.RawMessage `json:"payload,omitempty"`
}

type GraphQLResponse struct {
	Data   json.RawMessage `json:"data,omitempty"`
	Errors []GraphQLError  `json:"errors,omitempty"`
}

type GraphQLErrorExtensions struct {
	Code        string         `json:"code"`
	StatusCode  int            `json:"statusCode"`
	ServiceName string         `json:"serviceName"`
	Errors      []GraphQLError `json:"errors"`
}

type GraphQLError struct {
	Message    string                 `json:"message"`
	Path       []any                  `json:"path,omitempty"`
	Extensions GraphQLErrorExtensions `json:"extensions,omitempty"`
}

const maxSocketRetries = 5

func (e *Environment) GraphQLWebsocketDialWithRetry(header http.Header, query url.Values) (*websocket.Conn, *http.Response, error) {
	dialer := websocket.Dialer{
		Subprotocols: []string{"graphql-transport-ws"},
	}

	waitBetweenRetriesInMs := rand.Intn(10)
	timeToSleep := time.Duration(waitBetweenRetriesInMs) * time.Millisecond

	var err error

	for i := 0; i <= maxSocketRetries; i++ {
		urlStr := e.GraphQLWebSocketSubscriptionURL()
		if query != nil {
			urlStr += "?" + query.Encode()
		}
		conn, resp, err := dialer.Dial(urlStr, header)

		if resp != nil && err == nil {
			return conn, resp, err
		}

		if errors.Is(err, websocket.ErrBadHandshake) {
			return conn, resp, err
		}

		// Make sure that on the final attempt we won't wait
		if i != maxSocketRetries {
			time.Sleep(timeToSleep)
			timeToSleep *= 2
		}
	}

	return nil, nil, err
}

func (e *Environment) InitGraphQLWebSocketConnection(header http.Header, query url.Values, initialPayload json.RawMessage) *websocket.Conn {
	conn, _, err := e.GraphQLWebsocketDialWithRetry(header, query)
	require.NoError(e.t, err)
	e.t.Cleanup(func() {
		_ = conn.Close()
	})
	err = conn.WriteJSON(WebSocketMessage{
		Type:    "connection_init",
		Payload: initialPayload,
	})
	require.NoError(e.t, err)
	var ack WebSocketMessage
	err = conn.ReadJSON(&ack)
	require.NoError(e.t, err)
	require.Equal(e.t, "connection_ack", ack.Type)
	return conn
}

func (e *Environment) GraphQLSubscriptionOverSSE(ctx context.Context, request GraphQLRequest, handler func(data string)) {
	req, err := e.newGraphQLRequestOverGET(e.GraphQLRequestURL(), request)
	if err != nil {
		e.t.Fatalf("could not create request: %s", err)
	}

	resp, err := e.RouterClient.Do(req)
	if err != nil {
		e.t.Fatalf("could not make request: %s", err)
	}
	defer resp.Body.Close()

	require.Equal(e.t, "text/event-stream", resp.Header.Get("Content-Type"))
	require.Equal(e.t, "no-cache", resp.Header.Get("Cache-Control"))
	require.Equal(e.t, "keep-alive", resp.Header.Get("Connection"))
	require.Equal(e.t, "no", resp.Header.Get("X-Accel-Buffering"))

	// Check for the correct response status code
	if resp.StatusCode != http.StatusOK {
		e.t.Fatalf("expected status code 200, got %d", resp.StatusCode)
	}

	e.ReadSSE(ctx, resp.Body, handler)
}

func (e *Environment) GraphQLSubscriptionOverSSEWithQueryParam(ctx context.Context, request GraphQLRequest, handler func(data string)) {
	req, err := e.newGraphQLRequestOverGET(e.GraphQLServeSentEventsURL(), request)
	if err != nil {
		e.t.Fatalf("could not create request: %s", err)
	}

	resp, err := e.RouterClient.Do(req)
	if err != nil {
		e.t.Fatalf("could not make request: %s", err)
	}
	defer resp.Body.Close()

	require.Equal(e.t, "text/event-stream", resp.Header.Get("Content-Type"))
	require.Equal(e.t, "no-cache", resp.Header.Get("Cache-Control"))
	require.Equal(e.t, "keep-alive", resp.Header.Get("Connection"))
	require.Equal(e.t, "no", resp.Header.Get("X-Accel-Buffering"))

	// Check for the correct response status code
	if resp.StatusCode != http.StatusOK {
		e.t.Fatalf("expected status code 200, got %d", resp.StatusCode)
	}

	e.ReadSSE(ctx, resp.Body, handler)
}

func (e *Environment) ReadSSE(ctx context.Context, body io.ReadCloser, handler func(data string)) {
	reader := bufio.NewReader(body)

	// Process incoming events
	for {
		select {
		case <-ctx.Done():
			return
		case <-e.Context.Done():
			return
		case <-ctx.Done():
			return
		default:
			line, err := reader.ReadString('\n')
			if err != nil && !errors.Is(err, context.Canceled) && !errors.Is(err, io.EOF) && !errors.Is(err, ErrEnvironmentClosed) {
				e.t.Fatalf("could not read line: %s", err)
				return
			}

			// SSE lines typically start with "event", "data", etc.
			if strings.HasPrefix(line, "data: ") {
				data := strings.TrimPrefix(line, "data: ")
				handler(data)
			}
		}

	}
}

func (e *Environment) AbsintheWebsocketDialWithRetry(header http.Header) (*websocket.Conn, *http.Response, error) {
	dialer := websocket.Dialer{
		// Subprotocols: []string{"absinthe"}, explicitly removed as this needs to be added by the absinthe handler
	}

	waitBetweenRetriesInMs := rand.Intn(10)
	timeToSleep := time.Duration(waitBetweenRetriesInMs) * time.Millisecond

	var err error

	for i := 0; i < maxSocketRetries; i++ {
		u := e.AbsintheSubscriptionURL()

		conn, resp, err := dialer.Dial(u, header)

		if resp != nil && err == nil {
			return conn, resp, err
		}

		if errors.Is(err, websocket.ErrBadHandshake) {
			return conn, resp, err
		}

		// Make sure that on the final attempt we won't wait
		if i != maxSocketRetries {
			time.Sleep(timeToSleep)
			timeToSleep *= 2
		}
	}

	return nil, nil, err
}

func (e *Environment) InitAbsintheWebSocketConnection(header http.Header, initialPayload json.RawMessage) *websocket.Conn {
	conn, _, err := e.AbsintheWebsocketDialWithRetry(header)
	require.NoError(e.t, err)
	e.t.Cleanup(func() {
		_ = conn.Close()
	})
	err = conn.WriteJSON(initialPayload)
	require.NoError(e.t, err)
	var ack json.RawMessage
	err = conn.ReadJSON(&ack)
	require.NoError(e.t, err)
	require.Equal(e.t, string(ack), `["1","1","__absinthe__:control","phx_reply",{"status":"ok","response":{}}]`)
	return conn
}

func (e *Environment) WaitForSubscriptionCount(desiredCount uint64, timeout time.Duration) {
	e.t.Helper()

	ctx, cancel := context.WithTimeout(e.Context, timeout)
	defer cancel()

	sub := e.Router.EngineStats.Subscribe(ctx)

	report := e.Router.EngineStats.GetReport()
	if report.Subscriptions == desiredCount {
		return
	}

	for {
		select {
		case <-ctx.Done():
			e.t.Fatalf("timed out waiting for subscription count, got %d, want %d", report.Subscriptions, desiredCount)
			return
		case r, ok := <-sub:
			if !ok {
				e.t.Fatalf("channel, closed timed out waiting for subscription count, got %d, want %d", r.Subscriptions, desiredCount)
				return
			}
			if r.Subscriptions == desiredCount {
				time.Sleep(100 * time.Millisecond) // Give NATS some time to have the subscription set up
				return
			}
		}
	}
}

func (e *Environment) WaitForConnectionCount(desiredCount uint64, timeout time.Duration) {
	e.t.Helper()

	ctx, cancel := context.WithTimeout(e.Context, timeout)
	defer cancel()

	sub := e.Router.EngineStats.Subscribe(ctx)

	report := e.Router.EngineStats.GetReport()
	if report.Connections == desiredCount {
		return
	}

	for {
		select {
		case <-ctx.Done():
			e.t.Fatalf("timed out waiting for connection count, got %d, want %d", report.Connections, desiredCount)
			return
		case r, ok := <-sub:
			if !ok {
				e.t.Fatalf("timed out waiting for connection count, got %d, want %d", r.Connections, desiredCount)
				return
			}
			if r.Connections == desiredCount {
				return
			}
		}
	}
}

type EngineStatisticAssertion struct {
	Subscriptions int64
	Connections   int64
	MessagesSent  int64
	Triggers      int64
}

func (e *Environment) AssertEngineStatistics(t testing.TB, metricReader metric.Reader, assertions EngineStatisticAssertion) {
	t.Helper()

	rm := metricdata.ResourceMetrics{}
	require.NoError(t, metricReader.Collect(context.Background(), &rm))

	actual := EngineStatisticAssertion{}

	for _, sm := range rm.ScopeMetrics {
		if sm.Scope.Name != "cosmo.router.engine" {
			continue
		}

		for _, m := range sm.Metrics {
			d, ok := m.Data.(metricdata.Sum[int64])
			require.True(t, ok)

			require.Len(t, d.DataPoints, 1)

			switch m.Name {
			case "router.engine.subscriptions":
				actual.Subscriptions = d.DataPoints[0].Value
			case "router.engine.connections":
				actual.Connections = d.DataPoints[0].Value
			case "router.engine.messages.sent":
				actual.MessagesSent = d.DataPoints[0].Value
			case "router.engine.triggers":
				actual.Triggers = d.DataPoints[0].Value
			}
		}
	}

	require.Equal(t, assertions.Subscriptions, actual.Subscriptions)
	require.Equal(t, assertions.Connections, actual.Connections)
	require.Equal(t, assertions.Triggers, actual.Triggers)
	// messages sent depends on how slow the test execution is, so we only check that it's greater or equal
	require.GreaterOrEqual(t, actual.MessagesSent, assertions.MessagesSent)
}

func (e *Environment) WaitForMessagesSent(desiredCount uint64, timeout time.Duration) {
	e.t.Helper()

	ctx, cancel := context.WithTimeout(e.Context, timeout)
	defer cancel()

	sub := e.Router.EngineStats.Subscribe(ctx)

	report := e.Router.EngineStats.GetReport()
	if report.MessagesSent == desiredCount {
		return
	}

	for {
		select {
		case <-ctx.Done():
			e.t.Fatalf("timed out waiting for messages sent, got %d, want %d", report.MessagesSent, desiredCount)
			return
		case r, ok := <-sub:
			if !ok {
				e.t.Fatalf("channel closed, timed out waiting for messages sent, got %d, want %d", r.MessagesSent, desiredCount)
				return
			}
			if r.MessagesSent == desiredCount {
				return
			}
		}
	}
}

func (e *Environment) WaitForMinMessagesSent(minCount uint64, timeout time.Duration) {
	e.t.Helper()

	ctx, cancel := context.WithTimeout(e.Context, timeout)
	defer cancel()

	sub := e.Router.EngineStats.Subscribe(ctx)

	report := e.Router.EngineStats.GetReport()
	if report.MessagesSent >= minCount {
		return
	}

	for {
		select {
		case <-ctx.Done():
			e.t.Fatalf("timed out waiting for messages sent, got %d, want at least %d", report.MessagesSent, minCount)
			return
		case r, ok := <-sub:
			if !ok {
				e.t.Fatalf("channel closed, timed out waiting for messages sent, got %d, want at least %d", r.MessagesSent, minCount)
				return
			}
			report = r
			if report.MessagesSent >= minCount {
				return
			}
		}
	}
}

func (e *Environment) WaitForTriggerCount(desiredCount uint64, timeout time.Duration) {
	e.t.Helper()

	ctx, cancel := context.WithTimeout(e.Context, timeout)
	defer cancel()

	sub := e.Router.EngineStats.Subscribe(ctx)

	report := e.Router.EngineStats.GetReport()
	if report.Triggers == desiredCount {
		return
	}

	for {
		select {
		case <-ctx.Done():
			e.t.Fatalf("timed out waiting for trigger count, got %d, want %d", report.Triggers, desiredCount)
			return
		case r, ok := <-sub:
			if !ok {
				e.t.Fatalf("timed out waiting for trigger count, got %d, want %d", r.Triggers, desiredCount)
				return
			}
			if r.Triggers == desiredCount {
				return
			}
		}
	}
}

func subgraphOptions(ctx context.Context, t testing.TB, natsData *NatsData, pubSubName func(string) string) *subgraphs.SubgraphOptions {
	if natsData == nil {
		return &subgraphs.SubgraphOptions{
			NatsPubSubByProviderID: map[string]pubsub_datasource.NatsPubSub{},
			GetPubSubName:          pubSubName,
		}
	}
	natsPubSubByProviderID := make(map[string]pubsub_datasource.NatsPubSub, len(demoNatsProviders))
	for _, sourceName := range demoNatsProviders {
		natsConnection, err := nats.Connect(natsData.Server.ClientURL())
		require.NoError(t, err)

		js, err := jetstream.New(natsConnection)
		require.NoError(t, err)

		natsPubSubByProviderID[sourceName] = pubsubNats.NewConnector(zap.NewNop(), natsConnection, js, "hostname", "listenaddr").New(ctx)
	}

	return &subgraphs.SubgraphOptions{
		NatsPubSubByProviderID: natsPubSubByProviderID,
		GetPubSubName:          pubSubName,
	}
}

type Subgraph struct {
	handler          http.Handler
	globalMiddleware func(http.Handler) http.Handler
	middleware       func(http.Handler) http.Handler

	globalDelay time.Duration
	localDelay  time.Duration

	globalCounter *atomic.Int64
	localCounter  *atomic.Int64
}

func (s *Subgraph) ServeHTTP(w http.ResponseWriter, r *http.Request) {
	s.globalCounter.Inc()
	s.localCounter.Inc()

	if s.globalDelay > 0 {
		time.Sleep(s.globalDelay)
	}
	if s.localDelay > 0 {
		time.Sleep(s.localDelay)
	}

	if s.globalMiddleware != nil {
		s.globalMiddleware(http.HandlerFunc(func(w http.ResponseWriter, r *http.Request) {
			if s.middleware != nil {
				s.middleware(s.handler).ServeHTTP(w, r)
				return
			}
			s.handler.ServeHTTP(w, r)
		})).ServeHTTP(w, r)
		return
	}
	if s.middleware != nil {
		s.middleware(s.handler).ServeHTTP(w, r)
		return
	}
	s.handler.ServeHTTP(w, r)
}<|MERGE_RESOLUTION|>--- conflicted
+++ resolved
@@ -103,17 +103,6 @@
 	}
 }
 
-<<<<<<< HEAD
-func RunWithError(t *testing.T, cfg *Config, f func(t *testing.T, xEnv *Environment)) error {
-	t.Helper()
-	env, err := createTestEnv(t, cfg)
-	t.Cleanup(env.Shutdown)
-	if err == nil {
-		f(t, env)
-	}
-
-	return err
-=======
 // RunWithError runs the test but returns an error instead of failing the test
 // Useful when you want to assert errors during router bootstrapping
 func RunWithError(t *testing.T, cfg *Config, f func(t *testing.T, xEnv *Environment)) error {
@@ -129,7 +118,6 @@
 	}
 
 	return nil
->>>>>>> cdd3d47d
 }
 
 func Bench(b *testing.B, cfg *Config, f func(b *testing.B, xEnv *Environment)) {
@@ -628,16 +616,10 @@
 		}
 	}
 
-<<<<<<< HEAD
 	var routerStartErr = make(chan error, 1)
 	go func() {
 		routerStartErr <- rr.Start(ctx)
 	}()
-=======
-	if err := rr.Start(ctx); err != nil {
-		return nil, err
-	}
->>>>>>> cdd3d47d
 
 	graphQLPath := "/graphql"
 	if cfg.OverrideGraphQLPath != "" {
