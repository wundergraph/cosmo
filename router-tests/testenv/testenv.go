--- conflicted
+++ resolved
@@ -370,15 +370,11 @@
 	Port    int
 }
 
-<<<<<<< HEAD
 var redisHost = "redis://localhost:6379"
 
-func CreateTestEnv(t testing.TB, cfg *Config) (*Environment, error) {
-=======
 // CreateTestSupervisorEnv is currently tailored specifically for /lifecycle/supervisor_test.go, refer to that test
 // for usage example. CreateTestSupervisorEnv is not a drop-in replacement for CreateTestEnv!
 func CreateTestSupervisorEnv(t testing.TB, cfg *Config) (*Environment, error) {
->>>>>>> 22503c96
 	t.Helper()
 
 	var (
@@ -1274,14 +1270,9 @@
 		testConfig.ModifySubgraphErrorPropagation(&cfg.SubgraphErrorPropagation)
 	}
 
-<<<<<<< HEAD
-	natsEventSources := make([]config.NatsEventSource, len(DemoNatsProviders))
-	kafkaEventSources := make([]config.KafkaEventSource, len(DemoKafkaProviders))
-	redisEventSources := make([]config.RedisEventSource, len(DemoRedisProviders))
-=======
 	var natsEventSources []config.NatsEventSource
 	var kafkaEventSources []config.KafkaEventSource
->>>>>>> 22503c96
+	var redisEventSources []config.RedisEventSource
 
 	if natsData != nil {
 		for _, sourceName := range DemoNatsProviders {
@@ -1300,6 +1291,7 @@
 			})
 		}
 	}
+
 	if testConfig.EnableRedis {
 		for _, sourceName := range DemoRedisProviders {
 			redisEventSources = append(redisEventSources, config.RedisEventSource{
