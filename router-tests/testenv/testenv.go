--- conflicted
+++ resolved
@@ -10,13 +10,10 @@
 	"encoding/json"
 	"errors"
 	"fmt"
-<<<<<<< HEAD
+	"github.com/hashicorp/consul/sdk/freeport"
 	"github.com/testcontainers/testcontainers-go"
 	"github.com/testcontainers/testcontainers-go/modules/kafka"
 	"github.com/testcontainers/testcontainers-go/wait"
-=======
-	"github.com/hashicorp/consul/sdk/freeport"
->>>>>>> 78ff79fc
 	"io"
 	"log"
 	"math/rand"
@@ -31,6 +28,7 @@
 	"runtime"
 	"strconv"
 	"strings"
+	"sync"
 	"testing"
 	"time"
 
@@ -58,7 +56,6 @@
 
 	"github.com/golang-jwt/jwt/v5"
 	"github.com/gorilla/websocket"
-	"github.com/hashicorp/consul/sdk/freeport"
 	"github.com/hashicorp/go-retryablehttp"
 	natsserver "github.com/nats-io/nats-server/v2/server"
 	natstest "github.com/nats-io/nats-server/v2/test"
@@ -273,7 +270,6 @@
 	LogLevel zapcore.Level
 }
 
-<<<<<<< HEAD
 var (
 	kafkaMux   sync.Mutex
 	natsMux    sync.Mutex
@@ -286,14 +282,11 @@
 	Container *kafka.KafkaContainer
 }
 
-=======
->>>>>>> 78ff79fc
 type NatsData struct {
 	Connections []*nats.Conn
 	Server      *natsserver.Server
 }
 
-<<<<<<< HEAD
 func addPubSubPrefixToEngineConfiguration(engineConfig *nodev1.EngineConfiguration, getPubSubName func(string) string) {
 	for _, datasource := range engineConfig.DatasourceConfigurations {
 		if customEvents := datasource.CustomEvents; customEvents != nil {
@@ -325,14 +318,9 @@
 }
 
 func setupNatsData(t testing.TB) (*NatsData, error) {
-=======
-func setupNatsServers(t testing.TB, port int) (*NatsData, error) {
-	length := len(demoNatsProviders)
->>>>>>> 78ff79fc
 	natsData := &NatsData{
 		Server: natsServer,
 	}
-<<<<<<< HEAD
 	natsData.Server = natsServer
 	for range demoNatsProviders {
 		natsConnection, err := nats.Connect(
@@ -356,8 +344,6 @@
 	if natsServer != nil {
 		return setupNatsData(t)
 	}
-=======
->>>>>>> 78ff79fc
 
 	natsPorts, natsPortsErr := freeport.Take(1)
 	if natsPortsErr != nil {
@@ -384,7 +370,7 @@
 		NoLog:     true,
 		NoSigs:    true,
 		JetStream: true,
-		Port:      port,
+		Port:      natsPort,
 		StoreDir:  natsDir,
 	}
 
@@ -433,10 +419,8 @@
 }
 
 func createTestEnv(t testing.TB, cfg *Config) (*Environment, error) {
-<<<<<<< HEAD
+	t.Helper()
 	pubSubPrefix := strconv.FormatUint(rand.Uint64(), 16)
-=======
-	t.Helper()
 
 	var (
 		metricReader *metric.ManualReader
@@ -458,7 +442,6 @@
 			}
 		}
 	}
->>>>>>> 78ff79fc
 
 	ctx, cancel := context.WithCancelCause(context.Background())
 
@@ -498,14 +481,10 @@
 		Countries:    atomic.NewInt64(0),
 	}
 
-<<<<<<< HEAD
-	var natsSetup *NatsData
-=======
 	var (
-		natsData      *NatsData
+		natsSetup     *NatsData
 		requiredPorts = 3
 	)
->>>>>>> 78ff79fc
 
 	ports, err := freeport.Take(requiredPorts)
 	if err != nil {
@@ -513,16 +492,10 @@
 	}
 
 	if cfg.EnableNats {
-<<<<<<< HEAD
 		var natsErr error
 		natsSetup, natsErr = setupNatsServers(t)
 		if natsErr != nil {
 			t.Fatalf("could not setup nats: %s", natsErr.Error())
-=======
-		natsData, err = setupNatsServers(t, ports[0])
-		if err != nil {
-			return nil, err
->>>>>>> 78ff79fc
 		}
 	}
 
@@ -662,15 +635,12 @@
 
 	cdn := setupCDNServer(t)
 
-<<<<<<< HEAD
-=======
 	if cfg.PrometheusRegistry != nil {
 		cfg.PrometheusPort = ports[1]
 	}
 
 	listenerAddr := fmt.Sprintf("localhost:%d", ports[2])
 
->>>>>>> 78ff79fc
 	var client *http.Client
 
 	if cfg.NoRetryClient {
@@ -705,15 +675,7 @@
 		cfg.AccessLogger = cfg.Logger
 	}
 
-	ports, portsErr := freeport.Take(2)
-	if portsErr != nil {
-		t.Fatalf("could not get free port for router and prometheus")
-	}
-	routerPort := ports[0]
-	listenerAddr := fmt.Sprintf("localhost:%d", routerPort)
-	prometheusPort := ports[1]
-
-	rr, err := configureRouter(listenerAddr, prometheusPort, cfg, &routerConfig, cdn, natsSetup)
+	rr, err := configureRouter(listenerAddr, cfg, &routerConfig, cdn, natsSetup)
 	if err != nil {
 		return nil, err
 	}
@@ -820,13 +782,8 @@
 		shutdownDelay:           cfg.ShutdownDelay,
 		shutdown:                atomic.NewBool(false),
 		logObserver:             logObserver,
-<<<<<<< HEAD
 		getPubSubName:           getPubSubName,
-		routerPort:              routerPort,
-		prometheusPort:          prometheusPort,
-=======
 		metricReader:            metricReader,
->>>>>>> 78ff79fc
 		Servers: []*httptest.Server{
 			employeesServer,
 			familyServer,
@@ -856,7 +813,7 @@
 	return e, nil
 }
 
-func configureRouter(listenerAddr string, prometheusPort int, testConfig *Config, routerConfig *nodev1.RouterConfig, cdn *httptest.Server, natsData *NatsData) (*core.Router, error) {
+func configureRouter(listenerAddr string, testConfig *Config, routerConfig *nodev1.RouterConfig, cdn *httptest.Server, natsData *NatsData) (*core.Router, error) {
 	cfg := config.Config{
 		Graph: config.Graph{},
 		CDN: config.CDNConfiguration{
@@ -1018,11 +975,7 @@
 	if testConfig.PrometheusRegistry != nil {
 		prometheusConfig = rmetric.PrometheusConfig{
 			Enabled:             true,
-<<<<<<< HEAD
-			ListenAddr:          fmt.Sprintf("localhost:%d", prometheusPort),
-=======
 			ListenAddr:          fmt.Sprintf("localhost:%d", testConfig.PrometheusPort),
->>>>>>> 78ff79fc
 			Path:                "/metrics",
 			TestRegistry:        testConfig.PrometheusRegistry,
 			GraphqlCache:        testConfig.MetricOptions.EnablePrometheusRouterCache,
@@ -1110,18 +1063,11 @@
 	}
 }
 
-<<<<<<< HEAD
-func setupCDNServer() *httptest.Server {
+func setupCDNServer(t testing.TB) *httptest.Server {
 	_, filePath, _, ok := runtime.Caller(0)
-	if !ok {
-		panic("Failed to get current file path")
-	}
+	require.True(t, ok)
 	baseCdnFile := filepath.Join(path.Dir(filePath), "testdata", "cdn")
 	cdnFileServer := http.FileServer(http.Dir(baseCdnFile))
-=======
-func setupCDNServer(t testing.TB) *httptest.Server {
-	cdnFileServer := http.FileServer(http.Dir(filepath.Join("testenv", "testdata", "cdn")))
->>>>>>> 78ff79fc
 	var cdnRequestLog []string
 	cdnServer := httptest.NewServer(http.HandlerFunc(func(w http.ResponseWriter, r *http.Request) {
 		if r.URL.Path == "/" {
