package testenv

import (
	"bufio"
	"bytes"
	"context"
	"crypto/tls"
	"crypto/x509"
	_ "embed"
	"encoding/json"
	"errors"
	"fmt"
	"github.com/hashicorp/consul/sdk/freeport"
	"io"
	"log"
	"math/rand"
	"mime/multipart"
	"net"
	"net/http"
	"net/http/httptest"
	"net/url"
	"os"
	"path"
	"path/filepath"
	"regexp"
	"runtime"
	"strconv"
	"strings"
	"sync"
	"testing"
	"time"

	"github.com/wundergraph/cosmo/router/pkg/logging"

	"go.uber.org/zap/zaptest/observer"

	"github.com/wundergraph/cosmo/router/pkg/controlplane/configpoller"

	"github.com/nats-io/nats.go/jetstream"

	"github.com/twmb/franz-go/pkg/kadm"
	"github.com/twmb/franz-go/pkg/kgo"

	"github.com/google/uuid"
	"github.com/prometheus/client_golang/prometheus"
	rmetric "github.com/wundergraph/cosmo/router/pkg/metric"
	pubsubNats "github.com/wundergraph/cosmo/router/pkg/pubsub/nats"
	"github.com/wundergraph/graphql-go-tools/v2/pkg/engine/datasource/pubsub_datasource"
	"go.opentelemetry.io/otel/sdk/metric"
	"go.opentelemetry.io/otel/sdk/metric/metricdata"
	"go.opentelemetry.io/otel/sdk/trace"

	"github.com/hashicorp/go-cleanhttp"

	"github.com/golang-jwt/jwt/v5"
	"github.com/gorilla/websocket"
	"github.com/hashicorp/go-retryablehttp"
	"github.com/nats-io/nats.go"
	"github.com/stretchr/testify/require"
	"go.uber.org/atomic"
	"go.uber.org/zap"
	"go.uber.org/zap/zapcore"
	"google.golang.org/protobuf/encoding/protojson"

	"github.com/wundergraph/cosmo/demo/pkg/subgraphs"
	"github.com/wundergraph/cosmo/router/core"
	nodev1 "github.com/wundergraph/cosmo/router/gen/proto/wg/cosmo/node/v1"
	"github.com/wundergraph/cosmo/router/pkg/config"
)

var ErrEnvironmentClosed = errors.New("test environment closed")

const (
	natsDefaultSourceName = "default"
	myNatsProviderID      = "my-nats"
	myKafkaProviderID     = "my-kafka"
)

var (
	//go:embed testdata/config.json
	configJSONTemplate string
	demoNatsProviders  = []string{natsDefaultSourceName, myNatsProviderID}
	demoKafkaProviders = []string{myKafkaProviderID}
)

// Run runs the test and fails the test if an error occurs
func Run(t *testing.T, cfg *Config, f func(t *testing.T, xEnv *Environment)) {
	t.Helper()
	env, err := createTestEnv(t, cfg)
	if err != nil {
		t.Fatalf("could not create environment: %s", err)
	}
	t.Cleanup(env.Shutdown)
	f(t, env)
	if cfg.AssertCacheMetrics != nil {
		assertCacheMetrics(t, env, cfg.AssertCacheMetrics.BaseGraphAssertions, "")

		for ff, v := range cfg.AssertCacheMetrics.FeatureFlagAssertions {
			assertCacheMetrics(t, env, v, ff)
		}
	}
}

// RunWithError runs the test but returns an error instead of failing the test
// Useful when you want to assert errors during router bootstrapping
func RunWithError(t *testing.T, cfg *Config, f func(t *testing.T, xEnv *Environment)) error {
	t.Helper()
	env, err := createTestEnv(t, cfg)
	if err != nil {
		return err
	}
	t.Cleanup(env.Shutdown)
	f(t, env)
	if cfg.AssertCacheMetrics != nil {
		assertCacheMetrics(t, env, cfg.AssertCacheMetrics.BaseGraphAssertions, "")
	}

	return nil
}

func Bench(b *testing.B, cfg *Config, f func(b *testing.B, xEnv *Environment)) {
	b.Helper()
	b.StopTimer()
	env, err := createTestEnv(b, cfg)
	if err != nil {
		b.Fatalf("could not create environment: %s", err)
	}
	b.Cleanup(env.Shutdown)
	b.StartTimer()
	f(b, env)
	if cfg.AssertCacheMetrics != nil {
		assertCacheMetrics(b, env, cfg.AssertCacheMetrics.BaseGraphAssertions, "")

		for ff, v := range cfg.AssertCacheMetrics.FeatureFlagAssertions {
			assertCacheMetrics(b, env, v, ff)
		}
	}

}

func assertCacheMetrics(t testing.TB, env *Environment, expected CacheMetricsAssertion, featureFlag string) {
	t.Helper()
	ctx, cancel := context.WithTimeout(context.Background(), time.Millisecond*100)
	defer cancel()
	rm := metricdata.ResourceMetrics{}
	err := env.metricReader.Collect(ctx, &rm)
	require.NoError(t, err)
	actual := CacheMetricsAssertion{}
	for _, sm := range rm.ScopeMetrics {
		if sm.Scope.Name != "cosmo.router.cache" {
			continue
		}
		for _, m := range sm.Metrics {
			if m.Name != "router.graphql.cache.requests.stats" {
				continue
			}
			if data, ok := m.Data.(metricdata.Sum[int64]); ok {
				for _, dp := range data.DataPoints {
					ct, ok := dp.Attributes.Value("cache_type")
					if !ok {
						continue
					}
					tp, ok := dp.Attributes.Value("type")
					if !ok {
						continue
					}

					ff, isFF := dp.Attributes.Value("wg.feature_flag")
					if isFF && featureFlag == "" || ff.AsString() != featureFlag {
						continue
					}

					cacheType := ct.AsString()
					hm := tp.AsString()
					switch {
					case cacheType == "persisted_query_normalization" && hm == "hits":
						actual.PersistedQueryNormalizationHits = dp.Value
					case cacheType == "persisted_query_normalization" && hm == "misses":
						actual.PersistedQueryNormalizationMisses = dp.Value
					case cacheType == "query_normalization" && hm == "hits":
						actual.QueryNormalizationHits = dp.Value
					case cacheType == "query_normalization" && hm == "misses":
						actual.QueryNormalizationMisses = dp.Value
					case cacheType == "validation" && hm == "hits":
						actual.ValidationHits = dp.Value
					case cacheType == "validation" && hm == "misses":
						actual.ValidationMisses = dp.Value
					case cacheType == "plan" && hm == "hits":
						actual.PlanHits = dp.Value
					case cacheType == "plan" && hm == "misses":
						actual.PlanMisses = dp.Value
					case cacheType == "query_hash" && hm == "misses":
						actual.QueryHashMisses = dp.Value
					case cacheType == "query_hash" && hm == "hits":
						actual.QueryHashHits = dp.Value
					}
				}
			}
		}
	}
	require.Equal(t, expected, actual)
}

type RouterConfig struct {
	StaticConfig        *nodev1.RouterConfig
	ConfigPollerFactory func(config *nodev1.RouterConfig) configpoller.ConfigPoller
}

type MetricExclusions struct {
	ExcludedPrometheusMetrics      []*regexp.Regexp
	ExcludedPrometheusMetricLabels []*regexp.Regexp
	ExcludedOTLPMetrics            []*regexp.Regexp
	ExcludedOTLPMetricLabels       []*regexp.Regexp
}

type EngineStatOptions struct {
	EnableSubscription bool
}

type MetricOptions struct {
	MetricExclusions             MetricExclusions
	EnableRuntimeMetrics         bool
	EnableOTLPRouterCache        bool
	EnablePrometheusRouterCache  bool
	OTLPEngineStatsOptions       EngineStatOptions
	PrometheusEngineStatsOptions EngineStatOptions
}

type Config struct {
	Subgraphs                          SubgraphsConfig
	RouterConfig                       *RouterConfig
	RouterOptions                      []core.Option
	OverrideGraphQLPath                string
	OverrideAbsinthePath               string
	ModifyRouterConfig                 func(routerConfig *nodev1.RouterConfig)
	ModifyEngineExecutionConfiguration func(engineExecutionConfiguration *config.EngineExecutionConfiguration)
	ModifySecurityConfiguration        func(securityConfiguration *config.SecurityConfiguration)
	ModifySubgraphErrorPropagation     func(subgraphErrorPropagation *config.SubgraphErrorPropagationConfiguration)
	ModifyWebsocketConfiguration       func(websocketConfiguration *config.WebSocketConfiguration)
	ModifyCDNConfig                    func(cdnConfig *config.CDNConfiguration)
	KafkaSeeds                         []string
	DisableWebSockets                  bool
	DisableParentBasedSampler          bool
	TLSConfig                          *core.TlsConfig
	TraceExporter                      trace.SpanExporter
	CustomMetricAttributes             []config.CustomAttribute
	CustomTelemetryAttributes          []config.CustomAttribute
	CustomResourceAttributes           []config.CustomStaticAttribute
	MetricReader                       metric.Reader
	PrometheusRegistry                 *prometheus.Registry
	PrometheusPort                     int
	ShutdownDelay                      time.Duration
	NoRetryClient                      bool
	PropagationConfig                  config.PropagationConfig
	CacheControlPolicy                 config.CacheControlPolicy
	ApqConfig                          config.AutomaticPersistedQueriesConfig
	LogObservation                     LogObservationConfig
	ClientHeader                       config.ClientHeader
	ResponseTraceHeader                config.ResponseTraceHeader
	Logger                             *zap.Logger
	AccessLogger                       *zap.Logger
	AccessLogFields                    []config.CustomAttribute
	MetricOptions                      MetricOptions
	EnableRuntimeMetrics               bool
	EnableNats                         bool
	EnableKafka                        bool
	SubgraphAccessLogsEnabled          bool
	SubgraphAccessLogFields            []config.CustomAttribute
<<<<<<< HEAD
	AssertCacheMetrics                 *CacheMetricsAssertions
}

type CacheMetricsAssertions struct {
	BaseGraphAssertions   CacheMetricsAssertion
	FeatureFlagAssertions map[string]CacheMetricsAssertion
=======
	AssertCacheMetrics                 *CacheMetricsAssertion
	DisableSimulateCloudExporter       bool
>>>>>>> faab1205
}

type CacheMetricsAssertion struct {
	QueryNormalizationMisses          int64
	QueryNormalizationHits            int64
	PersistedQueryNormalizationMisses int64
	PersistedQueryNormalizationHits   int64
	ValidationMisses                  int64
	ValidationHits                    int64
	PlanMisses                        int64
	PlanHits                          int64
	QueryHashMisses                   int64
	QueryHashHits                     int64
}

type SubgraphsConfig struct {
	GlobalMiddleware func(http.Handler) http.Handler
	GlobalDelay      time.Duration
	Employees        SubgraphConfig
	Family           SubgraphConfig
	Hobbies          SubgraphConfig
	Products         SubgraphConfig
	ProductsFg       SubgraphConfig
	Test1            SubgraphConfig
	Availability     SubgraphConfig
	Mood             SubgraphConfig
	Countries        SubgraphConfig
}

type SubgraphConfig struct {
	Middleware   func(http.Handler) http.Handler
	Delay        time.Duration
	CloseOnStart bool
}

type LogObservationConfig struct {
	Enabled  bool
	LogLevel zapcore.Level
}

func createTestEnv(t testing.TB, cfg *Config) (*Environment, error) {
	t.Helper()

	var (
		metricReader     *metric.ManualReader
		kafkaAdminClient *kadm.Client
		kafkaStarted     sync.WaitGroup
		kafkaClient      *kgo.Client
		natsStarted      sync.WaitGroup
		natsSetup        *NatsData
		kafkaSetup       *KafkaData
		pubSubPrefix     = strconv.FormatUint(rand.Uint64(), 16)
	)

	if len(cfg.KafkaSeeds) == 0 {
		cfg.KafkaSeeds = []string{"localhost:9092"}
	}

	if cfg.EnableKafka {
		kafkaStarted.Add(1)
		go func() {
			defer kafkaStarted.Done()

			var kafkaSetupErr error
			kafkaSetup, kafkaSetupErr = setupKafkaServers(t)
			if kafkaSetupErr != nil || kafkaSetup == nil {
				t.Fatalf("could not setup kafka: %s", kafkaSetupErr.Error())
				return
			}
			client, err := kgo.NewClient(
				kgo.SeedBrokers(kafkaSetup.Brokers...),
			)
			if err != nil {
				t.Fatalf("could not create kafka client: %s", err.Error())
				return
			}
			kafkaClient = client
			kafkaAdminClient = kadm.NewClient(client)
			cfg.KafkaSeeds = kafkaSetup.Brokers
		}()
	}

	if cfg.EnableNats {
		natsStarted.Add(1)
		go func() {
			defer natsStarted.Done()
			var natsErr error
			natsSetup, natsErr = setupNatsServers(t)
			if natsErr != nil {
				t.Fatalf("could not setup nats: %s", natsErr.Error())
			}
		}()
	}

	if cfg.AssertCacheMetrics != nil {
		metricReader = metric.NewManualReader()
		cfg.MetricReader = metricReader
		cfg.MetricOptions.EnableOTLPRouterCache = true
		//if cfg.ModifyRouterConfig == nil {
		//	cfg.ModifyRouterConfig = func(cfg *nodev1.RouterConfig) {
		//		cfg.FeatureFlagConfigs = nil
		//	}
		//} else {
		//	old := cfg.ModifyRouterConfig
		//	cfg.ModifyRouterConfig = func(cfg *nodev1.RouterConfig) {
		//		old(cfg)
		//		cfg.FeatureFlagConfigs = nil
		//	}
		//}
	}

	ctx, cancel := context.WithCancelCause(context.Background())

	counters := &SubgraphRequestCount{
		Global:       atomic.NewInt64(0),
		Employees:    atomic.NewInt64(0),
		Family:       atomic.NewInt64(0),
		Hobbies:      atomic.NewInt64(0),
		Products:     atomic.NewInt64(0),
		ProductFg:    atomic.NewInt64(0),
		Test1:        atomic.NewInt64(0),
		Availability: atomic.NewInt64(0),
		Mood:         atomic.NewInt64(0),
		Countries:    atomic.NewInt64(0),
	}

	var (
		requiredPorts = 2
	)

	ports := freeport.GetN(t, requiredPorts)

	natsStarted.Wait()

	getPubSubName := GetPubSubNameFn(pubSubPrefix)

	employees := &Subgraph{
		handler:          subgraphs.EmployeesHandler(subgraphOptions(ctx, t, natsSetup, getPubSubName)),
		middleware:       cfg.Subgraphs.Employees.Middleware,
		globalMiddleware: cfg.Subgraphs.GlobalMiddleware,
		globalCounter:    counters.Global,
		localCounter:     counters.Employees,
		globalDelay:      cfg.Subgraphs.GlobalDelay,
		localDelay:       cfg.Subgraphs.Employees.Delay,
	}

	family := &Subgraph{
		handler:          subgraphs.FamilyHandler(subgraphOptions(ctx, t, natsSetup, getPubSubName)),
		middleware:       cfg.Subgraphs.Family.Middleware,
		globalMiddleware: cfg.Subgraphs.GlobalMiddleware,
		globalCounter:    counters.Global,
		localCounter:     counters.Family,
		globalDelay:      cfg.Subgraphs.GlobalDelay,
		localDelay:       cfg.Subgraphs.Family.Delay,
	}

	hobbies := &Subgraph{
		handler:          subgraphs.HobbiesHandler(subgraphOptions(ctx, t, natsSetup, getPubSubName)),
		middleware:       cfg.Subgraphs.Hobbies.Middleware,
		globalMiddleware: cfg.Subgraphs.GlobalMiddleware,
		globalCounter:    counters.Global,
		localCounter:     counters.Hobbies,
		globalDelay:      cfg.Subgraphs.GlobalDelay,
		localDelay:       cfg.Subgraphs.Hobbies.Delay,
	}

	products := &Subgraph{
		handler:          subgraphs.ProductsHandler(subgraphOptions(ctx, t, natsSetup, getPubSubName)),
		middleware:       cfg.Subgraphs.Products.Middleware,
		globalMiddleware: cfg.Subgraphs.GlobalMiddleware,
		globalCounter:    counters.Global,
		localCounter:     counters.Products,
		globalDelay:      cfg.Subgraphs.GlobalDelay,
		localDelay:       cfg.Subgraphs.Products.Delay,
	}

	productsFg := &Subgraph{
		handler:          subgraphs.ProductsFGHandler(subgraphOptions(ctx, t, natsSetup, getPubSubName)),
		middleware:       cfg.Subgraphs.ProductsFg.Middleware,
		globalMiddleware: cfg.Subgraphs.GlobalMiddleware,
		globalCounter:    counters.Global,
		localCounter:     counters.ProductFg,
		globalDelay:      cfg.Subgraphs.GlobalDelay,
		localDelay:       cfg.Subgraphs.ProductsFg.Delay,
	}

	test1 := &Subgraph{
		handler:          subgraphs.Test1Handler(subgraphOptions(ctx, t, natsSetup, getPubSubName)),
		middleware:       cfg.Subgraphs.Test1.Middleware,
		globalMiddleware: cfg.Subgraphs.GlobalMiddleware,
		globalCounter:    counters.Global,
		localCounter:     counters.Test1,
		globalDelay:      cfg.Subgraphs.GlobalDelay,
		localDelay:       cfg.Subgraphs.Test1.Delay,
	}

	availability := &Subgraph{
		handler:          subgraphs.AvailabilityHandler(subgraphOptions(ctx, t, natsSetup, getPubSubName)),
		middleware:       cfg.Subgraphs.Availability.Middleware,
		globalMiddleware: cfg.Subgraphs.GlobalMiddleware,
		globalCounter:    counters.Global,
		localCounter:     counters.Availability,
		globalDelay:      cfg.Subgraphs.GlobalDelay,
		localDelay:       cfg.Subgraphs.Availability.Delay,
	}

	mood := &Subgraph{
		handler:          subgraphs.MoodHandler(subgraphOptions(ctx, t, natsSetup, getPubSubName)),
		middleware:       cfg.Subgraphs.Mood.Middleware,
		globalMiddleware: cfg.Subgraphs.GlobalMiddleware,
		globalCounter:    counters.Global,
		localCounter:     counters.Mood,
		globalDelay:      cfg.Subgraphs.GlobalDelay,
		localDelay:       cfg.Subgraphs.Mood.Delay,
	}

	countries := &Subgraph{
		handler:          subgraphs.CountriesHandler(subgraphOptions(ctx, t, natsSetup, getPubSubName)),
		middleware:       cfg.Subgraphs.Countries.Middleware,
		globalMiddleware: cfg.Subgraphs.GlobalMiddleware,
		globalCounter:    counters.Global,
		localCounter:     counters.Countries,
		globalDelay:      cfg.Subgraphs.GlobalDelay,
		localDelay:       cfg.Subgraphs.Countries.Delay,
	}

	employeesServer := makeSafeHttpTestServer(t, employees)
	familyServer := makeSafeHttpTestServer(t, family)
	hobbiesServer := makeSafeHttpTestServer(t, hobbies)
	productsServer := makeSafeHttpTestServer(t, products)
	test1Server := makeSafeHttpTestServer(t, test1)
	availabilityServer := makeSafeHttpTestServer(t, availability)
	moodServer := makeSafeHttpTestServer(t, mood)
	countriesServer := makeSafeHttpTestServer(t, countries)
	productFgServer := makeSafeHttpTestServer(t, productsFg)

	replacements := map[string]string{
		subgraphs.EmployeesDefaultDemoURL:    gqlURL(employeesServer),
		subgraphs.FamilyDefaultDemoURL:       gqlURL(familyServer),
		subgraphs.HobbiesDefaultDemoURL:      gqlURL(hobbiesServer),
		subgraphs.ProductsDefaultDemoURL:     gqlURL(productsServer),
		subgraphs.Test1DefaultDemoURL:        gqlURL(test1Server),
		subgraphs.AvailabilityDefaultDemoURL: gqlURL(availabilityServer),
		subgraphs.MoodDefaultDemoURL:         gqlURL(moodServer),
		subgraphs.CountriesDefaultDemoURL:    gqlURL(countriesServer),
		subgraphs.ProductsFgDefaultDemoURL:   gqlURL(productFgServer),
	}

	replaced := configJSONTemplate

	for k, v := range replacements {
		replaced = strings.ReplaceAll(replaced, k, v)
	}

	var routerConfig nodev1.RouterConfig
	if err := protojson.Unmarshal([]byte(replaced), &routerConfig); err != nil {
		return nil, err
	}

	addPubSubPrefixToEngineConfiguration(routerConfig.EngineConfig, getPubSubName)
	for _, ffConfig := range routerConfig.FeatureFlagConfigs.GetConfigByFeatureFlagName() {
		addPubSubPrefixToEngineConfiguration(ffConfig.EngineConfig, getPubSubName)
	}

	if cfg.ModifyRouterConfig != nil {
		cfg.ModifyRouterConfig(&routerConfig)
	}

	cdn := setupCDNServer(t)

	if cfg.PrometheusRegistry != nil {
		cfg.PrometheusPort = ports[0]
	}

	listenerAddr := fmt.Sprintf("localhost:%d", ports[1])

	var client *http.Client

	if cfg.NoRetryClient {
		client = http.DefaultClient
	} else {
		retryClient := retryablehttp.NewClient()
		retryClient.Logger = nil
		retryClient.RetryMax = 10
		retryClient.RetryWaitMin = 100 * time.Millisecond

		client = retryClient.StandardClient()
	}

	var (
		logObserver *observer.ObservedLogs
	)

	if oc := cfg.LogObservation; oc.Enabled {
		var zCore zapcore.Core
		zCore, logObserver = observer.New(oc.LogLevel)
		cfg.Logger = logging.NewZapLoggerWithCore(zCore, true)
	} else {
		ec := zap.NewProductionEncoderConfig()
		ec.EncodeDuration = zapcore.SecondsDurationEncoder
		ec.TimeKey = "time"

		syncer := zapcore.AddSync(os.Stderr)
		cfg.Logger = logging.NewZapLogger(syncer, false, true, zapcore.ErrorLevel)
	}

	if cfg.AccessLogger == nil {
		cfg.AccessLogger = cfg.Logger
	}

	kafkaStarted.Wait()

	rr, err := configureRouter(listenerAddr, cfg, &routerConfig, cdn, natsSetup)
	if err != nil {
		return nil, err
	}

	if cfg.TLSConfig != nil && cfg.TLSConfig.Enabled {

		cert, err := tls.LoadX509KeyPair(cfg.TLSConfig.CertFile, cfg.TLSConfig.KeyFile)
		require.NoError(t, err)

		caCert, err := os.ReadFile(cfg.TLSConfig.CertFile)
		if err != nil {
			log.Fatal(err)
		}

		caCertPool := x509.NewCertPool()
		if ok := caCertPool.AppendCertsFromPEM(caCert); !ok {
			t.Fatalf("could not append ca cert to pool")
		}

		// Retain the default transport settings
		httpClient := cleanhttp.DefaultPooledClient()
		httpClient.Transport.(*http.Transport).TLSClientConfig = &tls.Config{
			RootCAs:      caCertPool,
			Certificates: []tls.Certificate{cert},
		}

		if cfg.NoRetryClient {
			client = httpClient
		} else {
			retryClient := retryablehttp.NewClient()
			retryClient.Logger = nil
			retryClient.RetryMax = 10
			retryClient.RetryWaitMin = 100 * time.Millisecond
			retryClient.HTTPClient = httpClient

			client = retryClient.StandardClient()
		}
	}

	if err := rr.Start(ctx); err != nil {
		return nil, err
	}

	graphQLPath := "/graphql"
	if cfg.OverrideGraphQLPath != "" {
		graphQLPath = cfg.OverrideGraphQLPath
	}

	absinthePath := "/absinthe/socket"
	if cfg.OverrideAbsinthePath != "" {
		absinthePath = cfg.OverrideAbsinthePath
	}

	if cfg.Subgraphs.Employees.CloseOnStart {
		employeesServer.Close()
	}
	if cfg.Subgraphs.Family.CloseOnStart {
		familyServer.Close()
	}
	if cfg.Subgraphs.Hobbies.CloseOnStart {
		hobbiesServer.Close()
	}
	if cfg.Subgraphs.Products.CloseOnStart {
		productsServer.Close()
	}
	if cfg.Subgraphs.Test1.CloseOnStart {
		test1Server.Close()
	}
	if cfg.Subgraphs.Availability.CloseOnStart {
		availabilityServer.Close()
	}
	if cfg.Subgraphs.Mood.CloseOnStart {
		moodServer.Close()
	}
	if cfg.Subgraphs.Countries.CloseOnStart {
		countriesServer.Close()
	}
	if cfg.Subgraphs.ProductsFg.CloseOnStart {
		productFgServer.Close()
	}

	if cfg.ShutdownDelay == 0 {
		cfg.ShutdownDelay = 30 * time.Second
	}

	e := &Environment{
		t:                       t,
		cfg:                     cfg,
		routerConfigVersionMain: routerConfig.Version,
		graphQLPath:             graphQLPath,
		absinthePath:            absinthePath,
		Context:                 ctx,
		cancel:                  cancel,
		Router:                  rr,
		RouterURL:               rr.BaseURL(),
		RouterClient:            client,
		CDN:                     cdn,
		NatsData:                natsSetup,
		SubgraphRequestCount:    counters,
		KafkaAdminClient:        kafkaAdminClient,
		KafkaClient:             kafkaClient,
		shutdownDelay:           cfg.ShutdownDelay,
		shutdown:                atomic.NewBool(false),
		logObserver:             logObserver,
		getPubSubName:           getPubSubName,
		metricReader:            metricReader,
		Servers: []*httptest.Server{
			employeesServer,
			familyServer,
			hobbiesServer,
			productsServer,
			test1Server,
			availabilityServer,
			moodServer,
			countriesServer,
			productFgServer,
		},
	}

	if natsSetup != nil {
		e.NatsConnectionDefault = natsSetup.Connections[0]
		e.NatsConnectionMyNats = natsSetup.Connections[1]
	}

	if routerConfig.FeatureFlagConfigs != nil {
		myFF, ok := routerConfig.FeatureFlagConfigs.ConfigByFeatureFlagName["myff"]
		if ok {
			e.routerConfigVersionMyFF = myFF.Version
		}
	}

	e.WaitForServer(ctx, e.RouterURL+"/health/live", 100, 10)

	return e, nil
}

func configureRouter(listenerAddr string, testConfig *Config, routerConfig *nodev1.RouterConfig, cdn *httptest.Server, natsData *NatsData) (*core.Router, error) {
	cfg := config.Config{
		Graph: config.Graph{},
		CDN: config.CDNConfiguration{
			URL:       cdn.URL,
			CacheSize: 1024 * 1024,
		},
		SubgraphErrorPropagation: config.SubgraphErrorPropagationConfiguration{
			Enabled:                true,
			PropagateStatusCodes:   true,
			Mode:                   config.SubgraphErrorPropagationModeWrapped,
			OmitExtensions:         false,
			OmitLocations:          true,
			RewritePaths:           true,
			AllowedExtensionFields: []string{"code"},
		},
		CacheControl:              testConfig.CacheControlPolicy,
		AutomaticPersistedQueries: testConfig.ApqConfig,
	}

	if testConfig.ModifyCDNConfig != nil {
		testConfig.ModifyCDNConfig(&cfg.CDN)
	}

	jwtToken := jwt.New(jwt.SigningMethodHS256)
	jwtToken.Claims = testTokenClaims()
	graphApiToken, err := jwtToken.SignedString([]byte("hunter2"))
	if err != nil {
		return nil, err
	}

	engineExecutionConfig := config.EngineExecutionConfiguration{
		EnableNetPoll:                          true,
		EnableSingleFlight:                     true,
		EnableRequestTracing:                   true,
		EnableExecutionPlanCacheResponseHeader: true,
		EnableNormalizationCache:               true,
		NormalizationCacheSize:                 1024,
		Debug: config.EngineDebugConfiguration{
			ReportWebSocketConnections:                   true,
			PrintQueryPlans:                              false,
			EnablePersistedOperationsCacheResponseHeader: true,
			EnableNormalizationCacheResponseHeader:       true,
		},
		WebSocketClientPollTimeout:     300 * time.Millisecond,
		WebSocketClientConnBufferSize:  1,
		WebSocketClientReadTimeout:     100 * time.Millisecond,
		MaxConcurrentResolvers:         32,
		ExecutionPlanCacheSize:         1024,
		EnablePersistedOperationsCache: true,
		OperationHashCacheSize:         2048,
		ParseKitPoolSize:               8,
		EnableValidationCache:          true,
		ValidationCacheSize:            1024,
	}
	if testConfig.ModifyEngineExecutionConfiguration != nil {
		testConfig.ModifyEngineExecutionConfiguration(&engineExecutionConfig)
	}

	if testConfig.ModifySecurityConfiguration != nil {
		testConfig.ModifySecurityConfiguration(&cfg.SecurityConfiguration)
	}

	if testConfig.ModifySubgraphErrorPropagation != nil {
		testConfig.ModifySubgraphErrorPropagation(&cfg.SubgraphErrorPropagation)
	}

	natsEventSources := make([]config.NatsEventSource, len(demoNatsProviders))
	kafkaEventSources := make([]config.KafkaEventSource, len(demoKafkaProviders))

	if natsData != nil {
		for _, sourceName := range demoNatsProviders {
			natsEventSources = append(natsEventSources, config.NatsEventSource{
				ID:  sourceName,
				URL: natsData.Server.ClientURL(),
			})
		}
	}
	for _, sourceName := range demoKafkaProviders {
		kafkaEventSources = append(kafkaEventSources, config.KafkaEventSource{
			ID:      sourceName,
			Brokers: testConfig.KafkaSeeds,
		})
	}

	routerOpts := []core.Option{
		core.WithLogger(testConfig.Logger),
		core.WithAccessLogs(&core.AccessLogsConfig{
			Logger:             testConfig.AccessLogger,
			Attributes:         testConfig.AccessLogFields,
			SubgraphEnabled:    testConfig.SubgraphAccessLogsEnabled,
			SubgraphAttributes: testConfig.SubgraphAccessLogFields,
		}),
		core.WithGraphApiToken(graphApiToken),
		core.WithDevelopmentMode(true),
		core.WithPlayground(true),
		core.WithEngineExecutionConfig(engineExecutionConfig),
		core.WithSecurityConfig(cfg.SecurityConfiguration),
		core.WithCacheControlPolicy(cfg.CacheControl),
		core.WithAutomatedPersistedQueriesConfig(cfg.AutomaticPersistedQueries),
		core.WithCDN(cfg.CDN),
		core.WithListenerAddr(listenerAddr),
		core.WithSubgraphErrorPropagation(cfg.SubgraphErrorPropagation),
		core.WithTLSConfig(testConfig.TLSConfig),
		core.WithInstanceID("test-instance"),
		core.WithGracePeriod(15 * time.Second),
		core.WithIntrospection(true),
		core.WithQueryPlans(true),
		core.WithEvents(config.EventsConfiguration{
			Providers: config.EventProviders{
				Nats:  natsEventSources,
				Kafka: kafkaEventSources,
			},
		}),
	}
	routerOpts = append(routerOpts, testConfig.RouterOptions...)

	if testConfig.RouterConfig != nil {
		if testConfig.RouterConfig.StaticConfig != nil {
			routerOpts = append(routerOpts, core.WithStaticExecutionConfig(testConfig.RouterConfig.StaticConfig))
		} else if testConfig.RouterConfig.ConfigPollerFactory != nil {
			routerOpts = append(routerOpts, core.WithConfigPoller(testConfig.RouterConfig.ConfigPollerFactory(routerConfig)))
		} else {
			return nil, errors.New("router config is nil")
		}
	} else if routerConfig != nil {
		routerOpts = append(routerOpts, core.WithStaticExecutionConfig(routerConfig))
	}

	if testConfig.TraceExporter != nil {
		testConfig.PropagationConfig.TraceContext = true

		c := core.TraceConfigFromTelemetry(&config.Telemetry{
			ServiceName:        "cosmo-router",
			ResourceAttributes: testConfig.CustomResourceAttributes,
			Tracing: config.Tracing{
				Enabled:               true,
				SamplingRate:          1,
				ParentBasedSampler:    !testConfig.DisableParentBasedSampler,
				Exporters:             []config.TracingExporter{},
				Propagation:           testConfig.PropagationConfig,
				TracingGlobalFeatures: config.TracingGlobalFeatures{},
				ResponseTraceHeader:   testConfig.ResponseTraceHeader,
			},
		})

		c.TestMemoryExporter = testConfig.TraceExporter

		routerOpts = append(routerOpts,
			core.WithTracing(c),
		)
	}

	if testConfig.CustomTelemetryAttributes != nil {
		routerOpts = append(routerOpts, core.WithTelemetryAttributes(testConfig.CustomTelemetryAttributes))
	}

	var prometheusConfig rmetric.PrometheusConfig

	if testConfig.PrometheusRegistry != nil {
		prometheusConfig = rmetric.PrometheusConfig{
			Enabled:      true,
			ListenAddr:   fmt.Sprintf("localhost:%d", testConfig.PrometheusPort),
			Path:         "/metrics",
			TestRegistry: testConfig.PrometheusRegistry,
			GraphqlCache: testConfig.MetricOptions.EnablePrometheusRouterCache,
			EngineStats: rmetric.EngineStatsConfig{
				Subscription: testConfig.MetricOptions.PrometheusEngineStatsOptions.EnableSubscription,
			},
			ExcludeMetrics:      testConfig.MetricOptions.MetricExclusions.ExcludedPrometheusMetrics,
			ExcludeMetricLabels: testConfig.MetricOptions.MetricExclusions.ExcludedPrometheusMetricLabels,
		}
	}

	if testConfig.MetricReader != nil {
		c := core.MetricConfigFromTelemetry(&config.Telemetry{
			ServiceName:        "cosmo-router",
			ResourceAttributes: testConfig.CustomResourceAttributes,
			Tracing:            config.Tracing{},
			Metrics: config.Metrics{
				Attributes: testConfig.CustomMetricAttributes,
				Prometheus: config.Prometheus{
					Enabled: true,
				},
				OTLP: config.MetricsOTLP{
					Enabled:       true,
					RouterRuntime: testConfig.MetricOptions.EnableRuntimeMetrics,
					GraphqlCache:  testConfig.MetricOptions.EnableOTLPRouterCache,
					EngineStats: config.EngineStats{
						Subscriptions: testConfig.MetricOptions.OTLPEngineStatsOptions.EnableSubscription,
					},
					ExcludeMetrics:      testConfig.MetricOptions.MetricExclusions.ExcludedOTLPMetrics,
					ExcludeMetricLabels: testConfig.MetricOptions.MetricExclusions.ExcludedOTLPMetricLabels,
				},
			},
		})

		c.Prometheus = prometheusConfig
		c.OpenTelemetry.TestReader = testConfig.MetricReader
		c.IsUsingCloudExporter = !testConfig.DisableSimulateCloudExporter

		routerOpts = append(routerOpts, core.WithMetrics(c))

	}

	if testConfig.OverrideGraphQLPath != "" {
		routerOpts = append(routerOpts, core.WithGraphQLPath(testConfig.OverrideGraphQLPath))
	}

	if !testConfig.DisableWebSockets {
		wsConfig := &config.WebSocketConfiguration{
			Enabled: true,
			AbsintheProtocol: config.AbsintheProtocolConfiguration{
				Enabled:     true,
				HandlerPath: "/absinthe/socket",
			},
			ForwardUpgradeHeaders: config.ForwardUpgradeHeadersConfiguration{
				Enabled: true,
				AllowList: []string{
					"Authorization",
					"X-Custom-*",
					"Canonical-Header-Name",
					"reverse-canonical-header-name",
				},
			},
			ForwardUpgradeQueryParams: config.ForwardUpgradeQueryParamsConfiguration{
				Enabled: true,
				AllowList: []string{
					"token",
					"Authorization",
					"x-custom-*",
				},
			},
			ForwardInitialPayload: true,
			Authentication: config.WebSocketAuthenticationConfiguration{
				FromInitialPayload: config.InitialPayloadAuthenticationConfiguration{
					Enabled: false,
					Key:     "Authorization",
				},
			},
		}
		if testConfig.ModifyWebsocketConfiguration != nil {
			testConfig.ModifyWebsocketConfiguration(wsConfig)
		}
		routerOpts = append(routerOpts, core.WithWebSocketConfiguration(wsConfig))
		routerOpts = append(routerOpts, core.WithClientHeader(testConfig.ClientHeader))
	}
	return core.NewRouter(routerOpts...)
}

func testTokenClaims() jwt.MapClaims {
	return jwt.MapClaims{
		"federated_graph_id": "graph",
		"organization_id":    "organization",
	}
}

func makeSafeHttpTestServer(t testing.TB, handler http.Handler) *httptest.Server {
	s := httptest.NewUnstartedServer(handler)
	port := freeport.GetOne(t)
	l, err := net.Listen("tcp", fmt.Sprintf("127.0.0.1:%d", port))
	if err != nil {
		t.Fatalf("could not listen on port: %s", err.Error())
	}
	_ = s.Listener.Close()
	s.Listener = l
	s.Start()

	return s
}

func setupCDNServer(t testing.TB) *httptest.Server {
	_, filePath, _, ok := runtime.Caller(0)
	require.True(t, ok)
	baseCdnFile := filepath.Join(path.Dir(filePath), "testdata", "cdn")
	cdnFileServer := http.FileServer(http.Dir(baseCdnFile))
	var cdnRequestLog []string
	cdnServer := makeSafeHttpTestServer(t, http.HandlerFunc(func(w http.ResponseWriter, r *http.Request) {
		if r.URL.Path == "/" {
			requestLog, err := json.Marshal(cdnRequestLog)
			require.NoError(t, err)
			w.Header().Set("Content-Type", "application/json")
			_, err = w.Write(requestLog)
			require.NoError(t, err)
			return
		}
		cdnRequestLog = append(cdnRequestLog, r.Method+" "+r.URL.Path)
		// Ensure we have an authorization header with a valid token
		authorization := r.Header.Get("Authorization")
		if authorization == "" {
			require.NotEmpty(t, authorization, "missing authorization header")
		}
		token := authorization[len("Bearer "):]
		parsedClaims := make(jwt.MapClaims)
		jwtParser := new(jwt.Parser)
		_, _, err := jwtParser.ParseUnverified(token, parsedClaims)
		require.NoError(t, err)
		cdnFileServer.ServeHTTP(w, r)
	}))

	return cdnServer
}

func gqlURL(srv *httptest.Server) string {
	path, err := url.JoinPath(srv.URL, "/graphql")
	if err != nil {
		panic(err)
	}
	return path
}

type Environment struct {
	t                     testing.TB
	cfg                   *Config
	graphQLPath           string
	absinthePath          string
	shutdown              *atomic.Bool
	Context               context.Context
	cancel                context.CancelCauseFunc
	Router                *core.Router
	RouterURL             string
	RouterClient          *http.Client
	Servers               []*httptest.Server
	CDN                   *httptest.Server
	NatsData              *NatsData
	NatsConnectionDefault *nats.Conn
	NatsConnectionMyNats  *nats.Conn
	SubgraphRequestCount  *SubgraphRequestCount
	KafkaAdminClient      *kadm.Client
	KafkaClient           *kgo.Client
	logObserver           *observer.ObservedLogs
	getPubSubName         func(name string) string

	shutdownDelay       time.Duration
	extraURLQueryValues url.Values

	routerConfigVersionMain string
	routerConfigVersionMyFF string

	metricReader *metric.ManualReader
}

func GetPubSubNameFn(prefix string) func(name string) string {
	return func(name string) string {
		return prefix + name
	}
}

// GetPubSubName returns the name of a PubSub entity (subject, topic, subscription, etc.) unique for this test environment.
// Using this method avoid conflicts between tests running in parallel.
func (e *Environment) GetPubSubName(name string) string {
	return e.getPubSubName(name)
}

func (e *Environment) RouterConfigVersionMain() string {
	return e.routerConfigVersionMain
}

func (e *Environment) RouterConfigVersionMyFF() string {
	return e.routerConfigVersionMyFF
}

func (e *Environment) SetExtraURLQueryValues(values url.Values) {
	e.extraURLQueryValues = values
}

func (e *Environment) Observer() *observer.ObservedLogs {
	if e.logObserver == nil {
		e.t.Fatal("Log observation is not enabled. Enable it in the environment config")
	}

	return e.logObserver
}

// Shutdown closes all resources associated with the test environment. Can be called multiple times but will only
// shut down resources once.
func (e *Environment) Shutdown() {
	if e.shutdown.Load() {
		return
	}

	e.shutdown.Store(true)

	ctx, cancel := context.WithTimeout(e.Context, e.shutdownDelay)
	defer cancel()

	// Gracefully shutdown router
	err := e.Router.Shutdown(ctx)
	if err != nil && !errors.Is(err, context.DeadlineExceeded) {
		e.t.Errorf("could not shutdown router: %s", err)
	}

	// Close all test servers
	for _, s := range e.Servers {
		s.CloseClientConnections()
	}

	// Terminate test server resources
	e.cancel(ErrEnvironmentClosed)

	for _, s := range e.Servers {
		// Do not call s.Close() here, as it will get stuck on connections left open!
		lErr := s.Listener.Close()
		if lErr != nil {
			e.t.Logf("could not close server listener: %s", lErr)
		}
	}

	// Close the CDN
	e.CDN.CloseClientConnections()
	// Do not call s.Close() here, as it will get stuck on connections left open!
	lErr := e.CDN.Listener.Close()
	if lErr != nil {
		e.t.Logf("could not close CDN listener: %s", lErr)
	}

	// Flush NATS connections
	if e.cfg.EnableNats {
		if e.NatsConnectionMyNats != nil {
			e.NatsConnectionMyNats.Flush()
		}
		if e.NatsConnectionDefault != nil {
			e.NatsConnectionDefault.Flush()
		}
	}

	// Flush Kafka connection
	if e.cfg.EnableKafka && e.KafkaClient != nil {
		e.KafkaClient.Flush(ctx)
	}
}

type SubgraphRequestCount struct {
	Global       *atomic.Int64
	Employees    *atomic.Int64
	Family       *atomic.Int64
	Hobbies      *atomic.Int64
	Products     *atomic.Int64
	ProductFg    *atomic.Int64
	Test1        *atomic.Int64
	Availability *atomic.Int64
	Mood         *atomic.Int64
	Countries    *atomic.Int64
}

type GraphQLRequest struct {
	Query         string          `json:"query"`
	Variables     json.RawMessage `json:"variables,omitempty"`
	Extensions    json.RawMessage `json:"extensions,omitempty"`
	OperationName json.RawMessage `json:"operationName,omitempty"`
	Header        http.Header     `json:"-"`
	Files         [][]byte        `json:"-"`
}

type TestResponse struct {
	Body     string
	Response *http.Response
	Proto    string
}

func (e *Environment) WaitForServer(ctx context.Context, url string, timeoutMs int, maxAttempts int) {
	for {
		if maxAttempts == 0 {
			e.t.Fatalf("timed out waiting for server to be ready")
		}
		select {
		case <-ctx.Done():
			e.t.Fatalf("timed out waiting for router to be ready")
		default:
			req, err := http.NewRequest("GET", url, nil)
			if err != nil {
				e.t.Fatalf("Could not create request for health check")
			}
			req.Header.Set("User-Agent", "Router-tests")
			resp, err := e.RouterClient.Do(req)
			if err == nil && resp.StatusCode == 200 {
				return
			}
			time.Sleep(time.Millisecond * time.Duration(timeoutMs))
			maxAttempts--
		}
	}
}

func (e *Environment) MakeGraphQLRequestOK(request GraphQLRequest) *TestResponse {
	var resp *TestResponse
	var err error
	if request.Files == nil {
		resp, err = e.MakeGraphQLRequest(request)
	} else {
		resp, err = e.MakeGraphQLRequestAsMultipartForm(request)
	}
	require.NoError(e.t, err)
	require.Equal(e.t, http.StatusOK, resp.Response.StatusCode)
	return resp
}

func (e *Environment) MakeGraphQLRequestWithContext(ctx context.Context, request GraphQLRequest) (*TestResponse, error) {
	data, err := json.Marshal(request)
	require.NoError(e.t, err)
	req, err := http.NewRequestWithContext(ctx, http.MethodPost, e.GraphQLRequestURL(), bytes.NewReader(data))
	if err != nil {
		return nil, err
	}
	if request.Header != nil {
		req.Header = request.Header
	}
	req.Header.Set("Accept-Encoding", "identity")
	return e.MakeGraphQLRequestRaw(req)
}

func (e *Environment) MakeGraphQLRequestWithHeaders(request GraphQLRequest, headers map[string]string) (*TestResponse, error) {
	data, err := json.Marshal(request)
	require.NoError(e.t, err)
	req, err := http.NewRequestWithContext(e.Context, http.MethodPost, e.GraphQLRequestURL(), bytes.NewReader(data))
	if err != nil {
		return nil, err
	}
	if request.Header != nil {
		req.Header = request.Header
	}
	req.Header.Set("Accept-Encoding", "identity")
	for k, v := range headers {
		req.Header.Set(k, v)
	}
	return e.MakeGraphQLRequestRaw(req)
}

func (e *Environment) MakeGraphQLRequestOverGET(request GraphQLRequest) (*TestResponse, error) {
	req, err := e.newGraphQLRequestOverGET(e.GraphQLRequestURL(), request)
	if err != nil {
		return nil, err
	}

	return e.MakeGraphQLRequestRaw(req)
}

func (e *Environment) newGraphQLRequestOverGET(baseURL string, request GraphQLRequest) (*http.Request, error) {
	req, err := http.NewRequestWithContext(e.Context, http.MethodGet, baseURL, nil)
	if err != nil {
		return nil, err
	}
	if request.Header != nil {
		req.Header = request.Header
	}
	req.Header.Set("Accept-Encoding", "identity")

	q := req.URL.Query()
	if request.Query != "" {
		q.Add("query", request.Query)
	}
	if request.Variables != nil {
		q.Add("variables", string(request.Variables))
	}
	if request.OperationName != nil {
		q.Add("operationName", string(request.OperationName))
	}
	if request.Extensions != nil {
		q.Add("extensions", string(request.Extensions))
	}
	req.URL.RawQuery = q.Encode()

	return req, nil
}

func (e *Environment) MakeGraphQLRequestRaw(request *http.Request) (*TestResponse, error) {
	request.Header.Set("Accept-Encoding", "identity")
	resp, err := e.RouterClient.Do(request)
	if err != nil {
		return nil, err
	}
	defer resp.Body.Close()
	buf := new(bytes.Buffer)
	_, err = buf.ReadFrom(resp.Body)
	if err != nil {
		return nil, err
	}
	resp.Body = io.NopCloser(bytes.NewReader(buf.Bytes()))
	body := buf.String()
	return &TestResponse{
		Body:     strings.TrimSpace(body),
		Response: resp,
		Proto:    resp.Proto,
	}, nil
}

func (e *Environment) MakeGraphQLRequest(request GraphQLRequest) (*TestResponse, error) {
	return e.MakeGraphQLRequestWithContext(e.Context, request)
}

func (e *Environment) MakeGraphQLRequestAsMultipartForm(request GraphQLRequest) (*TestResponse, error) {
	data, err := json.Marshal(request)
	require.NoError(e.t, err)
	formValues := make(map[string]io.Reader)
	formValues["operations"] = bytes.NewReader(data)

	if len(request.Files) == 1 {
		formValues["map"] = strings.NewReader(`{ "0": ["variables.file"] }`)
		formValues["0"] = bytes.NewReader(request.Files[0])
	} else {
		mapStr := `{`
		for i := 0; i < len(request.Files); i++ {
			if i > 0 {
				mapStr += ", "
			}
			mapStr += fmt.Sprintf(`"%d": ["variables.files.%d"]`, i, i)
		}
		mapStr += `}`
		formValues["map"] = strings.NewReader(mapStr)
		for i := 0; i < len(request.Files); i++ {
			formValues[fmt.Sprintf("%d", i)] = bytes.NewReader(request.Files[i])
		}
	}

	multipartBody, contentType, err := multipartBytes(formValues)
	if err != nil {
		return nil, err
	}

	req, err := http.NewRequestWithContext(e.Context, http.MethodPost, e.GraphQLRequestURL(), &multipartBody)
	if err != nil {
		return nil, err
	}

	if request.Header != nil {
		req.Header = request.Header
	}
	req.Header.Add("Content-Type", contentType)

	resp, err := e.RouterClient.Do(req)
	if err != nil {
		return nil, err
	}

	defer resp.Body.Close()
	buf := new(bytes.Buffer)
	_, err = buf.ReadFrom(resp.Body)
	if err != nil {
		return nil, err
	}
	resp.Body = io.NopCloser(bytes.NewReader(buf.Bytes()))
	body := buf.String()

	return &TestResponse{
		Body:     strings.TrimSpace(body),
		Response: resp,
		Proto:    resp.Proto,
	}, nil
}

func multipartBytes(values map[string]io.Reader) (bytes.Buffer, string, error) {
	var err error
	var b bytes.Buffer
	w := multipart.NewWriter(&b)
	for key, r := range values {
		var fw io.Writer
		x, ok := r.(io.Closer)
		if key != "operations" && key != "map" {
			// Add a file
			if fw, err = w.CreateFormFile(key, uuid.NewString()); err != nil {
				return b, "", err
			}
		} else {
			// Add other fields
			if fw, err = w.CreateFormField(key); err != nil {
				return b, "", err
			}
		}
		if _, err = io.Copy(fw, r); err != nil {
			return b, "", err
		}
		if ok {
			x.Close()
		}
	}
	w.Close()

	return b, w.FormDataContentType(), nil
}

func (e *Environment) MakeRequest(method, path string, header http.Header, body io.Reader) (*http.Response, error) {
	requestURL, err := url.JoinPath(e.RouterURL, path)
	if err != nil {
		return nil, err
	}

	req, err := http.NewRequestWithContext(e.Context, method, requestURL, body)
	if err != nil {
		return nil, err
	}
	req.Header = header

	return e.RouterClient.Do(req)
}

func (e *Environment) GraphQLRequestURL() string {
	urlStr, err := url.JoinPath(e.RouterURL, e.graphQLPath)
	require.NoError(e.t, err)
	if e.extraURLQueryValues != nil {
		u, err := url.Parse(urlStr)
		require.NoError(e.t, err)
		u.RawQuery = e.extraURLQueryValues.Encode()
		urlStr = u.String()
	}
	return urlStr
}

func (e *Environment) MakeGraphQLMultipartRequest(method string, body io.Reader) *http.Request {
	req, err := http.NewRequest(method, e.GraphQLRequestURL(), body)
	require.NoError(e.t, err)

	req.Header.Set("Content-Type", "application/json")
	req.Header.Set("Accept", "multipart/mixed;subscriptionSpec=\"1.0\", application/json")
	req.Header.Set("Connection", "keep-alive")

	return req
}

func (e *Environment) GraphQLWebSocketSubscriptionURL() string {
	u, err := url.Parse(e.GraphQLRequestURL())
	require.NoError(e.t, err)
	u.Scheme = "ws"
	return u.String()
}

func (e *Environment) AbsintheSubscriptionURL() string {
	joined, err := url.JoinPath(e.RouterURL, e.absinthePath)
	require.NoError(e.t, err)
	u, err := url.Parse(joined)
	require.NoError(e.t, err)
	u.Scheme = "ws"
	return u.String()
}

func (e *Environment) GraphQLServeSentEventsURL() string {
	u, err := url.Parse(e.GraphQLRequestURL())
	require.NoError(e.t, err)
	u.RawQuery = "wg_sse"
	return u.String()
}

type WebSocketMessage struct {
	ID      string          `json:"id,omitempty"`
	Type    string          `json:"type"`
	Payload json.RawMessage `json:"payload,omitempty"`
}

type GraphQLResponse struct {
	Data   json.RawMessage `json:"data,omitempty"`
	Errors []GraphQLError  `json:"errors,omitempty"`
}

type GraphQLErrorExtensions struct {
	Code        string         `json:"code"`
	StatusCode  int            `json:"statusCode"`
	ServiceName string         `json:"serviceName"`
	Errors      []GraphQLError `json:"errors"`
}

type GraphQLError struct {
	Message    string                 `json:"message"`
	Path       []any                  `json:"path,omitempty"`
	Extensions GraphQLErrorExtensions `json:"extensions,omitempty"`
}

const maxSocketRetries = 5

func (e *Environment) GraphQLWebsocketDialWithRetry(header http.Header, query url.Values) (*websocket.Conn, *http.Response, error) {
	dialer := websocket.Dialer{
		Subprotocols: []string{"graphql-transport-ws"},
	}

	waitBetweenRetriesInMs := rand.Intn(10)
	timeToSleep := time.Duration(waitBetweenRetriesInMs) * time.Millisecond

	var err error

	for i := 0; i <= maxSocketRetries; i++ {
		urlStr := e.GraphQLWebSocketSubscriptionURL()
		if query != nil {
			urlStr += "?" + query.Encode()
		}
		conn, resp, err := dialer.Dial(urlStr, header)

		if resp != nil && err == nil {
			return conn, resp, err
		}

		if errors.Is(err, websocket.ErrBadHandshake) {
			return conn, resp, err
		}

		// Make sure that on the final attempt we won't wait
		if i != maxSocketRetries {
			time.Sleep(timeToSleep)
			timeToSleep *= 2
		}
	}

	return nil, nil, err
}

func (e *Environment) InitGraphQLWebSocketConnection(header http.Header, query url.Values, initialPayload json.RawMessage) *websocket.Conn {
	conn, _, err := e.GraphQLWebsocketDialWithRetry(header, query)
	require.NoError(e.t, err)
	e.t.Cleanup(func() {
		_ = conn.Close()
	})
	err = conn.WriteJSON(WebSocketMessage{
		Type:    "connection_init",
		Payload: initialPayload,
	})
	require.NoError(e.t, err)
	var ack WebSocketMessage
	err = conn.ReadJSON(&ack)
	require.NoError(e.t, err)
	require.Equal(e.t, "connection_ack", ack.Type)
	return conn
}

func (e *Environment) GraphQLSubscriptionOverSSE(ctx context.Context, request GraphQLRequest, handler func(data string)) {
	req, err := e.newGraphQLRequestOverGET(e.GraphQLRequestURL(), request)
	if err != nil {
		e.t.Fatalf("could not create request: %s", err)
	}

	resp, err := e.RouterClient.Do(req)
	if err != nil {
		e.t.Fatalf("could not make request: %s", err)
	}
	defer resp.Body.Close()

	require.Equal(e.t, "text/event-stream", resp.Header.Get("Content-Type"))
	require.Equal(e.t, "no-cache", resp.Header.Get("Cache-Control"))
	require.Equal(e.t, "keep-alive", resp.Header.Get("Connection"))
	require.Equal(e.t, "no", resp.Header.Get("X-Accel-Buffering"))

	// Check for the correct response status code
	if resp.StatusCode != http.StatusOK {
		e.t.Fatalf("expected status code 200, got %d", resp.StatusCode)
	}

	e.ReadSSE(ctx, resp.Body, handler)
}

func (e *Environment) GraphQLSubscriptionOverSSEWithQueryParam(ctx context.Context, request GraphQLRequest, handler func(data string)) {
	req, err := e.newGraphQLRequestOverGET(e.GraphQLServeSentEventsURL(), request)
	if err != nil {
		e.t.Fatalf("could not create request: %s", err)
	}

	resp, err := e.RouterClient.Do(req)
	if err != nil {
		e.t.Fatalf("could not make request: %s", err)
	}
	defer resp.Body.Close()

	require.Equal(e.t, "text/event-stream", resp.Header.Get("Content-Type"))
	require.Equal(e.t, "no-cache", resp.Header.Get("Cache-Control"))
	require.Equal(e.t, "keep-alive", resp.Header.Get("Connection"))
	require.Equal(e.t, "no", resp.Header.Get("X-Accel-Buffering"))

	// Check for the correct response status code
	if resp.StatusCode != http.StatusOK {
		e.t.Fatalf("expected status code 200, got %d", resp.StatusCode)
	}

	e.ReadSSE(ctx, resp.Body, handler)
}

func (e *Environment) ReadSSE(ctx context.Context, body io.ReadCloser, handler func(data string)) {
	reader := bufio.NewReader(body)

	// Process incoming events
	for {
		select {
		case <-ctx.Done():
			return
		case <-e.Context.Done():
			return
		case <-ctx.Done():
			return
		default:
			line, err := reader.ReadString('\n')
			if err != nil && !errors.Is(err, context.Canceled) && !errors.Is(err, io.EOF) && !errors.Is(err, ErrEnvironmentClosed) {
				e.t.Fatalf("could not read line: %s", err)
				return
			}

			// SSE lines typically start with "event", "data", etc.
			if strings.HasPrefix(line, "data: ") {
				data := strings.TrimPrefix(line, "data: ")
				handler(data)
			}
		}

	}
}

func (e *Environment) AbsintheWebsocketDialWithRetry(header http.Header) (*websocket.Conn, *http.Response, error) {
	dialer := websocket.Dialer{
		// Subprotocols: []string{"absinthe"}, explicitly removed as this needs to be added by the absinthe handler
	}

	waitBetweenRetriesInMs := rand.Intn(10)
	timeToSleep := time.Duration(waitBetweenRetriesInMs) * time.Millisecond

	var err error

	for i := 0; i < maxSocketRetries; i++ {
		u := e.AbsintheSubscriptionURL()

		conn, resp, err := dialer.Dial(u, header)

		if resp != nil && err == nil {
			return conn, resp, err
		}

		if errors.Is(err, websocket.ErrBadHandshake) {
			return conn, resp, err
		}

		// Make sure that on the final attempt we won't wait
		if i != maxSocketRetries {
			time.Sleep(timeToSleep)
			timeToSleep *= 2
		}
	}

	return nil, nil, err
}

func (e *Environment) InitAbsintheWebSocketConnection(header http.Header, initialPayload json.RawMessage) *websocket.Conn {
	conn, _, err := e.AbsintheWebsocketDialWithRetry(header)
	require.NoError(e.t, err)
	e.t.Cleanup(func() {
		_ = conn.Close()
	})
	err = conn.WriteJSON(initialPayload)
	require.NoError(e.t, err)
	var ack json.RawMessage
	err = conn.ReadJSON(&ack)
	require.NoError(e.t, err)
	require.Equal(e.t, string(ack), `["1","1","__absinthe__:control","phx_reply",{"status":"ok","response":{}}]`)
	return conn
}

func (e *Environment) WaitForSubscriptionCount(desiredCount uint64, timeout time.Duration) {
	e.t.Helper()

	ctx, cancel := context.WithTimeout(e.Context, timeout)
	defer cancel()

	sub := e.Router.EngineStats.Subscribe(ctx)

	report := e.Router.EngineStats.GetReport()
	if report.Subscriptions == desiredCount {
		return
	}

	for {
		select {
		case <-ctx.Done():
			e.t.Fatalf("timed out waiting for subscription count, got %d, want %d", report.Subscriptions, desiredCount)
			return
		case r, ok := <-sub:
			if !ok {
				e.t.Fatalf("channel, closed timed out waiting for subscription count, got %d, want %d", r.Subscriptions, desiredCount)
				return
			}
			if r.Subscriptions == desiredCount {
				time.Sleep(100 * time.Millisecond) // Give NATS some time to have the subscription set up
				return
			}
		}
	}
}

func (e *Environment) WaitForConnectionCount(desiredCount uint64, timeout time.Duration) {
	e.t.Helper()

	ctx, cancel := context.WithTimeout(e.Context, timeout)
	defer cancel()

	sub := e.Router.EngineStats.Subscribe(ctx)

	report := e.Router.EngineStats.GetReport()
	if report.Connections == desiredCount {
		return
	}

	for {
		select {
		case <-ctx.Done():
			e.t.Fatalf("timed out waiting for connection count, got %d, want %d", report.Connections, desiredCount)
			return
		case r, ok := <-sub:
			if !ok {
				e.t.Fatalf("timed out waiting for connection count, got %d, want %d", r.Connections, desiredCount)
				return
			}
			if r.Connections == desiredCount {
				return
			}
		}
	}
}

type EngineStatisticAssertion struct {
	Subscriptions int64
	Connections   int64
	MessagesSent  int64
	Triggers      int64
}

func (e *Environment) AssertEngineStatistics(t testing.TB, metricReader metric.Reader, assertions EngineStatisticAssertion) {
	t.Helper()

	rm := metricdata.ResourceMetrics{}
	require.NoError(t, metricReader.Collect(context.Background(), &rm))

	actual := EngineStatisticAssertion{}

	for _, sm := range rm.ScopeMetrics {
		if sm.Scope.Name != "cosmo.router.engine" {
			continue
		}

		for _, m := range sm.Metrics {
			d, ok := m.Data.(metricdata.Sum[int64])
			require.True(t, ok)

			require.Len(t, d.DataPoints, 1)

			switch m.Name {
			case "router.engine.subscriptions":
				actual.Subscriptions = d.DataPoints[0].Value
			case "router.engine.connections":
				actual.Connections = d.DataPoints[0].Value
			case "router.engine.messages.sent":
				actual.MessagesSent = d.DataPoints[0].Value
			case "router.engine.triggers":
				actual.Triggers = d.DataPoints[0].Value
			}
		}
	}

	require.Equal(t, assertions.Subscriptions, actual.Subscriptions)
	require.Equal(t, assertions.Connections, actual.Connections)
	require.Equal(t, assertions.Triggers, actual.Triggers)
	// messages sent depends on how slow the test execution is, so we only check that it's greater or equal
	require.GreaterOrEqual(t, actual.MessagesSent, assertions.MessagesSent)
}

func (e *Environment) WaitForMessagesSent(desiredCount uint64, timeout time.Duration) {
	e.t.Helper()

	ctx, cancel := context.WithTimeout(e.Context, timeout)
	defer cancel()

	sub := e.Router.EngineStats.Subscribe(ctx)

	report := e.Router.EngineStats.GetReport()
	if report.MessagesSent == desiredCount {
		return
	}

	for {
		select {
		case <-ctx.Done():
			e.t.Fatalf("timed out waiting for messages sent, got %d, want %d", report.MessagesSent, desiredCount)
			return
		case r, ok := <-sub:
			if !ok {
				e.t.Fatalf("channel closed, timed out waiting for messages sent, got %d, want %d", r.MessagesSent, desiredCount)
				return
			}
			if r.MessagesSent == desiredCount {
				return
			}
		}
	}
}

func (e *Environment) WaitForMinMessagesSent(minCount uint64, timeout time.Duration) {
	e.t.Helper()

	ctx, cancel := context.WithTimeout(e.Context, timeout)
	defer cancel()

	sub := e.Router.EngineStats.Subscribe(ctx)

	report := e.Router.EngineStats.GetReport()
	if report.MessagesSent >= minCount {
		return
	}

	for {
		select {
		case <-ctx.Done():
			e.t.Fatalf("timed out waiting for messages sent, got %d, want at least %d", report.MessagesSent, minCount)
			return
		case r, ok := <-sub:
			if !ok {
				e.t.Fatalf("channel closed, timed out waiting for messages sent, got %d, want at least %d", r.MessagesSent, minCount)
				return
			}
			report = r
			if report.MessagesSent >= minCount {
				return
			}
		}
	}
}

func (e *Environment) WaitForTriggerCount(desiredCount uint64, timeout time.Duration) {
	e.t.Helper()

	ctx, cancel := context.WithTimeout(e.Context, timeout)
	defer cancel()

	sub := e.Router.EngineStats.Subscribe(ctx)

	report := e.Router.EngineStats.GetReport()
	if report.Triggers == desiredCount {
		return
	}

	for {
		select {
		case <-ctx.Done():
			e.t.Fatalf("timed out waiting for trigger count, got %d, want %d", report.Triggers, desiredCount)
			return
		case r, ok := <-sub:
			if !ok {
				e.t.Fatalf("timed out waiting for trigger count, got %d, want %d", r.Triggers, desiredCount)
				return
			}
			if r.Triggers == desiredCount {
				return
			}
		}
	}
}

func subgraphOptions(ctx context.Context, t testing.TB, natsData *NatsData, pubSubName func(string) string) *subgraphs.SubgraphOptions {
	if natsData == nil {
		return &subgraphs.SubgraphOptions{
			NatsPubSubByProviderID: map[string]pubsub_datasource.NatsPubSub{},
			GetPubSubName:          pubSubName,
		}
	}
	natsPubSubByProviderID := make(map[string]pubsub_datasource.NatsPubSub, len(demoNatsProviders))
	for _, sourceName := range demoNatsProviders {
		natsConnection, err := nats.Connect(natsData.Server.ClientURL())
		require.NoError(t, err)

		js, err := jetstream.New(natsConnection)
		require.NoError(t, err)

		natsPubSubByProviderID[sourceName] = pubsubNats.NewConnector(zap.NewNop(), natsConnection, js, "hostname", "listenaddr").New(ctx)
	}

	return &subgraphs.SubgraphOptions{
		NatsPubSubByProviderID: natsPubSubByProviderID,
		GetPubSubName:          pubSubName,
	}
}

type Subgraph struct {
	handler          http.Handler
	globalMiddleware func(http.Handler) http.Handler
	middleware       func(http.Handler) http.Handler

	globalDelay time.Duration
	localDelay  time.Duration

	globalCounter *atomic.Int64
	localCounter  *atomic.Int64
}

func (s *Subgraph) ServeHTTP(w http.ResponseWriter, r *http.Request) {
	s.globalCounter.Inc()
	s.localCounter.Inc()

	if s.globalDelay > 0 {
		time.Sleep(s.globalDelay)
	}
	if s.localDelay > 0 {
		time.Sleep(s.localDelay)
	}

	if s.globalMiddleware != nil {
		s.globalMiddleware(http.HandlerFunc(func(w http.ResponseWriter, r *http.Request) {
			if s.middleware != nil {
				s.middleware(s.handler).ServeHTTP(w, r)
				return
			}
			s.handler.ServeHTTP(w, r)
		})).ServeHTTP(w, r)
		return
	}
	if s.middleware != nil {
		s.middleware(s.handler).ServeHTTP(w, r)
		return
	}
	s.handler.ServeHTTP(w, r)
}<|MERGE_RESOLUTION|>--- conflicted
+++ resolved
@@ -266,17 +266,13 @@
 	EnableKafka                        bool
 	SubgraphAccessLogsEnabled          bool
 	SubgraphAccessLogFields            []config.CustomAttribute
-<<<<<<< HEAD
 	AssertCacheMetrics                 *CacheMetricsAssertions
+	DisableSimulateCloudExporter       bool
 }
 
 type CacheMetricsAssertions struct {
 	BaseGraphAssertions   CacheMetricsAssertion
 	FeatureFlagAssertions map[string]CacheMetricsAssertion
-=======
-	AssertCacheMetrics                 *CacheMetricsAssertion
-	DisableSimulateCloudExporter       bool
->>>>>>> faab1205
 }
 
 type CacheMetricsAssertion struct {
