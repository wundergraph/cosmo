--- conflicted
+++ resolved
@@ -1566,26 +1566,15 @@
 			require.Equal(t, float64(99), payload.Data.EmployeeUpdatedMyNats.ID)
 		})
 	})
-<<<<<<< HEAD
 
 	t.Run("start multiple subscriptions and hot reload should stop all the subscriptions and after restart they should work", func(t *testing.T) {
 		pm := ConfigPollerMock{
 			ready: make(chan struct{}),
 		}
-=======
-}
-
-func TestFlakyNatsEvents(t *testing.T) {
-	t.Parallel()
-
-	t.Run("subscribe sse with filter", func(t *testing.T) {
-		t.Parallel()
->>>>>>> fea4d1d0
 
 		testenv.Run(t, &testenv.Config{
 			RouterConfigJSONTemplate: testenv.ConfigWithEdfsNatsJSONTemplate,
 			EnableNats:               true,
-<<<<<<< HEAD
 			LogObservation: testenv.LogObservationConfig{
 				Enabled:  true,
 				LogLevel: zapcore.InfoLevel,
@@ -1750,7 +1739,19 @@
 			testenv.AwaitChannelWithT(t, NatsWaitTimeout, client3Done, func(t *testing.T, client3RunErr error) {
 				require.NoError(t, client3RunErr)
 			})
-=======
+		})
+	})
+}
+
+func TestFlakyNatsEvents(t *testing.T) {
+	t.Parallel()
+
+	t.Run("subscribe sse with filter", func(t *testing.T) {
+		t.Parallel()
+
+		testenv.Run(t, &testenv.Config{
+			RouterConfigJSONTemplate: testenv.ConfigWithEdfsNatsJSONTemplate,
+			EnableNats:               true,
 		}, func(t *testing.T, xEnv *testenv.Environment) {
 
 			subscribePayload := []byte(`{"query":"subscription { filteredEmployeeUpdated(id: 1) { id details { forename surname } } }"}`)
@@ -1923,7 +1924,6 @@
 					require.Equal(t, testData[i].surname, payload.Data.FilteredEmployeeUpdated.Details.Surname)
 				}
 			}
->>>>>>> fea4d1d0
 		})
 	})
 }