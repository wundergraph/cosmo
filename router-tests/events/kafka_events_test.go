package events

import (
	"bufio"
	"bytes"
	"encoding/json"
	"fmt"
	"net/http"
	"strconv"
	"testing"
	"time"

	"github.com/stretchr/testify/assert"
	"github.com/wundergraph/cosmo/router/core"

	"github.com/hasura/go-graphql-client"
	"github.com/stretchr/testify/require"
	"github.com/wundergraph/cosmo/router-tests/events"
	"github.com/wundergraph/cosmo/router-tests/testenv"
	"github.com/wundergraph/cosmo/router/pkg/config"
)

const KafkaWaitTimeout = time.Second * 30

func assertKafkaLineEquals(t *testing.T, reader *bufio.Reader, expected string) {
	t.Helper()
	line, _, err := reader.ReadLine()
	assert.NoError(t, err)
	assert.Equal(t, expected, string(line))
}

func assertKafkaMultipartPrefix(t *testing.T, reader *bufio.Reader) {
	t.Helper()
	assertKafkaLineEquals(t, reader, "")
	assertKafkaLineEquals(t, reader, "--graphql")
	assertKafkaLineEquals(t, reader, "Content-Type: application/json")
	assertKafkaLineEquals(t, reader, "")
}

func assertKafkaMultipartValueEventually(t *testing.T, reader *bufio.Reader, expected string) {
	t.Helper()
	assert.Eventually(t, func() bool {
		assertKafkaMultipartPrefix(t, reader)
		line, _, err := reader.ReadLine()
		assert.NoError(t, err)
		if string(line) == "{}" {
			return false
		}
		assert.Equal(t, expected, string(line))
		return true
	}, KafkaWaitTimeout, time.Millisecond*100)
}

type kafkaSubscriptionArgs struct {
	dataValue []byte
	errValue  error
}

func TestKafkaEvents(t *testing.T) {
	t.Parallel()
	// All tests are running in sequence because they are using the same kafka topic

	if testing.Short() {
		t.Skip("skipping test in short mode.")
	}

	t.Run("subscribe async", func(t *testing.T) {
		t.Parallel()

		topics := []string{"employeeUpdated", "employeeUpdatedTwo"}

		testenv.Run(t, &testenv.Config{
			RouterConfigJSONTemplate: testenv.ConfigWithEdfsKafkaJSONTemplate,
			EnableKafka:              true,
		}, func(t *testing.T, xEnv *testenv.Environment) {
<<<<<<< HEAD
			events.KafkaEnsureTopicExists(t, xEnv, KafkaWaitTimeout, topics...)
=======
			EnsureTopicExists(t, xEnv, topics...)
>>>>>>> 57bb4d9f

			var subscriptionOne struct {
				employeeUpdatedMyKafka struct {
					ID      float64 `graphql:"id"`
					Details struct {
						Forename string `graphql:"forename"`
						Surname  string `graphql:"surname"`
					} `graphql:"details"`
				} `graphql:"employeeUpdatedMyKafka(employeeID: 3)"`
			}

			surl := xEnv.GraphQLWebSocketSubscriptionURL()
			client := graphql.NewSubscriptionClient(surl)

			subscriptionArgsCh := make(chan kafkaSubscriptionArgs)
			subscriptionOneID, err := client.Subscribe(&subscriptionOne, nil, func(dataValue []byte, errValue error) error {
				subscriptionArgsCh <- kafkaSubscriptionArgs{
					dataValue: dataValue,
					errValue:  errValue,
				}
				return nil
			})
			require.NoError(t, err)
			require.NotEmpty(t, subscriptionOneID)

			clientRunCh := make(chan error)
			go func() {
				clientRunCh <- client.Run()
			}()

			xEnv.WaitForSubscriptionCount(1, KafkaWaitTimeout)

<<<<<<< HEAD
			events.ProduceKafkaMessage(t, xEnv, KafkaWaitTimeout, topics[0], `{"__typename":"Employee","id": 1,"update":{"name":"foo"}}`)
=======
			ProduceKafkaMessage(t, xEnv, topics[0], `{"__typename":"Employee","id": 1,"update":{"name":"foo"}}`)
>>>>>>> 57bb4d9f

			testenv.AwaitChannelWithT(t, KafkaWaitTimeout, subscriptionArgsCh, func(t *testing.T, args kafkaSubscriptionArgs) {
				require.NoError(t, args.errValue)
				require.JSONEq(t, `{"employeeUpdatedMyKafka":{"id":1,"details":{"forename":"Jens","surname":"Neuse"}}}`, string(args.dataValue))
			})

			require.NoError(t, client.Close())
			testenv.AwaitChannelWithT(t, KafkaWaitTimeout, clientRunCh, func(t *testing.T, err error) {
				require.NoError(t, err)
			}, "unable to close client before timeout")
		})
	})

	t.Run("message and resolve errors should not abort the subscription", func(t *testing.T) {
		t.Parallel()

		topics := []string{"employeeUpdated", "employeeUpdatedTwo"}

		testenv.Run(t, &testenv.Config{
			RouterConfigJSONTemplate: testenv.ConfigWithEdfsKafkaJSONTemplate,
			EnableKafka:              true,
		}, func(t *testing.T, xEnv *testenv.Environment) {
<<<<<<< HEAD
			events.KafkaEnsureTopicExists(t, xEnv, KafkaWaitTimeout, topics...)
=======
			EnsureTopicExists(t, xEnv, topics...)
>>>>>>> 57bb4d9f

			var subscriptionOne struct {
				employeeUpdatedMyKafka struct {
					ID      float64 `graphql:"id"`
					Details struct {
						Forename string `graphql:"forename"`
						Surname  string `graphql:"surname"`
					} `graphql:"details"`
				} `graphql:"employeeUpdatedMyKafka(employeeID: 3)"`
			}

			surl := xEnv.GraphQLWebSocketSubscriptionURL()
			client := graphql.NewSubscriptionClient(surl)

			subscriptionArgsCh := make(chan kafkaSubscriptionArgs)

			subscriptionOneID, err := client.Subscribe(&subscriptionOne, nil, func(dataValue []byte, errValue error) error {
				subscriptionArgsCh <- kafkaSubscriptionArgs{
					dataValue: dataValue,
					errValue:  errValue,
				}
				return nil
			})
			require.NoError(t, err)
			require.NotEmpty(t, subscriptionOneID)

			clientRunCh := make(chan error)
			go func() {
				clientRunCh <- client.Run()
			}()

			xEnv.WaitForSubscriptionCount(1, KafkaWaitTimeout)

<<<<<<< HEAD
			events.ProduceKafkaMessage(t, xEnv, KafkaWaitTimeout, topics[0], ``) // Empty message
=======
			ProduceKafkaMessage(t, xEnv, topics[0], ``) // Empty message
>>>>>>> 57bb4d9f
			testenv.AwaitChannelWithT(t, KafkaWaitTimeout, subscriptionArgsCh, func(t *testing.T, args kafkaSubscriptionArgs) {
				require.ErrorContains(t, args.errValue, "Invalid message received")
			})

<<<<<<< HEAD
			events.ProduceKafkaMessage(t, xEnv, KafkaWaitTimeout, topics[0], `{"__typename":"Employee","id": 1,"update":{"name":"foo"}}`) // Correct message
=======
			ProduceKafkaMessage(t, xEnv, topics[0], `{"__typename":"Employee","id": 1,"update":{"name":"foo"}}`) // Correct message
>>>>>>> 57bb4d9f
			testenv.AwaitChannelWithT(t, KafkaWaitTimeout, subscriptionArgsCh, func(t *testing.T, args kafkaSubscriptionArgs) {
				require.NoError(t, args.errValue)
				require.JSONEq(t, `{"employeeUpdatedMyKafka":{"id":1,"details":{"forename":"Jens","surname":"Neuse"}}}`, string(args.dataValue))
			})

<<<<<<< HEAD
			events.ProduceKafkaMessage(t, xEnv, KafkaWaitTimeout, topics[0], `{"__typename":"Employee","update":{"name":"foo"}}`) // Missing entity = Resolver error
=======
			ProduceKafkaMessage(t, xEnv, topics[0], `{"__typename":"Employee","update":{"name":"foo"}}`) // Missing entity = Resolver error
>>>>>>> 57bb4d9f
			testenv.AwaitChannelWithT(t, KafkaWaitTimeout, subscriptionArgsCh, func(t *testing.T, args kafkaSubscriptionArgs) {
				require.ErrorContains(t, args.errValue, "Cannot return null for non-nullable field 'Subscription.employeeUpdatedMyKafka.id'.")
			})

<<<<<<< HEAD
			events.ProduceKafkaMessage(t, xEnv, KafkaWaitTimeout, topics[0], `{"__typename":"Employee","id": 1,"update":{"name":"foo"}}`) // Correct message
=======
			ProduceKafkaMessage(t, xEnv, topics[0], `{"__typename":"Employee","id": 1,"update":{"name":"foo"}}`) // Correct message
>>>>>>> 57bb4d9f
			testenv.AwaitChannelWithT(t, KafkaWaitTimeout, subscriptionArgsCh, func(t *testing.T, args kafkaSubscriptionArgs) {
				require.NoError(t, args.errValue)
				require.JSONEq(t, `{"employeeUpdatedMyKafka":{"id":1,"details":{"forename":"Jens","surname":"Neuse"}}}`, string(args.dataValue))
			})

			require.NoError(t, client.Close())

			testenv.AwaitChannelWithT(t, KafkaWaitTimeout, clientRunCh, func(t *testing.T, err error) {
				require.NoError(t, err)
			}, "unable to close client before timeout")

		})
	})

	t.Run("every subscriber gets the message", func(t *testing.T) {
		t.Parallel()

		topics := []string{"employeeUpdated", "employeeUpdatedTwo"}

		testenv.Run(t, &testenv.Config{
			RouterConfigJSONTemplate: testenv.ConfigWithEdfsKafkaJSONTemplate,
			EnableKafka:              true,
		}, func(t *testing.T, xEnv *testenv.Environment) {
<<<<<<< HEAD
			events.KafkaEnsureTopicExists(t, xEnv, KafkaWaitTimeout, topics...)
=======
			EnsureTopicExists(t, xEnv, topics...)
>>>>>>> 57bb4d9f

			var subscriptionOne struct {
				employeeUpdatedMyKafka struct {
					ID      float64 `graphql:"id"`
					Details struct {
						Forename string `graphql:"forename"`
						Surname  string `graphql:"surname"`
					} `graphql:"details"`
				} `graphql:"employeeUpdatedMyKafka(employeeID: 3)"`
			}

			surl := xEnv.GraphQLWebSocketSubscriptionURL()
			client := graphql.NewSubscriptionClient(surl)

			subscriptionOneArgsCh := make(chan kafkaSubscriptionArgs)
			subscriptionOneID, err := client.Subscribe(&subscriptionOne, nil, func(dataValue []byte, errValue error) error {
				subscriptionOneArgsCh <- kafkaSubscriptionArgs{
					dataValue: dataValue,
					errValue:  errValue,
				}
				return nil
			})
			require.NoError(t, err)
			require.NotEmpty(t, subscriptionOneID)

			subscriptionTwoArgsCh := make(chan kafkaSubscriptionArgs)
			subscriptionTwoID, err := client.Subscribe(&subscriptionOne, nil, func(dataValue []byte, errValue error) error {
				subscriptionTwoArgsCh <- kafkaSubscriptionArgs{
					dataValue: dataValue,
					errValue:  errValue,
				}
				return nil
			})
			require.NoError(t, err)
			require.NotEmpty(t, subscriptionTwoID)

			clientRunCh := make(chan error)
			go func() {
				clientRunCh <- client.Run()
			}()

			xEnv.WaitForSubscriptionCount(2, KafkaWaitTimeout)

<<<<<<< HEAD
			events.ProduceKafkaMessage(t, xEnv, KafkaWaitTimeout, topics[0], `{"__typename":"Employee","id": 1,"update":{"name":"foo"}}`)
=======
			ProduceKafkaMessage(t, xEnv, topics[0], `{"__typename":"Employee","id": 1,"update":{"name":"foo"}}`)
>>>>>>> 57bb4d9f

			testenv.AwaitChannelWithT(t, KafkaWaitTimeout, subscriptionOneArgsCh, func(t *testing.T, args kafkaSubscriptionArgs) {
				require.NoError(t, args.errValue)
				require.JSONEq(t, `{"employeeUpdatedMyKafka":{"id":1,"details":{"forename":"Jens","surname":"Neuse"}}}`, string(args.dataValue))
			})

			testenv.AwaitChannelWithT(t, KafkaWaitTimeout, subscriptionTwoArgsCh, func(t *testing.T, args kafkaSubscriptionArgs) {
				require.NoError(t, args.errValue)
				require.JSONEq(t, `{"employeeUpdatedMyKafka":{"id":1,"details":{"forename":"Jens","surname":"Neuse"}}}`, string(args.dataValue))
			})

			require.NoError(t, client.Close())

			testenv.AwaitChannelWithT(t, KafkaWaitTimeout, clientRunCh, func(t *testing.T, err error) {
				require.NoError(t, err)
			}, "unable to close client before timeout")
		})
	})

	t.Run("subscribe to multiple topics through a single directive", func(t *testing.T) {
		t.Parallel()

		topics := []string{"employeeUpdated", "employeeUpdatedTwo"}

		testenv.Run(t, &testenv.Config{
			RouterConfigJSONTemplate: testenv.ConfigWithEdfsKafkaJSONTemplate,
			EnableKafka:              true,
		}, func(t *testing.T, xEnv *testenv.Environment) {
<<<<<<< HEAD
			events.KafkaEnsureTopicExists(t, xEnv, KafkaWaitTimeout, topics...)
=======
			EnsureTopicExists(t, xEnv, topics...)
>>>>>>> 57bb4d9f

			var subscriptionOne struct {
				employeeUpdatedMyKafka struct {
					ID      float64 `graphql:"id"`
					Details struct {
						Forename string `graphql:"forename"`
						Surname  string `graphql:"surname"`
					} `graphql:"details"`
				} `graphql:"employeeUpdatedMyKafka(employeeID: 3)"`
			}

			surl := xEnv.GraphQLWebSocketSubscriptionURL()
			client := graphql.NewSubscriptionClient(surl)

			subscriptionOneArgsCh := make(chan kafkaSubscriptionArgs)
			subscriptionOneID, err := client.Subscribe(&subscriptionOne, nil, func(dataValue []byte, errValue error) error {
				subscriptionOneArgsCh <- kafkaSubscriptionArgs{
					dataValue: dataValue,
					errValue:  errValue,
				}
				return nil
			})
			require.NoError(t, err)
			require.NotEmpty(t, subscriptionOneID)

			subscriptionTwoArgsCh := make(chan kafkaSubscriptionArgs)
			subscriptionTwoID, err := client.Subscribe(&subscriptionOne, nil, func(dataValue []byte, errValue error) error {
				subscriptionTwoArgsCh <- kafkaSubscriptionArgs{
					dataValue: dataValue,
					errValue:  errValue,
				}
				return nil
			})
			require.NoError(t, err)
			require.NotEmpty(t, subscriptionTwoID)

			clientRunCh := make(chan error)
			go func() {
				clientRunCh <- client.Run()
			}()

			xEnv.WaitForSubscriptionCount(2, KafkaWaitTimeout)

<<<<<<< HEAD
			events.ProduceKafkaMessage(t, xEnv, KafkaWaitTimeout, topics[0], `{"__typename":"Employee","id": 1,"update":{"name":"foo"}}`)
=======
			ProduceKafkaMessage(t, xEnv, topics[0], `{"__typename":"Employee","id": 1,"update":{"name":"foo"}}`)
>>>>>>> 57bb4d9f

			testenv.AwaitChannelWithT(t, KafkaWaitTimeout, subscriptionOneArgsCh, func(t *testing.T, args kafkaSubscriptionArgs) {
				require.NoError(t, args.errValue)
				require.JSONEq(t, `{"employeeUpdatedMyKafka":{"id":1,"details":{"forename":"Jens","surname":"Neuse"}}}`, string(args.dataValue))
			})

			testenv.AwaitChannelWithT(t, KafkaWaitTimeout, subscriptionTwoArgsCh, func(t *testing.T, args kafkaSubscriptionArgs) {
				require.NoError(t, args.errValue)
				require.JSONEq(t, `{"employeeUpdatedMyKafka":{"id":1,"details":{"forename":"Jens","surname":"Neuse"}}}`, string(args.dataValue))
			})

<<<<<<< HEAD
			events.ProduceKafkaMessage(t, xEnv, KafkaWaitTimeout, topics[1], `{"__typename":"Employee","id": 2,"update":{"name":"foo"}}`)
=======
			ProduceKafkaMessage(t, xEnv, topics[1], `{"__typename":"Employee","id": 2,"update":{"name":"foo"}}`)
>>>>>>> 57bb4d9f

			testenv.AwaitChannelWithT(t, KafkaWaitTimeout, subscriptionOneArgsCh, func(t *testing.T, args kafkaSubscriptionArgs) {
				require.NoError(t, args.errValue)
				require.JSONEq(t, `{"employeeUpdatedMyKafka":{"id":2,"details":{"forename":"Dustin","surname":"Deus"}}}`, string(args.dataValue))
			})

			testenv.AwaitChannelWithT(t, KafkaWaitTimeout, subscriptionTwoArgsCh, func(t *testing.T, args kafkaSubscriptionArgs) {
				require.NoError(t, args.errValue)
				require.JSONEq(t, `{"employeeUpdatedMyKafka":{"id":2,"details":{"forename":"Dustin","surname":"Deus"}}}`, string(args.dataValue))
			})

			require.NoError(t, client.Close())

			testenv.AwaitChannelWithT(t, KafkaWaitTimeout, clientRunCh, func(t *testing.T, err error) {
				require.NoError(t, err)
			}, "unable to close client before timeout")
		})
	})

	t.Run("subscribe async netPoll disabled", func(t *testing.T) {
		t.Parallel()

		topics := []string{"employeeUpdated", "employeeUpdatedTwo"}

		testenv.Run(t, &testenv.Config{
			RouterConfigJSONTemplate: testenv.ConfigWithEdfsKafkaJSONTemplate,
			EnableKafka:              true,
			ModifyEngineExecutionConfiguration: func(engineExecutionConfiguration *config.EngineExecutionConfiguration) {
				engineExecutionConfiguration.EnableNetPoll = false
				engineExecutionConfiguration.WebSocketClientReadTimeout = time.Millisecond * 100
			},
		}, func(t *testing.T, xEnv *testenv.Environment) {
<<<<<<< HEAD
			events.KafkaEnsureTopicExists(t, xEnv, KafkaWaitTimeout, topics...)
=======
			EnsureTopicExists(t, xEnv, topics...)
>>>>>>> 57bb4d9f

			var subscriptionOne struct {
				employeeUpdatedMyKafka struct {
					ID      float64 `graphql:"id"`
					Details struct {
						Forename string `graphql:"forename"`
						Surname  string `graphql:"surname"`
					} `graphql:"details"`
				} `graphql:"employeeUpdatedMyKafka(employeeID: 3)"`
			}

			surl := xEnv.GraphQLWebSocketSubscriptionURL()
			client := graphql.NewSubscriptionClient(surl)

			subscriptionOneArgsCh := make(chan kafkaSubscriptionArgs)
			subscriptionOneID, err := client.Subscribe(&subscriptionOne, nil, func(dataValue []byte, errValue error) error {
				subscriptionOneArgsCh <- kafkaSubscriptionArgs{
					dataValue: dataValue,
					errValue:  errValue,
				}
				return nil
			})
			require.NoError(t, err)
			require.NotEmpty(t, subscriptionOneID)

			clientRunCh := make(chan error)
			go func() {
				clientRunCh <- client.Run()
			}()

			xEnv.WaitForSubscriptionCount(1, KafkaWaitTimeout)

<<<<<<< HEAD
			events.ProduceKafkaMessage(t, xEnv, KafkaWaitTimeout, topics[0], `{"__typename":"Employee","id": 1,"update":{"name":"foo"}}`)
=======
			ProduceKafkaMessage(t, xEnv, topics[0], `{"__typename":"Employee","id": 1,"update":{"name":"foo"}}`)
>>>>>>> 57bb4d9f

			testenv.AwaitChannelWithT(t, KafkaWaitTimeout, subscriptionOneArgsCh, func(t *testing.T, args kafkaSubscriptionArgs) {
				require.NoError(t, args.errValue)
				require.JSONEq(t, `{"employeeUpdatedMyKafka":{"id":1,"details":{"forename":"Jens","surname":"Neuse"}}}`, string(args.dataValue))
			})

			require.NoError(t, client.Close())

			testenv.AwaitChannelWithT(t, KafkaWaitTimeout, clientRunCh, func(t *testing.T, err error) {
				require.NoError(t, err)
			}, "unable to close client before timeout")
		})
	})

	t.Run("multipart", func(t *testing.T) {
		t.Parallel()

		subscriptionHeartbeatInterval := time.Second * 5

		t.Run("subscribe sync", func(t *testing.T) {
			t.Parallel()

			topics := []string{"employeeUpdated", "employeeUpdatedTwo"}

			testenv.Run(t, &testenv.Config{
				RouterConfigJSONTemplate: testenv.ConfigWithEdfsKafkaJSONTemplate,
				EnableKafka:              true,
				RouterOptions: []core.Option{
					core.WithSubscriptionHeartbeatInterval(subscriptionHeartbeatInterval),
				},
			}, func(t *testing.T, xEnv *testenv.Environment) {
<<<<<<< HEAD
				events.KafkaEnsureTopicExists(t, xEnv, KafkaWaitTimeout, topics...)
=======
				EnsureTopicExists(t, xEnv, topics...)
>>>>>>> 57bb4d9f

				subscribePayload := []byte(`{"query":"subscription { employeeUpdatedMyKafka(employeeID: 1) { id details { forename surname } }}"}`)

				client := http.Client{
					Timeout: time.Second * 100,
				}
				req := xEnv.MakeGraphQLMultipartRequest(http.MethodPost, bytes.NewReader(subscribePayload))
				resp, gErr := client.Do(req)
				require.NoError(t, gErr)
				require.Equal(t, http.StatusOK, resp.StatusCode)
				defer resp.Body.Close()
				reader := bufio.NewReader(resp.Body)

				xEnv.WaitForSubscriptionCount(1, KafkaWaitTimeout)

<<<<<<< HEAD
				events.ProduceKafkaMessage(t, xEnv, KafkaWaitTimeout, topics[0], `{"__typename":"Employee","id": 1,"update":{"name":"foo"}}`)
				assertKafkaMultipartValueEventually(t, reader, "{\"payload\":{\"data\":{\"employeeUpdatedMyKafka\":{\"id\":1,\"details\":{\"forename\":\"Jens\",\"surname\":\"Neuse\"}}}}}")

				events.ProduceKafkaMessage(t, xEnv, KafkaWaitTimeout, topics[0], `{"__typename":"Employee","id": 1,"update":{"name":"foo"}}`)
=======
				ProduceKafkaMessage(t, xEnv, topics[0], `{"__typename":"Employee","id": 1,"update":{"name":"foo"}}`)
				assertKafkaMultipartValueEventually(t, reader, "{\"payload\":{\"data\":{\"employeeUpdatedMyKafka\":{\"id\":1,\"details\":{\"forename\":\"Jens\",\"surname\":\"Neuse\"}}}}}")

				ProduceKafkaMessage(t, xEnv, topics[0], `{"__typename":"Employee","id": 1,"update":{"name":"foo"}}`)
>>>>>>> 57bb4d9f
				assertKafkaMultipartValueEventually(t, reader, "{\"payload\":{\"data\":{\"employeeUpdatedMyKafka\":{\"id\":1,\"details\":{\"forename\":\"Jens\",\"surname\":\"Neuse\"}}}}}")
			})
		})

		t.Run("Should block subscribe sync operation", func(t *testing.T) {
			t.Parallel()

			subscribePayload := []byte(`{"query":"subscription { employeeUpdatedMyKafka(employeeID: 1) { id details { forename surname } }}"}`)

			testenv.Run(t, &testenv.Config{
				RouterConfigJSONTemplate: testenv.ConfigWithEdfsKafkaJSONTemplate,
				EnableKafka:              true,
				ModifySecurityConfiguration: func(securityConfiguration *config.SecurityConfiguration) {
					securityConfiguration.BlockSubscriptions = config.BlockOperationConfiguration{
						Enabled: true,
					}
				},
			}, func(t *testing.T, xEnv *testenv.Environment) {
				client := http.Client{
					Timeout: time.Second * 100,
				}
				req := xEnv.MakeGraphQLMultipartRequest(http.MethodPost, bytes.NewReader(subscribePayload))
				resp, err := client.Do(req)
				require.NoError(t, err)
				require.Equal(t, http.StatusOK, resp.StatusCode)

				defer resp.Body.Close()
				reader := bufio.NewReader(resp.Body)

				assertKafkaMultipartValueEventually(t, reader, "{\"payload\":{\"errors\":[{\"message\":\"operation type 'subscription' is blocked\"}]}}")

				xEnv.WaitForSubscriptionCount(0, KafkaWaitTimeout)
				xEnv.WaitForConnectionCount(0, KafkaWaitTimeout)
			})
		})
	})

	t.Run("subscribe sync sse legacy method works", func(t *testing.T) {
		t.Parallel()

		topics := []string{"employeeUpdated", "employeeUpdatedTwo"}

		testenv.Run(t, &testenv.Config{
			RouterConfigJSONTemplate: testenv.ConfigWithEdfsKafkaJSONTemplate,
			EnableKafka:              true,
		}, func(t *testing.T, xEnv *testenv.Environment) {
<<<<<<< HEAD
			events.KafkaEnsureTopicExists(t, xEnv, KafkaWaitTimeout, topics...)
=======
			EnsureTopicExists(t, xEnv, topics...)
>>>>>>> 57bb4d9f

			subscribePayload := []byte(`{"query":"subscription { employeeUpdatedMyKafka(employeeID: 1) { id details { forename surname } }}"}`)

			client := http.Client{
				Timeout: time.Second * 10,
			}
			req, gErr := http.NewRequest(http.MethodPost, xEnv.GraphQLRequestURL(), bytes.NewReader(subscribePayload))
			require.NoError(t, gErr)

			req.Header.Set("Content-Type", "application/json")
			req.Header.Set("Accept", "text/event-stream")
			req.Header.Set("Connection", "keep-alive")
			req.Header.Set("Cache-Control", "no-cache")

			responseCh := make(chan struct {
				response *http.Response
				err      error
			})

			go func() {
				resp, gErr := client.Do(req)
				responseCh <- struct {
					response *http.Response
					err      error
				}{
					response: resp,
					err:      gErr,
				}
			}()

			xEnv.WaitForSubscriptionCount(1, KafkaWaitTimeout)

<<<<<<< HEAD
			events.ProduceKafkaMessage(t, xEnv, KafkaWaitTimeout, topics[0], `{"__typename":"Employee","id": 1,"update":{"name":"foo"}}`)
=======
			ProduceKafkaMessage(t, xEnv, topics[0], `{"__typename":"Employee","id": 1,"update":{"name":"foo"}}`)
>>>>>>> 57bb4d9f

			testenv.AwaitChannelWithT(t, KafkaWaitTimeout, responseCh, func(t *testing.T, response struct {
				response *http.Response
				err      error
			}) {
				require.NoError(t, response.err)
				require.Equal(t, http.StatusOK, response.response.StatusCode)
				reader := bufio.NewReader(response.response.Body)
				defer response.response.Body.Close()
				eventNext, _, gErr := reader.ReadLine()
				require.NoError(t, gErr)
				require.Equal(t, "event: next", string(eventNext))
				data, _, gErr := reader.ReadLine()
				require.NoError(t, gErr)
				require.Equal(t, "data: {\"data\":{\"employeeUpdatedMyKafka\":{\"id\":1,\"details\":{\"forename\":\"Jens\",\"surname\":\"Neuse\"}}}}", string(data))
				line, _, gErr := reader.ReadLine()
				require.NoError(t, gErr)
				require.Equal(t, "", string(line))
			})
		})
	})

	t.Run("subscribe sync sse", func(t *testing.T) {
		t.Parallel()

		topics := []string{"employeeUpdated", "employeeUpdatedTwo"}

		testenv.Run(t, &testenv.Config{
			RouterConfigJSONTemplate: testenv.ConfigWithEdfsKafkaJSONTemplate,
			EnableKafka:              true,
		}, func(t *testing.T, xEnv *testenv.Environment) {
<<<<<<< HEAD
			events.KafkaEnsureTopicExists(t, xEnv, KafkaWaitTimeout, topics...)
=======
			EnsureTopicExists(t, xEnv, topics...)
>>>>>>> 57bb4d9f

			subscribePayload := []byte(`{"query":"subscription { employeeUpdatedMyKafka(employeeID: 1) { id details { forename surname } }}"}`)

			client := http.Client{
				Timeout: time.Second * 10,
			}
			req, gErr := http.NewRequest(http.MethodPost, xEnv.GraphQLRequestURL(), bytes.NewReader(subscribePayload))
			require.NoError(t, gErr)

			req.Header.Set("Content-Type", "application/json")
			req.Header.Set("Accept", "text/event-stream")
			req.Header.Set("Connection", "keep-alive")
			req.Header.Set("Cache-Control", "no-cache")

			responseCh := make(chan struct {
				response *http.Response
				err      error
			})

			go func() {
				resp, gErr := client.Do(req)
				responseCh <- struct {
					response *http.Response
					err      error
				}{
					response: resp,
					err:      gErr,
				}
			}()

			xEnv.WaitForSubscriptionCount(1, KafkaWaitTimeout)

<<<<<<< HEAD
			events.ProduceKafkaMessage(t, xEnv, KafkaWaitTimeout, topics[0], `{"__typename":"Employee","id": 1,"update":{"name":"foo"}}`)
=======
			ProduceKafkaMessage(t, xEnv, topics[0], `{"__typename":"Employee","id": 1,"update":{"name":"foo"}}`)
>>>>>>> 57bb4d9f

			testenv.AwaitChannelWithT(t, KafkaWaitTimeout, responseCh, func(t *testing.T, resp struct {
				response *http.Response
				err      error
			}) {
				require.NoError(t, resp.err)
				require.Equal(t, http.StatusOK, resp.response.StatusCode)
				defer resp.response.Body.Close()
				reader := bufio.NewReader(resp.response.Body)

				eventNext, _, gErr := reader.ReadLine()
				require.NoError(t, gErr)
				require.Equal(t, "event: next", string(eventNext))
				data, _, gErr := reader.ReadLine()
				require.NoError(t, gErr)
				require.Equal(t, "data: {\"data\":{\"employeeUpdatedMyKafka\":{\"id\":1,\"details\":{\"forename\":\"Jens\",\"surname\":\"Neuse\"}}}}", string(data))
				line, _, gErr := reader.ReadLine()
				require.NoError(t, gErr)
				require.Equal(t, "", string(line))
			})
		})
	})

	t.Run("should block subscribe sync sse operation", func(t *testing.T) {
		t.Parallel()

		subscribePayload := []byte(`{"query":"subscription { employeeUpdatedMyKafka(employeeID: 1) { id details { forename surname } }}"}`)

		testenv.Run(t, &testenv.Config{
			RouterConfigJSONTemplate: testenv.ConfigWithEdfsKafkaJSONTemplate,
			EnableKafka:              true,
			ModifySecurityConfiguration: func(securityConfiguration *config.SecurityConfiguration) {
				securityConfiguration.BlockSubscriptions = config.BlockOperationConfiguration{
					Enabled: true,
				}
			},
		}, func(t *testing.T, xEnv *testenv.Environment) {
			client := http.Client{
				Timeout: time.Second * 10,
			}
			req, err := http.NewRequest(http.MethodPost, xEnv.GraphQLRequestURL(), bytes.NewReader(subscribePayload))
			require.NoError(t, err)

			req.Header.Set("Content-Type", "application/json")
			req.Header.Set("Accept", "text/event-stream")
			req.Header.Set("Connection", "keep-alive")
			req.Header.Set("Cache-Control", "no-cache")

			resp, err := client.Do(req)
			require.NoError(t, err)
			require.Equal(t, http.StatusOK, resp.StatusCode)

			defer resp.Body.Close()
			reader := bufio.NewReader(resp.Body)

			eventNext, _, err := reader.ReadLine()
			require.NoError(t, err)
			require.Equal(t, "event: next", string(eventNext))
			data, _, err := reader.ReadLine()
			require.NoError(t, err)
			require.Equal(t, "data: {\"errors\":[{\"message\":\"operation type 'subscription' is blocked\"}]}", string(data))

			xEnv.WaitForSubscriptionCount(0, KafkaWaitTimeout)
			xEnv.WaitForConnectionCount(0, KafkaWaitTimeout)
		})
	})

	t.Run("subscribe async with filter and multiple list field arguments", func(t *testing.T) {
		t.Parallel()

		topics := []string{"employeeUpdated", "employeeUpdatedTwo"}

		testenv.Run(t, &testenv.Config{
			RouterConfigJSONTemplate: testenv.ConfigWithEdfsKafkaJSONTemplate,
			EnableKafka:              true,
		}, func(t *testing.T, xEnv *testenv.Environment) {
<<<<<<< HEAD
			events.KafkaEnsureTopicExists(t, xEnv, KafkaWaitTimeout, topics...)
=======
			EnsureTopicExists(t, xEnv, topics...)
>>>>>>> 57bb4d9f

			type subscriptionPayload struct {
				Data struct {
					FilteredEmployeeUpdatedMyKafkaWithListFieldArguments struct {
						ID      int `graphql:"id"`
						Details struct {
							Forename string `graphql:"forename"`
							Surname  string `graphql:"surname"`
						} `graphql:"details"`
					} `graphql:"filteredEmployeeUpdatedMyKafkaWithListFieldArguments(firstIds: [1, 12], secondIds: [2, 11]))"`
				} `json:"data"`
			}

			// conn.Close() is called in a cleanup defined in the function
			conn := xEnv.InitGraphQLWebSocketConnection(nil, nil, nil)
			err := conn.WriteJSON(&testenv.WebSocketMessage{
				ID:      "1",
				Type:    "subscribe",
				Payload: []byte(`{"query":"subscription { filteredEmployeeUpdatedMyKafkaWithListFieldArguments(firstIds: [1, 12], secondIds: [2, 11]) { id details { forename, surname } } }"}`),
			})

			require.NoError(t, err)
			var msg testenv.WebSocketMessage
			var payload subscriptionPayload

			xEnv.WaitForSubscriptionCount(1, KafkaWaitTimeout)

			testData := map[uint32]struct {
				ID       int
				Forename string
				Surname  string
			}{
				1:  {1, "Jens", "Neuse"},
				2:  {2, "Dustin", "Deus"},
				11: {11, "Alexandra", "Neuse"},
				12: {12, "David", "Stutt"},
			}

			// Events 1, 2, 11, and 12 should be included
			for i := uint32(1); i < 13; i++ {
<<<<<<< HEAD
				events.ProduceKafkaMessage(t, xEnv, KafkaWaitTimeout, topics[0], fmt.Sprintf(`{"__typename":"Employee","id":%d}`, i))
=======
				ProduceKafkaMessage(t, xEnv, topics[0], fmt.Sprintf(`{"__typename":"Employee","id":%d}`, i))
>>>>>>> 57bb4d9f
				if i == 1 || i == 2 || i == 11 || i == 12 {
					conn.SetReadDeadline(time.Now().Add(KafkaWaitTimeout))
					gErr := conn.ReadJSON(&msg)
					require.NoError(t, gErr)
					require.Equal(t, "1", msg.ID)
					require.Equal(t, "next", msg.Type)
					gErr = json.Unmarshal(msg.Payload, &payload)
					require.NoError(t, gErr)
					require.Equal(t, testData[i].ID, payload.Data.FilteredEmployeeUpdatedMyKafkaWithListFieldArguments.ID)
					require.Equal(t, testData[i].Forename, payload.Data.FilteredEmployeeUpdatedMyKafkaWithListFieldArguments.Details.Forename)
					require.Equal(t, testData[i].Surname, payload.Data.FilteredEmployeeUpdatedMyKafkaWithListFieldArguments.Details.Surname)
				}
			}
		})
	})

	t.Run("subscribe async with filter and nested list argument", func(t *testing.T) {
		t.Parallel()

		topics := []string{"employeeUpdated", "employeeUpdatedTwo"}

		testenv.Run(t, &testenv.Config{
			RouterConfigJSONTemplate: testenv.ConfigWithEdfsKafkaJSONTemplate,
			EnableKafka:              true,
		}, func(t *testing.T, xEnv *testenv.Environment) {
<<<<<<< HEAD
			events.KafkaEnsureTopicExists(t, xEnv, KafkaWaitTimeout, topics...)
=======
			EnsureTopicExists(t, xEnv, topics...)
>>>>>>> 57bb4d9f

			type subscriptionPayload struct {
				Data struct {
					FilteredEmployeeUpdatedMyKafkaWithNestedListFieldArgument struct {
						ID      int `graphql:"id"`
						Details struct {
							Forename string `graphql:"forename"`
							Surname  string `graphql:"surname"`
						} `graphql:"details"`
					} `graphql:"filteredEmployeeUpdatedMyKafkaWithNestedListFieldArgument(input: { ids: [1, 2, 11, 12] }))"`
				} `json:"data"`
			}

			// conn.Close() is called in a cleanup defined in the function
			conn := xEnv.InitGraphQLWebSocketConnection(nil, nil, nil)
			err := conn.WriteJSON(&testenv.WebSocketMessage{
				ID:      "1",
				Type:    "subscribe",
				Payload: []byte(`{"query":"subscription { filteredEmployeeUpdatedMyKafkaWithNestedListFieldArgument(input: { ids: [1, 2, 11, 12] }) { id details { forename, surname } } }"}`),
			})

			require.NoError(t, err)
			var msg testenv.WebSocketMessage
			var payload subscriptionPayload

			xEnv.WaitForSubscriptionCount(1, KafkaWaitTimeout)

			testData := map[uint32]struct {
				ID       int
				Forename string
				Surname  string
			}{
				1:  {1, "Jens", "Neuse"},
				2:  {2, "Dustin", "Deus"},
				11: {11, "Alexandra", "Neuse"},
				12: {12, "David", "Stutt"},
			}

			// Events 1, 2, 11, and 12 should be included
			for i := uint32(1); i < 13; i++ {
<<<<<<< HEAD
				events.ProduceKafkaMessage(t, xEnv, KafkaWaitTimeout, topics[0], fmt.Sprintf(`{"__typename":"Employee","id":%d}`, i))
=======
				ProduceKafkaMessage(t, xEnv, topics[0], fmt.Sprintf(`{"__typename":"Employee","id":%d}`, i))
>>>>>>> 57bb4d9f
				if i == 1 || i == 2 || i == 11 || i == 12 {
					conn.SetReadDeadline(time.Now().Add(KafkaWaitTimeout))
					gErr := conn.ReadJSON(&msg)
					require.NoError(t, gErr)
					require.Equal(t, "1", msg.ID)
					require.Equal(t, "next", msg.Type)
					gErr = json.Unmarshal(msg.Payload, &payload)
					require.NoError(t, gErr)
					require.Equal(t, testData[i].ID, payload.Data.FilteredEmployeeUpdatedMyKafkaWithNestedListFieldArgument.ID)
					require.Equal(t, testData[i].Forename, payload.Data.FilteredEmployeeUpdatedMyKafkaWithNestedListFieldArgument.Details.Forename)
					require.Equal(t, testData[i].Surname, payload.Data.FilteredEmployeeUpdatedMyKafkaWithNestedListFieldArgument.Details.Surname)
				}
			}
		})
	})

	t.Run("subscribe async with filter non-matching filter and nested list argument", func(t *testing.T) {
		t.Parallel()

		topics := []string{"employeeUpdated", "employeeUpdatedTwo"}

		testenv.Run(t, &testenv.Config{
			RouterConfigJSONTemplate: testenv.ConfigWithEdfsKafkaJSONTemplate,
			EnableKafka:              true,
		}, func(t *testing.T, xEnv *testenv.Environment) {
<<<<<<< HEAD
			events.KafkaEnsureTopicExists(t, xEnv, KafkaWaitTimeout, topics...)
=======
			EnsureTopicExists(t, xEnv, topics...)
>>>>>>> 57bb4d9f

			type subscriptionPayload struct {
				Data struct {
					FilteredEmployeeUpdatedMyKafkaWithNestedListFieldArgument struct {
						ID      int `graphql:"id"`
						Details struct {
							Forename string `graphql:"forename"`
							Surname  string `graphql:"surname"`
						} `graphql:"details"`
					} `graphql:"filteredEmployeeUpdatedMyKafkaWithNestedListFieldArgument(input: { ids: [12] }))"`
				} `json:"data"`
			}

			// conn.Close() is called in a cleanup defined in the function
			conn := xEnv.InitGraphQLWebSocketConnection(nil, nil, nil)
			err := conn.WriteJSON(&testenv.WebSocketMessage{
				ID:      "1",
				Type:    "subscribe",
				Payload: []byte(`{"query":"subscription { filteredEmployeeUpdatedMyKafkaWithNestedListFieldArgument(input: { ids: [12] }) { id details { forename, surname } } }"}`),
			})

			require.NoError(t, err)
			var msg testenv.WebSocketMessage
			var payload subscriptionPayload

			xEnv.WaitForSubscriptionCount(1, KafkaWaitTimeout)

			// The message should be ignored because "1" does not equal 1
<<<<<<< HEAD
			events.ProduceKafkaMessage(t, xEnv, KafkaWaitTimeout, topics[0], `{"__typename":"Employee","id":1}`)

			// This message should be delivered because it matches the filter
			events.ProduceKafkaMessage(t, xEnv, KafkaWaitTimeout, topics[0], `{"__typename":"Employee","id":12}`)
=======
			ProduceKafkaMessage(t, xEnv, topics[0], `{"__typename":"Employee","id":1}`)

			// This message should be delivered because it matches the filter
			ProduceKafkaMessage(t, xEnv, topics[0], `{"__typename":"Employee","id":12}`)
>>>>>>> 57bb4d9f
			conn.SetReadDeadline(time.Now().Add(KafkaWaitTimeout))
			readErr := conn.ReadJSON(&msg)
			require.NoError(t, readErr)
			require.Equal(t, "1", msg.ID)
			require.Equal(t, "next", msg.Type)
			unmarshalErr := json.Unmarshal(msg.Payload, &payload)
			require.NoError(t, unmarshalErr)
			require.Equal(t, int(12), payload.Data.FilteredEmployeeUpdatedMyKafkaWithNestedListFieldArgument.ID)
			require.Equal(t, "David", payload.Data.FilteredEmployeeUpdatedMyKafkaWithNestedListFieldArgument.Details.Forename)
			require.Equal(t, "Stutt", payload.Data.FilteredEmployeeUpdatedMyKafkaWithNestedListFieldArgument.Details.Surname)
		})
	})

	t.Run("message with invalid JSON should give a specific error", func(t *testing.T) {
		t.Parallel()

		topics := []string{"employeeUpdated", "employeeUpdatedTwo"}

		testenv.Run(t, &testenv.Config{
			RouterConfigJSONTemplate: testenv.ConfigWithEdfsKafkaJSONTemplate,
			EnableKafka:              true,
		}, func(t *testing.T, xEnv *testenv.Environment) {
<<<<<<< HEAD
			events.KafkaEnsureTopicExists(t, xEnv, KafkaWaitTimeout, topics...)
=======
			EnsureTopicExists(t, xEnv, topics...)
>>>>>>> 57bb4d9f

			var subscriptionOne struct {
				employeeUpdatedMyKafka struct {
					ID      float64 `graphql:"id"`
					Details struct {
						Forename string `graphql:"forename"`
						Surname  string `graphql:"surname"`
					} `graphql:"details"`
				} `graphql:"employeeUpdatedMyKafka(employeeID: 3)"`
			}

			surl := xEnv.GraphQLWebSocketSubscriptionURL()
			client := graphql.NewSubscriptionClient(surl)

			subscriptionOneArgsCh := make(chan kafkaSubscriptionArgs)
			subscriptionOneID, err := client.Subscribe(&subscriptionOne, nil, func(dataValue []byte, errValue error) error {
				subscriptionOneArgsCh <- kafkaSubscriptionArgs{
					dataValue: dataValue,
					errValue:  errValue,
				}
				return nil
			})
			require.NoError(t, err)
			require.NotEmpty(t, subscriptionOneID)

			clientRunCh := make(chan error)
			go func() {
				clientRunCh <- client.Run()
			}()

			xEnv.WaitForSubscriptionCount(1, KafkaWaitTimeout)

<<<<<<< HEAD
			events.ProduceKafkaMessage(t, xEnv, KafkaWaitTimeout, topics[0], `{asas`) // Invalid message
=======
			ProduceKafkaMessage(t, xEnv, topics[0], `{asas`) // Invalid message
>>>>>>> 57bb4d9f
			testenv.AwaitChannelWithT(t, KafkaWaitTimeout, subscriptionOneArgsCh, func(t *testing.T, args kafkaSubscriptionArgs) {
				require.ErrorContains(t, args.errValue, "Invalid message received")
			})

<<<<<<< HEAD
			events.ProduceKafkaMessage(t, xEnv, KafkaWaitTimeout, topics[0], `{"__typename":"Employee","id":1}`) // Correct message
=======
			ProduceKafkaMessage(t, xEnv, topics[0], `{"__typename":"Employee","id":1}`) // Correct message
>>>>>>> 57bb4d9f
			testenv.AwaitChannelWithT(t, KafkaWaitTimeout, subscriptionOneArgsCh, func(t *testing.T, args kafkaSubscriptionArgs) {
				require.NoError(t, args.errValue)
				require.JSONEq(t, `{"employeeUpdatedMyKafka":{"id":1,"details":{"forename":"Jens","surname":"Neuse"}}}`, string(args.dataValue))
			})

<<<<<<< HEAD
			events.ProduceKafkaMessage(t, xEnv, KafkaWaitTimeout, topics[0], `{"__typename":"Employee","update":{"name":"foo"}}`) // Missing entity = Resolver error
=======
			ProduceKafkaMessage(t, xEnv, topics[0], `{"__typename":"Employee","update":{"name":"foo"}}`) // Missing entity = Resolver error
>>>>>>> 57bb4d9f
			testenv.AwaitChannelWithT(t, KafkaWaitTimeout, subscriptionOneArgsCh, func(t *testing.T, args kafkaSubscriptionArgs) {
				require.ErrorContains(t, args.errValue, "Cannot return null for non-nullable field 'Subscription.employeeUpdatedMyKafka.id'.")
			})

<<<<<<< HEAD
			events.ProduceKafkaMessage(t, xEnv, KafkaWaitTimeout, topics[0], `{"__typename":"Employee","id": 1,"update":{"name":"foo"}}`) // Correct message
=======
			ProduceKafkaMessage(t, xEnv, topics[0], `{"__typename":"Employee","id": 1,"update":{"name":"foo"}}`) // Correct message
>>>>>>> 57bb4d9f
			testenv.AwaitChannelWithT(t, KafkaWaitTimeout, subscriptionOneArgsCh, func(t *testing.T, args kafkaSubscriptionArgs) {
				require.NoError(t, args.errValue)
				require.JSONEq(t, `{"employeeUpdatedMyKafka":{"id":1,"details":{"forename":"Jens","surname":"Neuse"}}}`, string(args.dataValue))
			})

			require.NoError(t, client.Close())
			testenv.AwaitChannelWithT(t, KafkaWaitTimeout, clientRunCh, func(t *testing.T, err error) {
				require.NoError(t, err)
			}, "unable to close client before timeout")
		})
	})

	t.Run("mutate", func(t *testing.T) {
		t.Parallel()

		topics := []string{"employeeUpdated"}

		testenv.Run(t, &testenv.Config{
			RouterConfigJSONTemplate: testenv.ConfigWithEdfsKafkaJSONTemplate,
			EnableKafka:              true,
		}, func(t *testing.T, xEnv *testenv.Environment) {
<<<<<<< HEAD
			events.KafkaEnsureTopicExists(t, xEnv, KafkaWaitTimeout, topics...)
=======
			EnsureTopicExists(t, xEnv, topics...)
>>>>>>> 57bb4d9f

			// Send a mutation to trigger the first subscription
			resOne := xEnv.MakeGraphQLRequestOK(testenv.GraphQLRequest{
				Query: `mutation { updateEmployeeMyKafka(employeeID: 3, update: {name: "name test"}) { success } }`,
			})
			require.JSONEq(t, `{"data":{"updateEmployeeMyKafka":{"success":true}}}`, resOne.Body)

			records, err := events.ReadKafkaMessages(xEnv, KafkaWaitTimeout, topics[0], 1)
			require.NoError(t, err)
			require.Equal(t, 1, len(records))
			require.Equal(t, `{"employeeID":3,"update":{"name":"name test"}}`, string(records[0].Value))
		})
	})

	t.Run("kafka startup and shutdown with wrong broker should not stop router from starting indefinitely", func(t *testing.T) {
		t.Parallel()

		listener := testenv.NewWaitingListener(t, time.Second*10)
		listener.Start()
		defer listener.Close()

		// kafka client is lazy and will not connect to the broker until the first message is produced
		// so the router will start even if the kafka connection fails
		errRouter := testenv.RunWithError(t, &testenv.Config{
			RouterConfigJSONTemplate: testenv.ConfigWithEdfsKafkaJSONTemplate,
			EnableKafka:              true,
			ModifyEventsConfiguration: func(config *config.EventsConfiguration) {
				for i := range config.Providers.Kafka {
					config.Providers.Kafka[i].Brokers = []string{"localhost:" + strconv.Itoa(listener.Port())}
				}
			},
		}, func(t *testing.T, xEnv *testenv.Environment) {
			t.Log("should be called")
		})

		assert.NoError(t, errRouter)
	})

	t.Run("subscribe async with filter", func(t *testing.T) {
		t.Parallel()

		topics := []string{"employeeUpdated", "employeeUpdatedTwo"}

		testenv.Run(t, &testenv.Config{
			RouterConfigJSONTemplate: testenv.ConfigWithEdfsKafkaJSONTemplate,
			EnableKafka:              true,
		}, func(t *testing.T, xEnv *testenv.Environment) {
<<<<<<< HEAD
			events.KafkaEnsureTopicExists(t, xEnv, KafkaWaitTimeout, topics...)
=======
			EnsureTopicExists(t, xEnv, topics...)
>>>>>>> 57bb4d9f

			type subscriptionPayload struct {
				Data struct {
					FilteredEmployeeUpdatedMyKafka struct {
						ID      int `graphql:"id"`
						Details struct {
							Forename string `graphql:"forename"`
							Surname  string `graphql:"surname"`
						} `graphql:"details"`
					} `graphql:"filteredEmployeeUpdatedMyKafka(employeeID: 1)"`
				} `json:"data"`
			}

			// conn.Close() is called in a cleanup defined in the function
			conn := xEnv.InitGraphQLWebSocketConnection(nil, nil, nil)
			err := conn.WriteJSON(&testenv.WebSocketMessage{
				ID:      "1",
				Type:    "subscribe",
				Payload: []byte(`{"query":"subscription { filteredEmployeeUpdatedMyKafka(employeeID: 1) { id details { forename, surname } } }"}`),
			})

			require.NoError(t, err)
			var msg testenv.WebSocketMessage
			var payload subscriptionPayload

			xEnv.WaitForSubscriptionCount(1, KafkaWaitTimeout)

			const MsgCount = uint32(12)

			testData := map[int]struct {
				ID       int
				Forename string
				Surname  string
			}{
				1:  {1, "Jens", "Neuse"},
				3:  {3, "Stefan", "Avram"},
				4:  {4, "Björn", "Schwenzer"},
				7:  {7, "Suvij", "Surya"},
				11: {11, "Alexandra", "Neuse"},
			}

			// Events 1, 3, 4, 7, and 11 should be included
			for i := int(MsgCount); i > 0; i-- {
<<<<<<< HEAD
				events.ProduceKafkaMessage(t, xEnv, KafkaWaitTimeout, topics[0], fmt.Sprintf(`{"__typename":"Employee","id":%d}`, i))
=======
				ProduceKafkaMessage(t, xEnv, topics[0], fmt.Sprintf(`{"__typename":"Employee","id":%d}`, i))
>>>>>>> 57bb4d9f
				if i == 1 || i == 3 || i == 4 || i == 7 || i == 11 {
					conn.SetReadDeadline(time.Now().Add(KafkaWaitTimeout))
					jsonErr := conn.ReadJSON(&msg)
					require.NoError(t, jsonErr)
					require.Equal(t, "1", msg.ID)
					require.Equal(t, "next", msg.Type)
					unmarshalErr := json.Unmarshal(msg.Payload, &payload)
					require.NoError(t, unmarshalErr)
					require.Equal(t, testData[i].ID, payload.Data.FilteredEmployeeUpdatedMyKafka.ID)
					require.Equal(t, testData[i].Forename, payload.Data.FilteredEmployeeUpdatedMyKafka.Details.Forename)
					require.Equal(t, testData[i].Surname, payload.Data.FilteredEmployeeUpdatedMyKafka.Details.Surname)
				}
			}
		})
	})
<<<<<<< HEAD
=======
}

func readKafkaMessages(xEnv *testenv.Environment, topicName string, msgs int) ([]*kgo.Record, error) {
	ctx, cancel := context.WithTimeout(context.Background(), 10*time.Second)
	defer cancel()

	client, err := kgo.NewClient(
		kgo.SeedBrokers(xEnv.GetKafkaSeeds()...),
		kgo.ConsumeTopics(xEnv.GetPubSubName(topicName)),
	)
	if err != nil {
		return nil, err
	}

	fetchs := client.PollRecords(ctx, msgs)

	return fetchs.Records(), nil
>>>>>>> 57bb4d9f
}<|MERGE_RESOLUTION|>--- conflicted
+++ resolved
@@ -1,4 +1,4 @@
-package events
+package events_test
 
 import (
 	"bufio"
@@ -10,13 +10,13 @@
 	"testing"
 	"time"
 
+	"github.com/hasura/go-graphql-client"
 	"github.com/stretchr/testify/assert"
-	"github.com/wundergraph/cosmo/router/core"
-
-	"github.com/hasura/go-graphql-client"
 	"github.com/stretchr/testify/require"
+
 	"github.com/wundergraph/cosmo/router-tests/events"
 	"github.com/wundergraph/cosmo/router-tests/testenv"
+	"github.com/wundergraph/cosmo/router/core"
 	"github.com/wundergraph/cosmo/router/pkg/config"
 )
 
@@ -73,11 +73,7 @@
 			RouterConfigJSONTemplate: testenv.ConfigWithEdfsKafkaJSONTemplate,
 			EnableKafka:              true,
 		}, func(t *testing.T, xEnv *testenv.Environment) {
-<<<<<<< HEAD
-			events.KafkaEnsureTopicExists(t, xEnv, KafkaWaitTimeout, topics...)
-=======
-			EnsureTopicExists(t, xEnv, topics...)
->>>>>>> 57bb4d9f
+			events.KafkaEnsureTopicExists(t, xEnv, KafkaWaitTimeout, topics...)
 
 			var subscriptionOne struct {
 				employeeUpdatedMyKafka struct {
@@ -110,11 +106,7 @@
 
 			xEnv.WaitForSubscriptionCount(1, KafkaWaitTimeout)
 
-<<<<<<< HEAD
 			events.ProduceKafkaMessage(t, xEnv, KafkaWaitTimeout, topics[0], `{"__typename":"Employee","id": 1,"update":{"name":"foo"}}`)
-=======
-			ProduceKafkaMessage(t, xEnv, topics[0], `{"__typename":"Employee","id": 1,"update":{"name":"foo"}}`)
->>>>>>> 57bb4d9f
 
 			testenv.AwaitChannelWithT(t, KafkaWaitTimeout, subscriptionArgsCh, func(t *testing.T, args kafkaSubscriptionArgs) {
 				require.NoError(t, args.errValue)
@@ -137,11 +129,7 @@
 			RouterConfigJSONTemplate: testenv.ConfigWithEdfsKafkaJSONTemplate,
 			EnableKafka:              true,
 		}, func(t *testing.T, xEnv *testenv.Environment) {
-<<<<<<< HEAD
-			events.KafkaEnsureTopicExists(t, xEnv, KafkaWaitTimeout, topics...)
-=======
-			EnsureTopicExists(t, xEnv, topics...)
->>>>>>> 57bb4d9f
+			events.KafkaEnsureTopicExists(t, xEnv, KafkaWaitTimeout, topics...)
 
 			var subscriptionOne struct {
 				employeeUpdatedMyKafka struct {
@@ -175,39 +163,23 @@
 
 			xEnv.WaitForSubscriptionCount(1, KafkaWaitTimeout)
 
-<<<<<<< HEAD
 			events.ProduceKafkaMessage(t, xEnv, KafkaWaitTimeout, topics[0], ``) // Empty message
-=======
-			ProduceKafkaMessage(t, xEnv, topics[0], ``) // Empty message
->>>>>>> 57bb4d9f
 			testenv.AwaitChannelWithT(t, KafkaWaitTimeout, subscriptionArgsCh, func(t *testing.T, args kafkaSubscriptionArgs) {
 				require.ErrorContains(t, args.errValue, "Invalid message received")
 			})
 
-<<<<<<< HEAD
 			events.ProduceKafkaMessage(t, xEnv, KafkaWaitTimeout, topics[0], `{"__typename":"Employee","id": 1,"update":{"name":"foo"}}`) // Correct message
-=======
-			ProduceKafkaMessage(t, xEnv, topics[0], `{"__typename":"Employee","id": 1,"update":{"name":"foo"}}`) // Correct message
->>>>>>> 57bb4d9f
 			testenv.AwaitChannelWithT(t, KafkaWaitTimeout, subscriptionArgsCh, func(t *testing.T, args kafkaSubscriptionArgs) {
 				require.NoError(t, args.errValue)
 				require.JSONEq(t, `{"employeeUpdatedMyKafka":{"id":1,"details":{"forename":"Jens","surname":"Neuse"}}}`, string(args.dataValue))
 			})
 
-<<<<<<< HEAD
 			events.ProduceKafkaMessage(t, xEnv, KafkaWaitTimeout, topics[0], `{"__typename":"Employee","update":{"name":"foo"}}`) // Missing entity = Resolver error
-=======
-			ProduceKafkaMessage(t, xEnv, topics[0], `{"__typename":"Employee","update":{"name":"foo"}}`) // Missing entity = Resolver error
->>>>>>> 57bb4d9f
 			testenv.AwaitChannelWithT(t, KafkaWaitTimeout, subscriptionArgsCh, func(t *testing.T, args kafkaSubscriptionArgs) {
 				require.ErrorContains(t, args.errValue, "Cannot return null for non-nullable field 'Subscription.employeeUpdatedMyKafka.id'.")
 			})
 
-<<<<<<< HEAD
 			events.ProduceKafkaMessage(t, xEnv, KafkaWaitTimeout, topics[0], `{"__typename":"Employee","id": 1,"update":{"name":"foo"}}`) // Correct message
-=======
-			ProduceKafkaMessage(t, xEnv, topics[0], `{"__typename":"Employee","id": 1,"update":{"name":"foo"}}`) // Correct message
->>>>>>> 57bb4d9f
 			testenv.AwaitChannelWithT(t, KafkaWaitTimeout, subscriptionArgsCh, func(t *testing.T, args kafkaSubscriptionArgs) {
 				require.NoError(t, args.errValue)
 				require.JSONEq(t, `{"employeeUpdatedMyKafka":{"id":1,"details":{"forename":"Jens","surname":"Neuse"}}}`, string(args.dataValue))
@@ -231,11 +203,7 @@
 			RouterConfigJSONTemplate: testenv.ConfigWithEdfsKafkaJSONTemplate,
 			EnableKafka:              true,
 		}, func(t *testing.T, xEnv *testenv.Environment) {
-<<<<<<< HEAD
-			events.KafkaEnsureTopicExists(t, xEnv, KafkaWaitTimeout, topics...)
-=======
-			EnsureTopicExists(t, xEnv, topics...)
->>>>>>> 57bb4d9f
+			events.KafkaEnsureTopicExists(t, xEnv, KafkaWaitTimeout, topics...)
 
 			var subscriptionOne struct {
 				employeeUpdatedMyKafka struct {
@@ -279,11 +247,7 @@
 
 			xEnv.WaitForSubscriptionCount(2, KafkaWaitTimeout)
 
-<<<<<<< HEAD
 			events.ProduceKafkaMessage(t, xEnv, KafkaWaitTimeout, topics[0], `{"__typename":"Employee","id": 1,"update":{"name":"foo"}}`)
-=======
-			ProduceKafkaMessage(t, xEnv, topics[0], `{"__typename":"Employee","id": 1,"update":{"name":"foo"}}`)
->>>>>>> 57bb4d9f
 
 			testenv.AwaitChannelWithT(t, KafkaWaitTimeout, subscriptionOneArgsCh, func(t *testing.T, args kafkaSubscriptionArgs) {
 				require.NoError(t, args.errValue)
@@ -312,11 +276,7 @@
 			RouterConfigJSONTemplate: testenv.ConfigWithEdfsKafkaJSONTemplate,
 			EnableKafka:              true,
 		}, func(t *testing.T, xEnv *testenv.Environment) {
-<<<<<<< HEAD
-			events.KafkaEnsureTopicExists(t, xEnv, KafkaWaitTimeout, topics...)
-=======
-			EnsureTopicExists(t, xEnv, topics...)
->>>>>>> 57bb4d9f
+			events.KafkaEnsureTopicExists(t, xEnv, KafkaWaitTimeout, topics...)
 
 			var subscriptionOne struct {
 				employeeUpdatedMyKafka struct {
@@ -360,11 +320,7 @@
 
 			xEnv.WaitForSubscriptionCount(2, KafkaWaitTimeout)
 
-<<<<<<< HEAD
 			events.ProduceKafkaMessage(t, xEnv, KafkaWaitTimeout, topics[0], `{"__typename":"Employee","id": 1,"update":{"name":"foo"}}`)
-=======
-			ProduceKafkaMessage(t, xEnv, topics[0], `{"__typename":"Employee","id": 1,"update":{"name":"foo"}}`)
->>>>>>> 57bb4d9f
 
 			testenv.AwaitChannelWithT(t, KafkaWaitTimeout, subscriptionOneArgsCh, func(t *testing.T, args kafkaSubscriptionArgs) {
 				require.NoError(t, args.errValue)
@@ -376,11 +332,7 @@
 				require.JSONEq(t, `{"employeeUpdatedMyKafka":{"id":1,"details":{"forename":"Jens","surname":"Neuse"}}}`, string(args.dataValue))
 			})
 
-<<<<<<< HEAD
 			events.ProduceKafkaMessage(t, xEnv, KafkaWaitTimeout, topics[1], `{"__typename":"Employee","id": 2,"update":{"name":"foo"}}`)
-=======
-			ProduceKafkaMessage(t, xEnv, topics[1], `{"__typename":"Employee","id": 2,"update":{"name":"foo"}}`)
->>>>>>> 57bb4d9f
 
 			testenv.AwaitChannelWithT(t, KafkaWaitTimeout, subscriptionOneArgsCh, func(t *testing.T, args kafkaSubscriptionArgs) {
 				require.NoError(t, args.errValue)
@@ -413,11 +365,7 @@
 				engineExecutionConfiguration.WebSocketClientReadTimeout = time.Millisecond * 100
 			},
 		}, func(t *testing.T, xEnv *testenv.Environment) {
-<<<<<<< HEAD
-			events.KafkaEnsureTopicExists(t, xEnv, KafkaWaitTimeout, topics...)
-=======
-			EnsureTopicExists(t, xEnv, topics...)
->>>>>>> 57bb4d9f
+			events.KafkaEnsureTopicExists(t, xEnv, KafkaWaitTimeout, topics...)
 
 			var subscriptionOne struct {
 				employeeUpdatedMyKafka struct {
@@ -450,11 +398,7 @@
 
 			xEnv.WaitForSubscriptionCount(1, KafkaWaitTimeout)
 
-<<<<<<< HEAD
 			events.ProduceKafkaMessage(t, xEnv, KafkaWaitTimeout, topics[0], `{"__typename":"Employee","id": 1,"update":{"name":"foo"}}`)
-=======
-			ProduceKafkaMessage(t, xEnv, topics[0], `{"__typename":"Employee","id": 1,"update":{"name":"foo"}}`)
->>>>>>> 57bb4d9f
 
 			testenv.AwaitChannelWithT(t, KafkaWaitTimeout, subscriptionOneArgsCh, func(t *testing.T, args kafkaSubscriptionArgs) {
 				require.NoError(t, args.errValue)
@@ -486,11 +430,7 @@
 					core.WithSubscriptionHeartbeatInterval(subscriptionHeartbeatInterval),
 				},
 			}, func(t *testing.T, xEnv *testenv.Environment) {
-<<<<<<< HEAD
 				events.KafkaEnsureTopicExists(t, xEnv, KafkaWaitTimeout, topics...)
-=======
-				EnsureTopicExists(t, xEnv, topics...)
->>>>>>> 57bb4d9f
 
 				subscribePayload := []byte(`{"query":"subscription { employeeUpdatedMyKafka(employeeID: 1) { id details { forename surname } }}"}`)
 
@@ -506,17 +446,10 @@
 
 				xEnv.WaitForSubscriptionCount(1, KafkaWaitTimeout)
 
-<<<<<<< HEAD
 				events.ProduceKafkaMessage(t, xEnv, KafkaWaitTimeout, topics[0], `{"__typename":"Employee","id": 1,"update":{"name":"foo"}}`)
 				assertKafkaMultipartValueEventually(t, reader, "{\"payload\":{\"data\":{\"employeeUpdatedMyKafka\":{\"id\":1,\"details\":{\"forename\":\"Jens\",\"surname\":\"Neuse\"}}}}}")
 
 				events.ProduceKafkaMessage(t, xEnv, KafkaWaitTimeout, topics[0], `{"__typename":"Employee","id": 1,"update":{"name":"foo"}}`)
-=======
-				ProduceKafkaMessage(t, xEnv, topics[0], `{"__typename":"Employee","id": 1,"update":{"name":"foo"}}`)
-				assertKafkaMultipartValueEventually(t, reader, "{\"payload\":{\"data\":{\"employeeUpdatedMyKafka\":{\"id\":1,\"details\":{\"forename\":\"Jens\",\"surname\":\"Neuse\"}}}}}")
-
-				ProduceKafkaMessage(t, xEnv, topics[0], `{"__typename":"Employee","id": 1,"update":{"name":"foo"}}`)
->>>>>>> 57bb4d9f
 				assertKafkaMultipartValueEventually(t, reader, "{\"payload\":{\"data\":{\"employeeUpdatedMyKafka\":{\"id\":1,\"details\":{\"forename\":\"Jens\",\"surname\":\"Neuse\"}}}}}")
 			})
 		})
@@ -563,11 +496,7 @@
 			RouterConfigJSONTemplate: testenv.ConfigWithEdfsKafkaJSONTemplate,
 			EnableKafka:              true,
 		}, func(t *testing.T, xEnv *testenv.Environment) {
-<<<<<<< HEAD
-			events.KafkaEnsureTopicExists(t, xEnv, KafkaWaitTimeout, topics...)
-=======
-			EnsureTopicExists(t, xEnv, topics...)
->>>>>>> 57bb4d9f
+			events.KafkaEnsureTopicExists(t, xEnv, KafkaWaitTimeout, topics...)
 
 			subscribePayload := []byte(`{"query":"subscription { employeeUpdatedMyKafka(employeeID: 1) { id details { forename surname } }}"}`)
 
@@ -600,11 +529,7 @@
 
 			xEnv.WaitForSubscriptionCount(1, KafkaWaitTimeout)
 
-<<<<<<< HEAD
 			events.ProduceKafkaMessage(t, xEnv, KafkaWaitTimeout, topics[0], `{"__typename":"Employee","id": 1,"update":{"name":"foo"}}`)
-=======
-			ProduceKafkaMessage(t, xEnv, topics[0], `{"__typename":"Employee","id": 1,"update":{"name":"foo"}}`)
->>>>>>> 57bb4d9f
 
 			testenv.AwaitChannelWithT(t, KafkaWaitTimeout, responseCh, func(t *testing.T, response struct {
 				response *http.Response
@@ -636,11 +561,7 @@
 			RouterConfigJSONTemplate: testenv.ConfigWithEdfsKafkaJSONTemplate,
 			EnableKafka:              true,
 		}, func(t *testing.T, xEnv *testenv.Environment) {
-<<<<<<< HEAD
-			events.KafkaEnsureTopicExists(t, xEnv, KafkaWaitTimeout, topics...)
-=======
-			EnsureTopicExists(t, xEnv, topics...)
->>>>>>> 57bb4d9f
+			events.KafkaEnsureTopicExists(t, xEnv, KafkaWaitTimeout, topics...)
 
 			subscribePayload := []byte(`{"query":"subscription { employeeUpdatedMyKafka(employeeID: 1) { id details { forename surname } }}"}`)
 
@@ -673,11 +594,7 @@
 
 			xEnv.WaitForSubscriptionCount(1, KafkaWaitTimeout)
 
-<<<<<<< HEAD
 			events.ProduceKafkaMessage(t, xEnv, KafkaWaitTimeout, topics[0], `{"__typename":"Employee","id": 1,"update":{"name":"foo"}}`)
-=======
-			ProduceKafkaMessage(t, xEnv, topics[0], `{"__typename":"Employee","id": 1,"update":{"name":"foo"}}`)
->>>>>>> 57bb4d9f
 
 			testenv.AwaitChannelWithT(t, KafkaWaitTimeout, responseCh, func(t *testing.T, resp struct {
 				response *http.Response
@@ -754,11 +671,7 @@
 			RouterConfigJSONTemplate: testenv.ConfigWithEdfsKafkaJSONTemplate,
 			EnableKafka:              true,
 		}, func(t *testing.T, xEnv *testenv.Environment) {
-<<<<<<< HEAD
-			events.KafkaEnsureTopicExists(t, xEnv, KafkaWaitTimeout, topics...)
-=======
-			EnsureTopicExists(t, xEnv, topics...)
->>>>>>> 57bb4d9f
+			events.KafkaEnsureTopicExists(t, xEnv, KafkaWaitTimeout, topics...)
 
 			type subscriptionPayload struct {
 				Data struct {
@@ -799,11 +712,7 @@
 
 			// Events 1, 2, 11, and 12 should be included
 			for i := uint32(1); i < 13; i++ {
-<<<<<<< HEAD
 				events.ProduceKafkaMessage(t, xEnv, KafkaWaitTimeout, topics[0], fmt.Sprintf(`{"__typename":"Employee","id":%d}`, i))
-=======
-				ProduceKafkaMessage(t, xEnv, topics[0], fmt.Sprintf(`{"__typename":"Employee","id":%d}`, i))
->>>>>>> 57bb4d9f
 				if i == 1 || i == 2 || i == 11 || i == 12 {
 					conn.SetReadDeadline(time.Now().Add(KafkaWaitTimeout))
 					gErr := conn.ReadJSON(&msg)
@@ -829,11 +738,7 @@
 			RouterConfigJSONTemplate: testenv.ConfigWithEdfsKafkaJSONTemplate,
 			EnableKafka:              true,
 		}, func(t *testing.T, xEnv *testenv.Environment) {
-<<<<<<< HEAD
-			events.KafkaEnsureTopicExists(t, xEnv, KafkaWaitTimeout, topics...)
-=======
-			EnsureTopicExists(t, xEnv, topics...)
->>>>>>> 57bb4d9f
+			events.KafkaEnsureTopicExists(t, xEnv, KafkaWaitTimeout, topics...)
 
 			type subscriptionPayload struct {
 				Data struct {
@@ -874,11 +779,7 @@
 
 			// Events 1, 2, 11, and 12 should be included
 			for i := uint32(1); i < 13; i++ {
-<<<<<<< HEAD
 				events.ProduceKafkaMessage(t, xEnv, KafkaWaitTimeout, topics[0], fmt.Sprintf(`{"__typename":"Employee","id":%d}`, i))
-=======
-				ProduceKafkaMessage(t, xEnv, topics[0], fmt.Sprintf(`{"__typename":"Employee","id":%d}`, i))
->>>>>>> 57bb4d9f
 				if i == 1 || i == 2 || i == 11 || i == 12 {
 					conn.SetReadDeadline(time.Now().Add(KafkaWaitTimeout))
 					gErr := conn.ReadJSON(&msg)
@@ -904,11 +805,7 @@
 			RouterConfigJSONTemplate: testenv.ConfigWithEdfsKafkaJSONTemplate,
 			EnableKafka:              true,
 		}, func(t *testing.T, xEnv *testenv.Environment) {
-<<<<<<< HEAD
-			events.KafkaEnsureTopicExists(t, xEnv, KafkaWaitTimeout, topics...)
-=======
-			EnsureTopicExists(t, xEnv, topics...)
->>>>>>> 57bb4d9f
+			events.KafkaEnsureTopicExists(t, xEnv, KafkaWaitTimeout, topics...)
 
 			type subscriptionPayload struct {
 				Data struct {
@@ -937,17 +834,10 @@
 			xEnv.WaitForSubscriptionCount(1, KafkaWaitTimeout)
 
 			// The message should be ignored because "1" does not equal 1
-<<<<<<< HEAD
 			events.ProduceKafkaMessage(t, xEnv, KafkaWaitTimeout, topics[0], `{"__typename":"Employee","id":1}`)
 
 			// This message should be delivered because it matches the filter
 			events.ProduceKafkaMessage(t, xEnv, KafkaWaitTimeout, topics[0], `{"__typename":"Employee","id":12}`)
-=======
-			ProduceKafkaMessage(t, xEnv, topics[0], `{"__typename":"Employee","id":1}`)
-
-			// This message should be delivered because it matches the filter
-			ProduceKafkaMessage(t, xEnv, topics[0], `{"__typename":"Employee","id":12}`)
->>>>>>> 57bb4d9f
 			conn.SetReadDeadline(time.Now().Add(KafkaWaitTimeout))
 			readErr := conn.ReadJSON(&msg)
 			require.NoError(t, readErr)
@@ -970,11 +860,7 @@
 			RouterConfigJSONTemplate: testenv.ConfigWithEdfsKafkaJSONTemplate,
 			EnableKafka:              true,
 		}, func(t *testing.T, xEnv *testenv.Environment) {
-<<<<<<< HEAD
-			events.KafkaEnsureTopicExists(t, xEnv, KafkaWaitTimeout, topics...)
-=======
-			EnsureTopicExists(t, xEnv, topics...)
->>>>>>> 57bb4d9f
+			events.KafkaEnsureTopicExists(t, xEnv, KafkaWaitTimeout, topics...)
 
 			var subscriptionOne struct {
 				employeeUpdatedMyKafka struct {
@@ -1007,39 +893,23 @@
 
 			xEnv.WaitForSubscriptionCount(1, KafkaWaitTimeout)
 
-<<<<<<< HEAD
 			events.ProduceKafkaMessage(t, xEnv, KafkaWaitTimeout, topics[0], `{asas`) // Invalid message
-=======
-			ProduceKafkaMessage(t, xEnv, topics[0], `{asas`) // Invalid message
->>>>>>> 57bb4d9f
 			testenv.AwaitChannelWithT(t, KafkaWaitTimeout, subscriptionOneArgsCh, func(t *testing.T, args kafkaSubscriptionArgs) {
 				require.ErrorContains(t, args.errValue, "Invalid message received")
 			})
 
-<<<<<<< HEAD
 			events.ProduceKafkaMessage(t, xEnv, KafkaWaitTimeout, topics[0], `{"__typename":"Employee","id":1}`) // Correct message
-=======
-			ProduceKafkaMessage(t, xEnv, topics[0], `{"__typename":"Employee","id":1}`) // Correct message
->>>>>>> 57bb4d9f
 			testenv.AwaitChannelWithT(t, KafkaWaitTimeout, subscriptionOneArgsCh, func(t *testing.T, args kafkaSubscriptionArgs) {
 				require.NoError(t, args.errValue)
 				require.JSONEq(t, `{"employeeUpdatedMyKafka":{"id":1,"details":{"forename":"Jens","surname":"Neuse"}}}`, string(args.dataValue))
 			})
 
-<<<<<<< HEAD
 			events.ProduceKafkaMessage(t, xEnv, KafkaWaitTimeout, topics[0], `{"__typename":"Employee","update":{"name":"foo"}}`) // Missing entity = Resolver error
-=======
-			ProduceKafkaMessage(t, xEnv, topics[0], `{"__typename":"Employee","update":{"name":"foo"}}`) // Missing entity = Resolver error
->>>>>>> 57bb4d9f
 			testenv.AwaitChannelWithT(t, KafkaWaitTimeout, subscriptionOneArgsCh, func(t *testing.T, args kafkaSubscriptionArgs) {
 				require.ErrorContains(t, args.errValue, "Cannot return null for non-nullable field 'Subscription.employeeUpdatedMyKafka.id'.")
 			})
 
-<<<<<<< HEAD
 			events.ProduceKafkaMessage(t, xEnv, KafkaWaitTimeout, topics[0], `{"__typename":"Employee","id": 1,"update":{"name":"foo"}}`) // Correct message
-=======
-			ProduceKafkaMessage(t, xEnv, topics[0], `{"__typename":"Employee","id": 1,"update":{"name":"foo"}}`) // Correct message
->>>>>>> 57bb4d9f
 			testenv.AwaitChannelWithT(t, KafkaWaitTimeout, subscriptionOneArgsCh, func(t *testing.T, args kafkaSubscriptionArgs) {
 				require.NoError(t, args.errValue)
 				require.JSONEq(t, `{"employeeUpdatedMyKafka":{"id":1,"details":{"forename":"Jens","surname":"Neuse"}}}`, string(args.dataValue))
@@ -1061,11 +931,7 @@
 			RouterConfigJSONTemplate: testenv.ConfigWithEdfsKafkaJSONTemplate,
 			EnableKafka:              true,
 		}, func(t *testing.T, xEnv *testenv.Environment) {
-<<<<<<< HEAD
-			events.KafkaEnsureTopicExists(t, xEnv, KafkaWaitTimeout, topics...)
-=======
-			EnsureTopicExists(t, xEnv, topics...)
->>>>>>> 57bb4d9f
+			events.KafkaEnsureTopicExists(t, xEnv, KafkaWaitTimeout, topics...)
 
 			// Send a mutation to trigger the first subscription
 			resOne := xEnv.MakeGraphQLRequestOK(testenv.GraphQLRequest{
@@ -1113,11 +979,7 @@
 			RouterConfigJSONTemplate: testenv.ConfigWithEdfsKafkaJSONTemplate,
 			EnableKafka:              true,
 		}, func(t *testing.T, xEnv *testenv.Environment) {
-<<<<<<< HEAD
-			events.KafkaEnsureTopicExists(t, xEnv, KafkaWaitTimeout, topics...)
-=======
-			EnsureTopicExists(t, xEnv, topics...)
->>>>>>> 57bb4d9f
+			events.KafkaEnsureTopicExists(t, xEnv, KafkaWaitTimeout, topics...)
 
 			type subscriptionPayload struct {
 				Data struct {
@@ -1161,11 +1023,7 @@
 
 			// Events 1, 3, 4, 7, and 11 should be included
 			for i := int(MsgCount); i > 0; i-- {
-<<<<<<< HEAD
 				events.ProduceKafkaMessage(t, xEnv, KafkaWaitTimeout, topics[0], fmt.Sprintf(`{"__typename":"Employee","id":%d}`, i))
-=======
-				ProduceKafkaMessage(t, xEnv, topics[0], fmt.Sprintf(`{"__typename":"Employee","id":%d}`, i))
->>>>>>> 57bb4d9f
 				if i == 1 || i == 3 || i == 4 || i == 7 || i == 11 {
 					conn.SetReadDeadline(time.Now().Add(KafkaWaitTimeout))
 					jsonErr := conn.ReadJSON(&msg)
@@ -1181,24 +1039,4 @@
 			}
 		})
 	})
-<<<<<<< HEAD
-=======
-}
-
-func readKafkaMessages(xEnv *testenv.Environment, topicName string, msgs int) ([]*kgo.Record, error) {
-	ctx, cancel := context.WithTimeout(context.Background(), 10*time.Second)
-	defer cancel()
-
-	client, err := kgo.NewClient(
-		kgo.SeedBrokers(xEnv.GetKafkaSeeds()...),
-		kgo.ConsumeTopics(xEnv.GetPubSubName(topicName)),
-	)
-	if err != nil {
-		return nil, err
-	}
-
-	fetchs := client.PollRecords(ctx, msgs)
-
-	return fetchs.Records(), nil
->>>>>>> 57bb4d9f
 }