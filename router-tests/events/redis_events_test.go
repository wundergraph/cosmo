package events

import (
	"bufio"
	"bytes"
	"encoding/json"
	"fmt"
	"net/http"
	"testing"
	"time"

	"github.com/stretchr/testify/assert"
	"github.com/wundergraph/cosmo/router/core"

	"github.com/hasura/go-graphql-client"
	"github.com/stretchr/testify/require"
	"github.com/wundergraph/cosmo/router-tests/events"
	"github.com/wundergraph/cosmo/router-tests/testenv"
	"github.com/wundergraph/cosmo/router/pkg/config"
)

const RedisWaitTimeout = time.Second * 30

func assertRedisLineEquals(t *testing.T, reader *bufio.Reader, expected string) {
	t.Helper()
	line, _, err := reader.ReadLine()
	require.NoError(t, err)
	assert.Equal(t, expected, string(line))
}

func assertRedisMultipartPrefix(t *testing.T, reader *bufio.Reader) {
	t.Helper()
	assertRedisLineEquals(t, reader, "")
	assertRedisLineEquals(t, reader, "--graphql")
	assertRedisLineEquals(t, reader, "Content-Type: application/json")
	assertRedisLineEquals(t, reader, "")
}

func assertRedisMultipartValueEventually(t *testing.T, reader *bufio.Reader, expected string) {
	t.Helper()
	assert.Eventually(t, func() bool {
		assertRedisMultipartPrefix(t, reader)
		line, _, err := reader.ReadLine()
		assert.NoError(t, err)
		if string(line) == "{}" {
			return false
		}
		assert.Equal(t, expected, string(line))
		return true
	}, RedisWaitTimeout, time.Millisecond*100)
}

type subscriptionArgs struct {
	dataValue []byte
	errValue  error
}

func TestRedisEvents(t *testing.T) {
	t.Parallel()

	if testing.Short() {
		t.Skip("skipping test in short mode.")
	}

	t.Run("subscribe async", func(t *testing.T) {
		t.Parallel()

		topics := []string{"employeeUpdatedMyRedis"}

		testenv.Run(t, &testenv.Config{
			RouterConfigJSONTemplate: testenv.ConfigWithEdfsRedisJSONTemplate,
			EnableRedis:              true,
		}, func(t *testing.T, xEnv *testenv.Environment) {
			var subscriptionOne struct {
				employeeUpdates struct {
					ID      float64 `graphql:"id"`
					Details struct {
						Forename string `graphql:"forename"`
						Surname  string `graphql:"surname"`
					} `graphql:"details"`
				} `graphql:"employeeUpdates"`
			}

			surl := xEnv.GraphQLWebSocketSubscriptionURL()
			client := graphql.NewSubscriptionClient(surl)

			subscriptionArgsCh := make(chan subscriptionArgs)
			subscriptionOneID, err := client.Subscribe(&subscriptionOne, nil, func(dataValue []byte, errValue error) error {
				subscriptionArgsCh <- subscriptionArgs{dataValue, errValue}
				return nil
			})
			require.NoError(t, err)
			require.NotEmpty(t, subscriptionOneID)

			runCh := make(chan error)
			go func() {
				// start subscription
				runCh <- client.Run()
			}()

			// Wait for the subscription to be started
			xEnv.WaitForSubscriptionCount(1, RedisWaitTimeout)

			// produce a message
<<<<<<< HEAD
			events.ProduceRedisMessage(t, xEnv, topics[0], `{"__typename":"Employee","id": 1,"update":{"name":"foo"}}`)
=======
			ProduceRedisMessage(t, xEnv, topics[0], `{"__typename":"Employee","id": 1,"update":{"name":"foo"}}`)
>>>>>>> 57bb4d9f

			// process the message
			select {
			case subscriptionArgs := <-subscriptionArgsCh:
				require.NoError(t, subscriptionArgs.errValue)
				require.JSONEq(t, `{"employeeUpdates":{"id":1,"details":{"forename":"Jens","surname":"Neuse"}}}`, string(subscriptionArgs.dataValue))
			case <-time.After(RedisWaitTimeout):
				t.Fatal("timeout waiting for first message error")
			}

			// close the client
			client.Close()

			// check that the client is closed correctly
			select {
			case err := <-runCh:
				require.NoError(t, err)
			case <-time.After(RedisWaitTimeout):
				t.Fatal("timeout waiting for client to close")
			}
		})
	})

	t.Run("message and resolve errors should not abort the subscription", func(t *testing.T) {
		t.Parallel()

		topics := []string{"employeeUpdatedMyRedis"}

		testenv.Run(t, &testenv.Config{
			RouterConfigJSONTemplate: testenv.ConfigWithEdfsRedisJSONTemplate,
			EnableRedis:              true,
		}, func(t *testing.T, xEnv *testenv.Environment) {
			var subscriptionOne struct {
				employeeUpdates struct {
					ID      float64 `graphql:"id"`
					Details struct {
						Forename string `graphql:"forename"`
						Surname  string `graphql:"surname"`
					} `graphql:"details"`
				} `graphql:"employeeUpdates"`
			}

			surl := xEnv.GraphQLWebSocketSubscriptionURL()
			client := graphql.NewSubscriptionClient(surl)
			t.Cleanup(func() {
				_ = client.Close()
			})

			subscriptionArgsCh := make(chan subscriptionArgs)
			subscriptionOneID, err := client.Subscribe(&subscriptionOne, nil, func(dataValue []byte, errValue error) error {
				subscriptionArgsCh <- subscriptionArgs{dataValue, errValue}
				return nil
			})
			require.NoError(t, err)
			require.NotEmpty(t, subscriptionOneID)

			runCh := make(chan error)
			go func() {
				runCh <- client.Run()
			}()

			// Wait for the subscription to be started before producing a message
			xEnv.WaitForSubscriptionCount(1, RedisWaitTimeout)

			// produce an empty message
<<<<<<< HEAD
			events.ProduceRedisMessage(t, xEnv, topics[0], ``)
=======
			ProduceRedisMessage(t, xEnv, topics[0], ``)
>>>>>>> 57bb4d9f
			// process the message
			select {
			case subscriptionArgs := <-subscriptionArgsCh:
				var gqlErr graphql.Errors
				require.ErrorAs(t, subscriptionArgs.errValue, &gqlErr)
				require.Equal(t, "Invalid message received", gqlErr[0].Message)
			case <-time.After(RedisWaitTimeout):
				t.Fatal("timeout waiting for first message error")
			}

<<<<<<< HEAD
			events.ProduceRedisMessage(t, xEnv, topics[0], `{"__typename":"Employee","id": 1,"update":{"name":"foo"}}`) // Correct message
=======
			ProduceRedisMessage(t, xEnv, topics[0], `{"__typename":"Employee","id": 1,"update":{"name":"foo"}}`) // Correct message
>>>>>>> 57bb4d9f
			select {
			case subscriptionArgs := <-subscriptionArgsCh:
				require.NoError(t, subscriptionArgs.errValue)
				require.JSONEq(t, `{"employeeUpdates":{"id":1,"details":{"forename":"Jens","surname":"Neuse"}}}`, string(subscriptionArgs.dataValue))
			case <-time.After(RedisWaitTimeout):
				t.Fatal("timeout waiting for first message error")
			}

			// Missing entity = Resolver error
<<<<<<< HEAD
			events.ProduceRedisMessage(t, xEnv, topics[0], `{"__typename":"Employee","update":{"name":"foo"}}`)
=======
			ProduceRedisMessage(t, xEnv, topics[0], `{"__typename":"Employee","update":{"name":"foo"}}`)
>>>>>>> 57bb4d9f
			select {
			case subscriptionArgs := <-subscriptionArgsCh:
				var gqlErr graphql.Errors
				require.ErrorAs(t, subscriptionArgs.errValue, &gqlErr)
				require.Equal(t, "Cannot return null for non-nullable field 'Subscription.employeeUpdates.id'.", gqlErr[0].Message)
			case <-time.After(RedisWaitTimeout):
				t.Fatal("timeout waiting for first message error")
			}

			// Correct message
<<<<<<< HEAD
			events.ProduceRedisMessage(t, xEnv, topics[0], `{"__typename":"Employee","id": 1,"update":{"name":"foo"}}`)
=======
			ProduceRedisMessage(t, xEnv, topics[0], `{"__typename":"Employee","id": 1,"update":{"name":"foo"}}`)
>>>>>>> 57bb4d9f
			select {
			case subscriptionArgs := <-subscriptionArgsCh:
				require.NoError(t, subscriptionArgs.errValue)
				require.JSONEq(t, `{"employeeUpdates":{"id":1,"details":{"forename":"Jens","surname":"Neuse"}}}`, string(subscriptionArgs.dataValue))
			case <-time.After(RedisWaitTimeout):
				t.Fatal("timeout waiting for first message error")
			}

			// close the client
			require.NoError(t, client.Close())

			// check that the client is closed correctly
			select {
			case err := <-runCh:
				require.NoError(t, err)
			case <-time.After(RedisWaitTimeout):
				t.Fatal("timeout waiting for client to close")
			}
		})
	})

	t.Run("every subscriber gets the message", func(t *testing.T) {
		t.Parallel()

		topics := []string{"employeeUpdatedMyRedis"}

		testenv.Run(t, &testenv.Config{
			RouterConfigJSONTemplate: testenv.ConfigWithEdfsRedisJSONTemplate,
			EnableRedis:              true,
		}, func(t *testing.T, xEnv *testenv.Environment) {

			var subscriptionOne struct {
				employeeUpdates struct {
					ID      float64 `graphql:"id"`
					Details struct {
						Forename string `graphql:"forename"`
						Surname  string `graphql:"surname"`
					} `graphql:"details"`
				} `graphql:"employeeUpdates"`
			}

			surl := xEnv.GraphQLWebSocketSubscriptionURL()
			client := graphql.NewSubscriptionClient(surl)

			subscriptionOneArgsCh := make(chan subscriptionArgs)

			subscriptionOneID, err := client.Subscribe(&subscriptionOne, nil, func(dataValue []byte, errValue error) error {
				subscriptionOneArgsCh <- subscriptionArgs{dataValue, errValue}
				return nil
			})
			require.NoError(t, err)
			require.NotEmpty(t, subscriptionOneID)

			subscriptionTwoArgsCh := make(chan subscriptionArgs)
			subscriptionTwoID, err := client.Subscribe(&subscriptionOne, nil, func(dataValue []byte, errValue error) error {
				subscriptionTwoArgsCh <- subscriptionArgs{dataValue, errValue}
				return nil
			})
			require.NoError(t, err)
			require.NotEmpty(t, subscriptionTwoID)

			runCh := make(chan error)
			go func() {
				runCh <- client.Run()
			}()

			// Wait for the subscription to be started
			xEnv.WaitForSubscriptionCount(2, RedisWaitTimeout)

			// produce a message
<<<<<<< HEAD
			events.ProduceRedisMessage(t, xEnv, topics[0], `{"__typename":"Employee","id": 1,"update":{"name":"foo"}}`)
=======
			ProduceRedisMessage(t, xEnv, topics[0], `{"__typename":"Employee","id": 1,"update":{"name":"foo"}}`)
>>>>>>> 57bb4d9f

			// read the message from the first subscription
			select {
			case subscriptionArgs := <-subscriptionOneArgsCh:
				require.NoError(t, subscriptionArgs.errValue)
				require.JSONEq(t, `{"employeeUpdates":{"id":1,"details":{"forename":"Jens","surname":"Neuse"}}}`, string(subscriptionArgs.dataValue))
			case <-time.After(RedisWaitTimeout):
				t.Fatal("timeout waiting for first message error")
			}

			// read the message from the second subscription
			select {
			case subscriptionArgs := <-subscriptionTwoArgsCh:
				require.NoError(t, subscriptionArgs.errValue)
				require.JSONEq(t, `{"employeeUpdates":{"id":1,"details":{"forename":"Jens","surname":"Neuse"}}}`, string(subscriptionArgs.dataValue))
			case <-time.After(RedisWaitTimeout):
				t.Fatal("timeout waiting for second message error")
			}

			// close the client
			require.NoError(t, client.Close())

			// check that the client is closed correctly
			select {
			case err := <-runCh:
				require.NoError(t, err)
			case <-time.After(RedisWaitTimeout):
				t.Fatal("timeout waiting for client to close")
			}
		})
	})

	t.Run("subscribe to multiple topics through a single directive", func(t *testing.T) {
		t.Parallel()

		topics := []string{"employeeUpdatedMyRedis"}

		testenv.Run(t, &testenv.Config{
			RouterConfigJSONTemplate: testenv.ConfigWithEdfsRedisJSONTemplate,
			EnableRedis:              true,
		}, func(t *testing.T, xEnv *testenv.Environment) {

			var subscriptionOne struct {
				employeeUpdates struct {
					ID      float64 `graphql:"id"`
					Details struct {
						Forename string `graphql:"forename"`
						Surname  string `graphql:"surname"`
					} `graphql:"details"`
				} `graphql:"employeeUpdates"`
			}

			surl := xEnv.GraphQLWebSocketSubscriptionURL()
			client := graphql.NewSubscriptionClient(surl)

			subscriptionOneArgsCh := make(chan subscriptionArgs)
			subscriptionOneID, err := client.Subscribe(&subscriptionOne, nil, func(dataValue []byte, errValue error) error {
				subscriptionOneArgsCh <- subscriptionArgs{dataValue, errValue}
				return nil
			})
			require.NoError(t, err)
			require.NotEmpty(t, subscriptionOneID)

			subscriptionTwoArgsCh := make(chan subscriptionArgs)
			subscriptionTwoID, err := client.Subscribe(&subscriptionOne, nil, func(dataValue []byte, errValue error) error {
				subscriptionTwoArgsCh <- subscriptionArgs{dataValue, errValue}
				return nil
			})
			require.NoError(t, err)
			require.NotEmpty(t, subscriptionTwoID)

			runCh := make(chan error)
			go func() {
				runCh <- client.Run()
			}()

			// Wait for the subscription to be started
			xEnv.WaitForSubscriptionCount(2, RedisWaitTimeout)

			// produce a message
<<<<<<< HEAD
			events.ProduceRedisMessage(t, xEnv, topics[0], `{"__typename":"Employee","id": 1,"update":{"name":"foo"}}`)
=======
			ProduceRedisMessage(t, xEnv, topics[0], `{"__typename":"Employee","id": 1,"update":{"name":"foo"}}`)
>>>>>>> 57bb4d9f

			// read the message from the first subscription
			select {
			case subscriptionArgs := <-subscriptionOneArgsCh:
				require.NoError(t, subscriptionArgs.errValue)
				require.JSONEq(t, `{"employeeUpdates":{"id":1,"details":{"forename":"Jens","surname":"Neuse"}}}`, string(subscriptionArgs.dataValue))
			case <-time.After(RedisWaitTimeout):
				t.Fatal("timeout waiting for first message error")
			}

			// read the message from the second subscription
			select {
			case subscriptionArgs := <-subscriptionTwoArgsCh:
				require.NoError(t, subscriptionArgs.errValue)
				require.JSONEq(t, `{"employeeUpdates":{"id":1,"details":{"forename":"Jens","surname":"Neuse"}}}`, string(subscriptionArgs.dataValue))
			case <-time.After(RedisWaitTimeout):
				t.Fatal("timeout waiting for second message error")
			}

			// produce a message
<<<<<<< HEAD
			events.ProduceRedisMessage(t, xEnv, topics[0], `{"__typename":"Employee","id": 2,"update":{"name":"foo"}}`)
=======
			ProduceRedisMessage(t, xEnv, topics[0], `{"__typename":"Employee","id": 2,"update":{"name":"foo"}}`)
>>>>>>> 57bb4d9f

			// read the message from the first subscription
			select {
			case subscriptionArgs := <-subscriptionOneArgsCh:
				require.NoError(t, subscriptionArgs.errValue)
				require.JSONEq(t, `{"employeeUpdates":{"id":2,"details":{"forename":"Dustin","surname":"Deus"}}}`, string(subscriptionArgs.dataValue))
			case <-time.After(RedisWaitTimeout):
				t.Fatal("timeout waiting for first message error")
			}

			// read the message from the second subscription
			select {
			case subscriptionArgs := <-subscriptionTwoArgsCh:
				require.NoError(t, subscriptionArgs.errValue)
				require.JSONEq(t, `{"employeeUpdates":{"id":2,"details":{"forename":"Dustin","surname":"Deus"}}}`, string(subscriptionArgs.dataValue))
			case <-time.After(RedisWaitTimeout):
				t.Fatal("timeout waiting for second message error")
			}

			// close the client
			require.NoError(t, client.Close())

			// check that the client is closed correctly
			select {
			case err := <-runCh:
				require.NoError(t, err)
			case <-time.After(RedisWaitTimeout):
				t.Fatal("timeout waiting for client to close")
			}
		})
	})

	t.Run("subscribe async netPoll disabled", func(t *testing.T) {
		t.Parallel()

		topics := []string{"employeeUpdatedMyRedis"}

		testenv.Run(t, &testenv.Config{
			RouterConfigJSONTemplate: testenv.ConfigWithEdfsRedisJSONTemplate,
			EnableRedis:              true,
			ModifyEngineExecutionConfiguration: func(engineExecutionConfiguration *config.EngineExecutionConfiguration) {
				engineExecutionConfiguration.EnableNetPoll = false
				engineExecutionConfiguration.WebSocketClientReadTimeout = time.Millisecond * 100
			},
		}, func(t *testing.T, xEnv *testenv.Environment) {
			var subscriptionOne struct {
				employeeUpdates struct {
					ID      float64 `graphql:"id"`
					Details struct {
						Forename string `graphql:"forename"`
						Surname  string `graphql:"surname"`
					} `graphql:"details"`
				} `graphql:"employeeUpdates"`
			}

			surl := xEnv.GraphQLWebSocketSubscriptionURL()
			client := graphql.NewSubscriptionClient(surl)

			subscriptionOneArgsCh := make(chan subscriptionArgs)
			subscriptionOneID, err := client.Subscribe(&subscriptionOne, nil, func(dataValue []byte, errValue error) error {
				subscriptionOneArgsCh <- subscriptionArgs{dataValue, errValue}
				return nil
			})
			require.NoError(t, err)
			require.NotEmpty(t, subscriptionOneID)

			runCh := make(chan error)
			go func() {
				runCh <- client.Run()
			}()

			// Wait for the subscription to be started
			xEnv.WaitForSubscriptionCount(1, RedisWaitTimeout)

			// produce a message
<<<<<<< HEAD
			events.ProduceRedisMessage(t, xEnv, topics[0], `{"__typename":"Employee","id": 1,"update":{"name":"foo"}}`)
=======
			ProduceRedisMessage(t, xEnv, topics[0], `{"__typename":"Employee","id": 1,"update":{"name":"foo"}}`)
>>>>>>> 57bb4d9f

			// read the message from the subscription
			select {
			case subscriptionArgs := <-subscriptionOneArgsCh:
				require.NoError(t, subscriptionArgs.errValue)
				require.JSONEq(t, `{"employeeUpdates":{"id":1,"details":{"forename":"Jens","surname":"Neuse"}}}`, string(subscriptionArgs.dataValue))
			case <-time.After(RedisWaitTimeout):
				t.Fatal("timeout waiting for first message error")
			}

			// close the client
			require.NoError(t, client.Close())

			// check that the client is closed correctly
			select {
			case err := <-runCh:
				require.NoError(t, err)
			case <-time.After(RedisWaitTimeout):
				t.Fatal("timeout waiting for client to close")
			}
		})
	})

	t.Run("multipart", func(t *testing.T) {
		t.Parallel()

		subscriptionHeartbeatInterval := time.Second * 5

		t.Run("subscribe sync", func(t *testing.T) {
			t.Parallel()

			topics := []string{"employeeUpdatedMyRedis"}

			testenv.Run(t, &testenv.Config{
				RouterConfigJSONTemplate: testenv.ConfigWithEdfsRedisJSONTemplate,
				EnableRedis:              true,
				RouterOptions: []core.Option{
					core.WithSubscriptionHeartbeatInterval(subscriptionHeartbeatInterval),
				},
			}, func(t *testing.T, xEnv *testenv.Environment) {
				subscribePayload := []byte(`{"query":"subscription { employeeUpdates { id details { forename surname } }}"}`)

				// start the subscription
				client := http.Client{
					Timeout: time.Second * 100,
				}
				req := xEnv.MakeGraphQLMultipartRequest(http.MethodPost, bytes.NewReader(subscribePayload))
				resp, gErr := client.Do(req)
				require.NoError(t, gErr)
				require.Equal(t, http.StatusOK, resp.StatusCode)
				defer resp.Body.Close()
				reader := bufio.NewReader(resp.Body)

				// Wait for the subscription to be started
				xEnv.WaitForSubscriptionCount(1, RedisWaitTimeout)

				// produce a message
<<<<<<< HEAD
				events.ProduceRedisMessage(t, xEnv, topics[0], `{"__typename":"Employee","id": 1,"update":{"name":"foo"}}`)
=======
				ProduceRedisMessage(t, xEnv, topics[0], `{"__typename":"Employee","id": 1,"update":{"name":"foo"}}`)
>>>>>>> 57bb4d9f
				// read the message from the subscription
				assertRedisMultipartValueEventually(t, reader, "{\"payload\":{\"data\":{\"employeeUpdates\":{\"id\":1,\"details\":{\"forename\":\"Jens\",\"surname\":\"Neuse\"}}}}}")

				// produce a message
<<<<<<< HEAD
				events.ProduceRedisMessage(t, xEnv, topics[0], `{"__typename":"Employee","id": 1,"update":{"name":"foo"}}`)
=======
				ProduceRedisMessage(t, xEnv, topics[0], `{"__typename":"Employee","id": 1,"update":{"name":"foo"}}`)
>>>>>>> 57bb4d9f
				// read the message from the subscription
				assertRedisMultipartValueEventually(t, reader, "{\"payload\":{\"data\":{\"employeeUpdates\":{\"id\":1,\"details\":{\"forename\":\"Jens\",\"surname\":\"Neuse\"}}}}}")
			})
		})

		t.Run("Should block subscribe sync operation", func(t *testing.T) {
			t.Parallel()

			subscribePayload := []byte(`{"query":"subscription { employeeUpdates { id details { forename surname } }}"}`)

			testenv.Run(t, &testenv.Config{
				RouterConfigJSONTemplate: testenv.ConfigWithEdfsRedisJSONTemplate,
				EnableRedis:              true,
				ModifySecurityConfiguration: func(securityConfiguration *config.SecurityConfiguration) {
					securityConfiguration.BlockSubscriptions = config.BlockOperationConfiguration{
						Enabled: true,
					}
				},
			}, func(t *testing.T, xEnv *testenv.Environment) {
				client := http.Client{
					Timeout: time.Second * 100,
				}
				req := xEnv.MakeGraphQLMultipartRequest(http.MethodPost, bytes.NewReader(subscribePayload))
				resp, err := client.Do(req)
				require.NoError(t, err)
				require.Equal(t, http.StatusOK, resp.StatusCode)

				defer resp.Body.Close()
				reader := bufio.NewReader(resp.Body)

				assertRedisMultipartValueEventually(t, reader, "{\"payload\":{\"errors\":[{\"message\":\"operation type 'subscription' is blocked\"}]}}")
			})
		})
	})

	t.Run("subscribe sync sse legacy method works", func(t *testing.T) {
		t.Parallel()

		topics := []string{"employeeUpdatedMyRedis"}

		testenv.Run(t, &testenv.Config{
			RouterConfigJSONTemplate: testenv.ConfigWithEdfsRedisJSONTemplate,
			EnableRedis:              true,
		}, func(t *testing.T, xEnv *testenv.Environment) {

			subscribePayload := []byte(`{"query":"subscription { employeeUpdates { id details { forename surname } }}"}`)

			client := http.Client{
				Timeout: time.Second * 10,
			}
			req, gErr := http.NewRequest(http.MethodPost, xEnv.GraphQLRequestURL(), bytes.NewReader(subscribePayload))
			require.NoError(t, gErr)

			req.Header.Set("Content-Type", "application/json")
			req.Header.Set("Accept", "text/event-stream")
			req.Header.Set("Connection", "keep-alive")
			req.Header.Set("Cache-Control", "no-cache")

			// start the subscription
			clientRetCh := make(chan struct {
				resp *http.Response
				err  error
			})
			go func() {
				resp, err := client.Do(req)
				clientRetCh <- struct {
					resp *http.Response
					err  error
				}{resp, err}
			}()

			// Wait for the subscription to be started
			xEnv.WaitForSubscriptionCount(1, RedisWaitTimeout)

			// produce a message so that the subscription is triggered
<<<<<<< HEAD
			events.ProduceRedisMessage(t, xEnv, topics[0], `{"__typename":"Employee","id": 1,"update":{"name":"foo"}}`)
=======
			ProduceRedisMessage(t, xEnv, topics[0], `{"__typename":"Employee","id": 1,"update":{"name":"foo"}}`)
>>>>>>> 57bb4d9f

			// get the client response
			var clientRet struct {
				resp *http.Response
				err  error
			}
			select {
			case clientRet = <-clientRetCh:
			case <-time.After(RedisWaitTimeout):
				t.Fatal("timeout waiting for client response")
			}
			defer func() {
				if clientRet.resp != nil {
					clientRet.resp.Body.Close()
				}
			}()
			require.NoError(t, clientRet.err)
			require.Equal(t, http.StatusOK, clientRet.resp.StatusCode)

			// read the message from the subscription
			reader := bufio.NewReader(clientRet.resp.Body)
			eventNext, _, gErr := reader.ReadLine()
			require.NoError(t, gErr)
			require.Equal(t, "event: next", string(eventNext))
			data, _, gErr := reader.ReadLine()
			require.NoError(t, gErr)
			require.Equal(t, "data: {\"data\":{\"employeeUpdates\":{\"id\":1,\"details\":{\"forename\":\"Jens\",\"surname\":\"Neuse\"}}}}", string(data))
			line, _, gErr := reader.ReadLine()
			require.NoError(t, gErr)
			require.Empty(t, string(line))
		})
	})

	t.Run("subscribe sync sse", func(t *testing.T) {
		t.Parallel()

		topics := []string{"employeeUpdatedMyRedis"}

		testenv.Run(t, &testenv.Config{
			RouterConfigJSONTemplate: testenv.ConfigWithEdfsRedisJSONTemplate,
			EnableRedis:              true,
		}, func(t *testing.T, xEnv *testenv.Environment) {

			subscribePayload := []byte(`{"query":"subscription { employeeUpdates { id details { forename surname } }}"}`)
			client := http.Client{
				Timeout: time.Second * 10,
			}
			req, gErr := http.NewRequest(http.MethodPost, xEnv.GraphQLRequestURL(), bytes.NewReader(subscribePayload))
			require.NoError(t, gErr)
			req.Header.Set("Content-Type", "application/json")
			req.Header.Set("Accept", "text/event-stream")
			req.Header.Set("Connection", "keep-alive")
			req.Header.Set("Cache-Control", "no-cache")

			clientRetCh := make(chan struct {
				resp *http.Response
				err  error
			})

			// start the subscription
			go func() {
				resp, err := client.Do(req)
				clientRetCh <- struct {
					resp *http.Response
					err  error
				}{resp, err}
			}()

			// Wait for the subscription to be started
			xEnv.WaitForSubscriptionCount(1, RedisWaitTimeout)

			// produce a message so that the subscription is triggered
<<<<<<< HEAD
			events.ProduceRedisMessage(t, xEnv, topics[0], `{"__typename":"Employee","id": 1,"update":{"name":"foo"}}`)
=======
			ProduceRedisMessage(t, xEnv, topics[0], `{"__typename":"Employee","id": 1,"update":{"name":"foo"}}`)
>>>>>>> 57bb4d9f

			// get the client response
			var clientRet struct {
				resp *http.Response
				err  error
			}
			select {
			case clientRet = <-clientRetCh:
			case <-time.After(RedisWaitTimeout):
				t.Fatal("timeout waiting for client response")
			}
			defer func() {
				if clientRet.resp != nil {
					clientRet.resp.Body.Close()
				}
			}()
			require.NoError(t, clientRet.err)
			require.Equal(t, http.StatusOK, clientRet.resp.StatusCode)

			// read the message from the subscription
			reader := bufio.NewReader(clientRet.resp.Body)
			eventNext, _, gErr := reader.ReadLine()
			require.NoError(t, gErr)
			require.Equal(t, "event: next", string(eventNext))
			data, _, gErr := reader.ReadLine()
			require.NoError(t, gErr)
			require.Equal(t, "data: {\"data\":{\"employeeUpdates\":{\"id\":1,\"details\":{\"forename\":\"Jens\",\"surname\":\"Neuse\"}}}}", string(data))
			line, _, gErr := reader.ReadLine()
			require.NoError(t, gErr)
			require.Empty(t, string(line))
		})
	})

	t.Run("should block subscribe sync sse operation", func(t *testing.T) {
		t.Parallel()

		subscribePayload := []byte(`{"query":"subscription { employeeUpdates { id details { forename surname } }}"}`)

		testenv.Run(t, &testenv.Config{
			RouterConfigJSONTemplate: testenv.ConfigWithEdfsRedisJSONTemplate,
			EnableRedis:              true,
			ModifySecurityConfiguration: func(securityConfiguration *config.SecurityConfiguration) {
				securityConfiguration.BlockSubscriptions = config.BlockOperationConfiguration{
					Enabled: true,
				}
			},
		}, func(t *testing.T, xEnv *testenv.Environment) {
			client := http.Client{
				Timeout: time.Second * 10,
			}
			req, err := http.NewRequest(http.MethodPost, xEnv.GraphQLRequestURL(), bytes.NewReader(subscribePayload))
			require.NoError(t, err)

			req.Header.Set("Content-Type", "application/json")
			req.Header.Set("Accept", "text/event-stream")
			req.Header.Set("Connection", "keep-alive")
			req.Header.Set("Cache-Control", "no-cache")

			resp, err := client.Do(req)
			require.NoError(t, err)
			require.Equal(t, http.StatusOK, resp.StatusCode)

			defer resp.Body.Close()
			reader := bufio.NewReader(resp.Body)

			eventNext, _, err := reader.ReadLine()
			require.NoError(t, err)
			require.Equal(t, "event: next", string(eventNext))
			data, _, err := reader.ReadLine()
			require.NoError(t, err)
			require.Equal(t, "data: {\"errors\":[{\"message\":\"operation type 'subscription' is blocked\"}]}", string(data))

			xEnv.WaitForSubscriptionCount(0, RedisWaitTimeout)
			xEnv.WaitForConnectionCount(0, RedisWaitTimeout)
		})
	})

	t.Run("subscribe async with filter", func(t *testing.T) {
		t.Parallel()

		topics := []string{"employeeUpdatedMyRedis"}

		testenv.Run(t, &testenv.Config{
			RouterConfigJSONTemplate: testenv.ConfigWithEdfsRedisJSONTemplate,
			EnableRedis:              true,
		}, func(t *testing.T, xEnv *testenv.Environment) {

			type subscriptionPayload struct {
				Data struct {
					FilteredEmployeeUpdatedMyRedis struct {
						ID      int `graphql:"id"`
						Details struct {
							Forename string `graphql:"forename"`
							Surname  string `graphql:"surname"`
						} `graphql:"details"`
					} `graphql:"filteredEmployeeUpdatedMyRedis(ids: [1, 3, 4, 7, 11])"`
				} `json:"data"`
			}

			// conn.Close() is called in a cleanup defined in the function
			conn := xEnv.InitGraphQLWebSocketConnection(nil, nil, nil)
			err := conn.WriteJSON(&testenv.WebSocketMessage{
				ID:      "1",
				Type:    "subscribe",
				Payload: []byte(`{"query":"subscription { filteredEmployeeUpdatedMyRedis(ids: [1, 3, 4, 7, 11]) { id details { forename, surname } } }"}`),
			})
			require.NoError(t, err)

			var msg testenv.WebSocketMessage
			var payload subscriptionPayload

			xEnv.WaitForSubscriptionCount(1, RedisWaitTimeout)

			const MsgCount = 12

			employeesCheck := map[int]struct {
				Forename string
				Surname  string
			}{
				1:  {"Jens", "Neuse"},
				3:  {"Stefan", "Avram"},
				4:  {"Björn", "Schwenzer"},
				7:  {"Suvij", "Surya"},
				11: {"Alexandra", "Neuse"},
			}

			// Events 1, 3, 4, 7, and 11 should be included
			for i := MsgCount; i > 0; i-- {
<<<<<<< HEAD
				events.ProduceRedisMessage(t, xEnv, topics[0], fmt.Sprintf(`{"__typename":"Employee","id":%d}`, i))
=======
				ProduceRedisMessage(t, xEnv, topics[0], fmt.Sprintf(`{"__typename":"Employee","id":%d}`, i))
>>>>>>> 57bb4d9f

				if i == 11 || i == 7 || i == 4 || i == 3 || i == 1 {
					gErr := conn.ReadJSON(&msg)
					require.NoError(t, gErr)
					require.Equal(t, "1", msg.ID)
					require.Equal(t, "next", msg.Type)
					gErr = json.Unmarshal(msg.Payload, &payload)
					require.NoError(t, gErr)
					require.Equal(t, int(i), payload.Data.FilteredEmployeeUpdatedMyRedis.ID)
					require.Equal(t, employeesCheck[i].Forename, payload.Data.FilteredEmployeeUpdatedMyRedis.Details.Forename)
					require.Equal(t, employeesCheck[i].Surname, payload.Data.FilteredEmployeeUpdatedMyRedis.Details.Surname)
				}
			}
		})
	})

	t.Run("message with invalid JSON should give a specific error", func(t *testing.T) {
		t.Parallel()

		topics := []string{"employeeUpdatedMyRedis"}

		testenv.Run(t, &testenv.Config{
			RouterConfigJSONTemplate: testenv.ConfigWithEdfsRedisJSONTemplate,
			EnableRedis:              true,
		}, func(t *testing.T, xEnv *testenv.Environment) {

			var subscriptionOne struct {
				employeeUpdates struct {
					ID      int `graphql:"id"`
					Details struct {
						Forename string `graphql:"forename"`
						Surname  string `graphql:"surname"`
					} `graphql:"details"`
				} `graphql:"employeeUpdates"`
			}

			surl := xEnv.GraphQLWebSocketSubscriptionURL()
			client := graphql.NewSubscriptionClient(surl)

			subscriptionOneArgsCh := make(chan subscriptionArgs)
			subscriptionOneID, err := client.Subscribe(&subscriptionOne, nil, func(dataValue []byte, errValue error) error {
				subscriptionOneArgsCh <- subscriptionArgs{
					dataValue: dataValue,
					errValue:  errValue,
				}
				return nil
			})
			require.NoError(t, err)
			require.NotEmpty(t, subscriptionOneID)

			// start the subscription
			clientRunCh := make(chan error)
			go func() {
				clientRunCh <- client.Run()
			}()

			// Wait for the subscription to be started
			xEnv.WaitForSubscriptionCount(1, RedisWaitTimeout)

			// produce an invalid message
<<<<<<< HEAD
			events.ProduceRedisMessage(t, xEnv, topics[0], `{asas`)
=======
			ProduceRedisMessage(t, xEnv, topics[0], `{asas`)
>>>>>>> 57bb4d9f
			// get the client response
			select {
			case args := <-subscriptionOneArgsCh:
				var gqlErr graphql.Errors
				require.ErrorAs(t, args.errValue, &gqlErr)
				require.Equal(t, "Invalid message received", gqlErr[0].Message)
			case <-time.After(RedisWaitTimeout):
				t.Fatal("timeout waiting for client response")
			}

			// produce a correct message
<<<<<<< HEAD
			events.ProduceRedisMessage(t, xEnv, topics[0], `{"__typename":"Employee","id":1}`)
=======
			ProduceRedisMessage(t, xEnv, topics[0], `{"__typename":"Employee","id":1}`)
>>>>>>> 57bb4d9f
			// get the client response
			select {
			case args := <-subscriptionOneArgsCh:
				require.NoError(t, args.errValue)
				require.JSONEq(t, `{"employeeUpdates":{"id":1,"details":{"forename":"Jens","surname":"Neuse"}}}`, string(args.dataValue))
			case <-time.After(RedisWaitTimeout):
				t.Fatal("timeout waiting for client response")
			}

			// produce a message with a missing entity
<<<<<<< HEAD
			events.ProduceRedisMessage(t, xEnv, topics[0], `{"__typename":"Employee","update":{"name":"foo"}}`)
=======
			ProduceRedisMessage(t, xEnv, topics[0], `{"__typename":"Employee","update":{"name":"foo"}}`)
>>>>>>> 57bb4d9f
			// get the client response
			select {
			case args := <-subscriptionOneArgsCh:
				var gqlErr graphql.Errors
				require.ErrorAs(t, args.errValue, &gqlErr)
				require.Equal(t, "Cannot return null for non-nullable field 'Subscription.employeeUpdates.id'.", gqlErr[0].Message)
			case <-time.After(RedisWaitTimeout):
				t.Fatal("timeout waiting for client response")
			}

			// produce a correct message
<<<<<<< HEAD
			events.ProduceRedisMessage(t, xEnv, topics[0], `{"__typename":"Employee","id": 1,"update":{"name":"foo"}}`)
=======
			ProduceRedisMessage(t, xEnv, topics[0], `{"__typename":"Employee","id": 1,"update":{"name":"foo"}}`)
>>>>>>> 57bb4d9f
			// get the client response
			select {
			case args := <-subscriptionOneArgsCh:
				require.NoError(t, args.errValue)
				require.JSONEq(t, `{"employeeUpdates":{"id":1,"details":{"forename":"Jens","surname":"Neuse"}}}`, string(args.dataValue))
			case <-time.After(RedisWaitTimeout):
				t.Fatal("timeout waiting for client response")
			}

			require.NoError(t, client.Close())

			select {
			case err := <-clientRunCh:
				require.NoError(t, err)
			case <-time.After(RedisWaitTimeout):
				t.Fatal("timeout waiting for client response")
			}
		})
	})

	t.Run("mutate", func(t *testing.T) {
		t.Parallel()

		channels := []string{"employeeUpdatedMyRedis"}

		testenv.Run(t, &testenv.Config{
			RouterConfigJSONTemplate: testenv.ConfigWithEdfsRedisJSONTemplate,
			EnableRedis:              true,
			NoRetryClient:            true,
		}, func(t *testing.T, xEnv *testenv.Environment) {
			// start reading the messages from the channel
			msgCh, err := events.ReadRedisMessages(t, xEnv, channels[0])
			require.NoError(t, err)

			// send a mutation to trigger the first subscription
			resOne := xEnv.MakeGraphQLRequestOK(testenv.GraphQLRequest{
				Query: `mutation { updateEmployeeMyRedis(id: 3, update: {name: "name test"}) { success } }`,
			})
			require.JSONEq(t, `{"data":{"updateEmployeeMyRedis":{"success":true}}}`, resOne.Body)

			// read the message
			select {
			case m := <-msgCh:
				require.JSONEq(t, `{"id":3,"update":{"name":"name test"}}`, m.Payload)
			case <-time.After(RedisWaitTimeout):
				t.Fatal("timeout waiting for client response")
			}
		})
	})
}

func TestRedisClusterEvents(t *testing.T) {
	t.Parallel()

	if testing.Short() {
		t.Skip("skipping test in short mode.")
	}

	t.Run("subscribe async", func(t *testing.T) {
		t.Parallel()

		topics := []string{"employeeUpdatedMyRedis"}

		testenv.Run(t, &testenv.Config{
			RouterConfigJSONTemplate: testenv.ConfigWithEdfsRedisJSONTemplate,
			EnableRedisCluster:       true,
		}, func(t *testing.T, xEnv *testenv.Environment) {
			var subscriptionOne struct {
				employeeUpdates struct {
					ID      float64 `graphql:"id"`
					Details struct {
						Forename string `graphql:"forename"`
						Surname  string `graphql:"surname"`
					} `graphql:"details"`
				} `graphql:"employeeUpdates"`
			}

			surl := xEnv.GraphQLWebSocketSubscriptionURL()
			client := graphql.NewSubscriptionClient(surl)

			// create the subscription
			subscriptionOneArgsCh := make(chan subscriptionArgs)
			subscriptionOneID, err := client.Subscribe(&subscriptionOne, nil, func(dataValue []byte, errValue error) error {
				subscriptionOneArgsCh <- subscriptionArgs{
					dataValue: dataValue,
					errValue:  errValue,
				}
				return nil
			})
			require.NoError(t, err)
			require.NotEmpty(t, subscriptionOneID)

			// start the client with the subscription
			clientRunCh := make(chan error)
			go func() {
				clientRunCh <- client.Run()
			}()

			// Wait for the subscription to be started
			xEnv.WaitForSubscriptionCount(1, RedisWaitTimeout)

			// produce a message
<<<<<<< HEAD
			events.ProduceRedisMessage(t, xEnv, topics[0], `{"__typename":"Employee","id": 1,"update":{"name":"foo"}}`)
=======
			ProduceRedisMessage(t, xEnv, topics[0], `{"__typename":"Employee","id": 1,"update":{"name":"foo"}}`)
>>>>>>> 57bb4d9f

			// read the message
			select {
			case args := <-subscriptionOneArgsCh:
				require.NoError(t, args.errValue)
				require.JSONEq(t, `{"employeeUpdates":{"id":1,"details":{"forename":"Jens","surname":"Neuse"}}}`, string(args.dataValue))
			case <-time.After(RedisWaitTimeout):
				t.Fatal("timeout waiting for client response")
			}

			// close the client
			require.NoError(t, client.Close())

			// wait for the client to be closed
			select {
			case err := <-clientRunCh:
				require.NoError(t, err)
			case <-time.After(RedisWaitTimeout):
				t.Fatal("timeout waiting for client response")
			}
		})
	})

	t.Run("mutate", func(t *testing.T) {
		t.Parallel()

		channels := []string{"employeeUpdatedMyRedis"}

		testenv.Run(t, &testenv.Config{
			RouterConfigJSONTemplate: testenv.ConfigWithEdfsRedisJSONTemplate,
			EnableRedisCluster:       true,
			NoRetryClient:            true,
		}, func(t *testing.T, xEnv *testenv.Environment) {
			// start reading the messages from the channel
			msgCh, err := events.ReadRedisMessages(t, xEnv, channels[0])
			require.NoError(t, err)

			// send a mutation to produce a message
			resOne := xEnv.MakeGraphQLRequestOK(testenv.GraphQLRequest{
				Query: `mutation { updateEmployeeMyRedis(id: 3, update: {name: "name test"}) { success } }`,
			})
			require.JSONEq(t, `{"data":{"updateEmployeeMyRedis":{"success":true}}}`, resOne.Body)

			// read the message
			select {
			case m := <-msgCh:
				require.JSONEq(t, `{"id":3,"update":{"name":"name test"}}`, m.Payload)
			case <-time.After(RedisWaitTimeout):
				t.Fatal("timeout waiting for client response")
			}
		})
	})

<<<<<<< HEAD
=======
}

func readRedisMessages(t *testing.T, xEnv *testenv.Environment, channelName string) (<-chan *redis.Message, error) {
	ctx, cancel := context.WithTimeout(context.Background(), 10*time.Second)
	defer cancel()

	parsedURL, err := url.Parse(xEnv.RedisHosts[0])
	if err != nil {
		return nil, err
	}
	var redisConn redis.UniversalClient
	if !xEnv.RedisWithClusterMode {
		redisConn = redis.NewClient(&redis.Options{
			Addr: parsedURL.Host,
		})
	} else {
		redisConn = redis.NewClusterClient(&redis.ClusterOptions{
			Addrs: []string{parsedURL.Host},
		})
	}
	sub := redisConn.Subscribe(ctx, xEnv.GetPubSubName(channelName))
	t.Cleanup(func() {
		sub.Close()
		redisConn.Close()
	})

	return sub.Channel(), nil
>>>>>>> 57bb4d9f
}<|MERGE_RESOLUTION|>--- conflicted
+++ resolved
@@ -1,4 +1,4 @@
-package events
+package events_test
 
 import (
 	"bufio"
@@ -102,11 +102,7 @@
 			xEnv.WaitForSubscriptionCount(1, RedisWaitTimeout)
 
 			// produce a message
-<<<<<<< HEAD
 			events.ProduceRedisMessage(t, xEnv, topics[0], `{"__typename":"Employee","id": 1,"update":{"name":"foo"}}`)
-=======
-			ProduceRedisMessage(t, xEnv, topics[0], `{"__typename":"Employee","id": 1,"update":{"name":"foo"}}`)
->>>>>>> 57bb4d9f
 
 			// process the message
 			select {
@@ -172,11 +168,7 @@
 			xEnv.WaitForSubscriptionCount(1, RedisWaitTimeout)
 
 			// produce an empty message
-<<<<<<< HEAD
 			events.ProduceRedisMessage(t, xEnv, topics[0], ``)
-=======
-			ProduceRedisMessage(t, xEnv, topics[0], ``)
->>>>>>> 57bb4d9f
 			// process the message
 			select {
 			case subscriptionArgs := <-subscriptionArgsCh:
@@ -187,11 +179,7 @@
 				t.Fatal("timeout waiting for first message error")
 			}
 
-<<<<<<< HEAD
 			events.ProduceRedisMessage(t, xEnv, topics[0], `{"__typename":"Employee","id": 1,"update":{"name":"foo"}}`) // Correct message
-=======
-			ProduceRedisMessage(t, xEnv, topics[0], `{"__typename":"Employee","id": 1,"update":{"name":"foo"}}`) // Correct message
->>>>>>> 57bb4d9f
 			select {
 			case subscriptionArgs := <-subscriptionArgsCh:
 				require.NoError(t, subscriptionArgs.errValue)
@@ -201,11 +189,7 @@
 			}
 
 			// Missing entity = Resolver error
-<<<<<<< HEAD
 			events.ProduceRedisMessage(t, xEnv, topics[0], `{"__typename":"Employee","update":{"name":"foo"}}`)
-=======
-			ProduceRedisMessage(t, xEnv, topics[0], `{"__typename":"Employee","update":{"name":"foo"}}`)
->>>>>>> 57bb4d9f
 			select {
 			case subscriptionArgs := <-subscriptionArgsCh:
 				var gqlErr graphql.Errors
@@ -216,11 +200,7 @@
 			}
 
 			// Correct message
-<<<<<<< HEAD
 			events.ProduceRedisMessage(t, xEnv, topics[0], `{"__typename":"Employee","id": 1,"update":{"name":"foo"}}`)
-=======
-			ProduceRedisMessage(t, xEnv, topics[0], `{"__typename":"Employee","id": 1,"update":{"name":"foo"}}`)
->>>>>>> 57bb4d9f
 			select {
 			case subscriptionArgs := <-subscriptionArgsCh:
 				require.NoError(t, subscriptionArgs.errValue)
@@ -291,11 +271,7 @@
 			xEnv.WaitForSubscriptionCount(2, RedisWaitTimeout)
 
 			// produce a message
-<<<<<<< HEAD
 			events.ProduceRedisMessage(t, xEnv, topics[0], `{"__typename":"Employee","id": 1,"update":{"name":"foo"}}`)
-=======
-			ProduceRedisMessage(t, xEnv, topics[0], `{"__typename":"Employee","id": 1,"update":{"name":"foo"}}`)
->>>>>>> 57bb4d9f
 
 			// read the message from the first subscription
 			select {
@@ -376,11 +352,7 @@
 			xEnv.WaitForSubscriptionCount(2, RedisWaitTimeout)
 
 			// produce a message
-<<<<<<< HEAD
 			events.ProduceRedisMessage(t, xEnv, topics[0], `{"__typename":"Employee","id": 1,"update":{"name":"foo"}}`)
-=======
-			ProduceRedisMessage(t, xEnv, topics[0], `{"__typename":"Employee","id": 1,"update":{"name":"foo"}}`)
->>>>>>> 57bb4d9f
 
 			// read the message from the first subscription
 			select {
@@ -401,11 +373,7 @@
 			}
 
 			// produce a message
-<<<<<<< HEAD
 			events.ProduceRedisMessage(t, xEnv, topics[0], `{"__typename":"Employee","id": 2,"update":{"name":"foo"}}`)
-=======
-			ProduceRedisMessage(t, xEnv, topics[0], `{"__typename":"Employee","id": 2,"update":{"name":"foo"}}`)
->>>>>>> 57bb4d9f
 
 			// read the message from the first subscription
 			select {
@@ -481,11 +449,7 @@
 			xEnv.WaitForSubscriptionCount(1, RedisWaitTimeout)
 
 			// produce a message
-<<<<<<< HEAD
 			events.ProduceRedisMessage(t, xEnv, topics[0], `{"__typename":"Employee","id": 1,"update":{"name":"foo"}}`)
-=======
-			ProduceRedisMessage(t, xEnv, topics[0], `{"__typename":"Employee","id": 1,"update":{"name":"foo"}}`)
->>>>>>> 57bb4d9f
 
 			// read the message from the subscription
 			select {
@@ -543,20 +507,12 @@
 				xEnv.WaitForSubscriptionCount(1, RedisWaitTimeout)
 
 				// produce a message
-<<<<<<< HEAD
 				events.ProduceRedisMessage(t, xEnv, topics[0], `{"__typename":"Employee","id": 1,"update":{"name":"foo"}}`)
-=======
-				ProduceRedisMessage(t, xEnv, topics[0], `{"__typename":"Employee","id": 1,"update":{"name":"foo"}}`)
->>>>>>> 57bb4d9f
 				// read the message from the subscription
 				assertRedisMultipartValueEventually(t, reader, "{\"payload\":{\"data\":{\"employeeUpdates\":{\"id\":1,\"details\":{\"forename\":\"Jens\",\"surname\":\"Neuse\"}}}}}")
 
 				// produce a message
-<<<<<<< HEAD
 				events.ProduceRedisMessage(t, xEnv, topics[0], `{"__typename":"Employee","id": 1,"update":{"name":"foo"}}`)
-=======
-				ProduceRedisMessage(t, xEnv, topics[0], `{"__typename":"Employee","id": 1,"update":{"name":"foo"}}`)
->>>>>>> 57bb4d9f
 				// read the message from the subscription
 				assertRedisMultipartValueEventually(t, reader, "{\"payload\":{\"data\":{\"employeeUpdates\":{\"id\":1,\"details\":{\"forename\":\"Jens\",\"surname\":\"Neuse\"}}}}}")
 			})
@@ -632,11 +588,7 @@
 			xEnv.WaitForSubscriptionCount(1, RedisWaitTimeout)
 
 			// produce a message so that the subscription is triggered
-<<<<<<< HEAD
 			events.ProduceRedisMessage(t, xEnv, topics[0], `{"__typename":"Employee","id": 1,"update":{"name":"foo"}}`)
-=======
-			ProduceRedisMessage(t, xEnv, topics[0], `{"__typename":"Employee","id": 1,"update":{"name":"foo"}}`)
->>>>>>> 57bb4d9f
 
 			// get the client response
 			var clientRet struct {
@@ -709,11 +661,7 @@
 			xEnv.WaitForSubscriptionCount(1, RedisWaitTimeout)
 
 			// produce a message so that the subscription is triggered
-<<<<<<< HEAD
 			events.ProduceRedisMessage(t, xEnv, topics[0], `{"__typename":"Employee","id": 1,"update":{"name":"foo"}}`)
-=======
-			ProduceRedisMessage(t, xEnv, topics[0], `{"__typename":"Employee","id": 1,"update":{"name":"foo"}}`)
->>>>>>> 57bb4d9f
 
 			// get the client response
 			var clientRet struct {
@@ -842,11 +790,7 @@
 
 			// Events 1, 3, 4, 7, and 11 should be included
 			for i := MsgCount; i > 0; i-- {
-<<<<<<< HEAD
 				events.ProduceRedisMessage(t, xEnv, topics[0], fmt.Sprintf(`{"__typename":"Employee","id":%d}`, i))
-=======
-				ProduceRedisMessage(t, xEnv, topics[0], fmt.Sprintf(`{"__typename":"Employee","id":%d}`, i))
->>>>>>> 57bb4d9f
 
 				if i == 11 || i == 7 || i == 4 || i == 3 || i == 1 {
 					gErr := conn.ReadJSON(&msg)
@@ -907,11 +851,7 @@
 			xEnv.WaitForSubscriptionCount(1, RedisWaitTimeout)
 
 			// produce an invalid message
-<<<<<<< HEAD
 			events.ProduceRedisMessage(t, xEnv, topics[0], `{asas`)
-=======
-			ProduceRedisMessage(t, xEnv, topics[0], `{asas`)
->>>>>>> 57bb4d9f
 			// get the client response
 			select {
 			case args := <-subscriptionOneArgsCh:
@@ -923,11 +863,7 @@
 			}
 
 			// produce a correct message
-<<<<<<< HEAD
 			events.ProduceRedisMessage(t, xEnv, topics[0], `{"__typename":"Employee","id":1}`)
-=======
-			ProduceRedisMessage(t, xEnv, topics[0], `{"__typename":"Employee","id":1}`)
->>>>>>> 57bb4d9f
 			// get the client response
 			select {
 			case args := <-subscriptionOneArgsCh:
@@ -938,11 +874,7 @@
 			}
 
 			// produce a message with a missing entity
-<<<<<<< HEAD
 			events.ProduceRedisMessage(t, xEnv, topics[0], `{"__typename":"Employee","update":{"name":"foo"}}`)
-=======
-			ProduceRedisMessage(t, xEnv, topics[0], `{"__typename":"Employee","update":{"name":"foo"}}`)
->>>>>>> 57bb4d9f
 			// get the client response
 			select {
 			case args := <-subscriptionOneArgsCh:
@@ -954,11 +886,7 @@
 			}
 
 			// produce a correct message
-<<<<<<< HEAD
 			events.ProduceRedisMessage(t, xEnv, topics[0], `{"__typename":"Employee","id": 1,"update":{"name":"foo"}}`)
-=======
-			ProduceRedisMessage(t, xEnv, topics[0], `{"__typename":"Employee","id": 1,"update":{"name":"foo"}}`)
->>>>>>> 57bb4d9f
 			// get the client response
 			select {
 			case args := <-subscriptionOneArgsCh:
@@ -1061,11 +989,7 @@
 			xEnv.WaitForSubscriptionCount(1, RedisWaitTimeout)
 
 			// produce a message
-<<<<<<< HEAD
 			events.ProduceRedisMessage(t, xEnv, topics[0], `{"__typename":"Employee","id": 1,"update":{"name":"foo"}}`)
-=======
-			ProduceRedisMessage(t, xEnv, topics[0], `{"__typename":"Employee","id": 1,"update":{"name":"foo"}}`)
->>>>>>> 57bb4d9f
 
 			// read the message
 			select {
@@ -1119,34 +1043,4 @@
 		})
 	})
 
-<<<<<<< HEAD
-=======
-}
-
-func readRedisMessages(t *testing.T, xEnv *testenv.Environment, channelName string) (<-chan *redis.Message, error) {
-	ctx, cancel := context.WithTimeout(context.Background(), 10*time.Second)
-	defer cancel()
-
-	parsedURL, err := url.Parse(xEnv.RedisHosts[0])
-	if err != nil {
-		return nil, err
-	}
-	var redisConn redis.UniversalClient
-	if !xEnv.RedisWithClusterMode {
-		redisConn = redis.NewClient(&redis.Options{
-			Addr: parsedURL.Host,
-		})
-	} else {
-		redisConn = redis.NewClusterClient(&redis.ClusterOptions{
-			Addrs: []string{parsedURL.Host},
-		})
-	}
-	sub := redisConn.Subscribe(ctx, xEnv.GetPubSubName(channelName))
-	t.Cleanup(func() {
-		sub.Close()
-		redisConn.Close()
-	})
-
-	return sub.Channel(), nil
->>>>>>> 57bb4d9f
 }