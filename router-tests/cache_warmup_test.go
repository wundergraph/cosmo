package integration

import (
	"encoding/json"
	"net/http"
	"testing"
	"time"

	"github.com/stretchr/testify/require"
	"github.com/wundergraph/cosmo/router-tests/testenv"
	"github.com/wundergraph/cosmo/router/core"
	"github.com/wundergraph/cosmo/router/pkg/config"
	"go.uber.org/zap"
)

func TestCacheWarmup(t *testing.T) {
	t.Parallel()

	t.Run("cache warmup tests for filesystem", func(t *testing.T) {
		t.Parallel()
		t.Run("cache warmup disabled", func(t *testing.T) {
			t.Parallel()
			testenv.Run(t, &testenv.Config{}, func(t *testing.T, xEnv *testenv.Environment) {
				res := xEnv.MakeGraphQLRequestOK(testenv.GraphQLRequest{
					Query: `query { employees { id } }`,
				})
				require.JSONEq(t, employeesIDData, res.Body)
			})
		})
		t.Run("cache warmup enabled", func(t *testing.T) {
			t.Parallel()
			testenv.Run(t, &testenv.Config{
				RouterOptions: []core.Option{
					core.WithCacheWarmupConfig(&config.CacheWarmupConfiguration{
						Enabled: true,
						Source:  "filesystem",
						Path:    "testenv/testdata/cache_warmup/simple",
					}),
				},
				AssertCacheMetrics: &testenv.CacheMetricsAssertions{
					BaseGraphAssertions: testenv.CacheMetricsAssertion{
						QueryNormalizationMisses: 3,
						QueryNormalizationHits:   4,
						ValidationMisses:         3,
						ValidationHits:           4,
						PlanMisses:               3,
						PlanHits:                 4,
					},
				},
			}, func(t *testing.T, xEnv *testenv.Environment) {
				res := xEnv.MakeGraphQLRequestOK(testenv.GraphQLRequest{
					Query: `query { employees { id } }`,
				})
				require.Equal(t, employeesIDData, res.Body)
				res = xEnv.MakeGraphQLRequestOK(testenv.GraphQLRequest{
					Query: `query { employees { id } }`,
				})
				require.Equal(t, employeesIDData, res.Body)
				res = xEnv.MakeGraphQLRequestOK(testenv.GraphQLRequest{
					Query: `query { employees { id details { forename } } }`,
				})
				require.Equal(t, `{"data":{"employees":[{"id":1,"details":{"forename":"Jens"}},{"id":2,"details":{"forename":"Dustin"}},{"id":3,"details":{"forename":"Stefan"}},{"id":4,"details":{"forename":"Björn"}},{"id":5,"details":{"forename":"Sergiy"}},{"id":7,"details":{"forename":"Suvij"}},{"id":8,"details":{"forename":"Nithin"}},{"id":10,"details":{"forename":"Eelco"}},{"id":11,"details":{"forename":"Alexandra"}},{"id":12,"details":{"forename":"David"}}]}}`, res.Body)
				res = xEnv.MakeGraphQLRequestOK(testenv.GraphQLRequest{
					Query: `query { employees { id details { forename surname } } }`,
				})
				require.Equal(t, `{"data":{"employees":[{"id":1,"details":{"forename":"Jens","surname":"Neuse"}},{"id":2,"details":{"forename":"Dustin","surname":"Deus"}},{"id":3,"details":{"forename":"Stefan","surname":"Avram"}},{"id":4,"details":{"forename":"Björn","surname":"Schwenzer"}},{"id":5,"details":{"forename":"Sergiy","surname":"Petrunin"}},{"id":7,"details":{"forename":"Suvij","surname":"Surya"}},{"id":8,"details":{"forename":"Nithin","surname":"Kumar"}},{"id":10,"details":{"forename":"Eelco","surname":"Wiersma"}},{"id":11,"details":{"forename":"Alexandra","surname":"Neuse"}},{"id":12,"details":{"forename":"David","surname":"Stutt"}}]}}`, res.Body)
			})
		})
		t.Run("cache warmup invalid files", func(t *testing.T) {
			t.Parallel()
			testenv.Run(t, &testenv.Config{
				RouterOptions: []core.Option{
					core.WithCacheWarmupConfig(&config.CacheWarmupConfiguration{
						Enabled: true,
						Source:  "filesystem",
						Path:    "testenv/testdata/cache_warmup/invalid",
					}),
				},
				AssertCacheMetrics: &testenv.CacheMetricsAssertions{
					BaseGraphAssertions: testenv.CacheMetricsAssertion{
						QueryNormalizationMisses: 2,
						QueryNormalizationHits:   0,
						ValidationMisses:         2,
						ValidationHits:           0,
						PlanMisses:               1,
						PlanHits:                 0,
					},
				},
			}, func(t *testing.T, xEnv *testenv.Environment) {
				res := xEnv.MakeGraphQLRequestOK(testenv.GraphQLRequest{
					Query: `query { employees { id } }`,
				})
				require.Equal(t, employeesIDData, res.Body)
			})
		})
		t.Run("cache warmup json", func(t *testing.T) {
			t.Parallel()
			testenv.Run(t, &testenv.Config{
				RouterOptions: []core.Option{
					core.WithCacheWarmupConfig(&config.CacheWarmupConfiguration{
						Enabled: true,
						Source:  "filesystem",
						Path:    "testenv/testdata/cache_warmup/json",
					}),
				},
				AssertCacheMetrics: &testenv.CacheMetricsAssertions{
					BaseGraphAssertions: testenv.CacheMetricsAssertion{
						QueryNormalizationMisses: 3,
						QueryNormalizationHits:   5,
						ValidationMisses:         3,
						ValidationHits:           5,
						PlanMisses:               3,
						PlanHits:                 5,
					},
				},
			}, func(t *testing.T, xEnv *testenv.Environment) {
				res := xEnv.MakeGraphQLRequestOK(testenv.GraphQLRequest{
					Query: `query { employees { id details { forename } } }`,
				})
				require.Equal(t, `{"data":{"employees":[{"id":1,"details":{"forename":"Jens"}},{"id":2,"details":{"forename":"Dustin"}},{"id":3,"details":{"forename":"Stefan"}},{"id":4,"details":{"forename":"Björn"}},{"id":5,"details":{"forename":"Sergiy"}},{"id":7,"details":{"forename":"Suvij"}},{"id":8,"details":{"forename":"Nithin"}},{"id":10,"details":{"forename":"Eelco"}},{"id":11,"details":{"forename":"Alexandra"}},{"id":12,"details":{"forename":"David"}}]}}`, res.Body)
				res = xEnv.MakeGraphQLRequestOK(testenv.GraphQLRequest{
					Query: `query { employees { id details { forename surname } } }`,
				})
				require.Equal(t, `{"data":{"employees":[{"id":1,"details":{"forename":"Jens","surname":"Neuse"}},{"id":2,"details":{"forename":"Dustin","surname":"Deus"}},{"id":3,"details":{"forename":"Stefan","surname":"Avram"}},{"id":4,"details":{"forename":"Björn","surname":"Schwenzer"}},{"id":5,"details":{"forename":"Sergiy","surname":"Petrunin"}},{"id":7,"details":{"forename":"Suvij","surname":"Surya"}},{"id":8,"details":{"forename":"Nithin","surname":"Kumar"}},{"id":10,"details":{"forename":"Eelco","surname":"Wiersma"}},{"id":11,"details":{"forename":"Alexandra","surname":"Neuse"}},{"id":12,"details":{"forename":"David","surname":"Stutt"}}]}}`, res.Body)
				res, err := xEnv.MakeGraphQLRequestWithHeaders(testenv.GraphQLRequest{
					Query: `query { employees { id details { forename surname } } }`,
				}, map[string]string{
					"graphql-client-name":    "test",
					"graphql-client-version": "1.0.0",
				})
				require.NoError(t, err)
				require.Equal(t, `{"data":{"employees":[{"id":1,"details":{"forename":"Jens","surname":"Neuse"}},{"id":2,"details":{"forename":"Dustin","surname":"Deus"}},{"id":3,"details":{"forename":"Stefan","surname":"Avram"}},{"id":4,"details":{"forename":"Björn","surname":"Schwenzer"}},{"id":5,"details":{"forename":"Sergiy","surname":"Petrunin"}},{"id":7,"details":{"forename":"Suvij","surname":"Surya"}},{"id":8,"details":{"forename":"Nithin","surname":"Kumar"}},{"id":10,"details":{"forename":"Eelco","surname":"Wiersma"}},{"id":11,"details":{"forename":"Alexandra","surname":"Neuse"}},{"id":12,"details":{"forename":"David","surname":"Stutt"}}]}}`, res.Body)
				res, err = xEnv.MakeGraphQLRequestWithHeaders(testenv.GraphQLRequest{
					Query: `query { employees { id details { forename surname } } }`,
				}, map[string]string{
					"graphql-client-name":    "test",
					"graphql-client-version": "1.0.0",
				})
				require.NoError(t, err)
				require.Equal(t, `{"data":{"employees":[{"id":1,"details":{"forename":"Jens","surname":"Neuse"}},{"id":2,"details":{"forename":"Dustin","surname":"Deus"}},{"id":3,"details":{"forename":"Stefan","surname":"Avram"}},{"id":4,"details":{"forename":"Björn","surname":"Schwenzer"}},{"id":5,"details":{"forename":"Sergiy","surname":"Petrunin"}},{"id":7,"details":{"forename":"Suvij","surname":"Surya"}},{"id":8,"details":{"forename":"Nithin","surname":"Kumar"}},{"id":10,"details":{"forename":"Eelco","surname":"Wiersma"}},{"id":11,"details":{"forename":"Alexandra","surname":"Neuse"}},{"id":12,"details":{"forename":"David","surname":"Stutt"}}]}}`, res.Body)
				res, err = xEnv.MakeGraphQLRequestWithHeaders(testenv.GraphQLRequest{
					Query: `query { employees { id details { forename surname } } }`,
				}, map[string]string{
					"graphql-client-name":    "test",
					"graphql-client-version": "1.0.1",
				})
				require.NoError(t, err)
				require.Equal(t, `{"data":{"employees":[{"id":1,"details":{"forename":"Jens","surname":"Neuse"}},{"id":2,"details":{"forename":"Dustin","surname":"Deus"}},{"id":3,"details":{"forename":"Stefan","surname":"Avram"}},{"id":4,"details":{"forename":"Björn","surname":"Schwenzer"}},{"id":5,"details":{"forename":"Sergiy","surname":"Petrunin"}},{"id":7,"details":{"forename":"Suvij","surname":"Surya"}},{"id":8,"details":{"forename":"Nithin","surname":"Kumar"}},{"id":10,"details":{"forename":"Eelco","surname":"Wiersma"}},{"id":11,"details":{"forename":"Alexandra","surname":"Neuse"}},{"id":12,"details":{"forename":"David","surname":"Stutt"}}]}}`, res.Body)
			})
		})
		t.Run("cache warmup json with variables", func(t *testing.T) {
			t.Parallel()
			testenv.Run(t, &testenv.Config{
				RouterOptions: []core.Option{
					core.WithCacheWarmupConfig(&config.CacheWarmupConfiguration{
						Enabled: true,
						Source:  "filesystem",
						Path:    "testenv/testdata/cache_warmup/json_variables",
					}),
				},
				AssertCacheMetrics: &testenv.CacheMetricsAssertions{
					BaseGraphAssertions: testenv.CacheMetricsAssertion{
						QueryNormalizationMisses: 1,
						QueryNormalizationHits:   1,
						ValidationMisses:         1,
						ValidationHits:           1,
						PlanMisses:               1,
						PlanHits:                 1,
					},
				},
			}, func(t *testing.T, xEnv *testenv.Environment) {
				res := xEnv.MakeGraphQLRequestOK(testenv.GraphQLRequest{
					Query:     `query($id: Int!) { employee(id: $id) { id } }`,
					Variables: json.RawMessage(`{"id": 1}`),
				})
				require.Equal(t, `{"data":{"employee":{"id":1}}}`, res.Body)
			})
		})
		t.Run("cache warmup json with variables mismatch", func(t *testing.T) {
			t.Parallel()
			testenv.Run(t, &testenv.Config{
				RouterOptions: []core.Option{
					core.WithCacheWarmupConfig(&config.CacheWarmupConfiguration{
						Enabled: true,
						Source:  "filesystem",
						Path:    "testenv/testdata/cache_warmup/json_variables",
					}),
				},
				AssertCacheMetrics: &testenv.CacheMetricsAssertions{
					BaseGraphAssertions: testenv.CacheMetricsAssertion{
						QueryNormalizationMisses: 1,
						QueryNormalizationHits:   1,
						ValidationMisses:         1,
						ValidationHits:           1,
						PlanMisses:               1,
						PlanHits:                 1,
					},
				},
			}, func(t *testing.T, xEnv *testenv.Environment) {
				res := xEnv.MakeGraphQLRequestOK(testenv.GraphQLRequest{
					Query:     `query($id: Int!) { employee(id: $id) { id } }`,
					Variables: json.RawMessage(`{"id": 2}`),
				})
				require.Equal(t, `{"data":{"employee":{"id":2}}}`, res.Body)
			})
		})
		t.Run("cache warmup persisted operation", func(t *testing.T) {
			t.Parallel()
			testenv.Run(t, &testenv.Config{
				RouterOptions: []core.Option{
					core.WithCacheWarmupConfig(&config.CacheWarmupConfiguration{
						Enabled: true,
						Source:  "filesystem",
						Path:    "testenv/testdata/cache_warmup/json_po",
					}),
				},
				AssertCacheMetrics: &testenv.CacheMetricsAssertions{
					BaseGraphAssertions: testenv.CacheMetricsAssertion{
						PersistedQueryNormalizationHits:   1,
						PersistedQueryNormalizationMisses: 1,
						ValidationMisses:                  1,
						ValidationHits:                    1,
						PlanMisses:                        1,
						PlanHits:                          1,
					},
				},
			}, func(t *testing.T, xEnv *testenv.Environment) {
				header := make(http.Header)
				header.Add("graphql-client-name", "my-client")
				res, err := xEnv.MakeGraphQLRequest(testenv.GraphQLRequest{
					OperationName: []byte(`"Employees"`),
					Extensions:    []byte(`{"persistedQuery": {"version": 1, "sha256Hash": "dc67510fb4289672bea757e862d6b00e83db5d3cbbcfb15260601b6f29bb2b8f"}}`),
					Header:        header,
				})
				require.NoError(t, err)
				require.Equal(t, `{"data":{"employees":[{"id":1},{"id":2},{"id":3},{"id":4},{"id":5},{"id":7},{"id":8},{"id":10},{"id":11},{"id":12}]}}`, res.Body)
			})
		})
		t.Run("cache warmup persisted operation client mismatch", func(t *testing.T) {
			t.Parallel()
			testenv.Run(t, &testenv.Config{
				RouterOptions: []core.Option{
					core.WithCacheWarmupConfig(&config.CacheWarmupConfiguration{
						Enabled: true,
						Source:  "filesystem",
						Path:    "testenv/testdata/cache_warmup/json_po",
					}),
				},
				AssertCacheMetrics: &testenv.CacheMetricsAssertions{
					BaseGraphAssertions: testenv.CacheMetricsAssertion{
						PersistedQueryNormalizationHits:   0, // 1x warmup miss, 1x request miss because of client mismatch
						PersistedQueryNormalizationMisses: 2, // same as above
						ValidationMisses:                  1, // 1x warmup miss, no second miss because client mismatch stops request chain
						ValidationHits:                    0, // no hits because of client mismatch
						PlanMisses:                        1, // 1x warmup miss
						PlanHits:                          0, // no hits because client mismatch stops request chain
					},
				},
			}, func(t *testing.T, xEnv *testenv.Environment) {
				header := make(http.Header)
				header.Add("graphql-client-name", "my-other-client")
				res, err := xEnv.MakeGraphQLRequest(testenv.GraphQLRequest{
					OperationName: []byte(`"Employees"`),
					Extensions:    []byte(`{"persistedQuery": {"version": 1, "sha256Hash": "dc67510fb4289672bea757e862d6b00e83db5d3cbbcfb15260601b6f29bb2b8f"}}`),
					Header:        header,
				})
				require.NoError(t, err)
				require.Equal(t, `{"errors":[{"message":"PersistedQueryNotFound","extensions":{"code":"PERSISTED_QUERY_NOT_FOUND"}}]}`, res.Body)
			})
		})
		t.Run("cache warmup workers throttle", func(t *testing.T) {
			t.Parallel()
			logger, err := zap.NewDevelopment()
			require.NoError(t, err)
			testenv.Run(t, &testenv.Config{
				RouterOptions: []core.Option{
					core.WithLogger(logger),
					core.WithCacheWarmupConfig(&config.CacheWarmupConfiguration{
						Enabled:        true,
						Source:         "filesystem",
						Path:           "testenv/testdata/cache_warmup/rate_limit",
						Workers:        4,
						ItemsPerSecond: 10,
						Timeout:        time.Second * 5,
					}),
				},
				AssertCacheMetrics: &testenv.CacheMetricsAssertions{
					BaseGraphAssertions: testenv.CacheMetricsAssertion{
						QueryNormalizationMisses: 10,
						QueryNormalizationHits:   1,
						ValidationMisses:         10,
						ValidationHits:           1,
						PlanMisses:               10,
						PlanHits:                 1,
					},
				},
			}, func(t *testing.T, xEnv *testenv.Environment) {
				res := xEnv.MakeGraphQLRequestOK(testenv.GraphQLRequest{
					Query: `query { a: employees { id } }`,
				})
				require.Equal(t, `{"data":{"a":[{"id":1},{"id":2},{"id":3},{"id":4},{"id":5},{"id":7},{"id":8},{"id":10},{"id":11},{"id":12}]}}`, res.Body)
			})
		})
<<<<<<< HEAD
		t.Run("cache warmup with operation hash cache", func(t *testing.T) {
			t.Parallel()
			testenv.Run(t, &testenv.Config{
				CustomMetricAttributes: []config.CustomAttribute{
					{
						Key: "sha256",
						ValueFrom: &config.CustomDynamicAttribute{
							ContextField: core.ContextFieldOperationSha256,
						},
					},
				},
				RouterOptions: []core.Option{
					core.WithCacheWarmupConfig(&config.CacheWarmupConfiguration{
						Enabled:        true,
						Source:         "filesystem",
						Path:           "testenv/testdata/cache_warmup/simple",
						Workers:        2,
						ItemsPerSecond: 100,
					}),
				},
				AssertCacheMetrics: &testenv.CacheMetricsAssertions{
					BaseGraphAssertions: testenv.CacheMetricsAssertion{
						QueryNormalizationMisses: 3,
						QueryNormalizationHits:   2,
						ValidationMisses:         3,
						ValidationHits:           2,
						QueryHashMisses:          3,
						QueryHashHits:            2,
						PlanMisses:               3,
						PlanHits:                 2,
					},
				},
			}, func(t *testing.T, xEnv *testenv.Environment) {
				res := xEnv.MakeGraphQLRequestOK(testenv.GraphQLRequest{
					Query: `query { employees { id } }`,
				})
				require.Equal(t, employeesIDData, res.Body)
				res = xEnv.MakeGraphQLRequestOK(testenv.GraphQLRequest{
					Query: `query { employees { id } }`,
				})
				require.Equal(t, employeesIDData, res.Body)
			})
=======
	})
	t.Run("cache warmup persisted operation", func(t *testing.T) {
		t.Parallel()
		testenv.Run(t, &testenv.Config{
			RouterOptions: []core.Option{
				core.WithCacheWarmupConfig(&config.CacheWarmupConfiguration{
					Enabled: true,
					Source:  "filesystem",
					Path:    "testenv/testdata/cache_warmup/json_po",
				}),
			},
			AssertCacheMetrics: &testenv.CacheMetricsAssertion{
				PersistedQueryNormalizationHits:   2,
				PersistedQueryNormalizationMisses: 1,
				ValidationHits:                    2,
				ValidationMisses:                  1,
				PlanHits:                          2,
				PlanMisses:                        1,
			},
		}, func(t *testing.T, xEnv *testenv.Environment) {
			header := make(http.Header)
			header.Add("graphql-client-name", "my-client")
			res, err := xEnv.MakeGraphQLRequest(testenv.GraphQLRequest{
				OperationName: []byte(`"Employees"`),
				Extensions:    []byte(`{"persistedQuery": {"version": 1, "sha256Hash": "dc67510fb4289672bea757e862d6b00e83db5d3cbbcfb15260601b6f29bb2b8f"}}`),
				Header:        header,
			})
			require.NoError(t, err)
			require.Equal(t, `{"data":{"employees":[{"id":1},{"id":2},{"id":3},{"id":4},{"id":5},{"id":7},{"id":8},{"id":10},{"id":11},{"id":12}]}}`, res.Body)

			res2, err2 := xEnv.MakeGraphQLRequest(testenv.GraphQLRequest{
				Extensions: []byte(`{"persistedQuery": {"version": 1, "sha256Hash": "dc67510fb4289672bea757e862d6b00e83db5d3cbbcfb15260601b6f29bb2b8f"}}`),
				Header:     header,
			})
			require.NoError(t, err2)
			require.Equal(t, `{"data":{"employees":[{"id":1},{"id":2},{"id":3},{"id":4},{"id":5},{"id":7},{"id":8},{"id":10},{"id":11},{"id":12}]}}`, res2.Body)
>>>>>>> d1d4e249
		})
	})

	t.Run("cache warmup tests for cdn", func(t *testing.T) {
		t.Parallel()
<<<<<<< HEAD

		// keep in sync with testdata/cache_warmup/cdn/operation.json
		cdnOperationCount := int64(4)
		cdnPOCount := int64(1)

		t.Run("cache warmup disabled with CDN config", func(t *testing.T) {
			t.Parallel()
			testenv.Run(t, &testenv.Config{
				RouterOptions: []core.Option{
					core.WithCacheWarmupConfig(&config.CacheWarmupConfiguration{
						Enabled: false,
						Source:  "cdn",
					}),
				},
				AssertCacheMetrics: &testenv.CacheMetricsAssertions{
					BaseGraphAssertions: testenv.CacheMetricsAssertion{
						QueryNormalizationMisses: 1,
						QueryNormalizationHits:   0,
						ValidationMisses:         1,
						ValidationHits:           0,
						PlanMisses:               1,
						PlanHits:                 0,
					},
				},
			}, func(t *testing.T, xEnv *testenv.Environment) {
				res := xEnv.MakeGraphQLRequestOK(testenv.GraphQLRequest{
					Query: `query { employees { id } }`,
				})
				require.JSONEq(t, employeesIDData, res.Body)
=======
		testenv.Run(t, &testenv.Config{
			RouterOptions: []core.Option{
				core.WithCacheWarmupConfig(&config.CacheWarmupConfiguration{
					Enabled: true,
					Source:  "filesystem",
					Path:    "testenv/testdata/cache_warmup/json_po",
				}),
			},
			AssertCacheMetrics: &testenv.CacheMetricsAssertion{
				PersistedQueryNormalizationHits:   0, // 1x warmup miss, 1x request miss because of client mismatch, 1x request miss because checking with operation name
				PersistedQueryNormalizationMisses: 3, // same as above
				ValidationMisses:                  1, // 1x warmup miss, no second miss because client mismatch stops request chain
				ValidationHits:                    0, // no hits because of client mismatch
				PlanMisses:                        1, // 1x warmup miss
				PlanHits:                          0, // no hits because client mismatch stops request chain
			},
		}, func(t *testing.T, xEnv *testenv.Environment) {
			header := make(http.Header)
			header.Add("graphql-client-name", "my-other-client")
			res, err := xEnv.MakeGraphQLRequest(testenv.GraphQLRequest{
				OperationName: []byte(`"Employees"`),
				Extensions:    []byte(`{"persistedQuery": {"version": 1, "sha256Hash": "dc67510fb4289672bea757e862d6b00e83db5d3cbbcfb15260601b6f29bb2b8f"}}`),
				Header:        header,
>>>>>>> d1d4e249
			})
		})
<<<<<<< HEAD

		t.Run("should correctly warm the cache with data from the operation.json file", func(t *testing.T) {
			t.Parallel()
			testenv.Run(t, &testenv.Config{
				RouterOptions: []core.Option{
					core.WithCacheWarmupConfig(&config.CacheWarmupConfiguration{
						Enabled: true,
						Source:  "cdn",
					}),
				},
				AssertCacheMetrics: &testenv.CacheMetricsAssertions{
					BaseGraphAssertions: testenv.CacheMetricsAssertion{
						QueryNormalizationMisses:          cdnOperationCount,
						QueryNormalizationHits:            3,
						PersistedQueryNormalizationMisses: cdnPOCount,
						PersistedQueryNormalizationHits:   0,
						ValidationMisses:                  cdnOperationCount,
						ValidationHits:                    4,
						PlanMisses:                        cdnOperationCount,
						PlanHits:                          4,
					},
				},
			}, func(t *testing.T, xEnv *testenv.Environment) {
				res := xEnv.MakeGraphQLRequestOK(testenv.GraphQLRequest{
					Query: `query { employees { id } }`,
				})
				require.Equal(t, employeesIDData, res.Body)
				res = xEnv.MakeGraphQLRequestOK(testenv.GraphQLRequest{
					Query: `query { employees { id details { forename } } }`,
				})
				require.Equal(t, `{"data":{"employees":[{"id":1,"details":{"forename":"Jens"}},{"id":2,"details":{"forename":"Dustin"}},{"id":3,"details":{"forename":"Stefan"}},{"id":4,"details":{"forename":"Björn"}},{"id":5,"details":{"forename":"Sergiy"}},{"id":7,"details":{"forename":"Suvij"}},{"id":8,"details":{"forename":"Nithin"}},{"id":10,"details":{"forename":"Eelco"}},{"id":11,"details":{"forename":"Alexandra"}},{"id":12,"details":{"forename":"David"}}]}}`, res.Body)
				res = xEnv.MakeGraphQLRequestOK(testenv.GraphQLRequest{
					Query: `query { employees { id details { forename surname } } }`,
				})
				require.Equal(t, `{"data":{"employees":[{"id":1,"details":{"forename":"Jens","surname":"Neuse"}},{"id":2,"details":{"forename":"Dustin","surname":"Deus"}},{"id":3,"details":{"forename":"Stefan","surname":"Avram"}},{"id":4,"details":{"forename":"Björn","surname":"Schwenzer"}},{"id":5,"details":{"forename":"Sergiy","surname":"Petrunin"}},{"id":7,"details":{"forename":"Suvij","surname":"Surya"}},{"id":8,"details":{"forename":"Nithin","surname":"Kumar"}},{"id":10,"details":{"forename":"Eelco","surname":"Wiersma"}},{"id":11,"details":{"forename":"Alexandra","surname":"Neuse"}},{"id":12,"details":{"forename":"David","surname":"Stutt"}}]}}`, res.Body)
=======
	})
	t.Run("cache warmup persisted operation with multiple operations", func(t *testing.T) {
		t.Parallel()
		testenv.Run(t, &testenv.Config{
			RouterOptions: []core.Option{
				core.WithCacheWarmupConfig(&config.CacheWarmupConfiguration{
					Enabled: true,
					Source:  "filesystem",
					Path:    "testenv/testdata/cache_warmup/json_po_multi_operations",
				}),
			},
			AssertCacheMetrics: &testenv.CacheMetricsAssertion{
				PersistedQueryNormalizationHits:   1, // 1x hit after warmup, when called with operation name. No hit from second request because of missing operation name, it recomputes it
				PersistedQueryNormalizationMisses: 3, // 1x miss during warmup, 1 miss for first operation trying without operation name, 1 miss for second operation trying without operation name
				ValidationHits:                    2,
				ValidationMisses:                  1,
				PlanHits:                          2,
				PlanMisses:                        1,
			},
		}, func(t *testing.T, xEnv *testenv.Environment) {
			header := make(http.Header)
			header.Add("graphql-client-name", "my-client")
			res, err := xEnv.MakeGraphQLRequest(testenv.GraphQLRequest{
				OperationName: []byte(`"A"`),
				Extensions:    []byte(`{"persistedQuery": {"version": 1, "sha256Hash": "724399f210ef3f16e6e5427a70bb9609ecea7297e99c3e9241d5912d04eabe60"}}`),
				Header:        header,
			})
			require.NoError(t, err)
			require.Equal(t, `{"data":{"a":{"id":1,"details":{"pets":null}}}}`, res.Body)

			res2, err2 := xEnv.MakeGraphQLRequest(testenv.GraphQLRequest{
				Extensions: []byte(`{"persistedQuery": {"version": 1, "sha256Hash": "724399f210ef3f16e6e5427a70bb9609ecea7297e99c3e9241d5912d04eabe60"}}`),
				Header:     header,
			})
			require.NoError(t, err2)
			require.Equal(t, `{"data":{"a":{"id":1,"details":{"pets":null}}}}`, res2.Body)
		})
	})

	t.Run("cache warmup workers throttle", func(t *testing.T) {
		t.Parallel()
		logger, err := zap.NewDevelopment()
		require.NoError(t, err)
		testenv.Run(t, &testenv.Config{
			RouterOptions: []core.Option{
				core.WithLogger(logger),
				core.WithCacheWarmupConfig(&config.CacheWarmupConfiguration{
					Enabled:        true,
					Source:         "filesystem",
					Path:           "testenv/testdata/cache_warmup/rate_limit",
					Workers:        4,
					ItemsPerSecond: 10,
					Timeout:        time.Second * 5,
				}),
			},
			AssertCacheMetrics: &testenv.CacheMetricsAssertion{
				QueryNormalizationMisses: 10,
				QueryNormalizationHits:   1,
				ValidationMisses:         10,
				ValidationHits:           1,
				PlanMisses:               10,
				PlanHits:                 1,
			},
		}, func(t *testing.T, xEnv *testenv.Environment) {
			res := xEnv.MakeGraphQLRequestOK(testenv.GraphQLRequest{
				Query: `query { a: employees { id } }`,
>>>>>>> d1d4e249
			})
		})

		t.Run("should correctly warm the cache with data from the operation.json and hit persisted operations", func(t *testing.T) {
			t.Parallel()
			testenv.Run(t, &testenv.Config{
				RouterOptions: []core.Option{
					core.WithCacheWarmupConfig(&config.CacheWarmupConfiguration{
						Enabled: true,
						Source:  "cdn",
					}),
				},
				AssertCacheMetrics: &testenv.CacheMetricsAssertions{
					BaseGraphAssertions: testenv.CacheMetricsAssertion{
						QueryNormalizationMisses:          cdnOperationCount,
						QueryNormalizationHits:            0,
						PersistedQueryNormalizationMisses: cdnPOCount,
						PersistedQueryNormalizationHits:   1,
						ValidationMisses:                  cdnOperationCount,
						ValidationHits:                    2,
						PlanMisses:                        cdnOperationCount,
						PlanHits:                          2,
					},
				},
			}, func(t *testing.T, xEnv *testenv.Environment) {
				header := make(http.Header)
				header.Add("graphql-client-name", "my-client")
				res, err := xEnv.MakeGraphQLRequest(testenv.GraphQLRequest{
					OperationName: []byte(`"Employees"`),
					Extensions:    []byte(`{"persistedQuery": {"version": 1, "sha256Hash": "dc67510fb4289672bea757e862d6b00e83db5d3cbbcfb15260601b6f29bb2b8f"}}`),
					Header:        header,
				})
				require.NoError(t, err)
				require.Equal(t, `{"data":{"employees":[{"id":1},{"id":2},{"id":3},{"id":4},{"id":5},{"id":7},{"id":8},{"id":10},{"id":11},{"id":12}]}}`, res.Body)
			})
		})

		t.Run("should correctly warm the feature flag cache", func(t *testing.T) {
			testenv.Run(t, &testenv.Config{
				RouterOptions: []core.Option{
					core.WithCacheWarmupConfig(&config.CacheWarmupConfiguration{
						Enabled: true,
						Source:  "cdn",
					}),
				},
				AssertCacheMetrics: &testenv.CacheMetricsAssertions{
					BaseGraphAssertions: testenv.CacheMetricsAssertion{
						QueryNormalizationMisses:          cdnOperationCount,
						QueryNormalizationHits:            0,
						PersistedQueryNormalizationMisses: cdnPOCount,
						PersistedQueryNormalizationHits:   0,
						ValidationMisses:                  cdnOperationCount,
						ValidationHits:                    1,
						PlanMisses:                        cdnOperationCount,
						PlanHits:                          1,
					},
					FeatureFlagAssertions: map[string]testenv.CacheMetricsAssertion{
						"myff": {
							QueryNormalizationMisses: cdnOperationCount,
							QueryNormalizationHits:   1,
							ValidationMisses:         cdnOperationCount,
							ValidationHits:           1,
							PlanMisses:               cdnOperationCount,
							PlanHits:                 1,
						},
					},
				},
			}, func(t *testing.T, xEnv *testenv.Environment) {
				res := xEnv.MakeGraphQLRequestOK(testenv.GraphQLRequest{
					Query: `{ employees { id productCount } }`,
					Header: map[string][]string{
						"X-Feature-Flag": {"myff"},
					},
				})
				require.Equal(t, res.Response.Header.Get("X-Feature-Flag"), "myff")
				require.JSONEq(t, `{"data":{"employees":[{"id":1,"productCount":5},{"id":2,"productCount":2},{"id":3,"productCount":2},{"id":4,"productCount":3},{"id":5,"productCount":2},{"id":7,"productCount":0},{"id":8,"productCount":2},{"id":10,"productCount":3},{"id":11,"productCount":1},{"id":12,"productCount":4}]}}`, res.Body)
			})
		})
	})
}<|MERGE_RESOLUTION|>--- conflicted
+++ resolved
@@ -216,12 +216,12 @@
 				},
 				AssertCacheMetrics: &testenv.CacheMetricsAssertions{
 					BaseGraphAssertions: testenv.CacheMetricsAssertion{
-						PersistedQueryNormalizationHits:   1,
+						PersistedQueryNormalizationHits:   2,
 						PersistedQueryNormalizationMisses: 1,
+						ValidationHits:                    2,
 						ValidationMisses:                  1,
-						ValidationHits:                    1,
+						PlanHits:                          2,
 						PlanMisses:                        1,
-						PlanHits:                          1,
 					},
 				},
 			}, func(t *testing.T, xEnv *testenv.Environment) {
@@ -234,6 +234,13 @@
 				})
 				require.NoError(t, err)
 				require.Equal(t, `{"data":{"employees":[{"id":1},{"id":2},{"id":3},{"id":4},{"id":5},{"id":7},{"id":8},{"id":10},{"id":11},{"id":12}]}}`, res.Body)
+
+				res2, err2 := xEnv.MakeGraphQLRequest(testenv.GraphQLRequest{
+					Extensions: []byte(`{"persistedQuery": {"version": 1, "sha256Hash": "dc67510fb4289672bea757e862d6b00e83db5d3cbbcfb15260601b6f29bb2b8f"}}`),
+					Header:     header,
+				})
+				require.NoError(t, err2)
+				require.Equal(t, `{"data":{"employees":[{"id":1},{"id":2},{"id":3},{"id":4},{"id":5},{"id":7},{"id":8},{"id":10},{"id":11},{"id":12}]}}`, res2.Body)
 			})
 		})
 		t.Run("cache warmup persisted operation client mismatch", func(t *testing.T) {
@@ -248,8 +255,8 @@
 				},
 				AssertCacheMetrics: &testenv.CacheMetricsAssertions{
 					BaseGraphAssertions: testenv.CacheMetricsAssertion{
-						PersistedQueryNormalizationHits:   0, // 1x warmup miss, 1x request miss because of client mismatch
-						PersistedQueryNormalizationMisses: 2, // same as above
+						PersistedQueryNormalizationHits:   0, // 1x warmup miss, 1x request miss because of client mismatch, , 1x request miss because checking with operation name
+						PersistedQueryNormalizationMisses: 3, // same as above
 						ValidationMisses:                  1, // 1x warmup miss, no second miss because client mismatch stops request chain
 						ValidationHits:                    0, // no hits because of client mismatch
 						PlanMisses:                        1, // 1x warmup miss
@@ -268,6 +275,46 @@
 				require.Equal(t, `{"errors":[{"message":"PersistedQueryNotFound","extensions":{"code":"PERSISTED_QUERY_NOT_FOUND"}}]}`, res.Body)
 			})
 		})
+		t.Run("cache warmup persisted operation with multiple operations", func(t *testing.T) {
+			t.Parallel()
+			testenv.Run(t, &testenv.Config{
+				RouterOptions: []core.Option{
+					core.WithCacheWarmupConfig(&config.CacheWarmupConfiguration{
+						Enabled: true,
+						Source:  "filesystem",
+						Path:    "testenv/testdata/cache_warmup/json_po_multi_operations",
+					}),
+				},
+				AssertCacheMetrics: &testenv.CacheMetricsAssertions{
+					BaseGraphAssertions: testenv.CacheMetricsAssertion{
+						PersistedQueryNormalizationHits:   1, // 1x hit after warmup, when called with operation name. No hit from second request because of missing operation name, it recomputes it
+						PersistedQueryNormalizationMisses: 3, // 1x miss during warmup, 1 miss for first operation trying without operation name, 1 miss for second operation trying without operation name
+						ValidationHits:                    2,
+						ValidationMisses:                  1,
+						PlanHits:                          2,
+						PlanMisses:                        1,
+					},
+				},
+			}, func(t *testing.T, xEnv *testenv.Environment) {
+				header := make(http.Header)
+				header.Add("graphql-client-name", "my-client")
+				res, err := xEnv.MakeGraphQLRequest(testenv.GraphQLRequest{
+					OperationName: []byte(`"A"`),
+					Extensions:    []byte(`{"persistedQuery": {"version": 1, "sha256Hash": "724399f210ef3f16e6e5427a70bb9609ecea7297e99c3e9241d5912d04eabe60"}}`),
+					Header:        header,
+				})
+				require.NoError(t, err)
+				require.Equal(t, `{"data":{"a":{"id":1,"details":{"pets":null}}}}`, res.Body)
+
+				res2, err2 := xEnv.MakeGraphQLRequest(testenv.GraphQLRequest{
+					Extensions: []byte(`{"persistedQuery": {"version": 1, "sha256Hash": "724399f210ef3f16e6e5427a70bb9609ecea7297e99c3e9241d5912d04eabe60"}}`),
+					Header:     header,
+				})
+				require.NoError(t, err2)
+				require.Equal(t, `{"data":{"a":{"id":1,"details":{"pets":null}}}}`, res2.Body)
+			})
+		})
+
 		t.Run("cache warmup workers throttle", func(t *testing.T) {
 			t.Parallel()
 			logger, err := zap.NewDevelopment()
@@ -301,7 +348,6 @@
 				require.Equal(t, `{"data":{"a":[{"id":1},{"id":2},{"id":3},{"id":4},{"id":5},{"id":7},{"id":8},{"id":10},{"id":11},{"id":12}]}}`, res.Body)
 			})
 		})
-<<<<<<< HEAD
 		t.Run("cache warmup with operation hash cache", func(t *testing.T) {
 			t.Parallel()
 			testenv.Run(t, &testenv.Config{
@@ -344,50 +390,11 @@
 				})
 				require.Equal(t, employeesIDData, res.Body)
 			})
-=======
-	})
-	t.Run("cache warmup persisted operation", func(t *testing.T) {
-		t.Parallel()
-		testenv.Run(t, &testenv.Config{
-			RouterOptions: []core.Option{
-				core.WithCacheWarmupConfig(&config.CacheWarmupConfiguration{
-					Enabled: true,
-					Source:  "filesystem",
-					Path:    "testenv/testdata/cache_warmup/json_po",
-				}),
-			},
-			AssertCacheMetrics: &testenv.CacheMetricsAssertion{
-				PersistedQueryNormalizationHits:   2,
-				PersistedQueryNormalizationMisses: 1,
-				ValidationHits:                    2,
-				ValidationMisses:                  1,
-				PlanHits:                          2,
-				PlanMisses:                        1,
-			},
-		}, func(t *testing.T, xEnv *testenv.Environment) {
-			header := make(http.Header)
-			header.Add("graphql-client-name", "my-client")
-			res, err := xEnv.MakeGraphQLRequest(testenv.GraphQLRequest{
-				OperationName: []byte(`"Employees"`),
-				Extensions:    []byte(`{"persistedQuery": {"version": 1, "sha256Hash": "dc67510fb4289672bea757e862d6b00e83db5d3cbbcfb15260601b6f29bb2b8f"}}`),
-				Header:        header,
-			})
-			require.NoError(t, err)
-			require.Equal(t, `{"data":{"employees":[{"id":1},{"id":2},{"id":3},{"id":4},{"id":5},{"id":7},{"id":8},{"id":10},{"id":11},{"id":12}]}}`, res.Body)
-
-			res2, err2 := xEnv.MakeGraphQLRequest(testenv.GraphQLRequest{
-				Extensions: []byte(`{"persistedQuery": {"version": 1, "sha256Hash": "dc67510fb4289672bea757e862d6b00e83db5d3cbbcfb15260601b6f29bb2b8f"}}`),
-				Header:     header,
-			})
-			require.NoError(t, err2)
-			require.Equal(t, `{"data":{"employees":[{"id":1},{"id":2},{"id":3},{"id":4},{"id":5},{"id":7},{"id":8},{"id":10},{"id":11},{"id":12}]}}`, res2.Body)
->>>>>>> d1d4e249
 		})
 	})
 
 	t.Run("cache warmup tests for cdn", func(t *testing.T) {
 		t.Parallel()
-<<<<<<< HEAD
 
 		// keep in sync with testdata/cache_warmup/cdn/operation.json
 		cdnOperationCount := int64(4)
@@ -417,34 +424,8 @@
 					Query: `query { employees { id } }`,
 				})
 				require.JSONEq(t, employeesIDData, res.Body)
-=======
-		testenv.Run(t, &testenv.Config{
-			RouterOptions: []core.Option{
-				core.WithCacheWarmupConfig(&config.CacheWarmupConfiguration{
-					Enabled: true,
-					Source:  "filesystem",
-					Path:    "testenv/testdata/cache_warmup/json_po",
-				}),
-			},
-			AssertCacheMetrics: &testenv.CacheMetricsAssertion{
-				PersistedQueryNormalizationHits:   0, // 1x warmup miss, 1x request miss because of client mismatch, 1x request miss because checking with operation name
-				PersistedQueryNormalizationMisses: 3, // same as above
-				ValidationMisses:                  1, // 1x warmup miss, no second miss because client mismatch stops request chain
-				ValidationHits:                    0, // no hits because of client mismatch
-				PlanMisses:                        1, // 1x warmup miss
-				PlanHits:                          0, // no hits because client mismatch stops request chain
-			},
-		}, func(t *testing.T, xEnv *testenv.Environment) {
-			header := make(http.Header)
-			header.Add("graphql-client-name", "my-other-client")
-			res, err := xEnv.MakeGraphQLRequest(testenv.GraphQLRequest{
-				OperationName: []byte(`"Employees"`),
-				Extensions:    []byte(`{"persistedQuery": {"version": 1, "sha256Hash": "dc67510fb4289672bea757e862d6b00e83db5d3cbbcfb15260601b6f29bb2b8f"}}`),
-				Header:        header,
->>>>>>> d1d4e249
-			})
-		})
-<<<<<<< HEAD
+			})
+		})
 
 		t.Run("should correctly warm the cache with data from the operation.json file", func(t *testing.T) {
 			t.Parallel()
@@ -480,74 +461,6 @@
 					Query: `query { employees { id details { forename surname } } }`,
 				})
 				require.Equal(t, `{"data":{"employees":[{"id":1,"details":{"forename":"Jens","surname":"Neuse"}},{"id":2,"details":{"forename":"Dustin","surname":"Deus"}},{"id":3,"details":{"forename":"Stefan","surname":"Avram"}},{"id":4,"details":{"forename":"Björn","surname":"Schwenzer"}},{"id":5,"details":{"forename":"Sergiy","surname":"Petrunin"}},{"id":7,"details":{"forename":"Suvij","surname":"Surya"}},{"id":8,"details":{"forename":"Nithin","surname":"Kumar"}},{"id":10,"details":{"forename":"Eelco","surname":"Wiersma"}},{"id":11,"details":{"forename":"Alexandra","surname":"Neuse"}},{"id":12,"details":{"forename":"David","surname":"Stutt"}}]}}`, res.Body)
-=======
-	})
-	t.Run("cache warmup persisted operation with multiple operations", func(t *testing.T) {
-		t.Parallel()
-		testenv.Run(t, &testenv.Config{
-			RouterOptions: []core.Option{
-				core.WithCacheWarmupConfig(&config.CacheWarmupConfiguration{
-					Enabled: true,
-					Source:  "filesystem",
-					Path:    "testenv/testdata/cache_warmup/json_po_multi_operations",
-				}),
-			},
-			AssertCacheMetrics: &testenv.CacheMetricsAssertion{
-				PersistedQueryNormalizationHits:   1, // 1x hit after warmup, when called with operation name. No hit from second request because of missing operation name, it recomputes it
-				PersistedQueryNormalizationMisses: 3, // 1x miss during warmup, 1 miss for first operation trying without operation name, 1 miss for second operation trying without operation name
-				ValidationHits:                    2,
-				ValidationMisses:                  1,
-				PlanHits:                          2,
-				PlanMisses:                        1,
-			},
-		}, func(t *testing.T, xEnv *testenv.Environment) {
-			header := make(http.Header)
-			header.Add("graphql-client-name", "my-client")
-			res, err := xEnv.MakeGraphQLRequest(testenv.GraphQLRequest{
-				OperationName: []byte(`"A"`),
-				Extensions:    []byte(`{"persistedQuery": {"version": 1, "sha256Hash": "724399f210ef3f16e6e5427a70bb9609ecea7297e99c3e9241d5912d04eabe60"}}`),
-				Header:        header,
-			})
-			require.NoError(t, err)
-			require.Equal(t, `{"data":{"a":{"id":1,"details":{"pets":null}}}}`, res.Body)
-
-			res2, err2 := xEnv.MakeGraphQLRequest(testenv.GraphQLRequest{
-				Extensions: []byte(`{"persistedQuery": {"version": 1, "sha256Hash": "724399f210ef3f16e6e5427a70bb9609ecea7297e99c3e9241d5912d04eabe60"}}`),
-				Header:     header,
-			})
-			require.NoError(t, err2)
-			require.Equal(t, `{"data":{"a":{"id":1,"details":{"pets":null}}}}`, res2.Body)
-		})
-	})
-
-	t.Run("cache warmup workers throttle", func(t *testing.T) {
-		t.Parallel()
-		logger, err := zap.NewDevelopment()
-		require.NoError(t, err)
-		testenv.Run(t, &testenv.Config{
-			RouterOptions: []core.Option{
-				core.WithLogger(logger),
-				core.WithCacheWarmupConfig(&config.CacheWarmupConfiguration{
-					Enabled:        true,
-					Source:         "filesystem",
-					Path:           "testenv/testdata/cache_warmup/rate_limit",
-					Workers:        4,
-					ItemsPerSecond: 10,
-					Timeout:        time.Second * 5,
-				}),
-			},
-			AssertCacheMetrics: &testenv.CacheMetricsAssertion{
-				QueryNormalizationMisses: 10,
-				QueryNormalizationHits:   1,
-				ValidationMisses:         10,
-				ValidationHits:           1,
-				PlanMisses:               10,
-				PlanHits:                 1,
-			},
-		}, func(t *testing.T, xEnv *testenv.Environment) {
-			res := xEnv.MakeGraphQLRequestOK(testenv.GraphQLRequest{
-				Query: `query { a: employees { id } }`,
->>>>>>> d1d4e249
 			})
 		})
 
@@ -617,7 +530,7 @@
 				},
 			}, func(t *testing.T, xEnv *testenv.Environment) {
 				res := xEnv.MakeGraphQLRequestOK(testenv.GraphQLRequest{
-					Query: `{ employees { id productCount } }`,
+					Query: `query { employees { id productCount } }`,
 					Header: map[string][]string{
 						"X-Feature-Flag": {"myff"},
 					},
