--- conflicted
+++ resolved
@@ -124,10 +124,6 @@
 	return rr.Body.String()
 }
 
-<<<<<<< HEAD
-// setupServer sets up the router server without making it listen on a local
-// port, allowing tests by calling the server directly via server.Server.Handler.ServeHTTP
-=======
 func sendData(server *core.Server, data []byte) *httptest.ResponseRecorder {
 	rr := httptest.NewRecorder()
 	req := httptest.NewRequest("POST", "/graphql", bytes.NewBuffer(data))
@@ -135,7 +131,8 @@
 	return rr
 }
 
->>>>>>> 9d94acdc
+// setupServer sets up the router server without making it listen on a local
+// port, allowing tests by calling the server directly via server.Server.Handler.ServeHTTP
 func setupServer(tb testing.TB) *core.Server {
 	ctx := context.Background()
 	cfg := config.Config{
@@ -175,7 +172,6 @@
 	return server
 }
 
-<<<<<<< HEAD
 // setupListeningServer calls setupServer to set up the server but makes it listen
 // on the network, automatically registering a cleanup function to shut it down
 func setupListeningServer(tb testing.TB) *core.Server {
@@ -191,7 +187,8 @@
 		assert.NoError(tb, err)
 	})
 	return server
-=======
+}
+
 func normalizeJSON(tb testing.TB, data []byte) []byte {
 	var v interface{}
 	err := json.Unmarshal(data, &v)
@@ -199,7 +196,6 @@
 	normalized, err := json.MarshalIndent(v, "", "  ")
 	require.NoError(tb, err)
 	return normalized
->>>>>>> 9d94acdc
 }
 
 func TestIntegration(t *testing.T) {
