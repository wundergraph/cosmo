package integration_test

import (
	"bytes"
	"encoding/json"
	"fmt"
	"github.com/wundergraph/cosmo/router/pkg/otel"
	"github.com/wundergraph/cosmo/router/pkg/trace/tracetest"
	"go.opentelemetry.io/otel/sdk/metric"
	"go.opentelemetry.io/otel/sdk/trace"
	tracetest2 "go.opentelemetry.io/otel/sdk/trace/tracetest"
	"io"
	"math/rand"
	"net/http"
	"net/http/httptest"
	"net/http/httputil"
	"net/url"
	"os"
	"path/filepath"
	"regexp"
	"strconv"
	"strings"
	"sync"
	"testing"
	"time"

	"github.com/buger/jsonparser"
	"github.com/sebdah/goldie/v2"
	"github.com/stretchr/testify/require"

	"github.com/wundergraph/cosmo/router-tests/testenv"
	"github.com/wundergraph/cosmo/router/core"
	"github.com/wundergraph/cosmo/router/pkg/config"
)

const letterBytes = "abcdefghijklmnopqrstuvwxyzABCDEFGHIJKLMNOPQRSTUVWXYZ"

const employeesIDData = `{"data":{"employees":[{"id":1},{"id":2},{"id":3},{"id":4},{"id":5},{"id":7},{"id":8},{"id":10},{"id":11},{"id":12}]}}`

func randString(n int) string {
	b := make([]byte, n)
	for i := range b {
		b[i] = letterBytes[rand.Intn(len(letterBytes))]
	}
	return string(b)
}

type testQuery struct {
	Name      string
	Body      string
	Variables map[string]interface{}
}

func (t *testQuery) Data() []byte {
	name := t.Name
	if name == "" {
		name = randString(10)
	}
	values := map[string]interface{}{
		"query":         fmt.Sprintf("query %s %s", name, t.Body),
		"operationName": name,
	}
	if len(t.Variables) > 0 {
		values["variables"] = t.Variables
	}
	data, err := json.Marshal(values)
	if err != nil {
		panic(err)
	}
	return data
}

func normalizeJSON(tb testing.TB, data []byte) []byte {
	buf := new(bytes.Buffer)
	err := json.Indent(buf, data, "", "  ")
	require.NoError(tb, err)
	return buf.Bytes()
}

func TestSimpleQuery(t *testing.T) {
	t.Parallel()

	testenv.Run(t, &testenv.Config{}, func(t *testing.T, xEnv *testenv.Environment) {
		res := xEnv.MakeGraphQLRequestOK(testenv.GraphQLRequest{
			Query: `query { employees { id } }`,
		})
		require.JSONEq(t, employeesIDData, res.Body)
	})
}

func TestContentTypes(t *testing.T) {
	t.Parallel()

	type contentType struct {
		ContentType string
	}

	var contentTypes = []contentType{
		{""},
		{"application/json"},
		{"application/JSON"},
		{"application/json; charset=utf-8"},
		{"application/json; charset=UTF-8"},
		{"application/json; charset=UTF-8;"},
	}

	testenv.Run(t, &testenv.Config{}, func(t *testing.T, xEnv *testenv.Environment) {
		for _, ct := range contentTypes {
			res, err := xEnv.MakeRequest(http.MethodPost, "/graphql", http.Header{
				"Content-Type": []string{ct.ContentType},
			}, bytes.NewReader([]byte(`{"query":"{ employees { id } }"}`)))
			require.NoError(t, err)
			require.Equal(t, http.StatusOK, res.StatusCode)

			body, err := io.ReadAll(res.Body)
			require.NoError(t, err)
			require.JSONEq(t, employeesIDData, string(body))

		}
	})
}

func TestPlayground(t *testing.T) {
	t.Parallel()

	testenv.Run(t, &testenv.Config{}, func(t *testing.T, xEnv *testenv.Environment) {
		res, err := xEnv.MakeRequest(http.MethodGet, "/", http.Header{
			"Accept": []string{"text/html"},
		}, nil)
		require.NoError(t, err)
		defer res.Body.Close()
		require.Contains(t, res.Header.Get("Content-Type"), "text/html")
		body, err := io.ReadAll(res.Body)
		require.NoError(t, err)
		require.Contains(t, string(body), `WunderGraph Playground`)
	})
}

func TestExecutionPlanCache(t *testing.T) {
	t.Parallel()

	testenv.Run(t, &testenv.Config{}, func(t *testing.T, xEnv *testenv.Environment) {
		res, err := xEnv.MakeGraphQLRequest(testenv.GraphQLRequest{
			Query:     `query Find($criteria: SearchInput!) {findEmployees(criteria: $criteria){id details {forename surname}}}`,
			Variables: json.RawMessage(`{"criteria":{"nationality":"GERMAN"}}`),
		})
		require.NoError(t, err)
		require.Equal(t, http.StatusOK, res.Response.StatusCode)
		require.Equal(t, "MISS", res.Response.Header.Get("X-WG-Execution-Plan-Cache"))
		require.Equal(t, `{"data":{"findEmployees":[{"id":1,"details":{"forename":"Jens","surname":"Neuse"}},{"id":2,"details":{"forename":"Dustin","surname":"Deus"}},{"id":4,"details":{"forename":"Björn","surname":"Schwenzer"}},{"id":11,"details":{"forename":"Alexandra","surname":"Neuse"}}]}}`, res.Body)

		res, err = xEnv.MakeGraphQLRequest(testenv.GraphQLRequest{
			Query:     `query Find($criteria: SearchInput!) {findEmployees(criteria: $criteria){id details {forename surname}}}`,
			Variables: json.RawMessage(`{"criteria":{"nationality":"GERMAN"}}`),
		})
		require.NoError(t, err)
		require.Equal(t, http.StatusOK, res.Response.StatusCode)
		require.Equal(t, "HIT", res.Response.Header.Get("X-WG-Execution-Plan-Cache"))
		require.Equal(t, `{"data":{"findEmployees":[{"id":1,"details":{"forename":"Jens","surname":"Neuse"}},{"id":2,"details":{"forename":"Dustin","surname":"Deus"}},{"id":4,"details":{"forename":"Björn","surname":"Schwenzer"}},{"id":11,"details":{"forename":"Alexandra","surname":"Neuse"}}]}}`, res.Body)

		res, err = xEnv.MakeGraphQLRequest(testenv.GraphQLRequest{
			Query: `query Find($criteria: SearchInput! = { nationality: ENGLISH }) {findEmployees(criteria: $criteria){id details {forename surname}}}`,
		})
		require.NoError(t, err)
		require.Equal(t, http.StatusOK, res.Response.StatusCode)
		require.Equal(t, "MISS", res.Response.Header.Get("X-WG-Execution-Plan-Cache"))
		require.Equal(t, `{"data":{"findEmployees":[{"id":12,"details":{"forename":"David","surname":"Stutt"}}]}}`, res.Body)
		res, err = xEnv.MakeGraphQLRequest(testenv.GraphQLRequest{
			Query: `query Find($criteria: SearchInput! = { nationality: ENGLISH }) {findEmployees(criteria: $criteria){id details {forename surname}}}`,
		})
		require.NoError(t, err)
		require.Equal(t, http.StatusOK, res.Response.StatusCode)
		require.Equal(t, "HIT", res.Response.Header.Get("X-WG-Execution-Plan-Cache"))
		require.Equal(t, `{"data":{"findEmployees":[{"id":12,"details":{"forename":"David","surname":"Stutt"}}]}}`, res.Body)
	})
}

func TestExecutionPlanCacheDisabled(t *testing.T) {
	t.Parallel()

	testenv.Run(t, &testenv.Config{
		ModifyEngineExecutionConfiguration: func(cfg *config.EngineExecutionConfiguration) {
			cfg.ExecutionPlanCacheSize = 0
		},
	}, func(t *testing.T, xEnv *testenv.Environment) {
		res, err := xEnv.MakeGraphQLRequest(testenv.GraphQLRequest{
			Query:     `query Find($criteria: SearchInput!) {findEmployees(criteria: $criteria){id details {forename surname}}}`,
			Variables: json.RawMessage(`{"criteria":{"nationality":"GERMAN"}}`),
		})
		require.NoError(t, err)
		require.Equal(t, http.StatusOK, res.Response.StatusCode)
		require.Equal(t, "MISS", res.Response.Header.Get("X-WG-Execution-Plan-Cache"))
		require.Equal(t, `{"data":{"findEmployees":[{"id":1,"details":{"forename":"Jens","surname":"Neuse"}},{"id":2,"details":{"forename":"Dustin","surname":"Deus"}},{"id":4,"details":{"forename":"Björn","surname":"Schwenzer"}},{"id":11,"details":{"forename":"Alexandra","surname":"Neuse"}}]}}`, res.Body)

		res2, err := xEnv.MakeGraphQLRequest(testenv.GraphQLRequest{
			Query:     `query Find($criteria: SearchInput!) {findEmployees(criteria: $criteria){id details {forename surname}}}`,
			Variables: json.RawMessage(`{"criteria":{"nationality":"GERMAN"}}`),
		})
		require.NoError(t, err)
		require.Equal(t, http.StatusOK, res2.Response.StatusCode)
		require.Equal(t, "MISS", res2.Response.Header.Get("X-WG-Execution-Plan-Cache"))
		require.Equal(t, `{"data":{"findEmployees":[{"id":1,"details":{"forename":"Jens","surname":"Neuse"}},{"id":2,"details":{"forename":"Dustin","surname":"Deus"}},{"id":4,"details":{"forename":"Björn","surname":"Schwenzer"}},{"id":11,"details":{"forename":"Alexandra","surname":"Neuse"}}]}}`, res2.Body)

		res3, err := xEnv.MakeGraphQLRequest(testenv.GraphQLRequest{
			Query: `query Find($criteria: SearchInput! = { nationality: ENGLISH }) {findEmployees(criteria: $criteria){id details {forename surname}}}`,
		})
		require.NoError(t, err)
		require.Equal(t, http.StatusOK, res3.Response.StatusCode)
		require.Equal(t, "MISS", res3.Response.Header.Get("X-WG-Execution-Plan-Cache"))
		require.Equal(t, `{"data":{"findEmployees":[{"id":12,"details":{"forename":"David","surname":"Stutt"}}]}}`, res3.Body)
	})
}

func TestVariables(t *testing.T) {
	t.Parallel()

	testenv.Run(t, &testenv.Config{}, func(t *testing.T, xEnv *testenv.Environment) {
		t.Run("correct validation", func(t *testing.T) {
			res := xEnv.MakeGraphQLRequestOK(testenv.GraphQLRequest{
				Query:     `query Find($criteria: SearchInput!) {findEmployees(criteria: $criteria){id details {forename surname}}}`,
				Variables: json.RawMessage(`{"criteria":{"nationality":"GERMAN"}}`),
			})
			require.Equal(t, `{"data":{"findEmployees":[{"id":1,"details":{"forename":"Jens","surname":"Neuse"}},{"id":2,"details":{"forename":"Dustin","surname":"Deus"}},{"id":4,"details":{"forename":"Björn","surname":"Schwenzer"}},{"id":11,"details":{"forename":"Alexandra","surname":"Neuse"}}]}}`, res.Body)
		})

		t.Run("query with variables", func(t *testing.T) {
			res := xEnv.MakeGraphQLRequestOK(testenv.GraphQLRequest{
				Query:     `query ($n:Int!) { employee(id:$n) { id details { forename surname } } }`,
				Variables: json.RawMessage(`{"n":1}`),
			})
			require.JSONEq(t, `{"data":{"employee":{"id":1,"details":{"forename":"Jens","surname":"Neuse"}}}}`, res.Body)
		})

		t.Run("inline variables", func(t *testing.T) {
			res := xEnv.MakeGraphQLRequestOK(testenv.GraphQLRequest{
				Query: `{ employee(id:1) { id details { forename surname } } }`,
			})
			require.JSONEq(t, `{"data":{"employee":{"id":1,"details":{"forename":"Jens","surname":"Neuse"}}}}`, res.Body)
		})

		t.Run("invalid number", func(t *testing.T) {
			res, err := xEnv.MakeGraphQLRequest(testenv.GraphQLRequest{
				Query:     `query Find($criteria: SearchInput!) {findEmployees(criteria: $criteria){id details {forename surname}}}`,
				Variables: json.RawMessage(`1`),
			})
			require.NoError(t, err)
			require.Equal(t, http.StatusBadRequest, res.Response.StatusCode)
			require.Equal(t, `{"errors":[{"message":"error parsing request body: variables must be an object"}]}`, res.Body)
		})

		t.Run("invalid string", func(t *testing.T) {
			res, err := xEnv.MakeGraphQLRequest(testenv.GraphQLRequest{
				Query:     `query Find($criteria: SearchInput!) {findEmployees(criteria: $criteria){id details {forename surname}}}`,
				Variables: json.RawMessage(`"1"`),
			})
			require.NoError(t, err)
			require.Equal(t, http.StatusBadRequest, res.Response.StatusCode)
			require.Equal(t, `{"errors":[{"message":"error parsing request body: variables must be an object"}]}`, res.Body)
		})

		t.Run("invalid boolean", func(t *testing.T) {
			res, err := xEnv.MakeGraphQLRequest(testenv.GraphQLRequest{
				Query:     `query Find($criteria: SearchInput!) {findEmployees(criteria: $criteria){id details {forename surname}}}`,
				Variables: json.RawMessage(`true`),
			})
			require.NoError(t, err)
			require.Equal(t, http.StatusBadRequest, res.Response.StatusCode)
			require.Equal(t, `{"errors":[{"message":"error parsing request body: variables must be an object"}]}`, res.Body)
		})

		t.Run("invalid array", func(t *testing.T) {
			res, err := xEnv.MakeGraphQLRequest(testenv.GraphQLRequest{
				Query:     `query Find($criteria: SearchInput!) {findEmployees(criteria: $criteria){id details {forename surname}}}`,
				Variables: json.RawMessage(`[]`),
			})
			require.NoError(t, err)
			require.Equal(t, http.StatusBadRequest, res.Response.StatusCode)
			require.Equal(t, `{"errors":[{"message":"error parsing request body: variables must be an object"}]}`, res.Body)
		})

		t.Run("missing", func(t *testing.T) {
			res, err := xEnv.MakeGraphQLRequest(testenv.GraphQLRequest{
				Query:     `query Find($criteria: SearchInput!) {findEmployees(criteria: $criteria){id details {forename surname}}}`,
				Variables: json.RawMessage(`{}`),
			})
			require.NoError(t, err)
			require.Equal(t, http.StatusOK, res.Response.StatusCode)
			require.Equal(t, `{"errors":[{"message":"Variable \"$criteria\" of required type \"SearchInput!\" was not provided."}]}`, res.Body)
		})

		t.Run("wrong value variable", func(t *testing.T) {
			res, err := xEnv.MakeGraphQLRequest(testenv.GraphQLRequest{
				Query:     `query Find($criteria: SearchInput!) {findEmployees(criteria: $criteria){id details {forename surname}}}`,
				Variables: json.RawMessage(`{"criteria":1}`),
			})
			require.NoError(t, err)
			require.Equal(t, http.StatusOK, res.Response.StatusCode)
			require.Equal(t, `{"errors":[{"message":"Variable \"$criteria\" got invalid value 1; Expected type \"SearchInput\" to be an object."}]}`, res.Body)
		})
	})
}

func TestAnonymousQuery(t *testing.T) {
	t.Parallel()

	testenv.Run(t, &testenv.Config{}, func(t *testing.T, xEnv *testenv.Environment) {
		res := xEnv.MakeGraphQLRequestOK(testenv.GraphQLRequest{
			Query: `{ employees { id } }`,
		})
		require.JSONEq(t, employeesIDData, res.Body)
	})
}

func TestProxy(t *testing.T) {

	fakeSubgraph := httptest.NewServer(http.HandlerFunc(func(w http.ResponseWriter, r *http.Request) {
		w.Header().Set("Content-Type", "application/json")
		w.WriteHeader(http.StatusOK)
		_, _ = w.Write([]byte(`{"data":{"employees":[{"id":1234}]}}`))
	}))

	u, err := url.Parse(fakeSubgraph.URL)
	require.NoError(t, err)

	proxy := httptest.NewServer(httputil.NewSingleHostReverseProxy(u))
	require.NoError(t, err)

	testenv.Run(t, &testenv.Config{
		RouterOptions: []core.Option{
			core.WithProxy(func(req *http.Request) (*url.URL, error) {
				return url.Parse(proxy.URL)
			}),
		},
	}, func(t *testing.T, xEnv *testenv.Environment) {
		res := xEnv.MakeGraphQLRequestOK(testenv.GraphQLRequest{
			Query: `{ employees { id } }`,
		})
		require.Equal(t, `{"data":{"employees":[{"id":1234}]}}`, res.Body)
	})
}

func TestTracing(t *testing.T) {
	t.Parallel()

	testenv.Run(t, &testenv.Config{
		ModifyEngineExecutionConfiguration: func(cfg *config.EngineExecutionConfiguration) {
			cfg.EnableRequestTracing = true
		},
	}, func(t *testing.T, xEnv *testenv.Environment) {
		g := goldie.New(
			t,
			goldie.WithFixtureDir("testdata"),
			goldie.WithNameSuffix(".json"),
			goldie.WithDiffEngine(goldie.ClassicDiff),
		)

		res, err := xEnv.MakeGraphQLRequest(testenv.GraphQLRequest{
			Query: bigEmployeesQuery,
			Header: http.Header{
				"X-WG-Trace": []string{"true", "enable_predictable_debug_timings"},
			},
		})
		require.NoError(t, err)
		require.Equal(t, http.StatusOK, res.Response.StatusCode)

		// we generate a random port for the test server, so we need to replace the port in the tracing json
		rex, err := regexp.Compile(`http://127.0.0.1:\d+/graphql`)
		require.NoError(t, err)
		resultBody := rex.ReplaceAllString(res.Body, "http://localhost/graphql")
		resultBody = prettifyJSON(t, resultBody)

		g.Assert(t, "tracing", []byte(resultBody))
		// make the request again, but with "enable_predictable_debug_timings" disabled
		// compare the result and ensure that the timings are different
		res2, err := xEnv.MakeGraphQLRequest(testenv.GraphQLRequest{
			Query: bigEmployeesQuery,
			Header: http.Header{
				"X-WG-Trace": []string{"true"},
			},
		})
		require.NoError(t, err)
		require.Equal(t, http.StatusOK, res2.Response.StatusCode)
		body := []byte(res2.Body)
		data, _, _, err := jsonparser.Get(body, "data")
		require.NoError(t, err)
		require.NotNilf(t, data, "data should not be nil: %s", body)
		tracing, _, _, err := jsonparser.Get(body, "extensions", "trace")
		require.NoError(t, err)
		require.NotNilf(t, tracing, "tracing should not be nil: %s", body)

		newResultBody := prettifyJSON(t, string(body))

		testBody := g.GoldenFileName(t, "tracing")
		require.NotEqual(t, testBody, newResultBody)
	})
}

func prettifyJSON(t *testing.T, jsonStr string) string {
	res := &bytes.Buffer{}
	require.NoError(t, json.Indent(res, []byte(jsonStr), "", "  "))
	return res.String()
}

func TestOperationSelection(t *testing.T) {
	t.Parallel()

	t.Run("anonymous query", func(t *testing.T) {
		t.Parallel()

		testenv.Run(t, &testenv.Config{}, func(t *testing.T, xEnv *testenv.Environment) {
			res := xEnv.MakeGraphQLRequestOK(testenv.GraphQLRequest{
				Query: `{ employees { id } }`,
			})
			require.JSONEq(t, employeesIDData, res.Body)
		})
	})

	t.Run("multiple anonymous queries", func(t *testing.T) {
		t.Parallel()

		testenv.Run(t, &testenv.Config{}, func(t *testing.T, xEnv *testenv.Environment) {
			res := xEnv.MakeGraphQLRequestOK(testenv.GraphQLRequest{
				Query: `{ employees { id } } { employees { id } }`,
			})
			require.Equal(t, `{"errors":[{"message":"operation name is required when multiple operations are defined"}]}`, res.Body)
		})
	})

	t.Run("operation name null returns data", func(t *testing.T) {
		t.Parallel()

		testenv.Run(t, &testenv.Config{}, func(t *testing.T, xEnv *testenv.Environment) {
			res := xEnv.MakeGraphQLRequestOK(testenv.GraphQLRequest{
				Query:         `{ employees { id } }`,
				OperationName: []byte(`null`),
			})
			require.Equal(t, employeesIDData, res.Body)
		})
	})

	t.Run("operation name wrong on anonymous operation", func(t *testing.T) {
		t.Parallel()

		testenv.Run(t, &testenv.Config{}, func(t *testing.T, xEnv *testenv.Environment) {
			res := xEnv.MakeGraphQLRequestOK(testenv.GraphQLRequest{
				Query:         `{ employees { id } }`,
				OperationName: []byte(`"Missing"`),
			})
			require.Equal(t, `{"errors":[{"message":"operation with name 'Missing' not found"}]}`, res.Body)
		})
	})

	t.Run("operation name wrong on named operation", func(t *testing.T) {
		t.Parallel()

		testenv.Run(t, &testenv.Config{}, func(t *testing.T, xEnv *testenv.Environment) {
			res := xEnv.MakeGraphQLRequestOK(testenv.GraphQLRequest{
				Query:         `query Exists { employees { id } }`,
				OperationName: []byte(`"Missing"`),
			})
			require.Equal(t, `{"errors":[{"message":"operation with name 'Missing' not found"}]}`, res.Body)
		})

		t.Run("multiple named operations", func(t *testing.T) {
			t.Parallel()

			testenv.Run(t, &testenv.Config{}, func(t *testing.T, xEnv *testenv.Environment) {
				res := xEnv.MakeGraphQLRequestOK(testenv.GraphQLRequest{
					Query:         `query A { employees { id } } query B { employees { id details { forename surname } } }`,
					OperationName: []byte(`"A"`),
				})
				require.Equal(t, employeesIDData, res.Body)
			})
		})

		t.Run("multiple named operations B", func(t *testing.T) {
			t.Parallel()

			testenv.Run(t, &testenv.Config{}, func(t *testing.T, xEnv *testenv.Environment) {
				res := xEnv.MakeGraphQLRequestOK(testenv.GraphQLRequest{
					Query:         `query A { employees { id } } query B { employees { id details { forename surname } } }`,
					OperationName: []byte(`"B"`),
				})
				require.Equal(t, `{"data":{"employees":[{"id":1,"details":{"forename":"Jens","surname":"Neuse"}},{"id":2,"details":{"forename":"Dustin","surname":"Deus"}},{"id":3,"details":{"forename":"Stefan","surname":"Avram"}},{"id":4,"details":{"forename":"Björn","surname":"Schwenzer"}},{"id":5,"details":{"forename":"Sergiy","surname":"Petrunin"}},{"id":7,"details":{"forename":"Suvij","surname":"Surya"}},{"id":8,"details":{"forename":"Nithin","surname":"Kumar"}},{"id":10,"details":{"forename":"Eelco","surname":"Wiersma"}},{"id":11,"details":{"forename":"Alexandra","surname":"Neuse"}},{"id":12,"details":{"forename":"David","surname":"Stutt"}}]}}`, res.Body)
			})
		})

		t.Run("multiple named operations B", func(t *testing.T) {
			t.Parallel()

			testenv.Run(t, &testenv.Config{}, func(t *testing.T, xEnv *testenv.Environment) {
				res := xEnv.MakeGraphQLRequestOK(testenv.GraphQLRequest{
					Query:         `query A { employees { id } } query B { employees { id details { forename surname } } }`,
					OperationName: []byte(`"C"`),
				})
				require.Equal(t, `{"errors":[{"message":"operation with name 'C' not found"}]}`, res.Body)
			})
		})
	})
}

func TestTestdataQueries(t *testing.T) {
	t.Parallel()

	testDir := filepath.Join("testdata", "queries")
	entries, err := os.ReadDir(testDir)
	require.NoError(t, err)
	for _, entry := range entries {
		fileName := entry.Name()
		ext := filepath.Ext(fileName)
		name := strings.TrimSuffix(fileName, ext)

		if ext != ".graphql" {
			continue
		}

		t.Run(name, func(t *testing.T) {

			g := goldie.New(
				t,
				goldie.WithFixtureDir("testdata/queries"),
				goldie.WithNameSuffix(".json"),
				goldie.WithDiffEngine(goldie.ClassicDiff),
			)

			testenv.Run(t, &testenv.Config{
				ModifyEngineExecutionConfiguration: func(cfg *config.EngineExecutionConfiguration) {
					cfg.Debug = config.EngineDebugConfiguration{
						// PrintQueryPlans: true,
					}
				},
			}, func(t *testing.T, xEnv *testenv.Environment) {
				queryData, err := os.ReadFile(filepath.Join(testDir, fmt.Sprintf("%s.graphql", name)))
				require.NoError(t, err)
				payload := map[string]any{
					"query": string(queryData),
				}
				payloadData, err := json.Marshal(payload)
				require.NoError(t, err)

				res, err := xEnv.MakeRequest(http.MethodPost, "/graphql", nil, bytes.NewReader(payloadData))
				require.NoError(t, err)
				require.Equal(t, http.StatusOK, res.StatusCode)
				result, err := io.ReadAll(res.Body)
				require.NoError(t, err)

				actual := normalizeJSON(t, result)
				g.Assert(t, name, actual)
			})
		})
	}
}

func TestIntegrationWithUndefinedField(t *testing.T) {
	t.Parallel()

	testenv.Run(t, &testenv.Config{}, func(t *testing.T, xEnv *testenv.Environment) {
		res := xEnv.MakeGraphQLRequestOK(testenv.GraphQLRequest{
			Query: `{ employees { id notDefined } }`,
		})
		require.JSONEq(t, `{"errors":[{"message":"field: notDefined not defined on type: Employee","path":["query","employees","notDefined"]}]}`, res.Body)
	})
}

func TestParallel(t *testing.T) {
	t.Parallel()

	testenv.Run(t, &testenv.Config{}, func(t *testing.T, xEnv *testenv.Environment) {
		expect := `{"data":{"employee":{"id":1,"details":{"forename":"Jens","surname":"Neuse"}}}}`
		trigger := make(chan struct{})
		wg := sync.WaitGroup{}
		wg.Add(10)
		for i := 0; i < 10; i++ {
			go func() {
				<-trigger
				res := xEnv.MakeGraphQLRequestOK(testenv.GraphQLRequest{
					Query: `{ employee(id:1) { id details { forename surname } } }`,
				})
				require.JSONEq(t, expect, res.Body)
				wg.Done()
			}()
		}
		time.Sleep(10 * time.Millisecond)
		close(trigger)
		wg.Wait()
	})
}

func BenchmarkSequential(b *testing.B) {
	testenv.Bench(b, &testenv.Config{}, func(b *testing.B, xEnv *testenv.Environment) {
		expect := `{"data":{"employee":{"id":1,"details":{"forename":"Jens","surname":"Neuse"}}}}`
		b.SetBytes(int64(len(expect)))
		b.ReportAllocs()
		b.ResetTimer()
		for ii := 0; ii < b.N; ii++ {
			res := xEnv.MakeGraphQLRequestOK(testenv.GraphQLRequest{
				Query:         `query Employee ($n:Int!) { employee(id:$n) { id details { forename surname } } }`,
				OperationName: []byte(`"Employee"`),
				Variables:     json.RawMessage(`{"n":1}`),
			})
			if res.Body != expect {
				b.Errorf("unexpected result %q, expecting %q", res.Body, expect)
			}
		}
	})
}

func BenchmarkParallel(b *testing.B) {
	testenv.Bench(b, &testenv.Config{}, func(b *testing.B, xEnv *testenv.Environment) {
		expect := `{"data":{"employee":{"id":1,"details":{"forename":"Jens","surname":"Neuse"}}}}`
		b.SetBytes(int64(len(expect)))
		b.ReportAllocs()
		b.ResetTimer()
		b.RunParallel(func(pb *testing.PB) {
			for pb.Next() {
				res := xEnv.MakeGraphQLRequestOK(testenv.GraphQLRequest{
					Query:         `query Employee($n:Int!) { employee(id:$n) { id details { forename surname } } }`,
					OperationName: []byte(`"Employee"`),
					Variables:     json.RawMessage(`{"n":1}`),
				})
				if res.Body != expect {
					b.Errorf("unexpected result %q, expecting %q", res.Body, expect)
				}
			}
		})
	})
}

func BenchmarkParallelWithMinify(b *testing.B) {
	testenv.Bench(b, &testenv.Config{
		ModifyEngineExecutionConfiguration: func(cfg *config.EngineExecutionConfiguration) {
			cfg.MinifySubgraphOperations = true
			cfg.ExecutionPlanCacheSize = 0
		},
	}, func(b *testing.B, xEnv *testenv.Environment) {
		expect := `{"data":{"a":[{"id":1,"details":{"forename":"Jens","surname":"Neuse","hasChildren":true}},{"id":2,"details":{"forename":"Dustin","surname":"Deus","hasChildren":false}},{"id":3,"details":{"forename":"Stefan","surname":"Avram","hasChildren":false}},{"id":4,"details":{"forename":"Björn","surname":"Schwenzer","hasChildren":true}},{"id":5,"details":{"forename":"Sergiy","surname":"Petrunin","hasChildren":false}},{"id":7,"details":{"forename":"Suvij","surname":"Surya","hasChildren":false}},{"id":8,"details":{"forename":"Nithin","surname":"Kumar","hasChildren":false}},{"id":10,"details":{"forename":"Eelco","surname":"Wiersma","hasChildren":false}},{"id":11,"details":{"forename":"Alexandra","surname":"Neuse","hasChildren":true}},{"id":12,"details":{"forename":"David","surname":"Stutt","hasChildren":false}}],"b":[{"id":1,"details":{"forename":"Jens","surname":"Neuse","hasChildren":true}},{"id":2,"details":{"forename":"Dustin","surname":"Deus","hasChildren":false}},{"id":3,"details":{"forename":"Stefan","surname":"Avram","hasChildren":false}},{"id":4,"details":{"forename":"Björn","surname":"Schwenzer","hasChildren":true}},{"id":5,"details":{"forename":"Sergiy","surname":"Petrunin","hasChildren":false}},{"id":7,"details":{"forename":"Suvij","surname":"Surya","hasChildren":false}},{"id":8,"details":{"forename":"Nithin","surname":"Kumar","hasChildren":false}},{"id":10,"details":{"forename":"Eelco","surname":"Wiersma","hasChildren":false}},{"id":11,"details":{"forename":"Alexandra","surname":"Neuse","hasChildren":true}},{"id":12,"details":{"forename":"David","surname":"Stutt","hasChildren":false}}],"c":[{"id":1,"details":{"forename":"Jens","surname":"Neuse","hasChildren":true}},{"id":2,"details":{"forename":"Dustin","surname":"Deus","hasChildren":false}},{"id":3,"details":{"forename":"Stefan","surname":"Avram","hasChildren":false}},{"id":4,"details":{"forename":"Björn","surname":"Schwenzer","hasChildren":true}},{"id":5,"details":{"forename":"Sergiy","surname":"Petrunin","hasChildren":false}},{"id":7,"details":{"forename":"Suvij","surname":"Surya","hasChildren":false}},{"id":8,"details":{"forename":"Nithin","surname":"Kumar","hasChildren":false}},{"id":10,"details":{"forename":"Eelco","surname":"Wiersma","hasChildren":false}},{"id":11,"details":{"forename":"Alexandra","surname":"Neuse","hasChildren":true}},{"id":12,"details":{"forename":"David","surname":"Stutt","hasChildren":false}}],"d":[{"id":1,"details":{"forename":"Jens","surname":"Neuse","hasChildren":true}},{"id":2,"details":{"forename":"Dustin","surname":"Deus","hasChildren":false}},{"id":3,"details":{"forename":"Stefan","surname":"Avram","hasChildren":false}},{"id":4,"details":{"forename":"Björn","surname":"Schwenzer","hasChildren":true}},{"id":5,"details":{"forename":"Sergiy","surname":"Petrunin","hasChildren":false}},{"id":7,"details":{"forename":"Suvij","surname":"Surya","hasChildren":false}},{"id":8,"details":{"forename":"Nithin","surname":"Kumar","hasChildren":false}},{"id":10,"details":{"forename":"Eelco","surname":"Wiersma","hasChildren":false}},{"id":11,"details":{"forename":"Alexandra","surname":"Neuse","hasChildren":true}},{"id":12,"details":{"forename":"David","surname":"Stutt","hasChildren":false}}],"e":[{"id":1,"details":{"forename":"Jens","surname":"Neuse","hasChildren":true}},{"id":2,"details":{"forename":"Dustin","surname":"Deus","hasChildren":false}},{"id":3,"details":{"forename":"Stefan","surname":"Avram","hasChildren":false}},{"id":4,"details":{"forename":"Björn","surname":"Schwenzer","hasChildren":true}},{"id":5,"details":{"forename":"Sergiy","surname":"Petrunin","hasChildren":false}},{"id":7,"details":{"forename":"Suvij","surname":"Surya","hasChildren":false}},{"id":8,"details":{"forename":"Nithin","surname":"Kumar","hasChildren":false}},{"id":10,"details":{"forename":"Eelco","surname":"Wiersma","hasChildren":false}},{"id":11,"details":{"forename":"Alexandra","surname":"Neuse","hasChildren":true}},{"id":12,"details":{"forename":"David","surname":"Stutt","hasChildren":false}}]}}`
		b.SetBytes(int64(len(expect)))
		b.ReportAllocs()
		b.ResetTimer()
		b.RunParallel(func(pb *testing.PB) {
			for pb.Next() {
				res := xEnv.MakeGraphQLRequestOK(testenv.GraphQLRequest{
					Query:         `query MyQuery {a: employees { ...EmployeeDetails } b: employees { ...EmployeeDetails } c: employees { ...EmployeeDetails } d: employees { ...EmployeeDetails } e: employees { ...EmployeeDetails } } fragment EmployeeDetails on Employee { id details { forename surname hasChildren } }`,
					OperationName: json.RawMessage(`"MyQuery"`),
				})
				if res.Body != expect {
					b.Errorf("unexpected result %q, expecting %q", res.Body, expect)
				}
			}
		})
	})
}

const (
	bigEmployeesQuery = `{
  employees {
    id
    details {
      forename
      surname
      hasChildren
    }
    role {
      title
      departments
    }
    hobbies {
      ... on Exercise {
        category
      }
      ... on Flying {
        planeModels
        yearsOfExperience
      }
      ... on Gaming {
        name
        genres
        yearsOfExperience
      }
      ... on Programming {
        languages
      }
      ... on Travelling {
        countriesLived {
		  language
		}
      }
      ... on Other {
        name
      }
    }
  }
}`
	bigEmployeesResponse = `{"data":{"employees":[{"id":1,"details":{"forename":"Jens","surname":"Neuse","hasChildren":true},"role":{"title":["Founder","CEO"],"departments":["ENGINEERING","MARKETING"]},"hobbies":[{"category":"SPORT"},{"name":"Counter Strike","genres":["FPS"],"yearsOfExperience":20},{"name":"WunderGraph"},{"languages":["GO","TYPESCRIPT"]},{"countriesLived":[{"language": "English"},{"language": "German"}]}]},{"id":2,"details":{"forename":"Dustin","surname":"Deus","hasChildren":false},"role":{"title":["Co-founder","Tech Lead"],"departments":["ENGINEERING"]},"hobbies":[{"category":"STRENGTH_TRAINING"},{"name":"Counter Strike","genres":["FPS"],"yearsOfExperience":0.5},{"languages":["GO","RUST"]}]},{"id":3,"details":{"forename":"Stefan","surname":"Avram","hasChildren":false},"role":{"title":["Co-founder","Head of Growth"],"departments":["MARKETING"]},"hobbies":[{"category":"HIKING"},{"category":"SPORT"},{"name":"Reading"},{"countriesLived":[{"language": "English"},{"language": "Serbian"}]}]},{"id":4,"details":{"forename":"Björn","surname":"Schwenzer","hasChildren":true},"role":{"title":["Co-founder","COO"],"departments":["OPERATIONS"]},"hobbies":[{"category":"HIKING"},{"planeModels":["Aquila AT01","Cessna C172","Cessna C206","Cirrus SR20","Cirrus SR22","Diamond DA40","Diamond HK36","Diamond DA20","Piper Cub","Pitts Special","Robin DR400"],"yearsOfExperience":20},{"countriesLived":[{"language": "English"},{"language": "German"}]}]},{"id":5,"details":{"forename":"Sergiy","surname":"Petrunin","hasChildren":false},"role":{"title":["Senior GO Engineer"],"departments":["ENGINEERING"]},"hobbies":[{"name":"Building a house"},{"name":"Forumla 1"},{"name":"Raising cats"}]},{"id":7,"details":{"forename":"Suvij","surname":"Surya","hasChildren":false},"role":{"title":["Software Engineer"],"departments":["ENGINEERING"]},"hobbies":[{"name":"Chess","genres":["BOARD"],"yearsOfExperience":9.5},{"name":"Watching anime"}]},{"id":8,"details":{"forename":"Nithin","surname":"Kumar","hasChildren":false},"role":{"title":["Software Engineer"],"departments":["ENGINEERING"]},"hobbies":[{"category":"STRENGTH_TRAINING"},{"name":"Miscellaneous","genres":["ADVENTURE","RPG","SIMULATION","STRATEGY"],"yearsOfExperience":17},{"name":"Watching anime"}]},{"id":10,"details":{"forename":"Eelco","surname":"Wiersma","hasChildren":false},"role":{"title":["Senior Frontend Engineer"],"departments":["ENGINEERING"]},"hobbies":[{"languages":["TYPESCRIPT"]},{"category":"CALISTHENICS"},{"category":"HIKING"},{"category":"STRENGTH_TRAINING"},{"name":"saas-ui"},{"countriesLived":[{"language": "German"},{"language": "Indonesian"},{"language": "Dutch"},{"language": "Portuguese"},{"language": "Spanish"},{"language": "Thai"}]}]},{"id":11,"details":{"forename":"Alexandra","surname":"Neuse","hasChildren":true},"role":{"title":["Accounting \\u0026 Finance"],"departments":["OPERATIONS"]},"hobbies":[{"name":"Spending time with the family"}]},{"id":12,"details":{"forename":"David","surname":"Stutt","hasChildren":false},"role":{"title":["Software Engineer"],"departments":["ENGINEERING"]},"hobbies":[{"languages":["CSHARP","GO","RUST","TYPESCRIPT"]},{"category":"STRENGTH_TRAINING"},{"name":"Miscellaneous","genres":["ADVENTURE","BOARD","CARD","ROGUELITE","RPG","SIMULATION","STRATEGY"],"yearsOfExperience":25.5},{"countriesLived":["language": "English"},"language": "Korean"},"language": "Taiwanese"}]}]}]}}`
)

func BenchmarkPb(b *testing.B) {
	testenv.Bench(b, &testenv.Config{}, func(b *testing.B, xEnv *testenv.Environment) {
		b.SetBytes(int64(len(bigEmployeesResponse)))
		b.ReportAllocs()
		b.ResetTimer()
		b.RunParallel(func(pb *testing.PB) {
			for pb.Next() {
				res := xEnv.MakeGraphQLRequestOK(testenv.GraphQLRequest{
					Query: bigEmployeesQuery,
				})
				if len(res.Body) < 3000 {
					b.Errorf("unexpected result %q, expecting \n\n%q", res.Body, bigEmployeesResponse)
				}
			}
		})
	})
}

func FuzzQuery(f *testing.F) {
	corpus := []struct {
		Query     string
		Variables []byte // As JSON
	}{
		{
			Query: "{ employees { id } }",
		},
		{
			Query: `($team:Department!= MARKETING) {
				team_mates(team:$team) {
				  id
				}
			  }`,
			Variables: []byte(`{"team":"MARKETING"}`),
		},
		{
			Query:     `($n:Int!) { employee(id:$n) { id } }`,
			Variables: []byte(`{"n":4}`),
		},
	}
	for _, tc := range corpus {
		f.Add(tc.Query, tc.Variables)
	}
	f.Fuzz(func(t *testing.T, query string, variables []byte) {
		testenv.Run(t, &testenv.Config{}, func(t *testing.T, xEnv *testenv.Environment) {
			var q testQuery
			if err := json.Unmarshal(variables, &q.Variables); err != nil {
				// Invalid JSON, mark as uninteresting input
				t.Skip()
			}
			q.Body = query

			res, err := xEnv.MakeGraphQLRequest(testenv.GraphQLRequest{
				Query:     query,
				Variables: variables,
			})
			require.NoError(t, err)
			if res.Response.StatusCode != http.StatusOK && res.Response.StatusCode != http.StatusBadRequest {
				t.Error("unexpected status code", res.Response.StatusCode)
			}
		})
	})
}

func TestSubgraphOperationMinifier(t *testing.T) {
	t.Run("prefer minified version", func(t *testing.T) {
		testenv.Run(t, &testenv.Config{
			ModifyEngineExecutionConfiguration: func(cfg *config.EngineExecutionConfiguration) {
				cfg.MinifySubgraphOperations = true
			},
			Subgraphs: testenv.SubgraphsConfig{
				Employees: testenv.SubgraphConfig{
					Middleware: func(handler http.Handler) http.Handler {
						return http.HandlerFunc(func(w http.ResponseWriter, r *http.Request) {
							body, err := io.ReadAll(r.Body)
							require.NoError(t, err)
							require.Equal(t, `{"query":"{a: employees {...A} b: employees {...A} c: employees {...A} d: employees {...A} e: employees {...A}} fragment A on Employee {__typename id}"}`, string(body))
							r.Body = io.NopCloser(bytes.NewReader(body))
							handler.ServeHTTP(w, r)
						})
					},
				},
			},
		}, func(t *testing.T, xEnv *testenv.Environment) {
			res := xEnv.MakeGraphQLRequestOK(testenv.GraphQLRequest{
				Query:         `query MyQuery {a: employees { ...EmployeeDetails } b: employees { ...EmployeeDetails } c: employees { ...EmployeeDetails } d: employees { ...EmployeeDetails } e: employees { ...EmployeeDetails } } fragment EmployeeDetails on Employee { id details { forename surname hasChildren } }`,
				OperationName: json.RawMessage(`"MyQuery"`),
			})
			require.Equal(t, `{"data":{"a":[{"id":1,"details":{"forename":"Jens","surname":"Neuse","hasChildren":true}},{"id":2,"details":{"forename":"Dustin","surname":"Deus","hasChildren":false}},{"id":3,"details":{"forename":"Stefan","surname":"Avram","hasChildren":false}},{"id":4,"details":{"forename":"Björn","surname":"Schwenzer","hasChildren":true}},{"id":5,"details":{"forename":"Sergiy","surname":"Petrunin","hasChildren":false}},{"id":7,"details":{"forename":"Suvij","surname":"Surya","hasChildren":false}},{"id":8,"details":{"forename":"Nithin","surname":"Kumar","hasChildren":false}},{"id":10,"details":{"forename":"Eelco","surname":"Wiersma","hasChildren":false}},{"id":11,"details":{"forename":"Alexandra","surname":"Neuse","hasChildren":true}},{"id":12,"details":{"forename":"David","surname":"Stutt","hasChildren":false}}],"b":[{"id":1,"details":{"forename":"Jens","surname":"Neuse","hasChildren":true}},{"id":2,"details":{"forename":"Dustin","surname":"Deus","hasChildren":false}},{"id":3,"details":{"forename":"Stefan","surname":"Avram","hasChildren":false}},{"id":4,"details":{"forename":"Björn","surname":"Schwenzer","hasChildren":true}},{"id":5,"details":{"forename":"Sergiy","surname":"Petrunin","hasChildren":false}},{"id":7,"details":{"forename":"Suvij","surname":"Surya","hasChildren":false}},{"id":8,"details":{"forename":"Nithin","surname":"Kumar","hasChildren":false}},{"id":10,"details":{"forename":"Eelco","surname":"Wiersma","hasChildren":false}},{"id":11,"details":{"forename":"Alexandra","surname":"Neuse","hasChildren":true}},{"id":12,"details":{"forename":"David","surname":"Stutt","hasChildren":false}}],"c":[{"id":1,"details":{"forename":"Jens","surname":"Neuse","hasChildren":true}},{"id":2,"details":{"forename":"Dustin","surname":"Deus","hasChildren":false}},{"id":3,"details":{"forename":"Stefan","surname":"Avram","hasChildren":false}},{"id":4,"details":{"forename":"Björn","surname":"Schwenzer","hasChildren":true}},{"id":5,"details":{"forename":"Sergiy","surname":"Petrunin","hasChildren":false}},{"id":7,"details":{"forename":"Suvij","surname":"Surya","hasChildren":false}},{"id":8,"details":{"forename":"Nithin","surname":"Kumar","hasChildren":false}},{"id":10,"details":{"forename":"Eelco","surname":"Wiersma","hasChildren":false}},{"id":11,"details":{"forename":"Alexandra","surname":"Neuse","hasChildren":true}},{"id":12,"details":{"forename":"David","surname":"Stutt","hasChildren":false}}],"d":[{"id":1,"details":{"forename":"Jens","surname":"Neuse","hasChildren":true}},{"id":2,"details":{"forename":"Dustin","surname":"Deus","hasChildren":false}},{"id":3,"details":{"forename":"Stefan","surname":"Avram","hasChildren":false}},{"id":4,"details":{"forename":"Björn","surname":"Schwenzer","hasChildren":true}},{"id":5,"details":{"forename":"Sergiy","surname":"Petrunin","hasChildren":false}},{"id":7,"details":{"forename":"Suvij","surname":"Surya","hasChildren":false}},{"id":8,"details":{"forename":"Nithin","surname":"Kumar","hasChildren":false}},{"id":10,"details":{"forename":"Eelco","surname":"Wiersma","hasChildren":false}},{"id":11,"details":{"forename":"Alexandra","surname":"Neuse","hasChildren":true}},{"id":12,"details":{"forename":"David","surname":"Stutt","hasChildren":false}}],"e":[{"id":1,"details":{"forename":"Jens","surname":"Neuse","hasChildren":true}},{"id":2,"details":{"forename":"Dustin","surname":"Deus","hasChildren":false}},{"id":3,"details":{"forename":"Stefan","surname":"Avram","hasChildren":false}},{"id":4,"details":{"forename":"Björn","surname":"Schwenzer","hasChildren":true}},{"id":5,"details":{"forename":"Sergiy","surname":"Petrunin","hasChildren":false}},{"id":7,"details":{"forename":"Suvij","surname":"Surya","hasChildren":false}},{"id":8,"details":{"forename":"Nithin","surname":"Kumar","hasChildren":false}},{"id":10,"details":{"forename":"Eelco","surname":"Wiersma","hasChildren":false}},{"id":11,"details":{"forename":"Alexandra","surname":"Neuse","hasChildren":true}},{"id":12,"details":{"forename":"David","surname":"Stutt","hasChildren":false}}]}}`, res.Body)
		})
	})
	t.Run("prefer non-minified when disabled", func(t *testing.T) {
		testenv.Run(t, &testenv.Config{
			Subgraphs: testenv.SubgraphsConfig{
				Employees: testenv.SubgraphConfig{
					Middleware: func(handler http.Handler) http.Handler {
						return http.HandlerFunc(func(w http.ResponseWriter, r *http.Request) {
							body, err := io.ReadAll(r.Body)
							require.NoError(t, err)
							require.Equal(t, `{"query":"{a: employees {id __typename} b: employees {id __typename} c: employees {id __typename} d: employees {id __typename} e: employees {id __typename}}"}`, string(body))
							r.Body = io.NopCloser(bytes.NewReader(body))
							handler.ServeHTTP(w, r)
						})
					},
				},
			},
		}, func(t *testing.T, xEnv *testenv.Environment) {
			res := xEnv.MakeGraphQLRequestOK(testenv.GraphQLRequest{
				Query:         `query MyQuery {a: employees { ...EmployeeDetails } b: employees { ...EmployeeDetails } c: employees { ...EmployeeDetails } d: employees { ...EmployeeDetails } e: employees { ...EmployeeDetails } } fragment EmployeeDetails on Employee { id details { forename surname hasChildren } }`,
				OperationName: json.RawMessage(`"MyQuery"`),
			})
			require.Equal(t, `{"data":{"a":[{"id":1,"details":{"forename":"Jens","surname":"Neuse","hasChildren":true}},{"id":2,"details":{"forename":"Dustin","surname":"Deus","hasChildren":false}},{"id":3,"details":{"forename":"Stefan","surname":"Avram","hasChildren":false}},{"id":4,"details":{"forename":"Björn","surname":"Schwenzer","hasChildren":true}},{"id":5,"details":{"forename":"Sergiy","surname":"Petrunin","hasChildren":false}},{"id":7,"details":{"forename":"Suvij","surname":"Surya","hasChildren":false}},{"id":8,"details":{"forename":"Nithin","surname":"Kumar","hasChildren":false}},{"id":10,"details":{"forename":"Eelco","surname":"Wiersma","hasChildren":false}},{"id":11,"details":{"forename":"Alexandra","surname":"Neuse","hasChildren":true}},{"id":12,"details":{"forename":"David","surname":"Stutt","hasChildren":false}}],"b":[{"id":1,"details":{"forename":"Jens","surname":"Neuse","hasChildren":true}},{"id":2,"details":{"forename":"Dustin","surname":"Deus","hasChildren":false}},{"id":3,"details":{"forename":"Stefan","surname":"Avram","hasChildren":false}},{"id":4,"details":{"forename":"Björn","surname":"Schwenzer","hasChildren":true}},{"id":5,"details":{"forename":"Sergiy","surname":"Petrunin","hasChildren":false}},{"id":7,"details":{"forename":"Suvij","surname":"Surya","hasChildren":false}},{"id":8,"details":{"forename":"Nithin","surname":"Kumar","hasChildren":false}},{"id":10,"details":{"forename":"Eelco","surname":"Wiersma","hasChildren":false}},{"id":11,"details":{"forename":"Alexandra","surname":"Neuse","hasChildren":true}},{"id":12,"details":{"forename":"David","surname":"Stutt","hasChildren":false}}],"c":[{"id":1,"details":{"forename":"Jens","surname":"Neuse","hasChildren":true}},{"id":2,"details":{"forename":"Dustin","surname":"Deus","hasChildren":false}},{"id":3,"details":{"forename":"Stefan","surname":"Avram","hasChildren":false}},{"id":4,"details":{"forename":"Björn","surname":"Schwenzer","hasChildren":true}},{"id":5,"details":{"forename":"Sergiy","surname":"Petrunin","hasChildren":false}},{"id":7,"details":{"forename":"Suvij","surname":"Surya","hasChildren":false}},{"id":8,"details":{"forename":"Nithin","surname":"Kumar","hasChildren":false}},{"id":10,"details":{"forename":"Eelco","surname":"Wiersma","hasChildren":false}},{"id":11,"details":{"forename":"Alexandra","surname":"Neuse","hasChildren":true}},{"id":12,"details":{"forename":"David","surname":"Stutt","hasChildren":false}}],"d":[{"id":1,"details":{"forename":"Jens","surname":"Neuse","hasChildren":true}},{"id":2,"details":{"forename":"Dustin","surname":"Deus","hasChildren":false}},{"id":3,"details":{"forename":"Stefan","surname":"Avram","hasChildren":false}},{"id":4,"details":{"forename":"Björn","surname":"Schwenzer","hasChildren":true}},{"id":5,"details":{"forename":"Sergiy","surname":"Petrunin","hasChildren":false}},{"id":7,"details":{"forename":"Suvij","surname":"Surya","hasChildren":false}},{"id":8,"details":{"forename":"Nithin","surname":"Kumar","hasChildren":false}},{"id":10,"details":{"forename":"Eelco","surname":"Wiersma","hasChildren":false}},{"id":11,"details":{"forename":"Alexandra","surname":"Neuse","hasChildren":true}},{"id":12,"details":{"forename":"David","surname":"Stutt","hasChildren":false}}],"e":[{"id":1,"details":{"forename":"Jens","surname":"Neuse","hasChildren":true}},{"id":2,"details":{"forename":"Dustin","surname":"Deus","hasChildren":false}},{"id":3,"details":{"forename":"Stefan","surname":"Avram","hasChildren":false}},{"id":4,"details":{"forename":"Björn","surname":"Schwenzer","hasChildren":true}},{"id":5,"details":{"forename":"Sergiy","surname":"Petrunin","hasChildren":false}},{"id":7,"details":{"forename":"Suvij","surname":"Surya","hasChildren":false}},{"id":8,"details":{"forename":"Nithin","surname":"Kumar","hasChildren":false}},{"id":10,"details":{"forename":"Eelco","surname":"Wiersma","hasChildren":false}},{"id":11,"details":{"forename":"Alexandra","surname":"Neuse","hasChildren":true}},{"id":12,"details":{"forename":"David","surname":"Stutt","hasChildren":false}}]}}`, res.Body)
		})
	})
	t.Run("minify concurrently without plan cache", func(t *testing.T) {
		testenv.Run(t, &testenv.Config{
			ModifyEngineExecutionConfiguration: func(cfg *config.EngineExecutionConfiguration) {
				cfg.MinifySubgraphOperations = true
				cfg.ExecutionPlanCacheSize = 0
			},
			Subgraphs: testenv.SubgraphsConfig{
				Employees: testenv.SubgraphConfig{
					Middleware: func(handler http.Handler) http.Handler {
						return http.HandlerFunc(func(w http.ResponseWriter, r *http.Request) {
							body, err := io.ReadAll(r.Body)
							require.NoError(t, err)
							require.Equal(t, `{"query":"{a: employees {...A} b: employees {...A} c: employees {...A} d: employees {...A} e: employees {...A}} fragment A on Employee {__typename id}"}`, string(body))
							r.Body = io.NopCloser(bytes.NewReader(body))
							handler.ServeHTTP(w, r)
						})
					},
				},
			},
		}, func(t *testing.T, xEnv *testenv.Environment) {
			wg := &sync.WaitGroup{}
			wg.Add(100)
			start := make(chan struct{})
			for i := 0; i < 100; i++ {
				go func() {
					<-start
					res := xEnv.MakeGraphQLRequestOK(testenv.GraphQLRequest{
						Query:         `query MyQuery {a: employees { ...EmployeeDetails } b: employees { ...EmployeeDetails } c: employees { ...EmployeeDetails } d: employees { ...EmployeeDetails } e: employees { ...EmployeeDetails } } fragment EmployeeDetails on Employee { id details { forename surname hasChildren } }`,
						OperationName: json.RawMessage(`"MyQuery"`),
					})
					require.Equal(t, `{"data":{"a":[{"id":1,"details":{"forename":"Jens","surname":"Neuse","hasChildren":true}},{"id":2,"details":{"forename":"Dustin","surname":"Deus","hasChildren":false}},{"id":3,"details":{"forename":"Stefan","surname":"Avram","hasChildren":false}},{"id":4,"details":{"forename":"Björn","surname":"Schwenzer","hasChildren":true}},{"id":5,"details":{"forename":"Sergiy","surname":"Petrunin","hasChildren":false}},{"id":7,"details":{"forename":"Suvij","surname":"Surya","hasChildren":false}},{"id":8,"details":{"forename":"Nithin","surname":"Kumar","hasChildren":false}},{"id":10,"details":{"forename":"Eelco","surname":"Wiersma","hasChildren":false}},{"id":11,"details":{"forename":"Alexandra","surname":"Neuse","hasChildren":true}},{"id":12,"details":{"forename":"David","surname":"Stutt","hasChildren":false}}],"b":[{"id":1,"details":{"forename":"Jens","surname":"Neuse","hasChildren":true}},{"id":2,"details":{"forename":"Dustin","surname":"Deus","hasChildren":false}},{"id":3,"details":{"forename":"Stefan","surname":"Avram","hasChildren":false}},{"id":4,"details":{"forename":"Björn","surname":"Schwenzer","hasChildren":true}},{"id":5,"details":{"forename":"Sergiy","surname":"Petrunin","hasChildren":false}},{"id":7,"details":{"forename":"Suvij","surname":"Surya","hasChildren":false}},{"id":8,"details":{"forename":"Nithin","surname":"Kumar","hasChildren":false}},{"id":10,"details":{"forename":"Eelco","surname":"Wiersma","hasChildren":false}},{"id":11,"details":{"forename":"Alexandra","surname":"Neuse","hasChildren":true}},{"id":12,"details":{"forename":"David","surname":"Stutt","hasChildren":false}}],"c":[{"id":1,"details":{"forename":"Jens","surname":"Neuse","hasChildren":true}},{"id":2,"details":{"forename":"Dustin","surname":"Deus","hasChildren":false}},{"id":3,"details":{"forename":"Stefan","surname":"Avram","hasChildren":false}},{"id":4,"details":{"forename":"Björn","surname":"Schwenzer","hasChildren":true}},{"id":5,"details":{"forename":"Sergiy","surname":"Petrunin","hasChildren":false}},{"id":7,"details":{"forename":"Suvij","surname":"Surya","hasChildren":false}},{"id":8,"details":{"forename":"Nithin","surname":"Kumar","hasChildren":false}},{"id":10,"details":{"forename":"Eelco","surname":"Wiersma","hasChildren":false}},{"id":11,"details":{"forename":"Alexandra","surname":"Neuse","hasChildren":true}},{"id":12,"details":{"forename":"David","surname":"Stutt","hasChildren":false}}],"d":[{"id":1,"details":{"forename":"Jens","surname":"Neuse","hasChildren":true}},{"id":2,"details":{"forename":"Dustin","surname":"Deus","hasChildren":false}},{"id":3,"details":{"forename":"Stefan","surname":"Avram","hasChildren":false}},{"id":4,"details":{"forename":"Björn","surname":"Schwenzer","hasChildren":true}},{"id":5,"details":{"forename":"Sergiy","surname":"Petrunin","hasChildren":false}},{"id":7,"details":{"forename":"Suvij","surname":"Surya","hasChildren":false}},{"id":8,"details":{"forename":"Nithin","surname":"Kumar","hasChildren":false}},{"id":10,"details":{"forename":"Eelco","surname":"Wiersma","hasChildren":false}},{"id":11,"details":{"forename":"Alexandra","surname":"Neuse","hasChildren":true}},{"id":12,"details":{"forename":"David","surname":"Stutt","hasChildren":false}}],"e":[{"id":1,"details":{"forename":"Jens","surname":"Neuse","hasChildren":true}},{"id":2,"details":{"forename":"Dustin","surname":"Deus","hasChildren":false}},{"id":3,"details":{"forename":"Stefan","surname":"Avram","hasChildren":false}},{"id":4,"details":{"forename":"Björn","surname":"Schwenzer","hasChildren":true}},{"id":5,"details":{"forename":"Sergiy","surname":"Petrunin","hasChildren":false}},{"id":7,"details":{"forename":"Suvij","surname":"Surya","hasChildren":false}},{"id":8,"details":{"forename":"Nithin","surname":"Kumar","hasChildren":false}},{"id":10,"details":{"forename":"Eelco","surname":"Wiersma","hasChildren":false}},{"id":11,"details":{"forename":"Alexandra","surname":"Neuse","hasChildren":true}},{"id":12,"details":{"forename":"David","surname":"Stutt","hasChildren":false}}]}}`, res.Body)
					wg.Done()
				}()
			}
			close(start)
			wg.Wait()
		})
	})
	t.Run("prefer non-minified version", func(t *testing.T) {
		testenv.Run(t, &testenv.Config{
			ModifyEngineExecutionConfiguration: func(cfg *config.EngineExecutionConfiguration) {
				cfg.MinifySubgraphOperations = true
			},
			Subgraphs: testenv.SubgraphsConfig{
				Employees: testenv.SubgraphConfig{
					Middleware: func(handler http.Handler) http.Handler {
						return http.HandlerFunc(func(w http.ResponseWriter, r *http.Request) {
							body, err := io.ReadAll(r.Body)
							require.NoError(t, err)
							require.Equal(t, `{"query":"{a: employees {id __typename}}"}`, string(body))
							r.Body = io.NopCloser(bytes.NewReader(body))
							handler.ServeHTTP(w, r)
						})
					},
				},
			},
		}, func(t *testing.T, xEnv *testenv.Environment) {
			res := xEnv.MakeGraphQLRequestOK(testenv.GraphQLRequest{
				Query:         `query MyQuery {a: employees { ...EmployeeDetails } } fragment EmployeeDetails on Employee { id details { forename surname hasChildren } }`,
				OperationName: json.RawMessage(`"MyQuery"`),
			})
			require.Equal(t, `{"data":{"a":[{"id":1,"details":{"forename":"Jens","surname":"Neuse","hasChildren":true}},{"id":2,"details":{"forename":"Dustin","surname":"Deus","hasChildren":false}},{"id":3,"details":{"forename":"Stefan","surname":"Avram","hasChildren":false}},{"id":4,"details":{"forename":"Björn","surname":"Schwenzer","hasChildren":true}},{"id":5,"details":{"forename":"Sergiy","surname":"Petrunin","hasChildren":false}},{"id":7,"details":{"forename":"Suvij","surname":"Surya","hasChildren":false}},{"id":8,"details":{"forename":"Nithin","surname":"Kumar","hasChildren":false}},{"id":10,"details":{"forename":"Eelco","surname":"Wiersma","hasChildren":false}},{"id":11,"details":{"forename":"Alexandra","surname":"Neuse","hasChildren":true}},{"id":12,"details":{"forename":"David","surname":"Stutt","hasChildren":false}}]}}`, res.Body)
		})
	})
}

func TestPlannerErrorMessage(t *testing.T) {
	t.Parallel()
	testenv.Run(t, &testenv.Config{}, func(t *testing.T, xEnv *testenv.Environment) {
		// Error message should contain the invalid argument name instead of a
		// generic planning error message
		res := xEnv.MakeGraphQLRequestOK(testenv.GraphQLRequest{
			Query: `{  employee(id:3, does_not_exist: 42) { id } }`,
		})
		var resp testenv.GraphQLResponse
		if err := json.NewDecoder(strings.NewReader(res.Body)).Decode(&resp); err != nil {
			t.Fatal(err)
		}
		require.Len(t, resp.Errors, 1)
		require.Equal(t, `Unknown argument "does_not_exist" on field "Query.employee".`, resp.Errors[0].Message)
	})
}

func TestConcurrentQueriesWithDelay(t *testing.T) {
	t.Parallel()
	const (
		numQueries   = 20
		queryDelayMs = 100
	)
	testenv.Run(t, &testenv.Config{
		Subgraphs: testenv.SubgraphsConfig{
			GlobalMiddleware: func(handler http.Handler) http.Handler {
				return http.HandlerFunc(func(w http.ResponseWriter, r *http.Request) {
					time.Sleep(time.Millisecond * queryDelayMs)
					handler.ServeHTTP(w, r)
				})
			},
		},
	}, func(t *testing.T, xEnv *testenv.Environment) {
		var wg sync.WaitGroup
		wg.Add(numQueries)
		for ii := 0; ii < numQueries; ii++ {
			go func(ii int) {
				defer wg.Done()
				resp := strconv.FormatInt(rand.Int63(), 10)
				// For this test, we don't need any delays on the server side
				query := fmt.Sprintf(`{ delay(response:"%s", ms:%d) }`, resp, queryDelayMs)
				res := xEnv.MakeGraphQLRequestOK(testenv.GraphQLRequest{
					Query: query,
				})
				require.JSONEq(t, fmt.Sprintf(`{"data":{"delay":"%s"}}`, resp), res.Body, "query %d failed", ii)
			}(ii)
		}
		wg.Wait()
	})
}

func TestBlockMutations(t *testing.T) {
	t.Parallel()
	t.Run("allow", func(t *testing.T) {
		t.Parallel()
		testenv.Run(t, &testenv.Config{}, func(t *testing.T, xEnv *testenv.Environment) {
			res := xEnv.MakeGraphQLRequestOK(testenv.GraphQLRequest{
				Query: `mutation { updateEmployeeTag(id: 1, tag: "test") { id tag } }`,
			})
			require.Equal(t, http.StatusOK, res.Response.StatusCode)
			require.Equal(t, `{"data":{"updateEmployeeTag":{"id":1,"tag":"test"}}}`, res.Body)
		})
	})
	t.Run("block", func(t *testing.T) {
		t.Parallel()
		testenv.Run(t, &testenv.Config{
			ModifySecurityConfiguration: func(securityConfiguration *config.SecurityConfiguration) {
				securityConfiguration.BlockMutations = true
			},
		}, func(t *testing.T, xEnv *testenv.Environment) {
			res := xEnv.MakeGraphQLRequestOK(testenv.GraphQLRequest{
				Query: `mutation { updateEmployeeTag(id: 1, tag: "test") { id tag } }`,
			})
			require.Equal(t, http.StatusOK, res.Response.StatusCode)
			require.Equal(t, `{"errors":[{"message":"operation type 'mutation' is blocked"}]}`, res.Body)
		})
	})
}

func TestBlockNonPersistedOperations(t *testing.T) {
	t.Parallel()
	t.Run("block", func(t *testing.T) {
		t.Parallel()
		testenv.Run(t, &testenv.Config{
			ModifySecurityConfiguration: func(securityConfiguration *config.SecurityConfiguration) {
				securityConfiguration.BlockNonPersistedOperations = true
			},
		}, func(t *testing.T, xEnv *testenv.Environment) {
			res := xEnv.MakeGraphQLRequestOK(testenv.GraphQLRequest{
				Query: `mutation { updateEmployeeTag(id: 1, tag: "test") { id tag } }`,
			})
			require.Equal(t, http.StatusOK, res.Response.StatusCode)
			require.Equal(t, res.Response.Header.Get("Content-Type"), "application/json")
			require.Equal(t, `{"errors":[{"message":"non-persisted operation is blocked"}]}`, res.Body)
		})
	})
}

<<<<<<< HEAD
func TestRequestBodySizeLimit(t *testing.T) {
=======
func TestQueryDepthLimit(t *testing.T) {
	t.Parallel()
	t.Run("max query depth of 0 doesn't block", func(t *testing.T) {
		t.Parallel()
		testenv.Run(t, &testenv.Config{
			ModifySecurityConfiguration: func(securityConfiguration *config.SecurityConfiguration) {
				securityConfiguration.DepthLimit.Enabled = true
				securityConfiguration.DepthLimit.Limit = 0
				securityConfiguration.DepthLimit.CacheSize = 1024
			},
		}, func(t *testing.T, xEnv *testenv.Environment) {
			res := xEnv.MakeGraphQLRequestOK(testenv.GraphQLRequest{
				Query: `{ employee(id:1) { id details { forename surname } } }`,
			})
			require.JSONEq(t, `{"data":{"employee":{"id":1,"details":{"forename":"Jens","surname":"Neuse"}}}}`, res.Body)
		})
	})

	t.Run("allows queries up to the max depth", func(t *testing.T) {
		t.Parallel()
		testenv.Run(t, &testenv.Config{
			ModifySecurityConfiguration: func(securityConfiguration *config.SecurityConfiguration) {
				securityConfiguration.DepthLimit.Enabled = true
				securityConfiguration.DepthLimit.Limit = 3
				securityConfiguration.DepthLimit.CacheSize = 1024
			},
		}, func(t *testing.T, xEnv *testenv.Environment) {
			res := xEnv.MakeGraphQLRequestOK(testenv.GraphQLRequest{
				Query: `{ employee(id:1) { id details { forename surname } } }`,
			})
			require.JSONEq(t, `{"data":{"employee":{"id":1,"details":{"forename":"Jens","surname":"Neuse"}}}}`, res.Body)
		})
	})

	t.Run("max query depth blocks queries over the limit", func(t *testing.T) {
		t.Parallel()
		testenv.Run(t, &testenv.Config{
			ModifySecurityConfiguration: func(securityConfiguration *config.SecurityConfiguration) {
				securityConfiguration.DepthLimit.Enabled = true
				securityConfiguration.DepthLimit.Limit = 2
				securityConfiguration.DepthLimit.CacheSize = 1024
			},
		}, func(t *testing.T, xEnv *testenv.Environment) {
			res, _ := xEnv.MakeGraphQLRequest(testenv.GraphQLRequest{
				Query: `{ employee(id:1) { id details { forename surname } } }`,
			})
			require.Equal(t, 400, res.Response.StatusCode)
			require.Equal(t, `{"errors":[{"message":"The query depth 3 exceeds the max query depth allowed (2)"}],"data":null}`, res.Body)
		})
	})

	t.Run("max query depth blocks persisted queries over the limit", func(t *testing.T) {
		t.Parallel()
		testenv.Run(t, &testenv.Config{
			ModifySecurityConfiguration: func(securityConfiguration *config.SecurityConfiguration) {
				securityConfiguration.DepthLimit.Enabled = true
				securityConfiguration.DepthLimit.Limit = 2
				securityConfiguration.DepthLimit.CacheSize = 1024
			},
		}, func(t *testing.T, xEnv *testenv.Environment) {
			header := make(http.Header)
			header.Add("graphql-client-name", "my-client")
			res, _ := xEnv.MakeGraphQLRequestOverGET(testenv.GraphQLRequest{
				OperationName: []byte(`Find`),
				Variables:     []byte(`{"criteria":  {"nationality":  "GERMAN"   }}`),
				Extensions:    []byte(`{"persistedQuery": {"version": 1, "sha256Hash": "e33580cf6276de9a75fb3b1c4b7580fec2a1c8facd13f3487bf6c7c3f854f7e3"}}`),
				Header:        header,
			})
			require.Equal(t, 400, res.Response.StatusCode)
			require.Equal(t, `{"errors":[{"message":"The query depth 3 exceeds the max query depth allowed (2)"}],"data":null}`, res.Body)
		})
	})

	t.Run("max query depth doesn't block persisted queries if DisableDepthLimitPersistedOperations set", func(t *testing.T) {
		t.Parallel()
		testenv.Run(t, &testenv.Config{
			ModifySecurityConfiguration: func(securityConfiguration *config.SecurityConfiguration) {
				securityConfiguration.DepthLimit.Enabled = true
				securityConfiguration.DepthLimit.Limit = 2
				securityConfiguration.DepthLimit.CacheSize = 1024
				securityConfiguration.DepthLimit.IgnorePersistedOperations = true
			},
		}, func(t *testing.T, xEnv *testenv.Environment) {
			header := make(http.Header)
			header.Add("graphql-client-name", "my-client")
			res, _ := xEnv.MakeGraphQLRequestOverGET(testenv.GraphQLRequest{
				OperationName: []byte(`Find`),
				Variables:     []byte(`{"criteria":  {"nationality":  "GERMAN"   }}`),
				Extensions:    []byte(`{"persistedQuery": {"version": 1, "sha256Hash": "e33580cf6276de9a75fb3b1c4b7580fec2a1c8facd13f3487bf6c7c3f854f7e3"}}`),
				Header:        header,
			})
			require.Equal(t, 200, res.Response.StatusCode)
			//require.Equal(t, `{"errors":[{"message":"The query depth 3 exceeds the max query depth allowed (2)"}],"data":null}`, res.Body)
		})
	})

	t.Run("query depth validation caches success and failure runs", func(t *testing.T) {
		t.Parallel()

		metricReader := metric.NewManualReader()
		exporter := tracetest.NewInMemoryExporter(t)
		testenv.Run(t, &testenv.Config{
			TraceExporter: exporter,
			MetricReader:  metricReader,
			ModifySecurityConfiguration: func(securityConfiguration *config.SecurityConfiguration) {
				securityConfiguration.DepthLimit.Enabled = true
				securityConfiguration.DepthLimit.Limit = 2
				securityConfiguration.DepthLimit.CacheSize = 1024
			},
		}, func(t *testing.T, xEnv *testenv.Environment) {
			failedRes, _ := xEnv.MakeGraphQLRequest(testenv.GraphQLRequest{
				Query: `{ employee(id:1) { id details { forename surname } } }`,
			})
			require.Equal(t, 400, failedRes.Response.StatusCode)
			require.Equal(t, `{"errors":[{"message":"The query depth 3 exceeds the max query depth allowed (2)"}],"data":null}`, failedRes.Body)

			testSpan := requireSpanWithName(t, exporter, "Operation - Validate")
			require.Contains(t, testSpan.Attributes(), otel.WgQueryDepth.Int(3))
			require.Contains(t, testSpan.Attributes(), otel.WgQueryDepthCacheHit.Bool(false))
			exporter.Reset()

			failedRes2, _ := xEnv.MakeGraphQLRequest(testenv.GraphQLRequest{
				Query: `{ employee(id:1) { id details { forename surname } } }`,
			})
			require.Equal(t, 400, failedRes2.Response.StatusCode)
			require.Equal(t, `{"errors":[{"message":"The query depth 3 exceeds the max query depth allowed (2)"}],"data":null}`, failedRes2.Body)

			testSpan2 := requireSpanWithName(t, exporter, "Operation - Validate")
			require.Contains(t, testSpan2.Attributes(), otel.WgQueryDepth.Int(3))
			require.Contains(t, testSpan2.Attributes(), otel.WgQueryDepthCacheHit.Bool(true))
			exporter.Reset()

			successRes := xEnv.MakeGraphQLRequestOK(testenv.GraphQLRequest{
				Query: `query { employees { id } }`,
			})
			require.JSONEq(t, employeesIDData, successRes.Body)
			testSpan3 := requireSpanWithName(t, exporter, "Operation - Validate")
			require.Contains(t, testSpan3.Attributes(), otel.WgQueryDepth.Int(2))
			require.Contains(t, testSpan3.Attributes(), otel.WgQueryDepthCacheHit.Bool(false))
			exporter.Reset()

			successRes2 := xEnv.MakeGraphQLRequestOK(testenv.GraphQLRequest{
				Query: `query { employees { id } }`,
			})
			require.JSONEq(t, employeesIDData, successRes2.Body)
			testSpan4 := requireSpanWithName(t, exporter, "Operation - Validate")
			require.Contains(t, testSpan4.Attributes(), otel.WgQueryDepth.Int(2))
			require.Contains(t, testSpan4.Attributes(), otel.WgQueryDepthCacheHit.Bool(true))
		})
	})
}

func requireSpanWithName(t *testing.T, exporter *tracetest2.InMemoryExporter, name string) trace.ReadOnlySpan {
	sn := exporter.GetSpans().Snapshots()
	var testSpan trace.ReadOnlySpan
	for _, span := range sn {
		if span.Name() == name {
			testSpan = span
			break
		}
	}
	require.NotNil(t, testSpan)
	return testSpan
}

func TestPartialOriginErrors(t *testing.T) {
	t.Parallel()
	testenv.Run(t, &testenv.Config{
		Subgraphs: testenv.SubgraphsConfig{
			Products: testenv.SubgraphConfig{
				CloseOnStart: true,
			},
		},
	}, func(t *testing.T, xEnv *testenv.Environment) {
		res := xEnv.MakeGraphQLRequestOK(testenv.GraphQLRequest{
			Query: `{ employees { id details { forename surname } notes } }`,
		})
		require.Equal(t, `{"errors":[{"message":"Failed to fetch from Subgraph '3' at Path 'employees'."}],"data":{"employees":[{"id":1,"details":{"forename":"Jens","surname":"Neuse"},"notes":null},{"id":2,"details":{"forename":"Dustin","surname":"Deus"},"notes":null},{"id":3,"details":{"forename":"Stefan","surname":"Avram"},"notes":null},{"id":4,"details":{"forename":"Björn","surname":"Schwenzer"},"notes":null},{"id":5,"details":{"forename":"Sergiy","surname":"Petrunin"},"notes":null},{"id":7,"details":{"forename":"Suvij","surname":"Surya"},"notes":null},{"id":8,"details":{"forename":"Nithin","surname":"Kumar"},"notes":null},{"id":10,"details":{"forename":"Eelco","surname":"Wiersma"},"notes":null},{"id":11,"details":{"forename":"Alexandra","surname":"Neuse"},"notes":null},{"id":12,"details":{"forename":"David","surname":"Stutt"},"notes":null}]}}`, res.Body)
	})
}

func TestPartialOriginErrors500(t *testing.T) {
	t.Parallel()
	testenv.Run(t, &testenv.Config{
		Subgraphs: testenv.SubgraphsConfig{
			Products: testenv.SubgraphConfig{
				Middleware: func(handler http.Handler) http.Handler {
					return http.HandlerFunc(func(w http.ResponseWriter, r *http.Request) {
						w.WriteHeader(http.StatusInternalServerError)
					})
				},
			},
		},
	}, func(t *testing.T, xEnv *testenv.Environment) {
		res := xEnv.MakeGraphQLRequestOK(testenv.GraphQLRequest{
			Query: `{ employees { id details { forename surname } notes } }`,
		})
		require.Equal(t, `{"errors":[{"message":"Failed to fetch from Subgraph '3' at Path 'employees', Reason: empty response.","extensions":{"statusCode":500}}],"data":{"employees":[{"id":1,"details":{"forename":"Jens","surname":"Neuse"},"notes":null},{"id":2,"details":{"forename":"Dustin","surname":"Deus"},"notes":null},{"id":3,"details":{"forename":"Stefan","surname":"Avram"},"notes":null},{"id":4,"details":{"forename":"Björn","surname":"Schwenzer"},"notes":null},{"id":5,"details":{"forename":"Sergiy","surname":"Petrunin"},"notes":null},{"id":7,"details":{"forename":"Suvij","surname":"Surya"},"notes":null},{"id":8,"details":{"forename":"Nithin","surname":"Kumar"},"notes":null},{"id":10,"details":{"forename":"Eelco","surname":"Wiersma"},"notes":null},{"id":11,"details":{"forename":"Alexandra","surname":"Neuse"},"notes":null},{"id":12,"details":{"forename":"David","surname":"Stutt"},"notes":null}]}}`, res.Body)
	})
}

func TestPartialOriginErrorsWithNoStatusCodePropagation(t *testing.T) {
	t.Parallel()
	testenv.Run(t, &testenv.Config{
		ModifySubgraphErrorPropagation: func(cfg *config.SubgraphErrorPropagationConfiguration) {
			cfg.PropagateStatusCodes = false
		},
		Subgraphs: testenv.SubgraphsConfig{
			Products: testenv.SubgraphConfig{
				Middleware: func(handler http.Handler) http.Handler {
					return http.HandlerFunc(func(w http.ResponseWriter, r *http.Request) {
						w.WriteHeader(http.StatusInternalServerError)
					})
				},
			},
		},
	}, func(t *testing.T, xEnv *testenv.Environment) {
		res := xEnv.MakeGraphQLRequestOK(testenv.GraphQLRequest{
			Query: `{ employees { id details { forename surname } notes } }`,
		})
		require.Equal(t, `{"errors":[{"message":"Failed to fetch from Subgraph '3' at Path 'employees', Reason: empty response."}],"data":{"employees":[{"id":1,"details":{"forename":"Jens","surname":"Neuse"},"notes":null},{"id":2,"details":{"forename":"Dustin","surname":"Deus"},"notes":null},{"id":3,"details":{"forename":"Stefan","surname":"Avram"},"notes":null},{"id":4,"details":{"forename":"Björn","surname":"Schwenzer"},"notes":null},{"id":5,"details":{"forename":"Sergiy","surname":"Petrunin"},"notes":null},{"id":7,"details":{"forename":"Suvij","surname":"Surya"},"notes":null},{"id":8,"details":{"forename":"Nithin","surname":"Kumar"},"notes":null},{"id":10,"details":{"forename":"Eelco","surname":"Wiersma"},"notes":null},{"id":11,"details":{"forename":"Alexandra","surname":"Neuse"},"notes":null},{"id":12,"details":{"forename":"David","surname":"Stutt"},"notes":null}]}}`, res.Body)
	})
}

func TestPartialOriginNestedGraphQLErrors(t *testing.T) {
	t.Parallel()
	testenv.Run(t, &testenv.Config{
		Subgraphs: testenv.SubgraphsConfig{
			Products: testenv.SubgraphConfig{
				Middleware: func(handler http.Handler) http.Handler {
					return http.HandlerFunc(func(w http.ResponseWriter, r *http.Request) {
						w.Header().Set("Content-Type", "application/json")
						w.WriteHeader(http.StatusForbidden)
						_, _ = w.Write([]byte(`{"errors":[{"message":"Unauthorized","extensions":{"code":"UNAUTHORIZED"}}]}`))
					})
				},
			},
		},
	}, func(t *testing.T, xEnv *testenv.Environment) {
		res := xEnv.MakeGraphQLRequestOK(testenv.GraphQLRequest{
			Query: `{ employees { id details { forename surname } notes } }`,
		})
		require.Equal(t, `{"errors":[{"message":"Failed to fetch from Subgraph '3' at Path 'employees'.","extensions":{"errors":[{"message":"Unauthorized","extensions":{"code":"UNAUTHORIZED"}}],"statusCode":403}}],"data":{"employees":[{"id":1,"details":{"forename":"Jens","surname":"Neuse"},"notes":null},{"id":2,"details":{"forename":"Dustin","surname":"Deus"},"notes":null},{"id":3,"details":{"forename":"Stefan","surname":"Avram"},"notes":null},{"id":4,"details":{"forename":"Björn","surname":"Schwenzer"},"notes":null},{"id":5,"details":{"forename":"Sergiy","surname":"Petrunin"},"notes":null},{"id":7,"details":{"forename":"Suvij","surname":"Surya"},"notes":null},{"id":8,"details":{"forename":"Nithin","surname":"Kumar"},"notes":null},{"id":10,"details":{"forename":"Eelco","surname":"Wiersma"},"notes":null},{"id":11,"details":{"forename":"Alexandra","surname":"Neuse"},"notes":null},{"id":12,"details":{"forename":"David","surname":"Stutt"},"notes":null}]}}`, res.Body)
	})
}

func TestPartialOriginNestedGraphQLErrorsWithNoErrorPropagation(t *testing.T) {
	t.Parallel()
	testenv.Run(t, &testenv.Config{
		ModifySubgraphErrorPropagation: func(cfg *config.SubgraphErrorPropagationConfiguration) {
			cfg.Enabled = false
		},
		Subgraphs: testenv.SubgraphsConfig{
			Products: testenv.SubgraphConfig{
				Middleware: func(handler http.Handler) http.Handler {
					return http.HandlerFunc(func(w http.ResponseWriter, r *http.Request) {
						w.Header().Set("Content-Type", "application/json")
						w.WriteHeader(http.StatusForbidden)
						_, _ = w.Write([]byte(`{"errors":[{"message":"Unauthorized","extensions":{"code":"UNAUTHORIZED"}}]}`))
					})
				},
			},
		},
	}, func(t *testing.T, xEnv *testenv.Environment) {
		res := xEnv.MakeGraphQLRequestOK(testenv.GraphQLRequest{
			Query: `{ employees { id details { forename surname } notes } }`,
		})
		require.Equal(t, `{"errors":[{"message":"Failed to fetch from Subgraph '3' at Path 'employees'.","extensions":{"statusCode":403}}],"data":{"employees":[{"id":1,"details":{"forename":"Jens","surname":"Neuse"},"notes":null},{"id":2,"details":{"forename":"Dustin","surname":"Deus"},"notes":null},{"id":3,"details":{"forename":"Stefan","surname":"Avram"},"notes":null},{"id":4,"details":{"forename":"Björn","surname":"Schwenzer"},"notes":null},{"id":5,"details":{"forename":"Sergiy","surname":"Petrunin"},"notes":null},{"id":7,"details":{"forename":"Suvij","surname":"Surya"},"notes":null},{"id":8,"details":{"forename":"Nithin","surname":"Kumar"},"notes":null},{"id":10,"details":{"forename":"Eelco","surname":"Wiersma"},"notes":null},{"id":11,"details":{"forename":"Alexandra","surname":"Neuse"},"notes":null},{"id":12,"details":{"forename":"David","surname":"Stutt"},"notes":null}]}}`, res.Body)
	})
}

func TestPartialOriginNestedGraphQLErrorsWithNoErrorPropagationAndFailedFetch(t *testing.T) {
	t.Parallel()
	testenv.Run(t, &testenv.Config{
		ModifySubgraphErrorPropagation: func(cfg *config.SubgraphErrorPropagationConfiguration) {
			cfg.Enabled = false
		},
		Subgraphs: testenv.SubgraphsConfig{
			Products: testenv.SubgraphConfig{
				CloseOnStart: true,
			},
		},
	}, func(t *testing.T, xEnv *testenv.Environment) {
		res := xEnv.MakeGraphQLRequestOK(testenv.GraphQLRequest{
			Query: `{ employees { id details { forename surname } notes } }`,
		})
		require.Equal(t, `{"errors":[{"message":"Failed to fetch from Subgraph '3' at Path 'employees'."}],"data":{"employees":[{"id":1,"details":{"forename":"Jens","surname":"Neuse"},"notes":null},{"id":2,"details":{"forename":"Dustin","surname":"Deus"},"notes":null},{"id":3,"details":{"forename":"Stefan","surname":"Avram"},"notes":null},{"id":4,"details":{"forename":"Björn","surname":"Schwenzer"},"notes":null},{"id":5,"details":{"forename":"Sergiy","surname":"Petrunin"},"notes":null},{"id":7,"details":{"forename":"Suvij","surname":"Surya"},"notes":null},{"id":8,"details":{"forename":"Nithin","surname":"Kumar"},"notes":null},{"id":10,"details":{"forename":"Eelco","surname":"Wiersma"},"notes":null},{"id":11,"details":{"forename":"Alexandra","surname":"Neuse"},"notes":null},{"id":12,"details":{"forename":"David","surname":"Stutt"},"notes":null}]}}`, res.Body)
	})
}

func TestPartialOriginNestedGraphQLErrorsNoContentType(t *testing.T) {
	t.Parallel()
	testenv.Run(t, &testenv.Config{
		Subgraphs: testenv.SubgraphsConfig{
			Products: testenv.SubgraphConfig{
				Middleware: func(handler http.Handler) http.Handler {
					return http.HandlerFunc(func(w http.ResponseWriter, r *http.Request) {
						w.WriteHeader(http.StatusForbidden)
						_, _ = w.Write([]byte(`{"errors":[{"message":"Unauthorized","extensions":{"code":"UNAUTHORIZED"}}]}`))
					})
				},
			},
		},
	}, func(t *testing.T, xEnv *testenv.Environment) {
		res := xEnv.MakeGraphQLRequestOK(testenv.GraphQLRequest{
			Query: `{ employees { id details { forename surname } notes } }`,
		})
		require.Equal(t, `{"errors":[{"message":"Failed to fetch from Subgraph '3' at Path 'employees'.","extensions":{"errors":[{"message":"Unauthorized","extensions":{"code":"UNAUTHORIZED"}}],"statusCode":403}}],"data":{"employees":[{"id":1,"details":{"forename":"Jens","surname":"Neuse"},"notes":null},{"id":2,"details":{"forename":"Dustin","surname":"Deus"},"notes":null},{"id":3,"details":{"forename":"Stefan","surname":"Avram"},"notes":null},{"id":4,"details":{"forename":"Björn","surname":"Schwenzer"},"notes":null},{"id":5,"details":{"forename":"Sergiy","surname":"Petrunin"},"notes":null},{"id":7,"details":{"forename":"Suvij","surname":"Surya"},"notes":null},{"id":8,"details":{"forename":"Nithin","surname":"Kumar"},"notes":null},{"id":10,"details":{"forename":"Eelco","surname":"Wiersma"},"notes":null},{"id":11,"details":{"forename":"Alexandra","surname":"Neuse"},"notes":null},{"id":12,"details":{"forename":"David","surname":"Stutt"},"notes":null}]}}`, res.Body)
	})
}

func TestPartialOriginNestedGraphQLErrorsWith200OK(t *testing.T) {
	t.Parallel()
	testenv.Run(t, &testenv.Config{
		Subgraphs: testenv.SubgraphsConfig{
			Products: testenv.SubgraphConfig{
				Middleware: func(handler http.Handler) http.Handler {
					return http.HandlerFunc(func(w http.ResponseWriter, r *http.Request) {
						w.WriteHeader(http.StatusOK)
						_, _ = w.Write([]byte(`{"errors":[{"message":"Unauthorized","extensions":{"code":"UNAUTHORIZED"}}]}`))
					})
				},
			},
		},
	}, func(t *testing.T, xEnv *testenv.Environment) {
		res := xEnv.MakeGraphQLRequestOK(testenv.GraphQLRequest{
			Query: `{ employees { id details { forename surname } notes } }`,
		})
		require.Equal(t, `{"errors":[{"message":"Failed to fetch from Subgraph '3' at Path 'employees'.","extensions":{"errors":[{"message":"Unauthorized","extensions":{"code":"UNAUTHORIZED"}}],"statusCode":200}}],"data":{"employees":[{"id":1,"details":{"forename":"Jens","surname":"Neuse"},"notes":null},{"id":2,"details":{"forename":"Dustin","surname":"Deus"},"notes":null},{"id":3,"details":{"forename":"Stefan","surname":"Avram"},"notes":null},{"id":4,"details":{"forename":"Björn","surname":"Schwenzer"},"notes":null},{"id":5,"details":{"forename":"Sergiy","surname":"Petrunin"},"notes":null},{"id":7,"details":{"forename":"Suvij","surname":"Surya"},"notes":null},{"id":8,"details":{"forename":"Nithin","surname":"Kumar"},"notes":null},{"id":10,"details":{"forename":"Eelco","surname":"Wiersma"},"notes":null},{"id":11,"details":{"forename":"Alexandra","surname":"Neuse"},"notes":null},{"id":12,"details":{"forename":"David","surname":"Stutt"},"notes":null}]}}`, res.Body)
	})
}

func TestPartialOriginNestedGraphQLErrorsWithInvalidJSON(t *testing.T) {
	t.Parallel()
	testenv.Run(t, &testenv.Config{
		Subgraphs: testenv.SubgraphsConfig{
			Products: testenv.SubgraphConfig{
				Middleware: func(handler http.Handler) http.Handler {
					return http.HandlerFunc(func(w http.ResponseWriter, r *http.Request) {
						w.WriteHeader(http.StatusUnauthorized)
						_, _ = w.Write([]byte(`unauthorized`))
					})
				},
			},
		},
	}, func(t *testing.T, xEnv *testenv.Environment) {
		res := xEnv.MakeGraphQLRequestOK(testenv.GraphQLRequest{
			Query: `{ employees { id details { forename surname } notes } }`,
		})
		require.Equal(t, `{"errors":[{"message":"Failed to fetch from Subgraph '3' at Path 'employees', Reason: invalid JSON.","extensions":{"statusCode":401}}],"data":{"employees":[{"id":1,"details":{"forename":"Jens","surname":"Neuse"},"notes":null},{"id":2,"details":{"forename":"Dustin","surname":"Deus"},"notes":null},{"id":3,"details":{"forename":"Stefan","surname":"Avram"},"notes":null},{"id":4,"details":{"forename":"Björn","surname":"Schwenzer"},"notes":null},{"id":5,"details":{"forename":"Sergiy","surname":"Petrunin"},"notes":null},{"id":7,"details":{"forename":"Suvij","surname":"Surya"},"notes":null},{"id":8,"details":{"forename":"Nithin","surname":"Kumar"},"notes":null},{"id":10,"details":{"forename":"Eelco","surname":"Wiersma"},"notes":null},{"id":11,"details":{"forename":"Alexandra","surname":"Neuse"},"notes":null},{"id":12,"details":{"forename":"David","surname":"Stutt"},"notes":null}]}}`, res.Body)
	})
}

func TestWithOriginErrors(t *testing.T) {
	t.Parallel()
	testenv.Run(t, &testenv.Config{
		Subgraphs: testenv.SubgraphsConfig{
			Employees: testenv.SubgraphConfig{
				CloseOnStart: true,
			},
		},
	}, func(t *testing.T, xEnv *testenv.Environment) {
		res := xEnv.MakeGraphQLRequestOK(testenv.GraphQLRequest{
			Query: `{ employees { id details { forename surname } notes } }`,
		})
		require.Equal(t, `{"errors":[{"message":"Failed to fetch from Subgraph '0'."}],"data":{"employees":null}}`, res.Body)
	})
}

func TestWithOriginErrors500(t *testing.T) {
	t.Parallel()
	testenv.Run(t, &testenv.Config{
		Subgraphs: testenv.SubgraphsConfig{
			Employees: testenv.SubgraphConfig{
				Middleware: func(handler http.Handler) http.Handler {
					return http.HandlerFunc(func(w http.ResponseWriter, r *http.Request) {
						w.WriteHeader(http.StatusInternalServerError)
					})
				},
			},
		},
	}, func(t *testing.T, xEnv *testenv.Environment) {
		res := xEnv.MakeGraphQLRequestOK(testenv.GraphQLRequest{
			Query: `{ employees { id details { forename surname } notes } }`,
		})
		require.Equal(t, `{"errors":[{"message":"Failed to fetch from Subgraph '0', Reason: empty response.","extensions":{"statusCode":500}}],"data":{"employees":null}}`, res.Body)
	})
}

func TestWithOriginGraphQLErrorPropagated(t *testing.T) {
	t.Parallel()
	testenv.Run(t, &testenv.Config{
		Subgraphs: testenv.SubgraphsConfig{
			Employees: testenv.SubgraphConfig{
				Middleware: func(handler http.Handler) http.Handler {
					return http.HandlerFunc(func(w http.ResponseWriter, r *http.Request) {
						w.WriteHeader(http.StatusOK)
						_, _ = w.Write([]byte(`{"errors":[{"message":"Unauthorized","extensions":{"code":"UNAUTHORIZED"}}]}`))
					})
				},
			},
		},
	}, func(t *testing.T, xEnv *testenv.Environment) {
		res := xEnv.MakeGraphQLRequestOK(testenv.GraphQLRequest{
			Query: `{ employees { id details { forename surname } notes } }`,
		})
		require.Equal(t, `{"errors":[{"message":"Failed to fetch from Subgraph '0'.","extensions":{"errors":[{"message":"Unauthorized","extensions":{"code":"UNAUTHORIZED"}}],"statusCode":200}}],"data":{"employees":null}}`, res.Body)
	})
}

func TestWithOriginGraphQLErrorPropagatedRemovingLocations(t *testing.T) {
	t.Parallel()
	testenv.Run(t, &testenv.Config{
		Subgraphs: testenv.SubgraphsConfig{
			Employees: testenv.SubgraphConfig{
				Middleware: func(handler http.Handler) http.Handler {
					return http.HandlerFunc(func(w http.ResponseWriter, r *http.Request) {
						w.WriteHeader(http.StatusOK)
						_, _ = w.Write([]byte(`{"errors":[{"message":"Unauthorized","locations":[{"line":1,"column":1}],"extensions":{"code":"UNAUTHORIZED"}}]}`))
					})
				},
			},
		},
	}, func(t *testing.T, xEnv *testenv.Environment) {
		res := xEnv.MakeGraphQLRequestOK(testenv.GraphQLRequest{
			Query: `{ employees { id details { forename surname } notes } }`,
		})
		require.Equal(t, `{"errors":[{"message":"Failed to fetch from Subgraph '0'.","extensions":{"errors":[{"message":"Unauthorized","extensions":{"code":"UNAUTHORIZED"}}],"statusCode":200}}],"data":{"employees":null}}`, res.Body)
	})
}

func TestWithOriginGraphQLErrorPropagatedKeepLocations(t *testing.T) {
	t.Parallel()
	testenv.Run(t, &testenv.Config{
		ModifySubgraphErrorPropagation: func(cfg *config.SubgraphErrorPropagationConfiguration) {
			cfg.OmitLocations = false
		},
		Subgraphs: testenv.SubgraphsConfig{
			Employees: testenv.SubgraphConfig{
				Middleware: func(handler http.Handler) http.Handler {
					return http.HandlerFunc(func(w http.ResponseWriter, r *http.Request) {
						w.WriteHeader(http.StatusOK)
						_, _ = w.Write([]byte(`{"errors":[{"message":"Unauthorized","locations":[{"line":1,"column":1}],"extensions":{"code":"UNAUTHORIZED"}}]}`))
					})
				},
			},
		},
	}, func(t *testing.T, xEnv *testenv.Environment) {
		res := xEnv.MakeGraphQLRequestOK(testenv.GraphQLRequest{
			Query: `{ employees { id details { forename surname } notes } }`,
		})
		require.Equal(t, `{"errors":[{"message":"Failed to fetch from Subgraph '0'.","extensions":{"errors":[{"message":"Unauthorized","locations":[{"line":1,"column":1}],"extensions":{"code":"UNAUTHORIZED"}}],"statusCode":200}}],"data":{"employees":null}}`, res.Body)
	})
}

func TestWithOriginGraphQLErrorPropagatedOmitExtensions(t *testing.T) {
	t.Parallel()
	testenv.Run(t, &testenv.Config{
		ModifySubgraphErrorPropagation: func(cfg *config.SubgraphErrorPropagationConfiguration) {
			cfg.OmitExtensions = true
			cfg.Mode = config.SubgraphErrorPropagationModePassthrough
		},
		Subgraphs: testenv.SubgraphsConfig{
			Employees: testenv.SubgraphConfig{
				Middleware: func(handler http.Handler) http.Handler {
					return http.HandlerFunc(func(w http.ResponseWriter, r *http.Request) {
						w.WriteHeader(http.StatusOK)
						_, _ = w.Write([]byte(`{"errors":[{"message":"Unauthorized","locations":[{"line":1,"column":1}],"extensions":{"code":"UNAUTHORIZED"}}]}`))
					})
				},
			},
		},
	}, func(t *testing.T, xEnv *testenv.Environment) {
		res := xEnv.MakeGraphQLRequestOK(testenv.GraphQLRequest{
			Query: `{ employees { id details { forename surname } notes } }`,
		})
		require.Equal(t, `{"errors":[{"message":"Unauthorized"}],"data":{"employees":null}}`, res.Body)
	})
}

func TestWithOriginGraphQLErrorPassThroughKeepLocations(t *testing.T) {
	t.Parallel()
	testenv.Run(t, &testenv.Config{
		ModifySubgraphErrorPropagation: func(cfg *config.SubgraphErrorPropagationConfiguration) {
			cfg.OmitLocations = false
			cfg.OmitExtensions = true
			cfg.Mode = config.SubgraphErrorPropagationModePassthrough
		},
		Subgraphs: testenv.SubgraphsConfig{
			Employees: testenv.SubgraphConfig{
				Middleware: func(handler http.Handler) http.Handler {
					return http.HandlerFunc(func(w http.ResponseWriter, r *http.Request) {
						w.WriteHeader(http.StatusOK)
						_, _ = w.Write([]byte(`{"errors":[{"message":"Unauthorized","locations":[{"line":1,"column":1}],"extensions":{"code":"UNAUTHORIZED"}}]}`))
					})
				},
			},
		},
	}, func(t *testing.T, xEnv *testenv.Environment) {
		res := xEnv.MakeGraphQLRequestOK(testenv.GraphQLRequest{
			Query: `{ employees { id details { forename surname } notes } }`,
		})
		require.Equal(t, `{"errors":[{"message":"Unauthorized","locations":[{"line":1,"column":1}]}],"data":{"employees":null}}`, res.Body)
	})
}

func TestWithOriginGraphQLErrorUnpropagated(t *testing.T) {
	t.Parallel()
	testenv.Run(t, &testenv.Config{
		ModifySubgraphErrorPropagation: func(cfg *config.SubgraphErrorPropagationConfiguration) {
			cfg.Enabled = false
		},
		Subgraphs: testenv.SubgraphsConfig{
			Employees: testenv.SubgraphConfig{
				Middleware: func(handler http.Handler) http.Handler {
					return http.HandlerFunc(func(w http.ResponseWriter, r *http.Request) {
						w.WriteHeader(http.StatusOK)
						_, _ = w.Write([]byte(`{"errors":[{"message":"Unauthorized","extensions":{"code":"UNAUTHORIZED"}}]}`))
					})
				},
			},
		},
	}, func(t *testing.T, xEnv *testenv.Environment) {
		res := xEnv.MakeGraphQLRequestOK(testenv.GraphQLRequest{
			Query: `{ employees { id details { forename surname } notes } }`,
		})
		require.Equal(t, `{"errors":[{"message":"Failed to fetch from Subgraph '0'.","extensions":{"statusCode":200}}],"data":{"employees":null}}`, res.Body)
	})
}

func TestWithOriginGraphQLErrorPropagatedPassThrough(t *testing.T) {
	t.Parallel()
	testenv.Run(t, &testenv.Config{
		ModifySubgraphErrorPropagation: func(cfg *config.SubgraphErrorPropagationConfiguration) {
			cfg.Mode = config.SubgraphErrorPropagationModePassthrough
		},
		Subgraphs: testenv.SubgraphsConfig{
			Employees: testenv.SubgraphConfig{
				Middleware: func(handler http.Handler) http.Handler {
					return http.HandlerFunc(func(w http.ResponseWriter, r *http.Request) {
						w.WriteHeader(http.StatusOK)
						_, _ = w.Write([]byte(`{"errors":[{"message":"Unauthorized","extensions":{"code":"UNAUTHORIZED"}}]}`))
					})
				},
			},
		},
	}, func(t *testing.T, xEnv *testenv.Environment) {
		res := xEnv.MakeGraphQLRequestOK(testenv.GraphQLRequest{
			Query: `{ employees { id details { forename surname } notes } }`,
		})
		require.Equal(t, `{"errors":[{"message":"Unauthorized","extensions":{"code":"UNAUTHORIZED"}}],"data":{"employees":null}}`, res.Body)
	})
}

func TestWithNestedSubgraphError(t *testing.T) {
>>>>>>> d79e08ae
	t.Parallel()
	testenv.Run(t, &testenv.Config{
		RouterOptions: []core.Option{core.WithRouterTrafficConfig(&config.RouterTrafficConfiguration{
			MaxRequestBodyBytes: 10,
		})},
	}, func(t *testing.T, xEnv *testenv.Environment) {
		res, err := xEnv.MakeGraphQLRequest(testenv.GraphQLRequest{
			Query: `{ employeeAsList(id: 1) { id details { forename surname } rootFieldThrowsError fieldThrowsError rootFieldErrorWrapper { okField errorField } } }`,
		})
		require.NoError(t, err)
		require.Equal(t, http.StatusRequestEntityTooLarge, res.Response.StatusCode)
		require.Equal(t, res.Response.Header.Get("Content-Type"), "application/json")
		require.Equal(t, `{"errors":[{"message":"request body too large, max size is 10 bytes"}]}`, res.Body)
	})
}

func TestDataNotSetOnPreExecutionErrors(t *testing.T) {
	t.Parallel()
	testenv.Run(t, &testenv.Config{
		ModifySubgraphErrorPropagation: func(cfg *config.SubgraphErrorPropagationConfiguration) {
			cfg.Enabled = true
			cfg.Mode = config.SubgraphErrorPropagationModePassthrough
			cfg.DefaultExtensionCode = "DEFAULT_CODE"
		},
	}, func(t *testing.T, xEnv *testenv.Environment) {
		res, err := xEnv.MakeGraphQLRequest(testenv.GraphQLRequest{
			Query: `{ employees { rootFieldThrowWithErrorCode(ex }}`,
		})
		require.NoError(t, err)
		require.Equal(t, res.Response.Header.Get("Content-Type"), "application/json")
		require.Equal(t, `{"errors":[{"message":"unexpected token - got: RBRACE want one of: [COLON]","locations":[{"line":1,"column":46}]}]}`, res.Body)
	})
}<|MERGE_RESOLUTION|>--- conflicted
+++ resolved
@@ -971,565 +971,7 @@
 	})
 }
 
-<<<<<<< HEAD
 func TestRequestBodySizeLimit(t *testing.T) {
-=======
-func TestQueryDepthLimit(t *testing.T) {
-	t.Parallel()
-	t.Run("max query depth of 0 doesn't block", func(t *testing.T) {
-		t.Parallel()
-		testenv.Run(t, &testenv.Config{
-			ModifySecurityConfiguration: func(securityConfiguration *config.SecurityConfiguration) {
-				securityConfiguration.DepthLimit.Enabled = true
-				securityConfiguration.DepthLimit.Limit = 0
-				securityConfiguration.DepthLimit.CacheSize = 1024
-			},
-		}, func(t *testing.T, xEnv *testenv.Environment) {
-			res := xEnv.MakeGraphQLRequestOK(testenv.GraphQLRequest{
-				Query: `{ employee(id:1) { id details { forename surname } } }`,
-			})
-			require.JSONEq(t, `{"data":{"employee":{"id":1,"details":{"forename":"Jens","surname":"Neuse"}}}}`, res.Body)
-		})
-	})
-
-	t.Run("allows queries up to the max depth", func(t *testing.T) {
-		t.Parallel()
-		testenv.Run(t, &testenv.Config{
-			ModifySecurityConfiguration: func(securityConfiguration *config.SecurityConfiguration) {
-				securityConfiguration.DepthLimit.Enabled = true
-				securityConfiguration.DepthLimit.Limit = 3
-				securityConfiguration.DepthLimit.CacheSize = 1024
-			},
-		}, func(t *testing.T, xEnv *testenv.Environment) {
-			res := xEnv.MakeGraphQLRequestOK(testenv.GraphQLRequest{
-				Query: `{ employee(id:1) { id details { forename surname } } }`,
-			})
-			require.JSONEq(t, `{"data":{"employee":{"id":1,"details":{"forename":"Jens","surname":"Neuse"}}}}`, res.Body)
-		})
-	})
-
-	t.Run("max query depth blocks queries over the limit", func(t *testing.T) {
-		t.Parallel()
-		testenv.Run(t, &testenv.Config{
-			ModifySecurityConfiguration: func(securityConfiguration *config.SecurityConfiguration) {
-				securityConfiguration.DepthLimit.Enabled = true
-				securityConfiguration.DepthLimit.Limit = 2
-				securityConfiguration.DepthLimit.CacheSize = 1024
-			},
-		}, func(t *testing.T, xEnv *testenv.Environment) {
-			res, _ := xEnv.MakeGraphQLRequest(testenv.GraphQLRequest{
-				Query: `{ employee(id:1) { id details { forename surname } } }`,
-			})
-			require.Equal(t, 400, res.Response.StatusCode)
-			require.Equal(t, `{"errors":[{"message":"The query depth 3 exceeds the max query depth allowed (2)"}],"data":null}`, res.Body)
-		})
-	})
-
-	t.Run("max query depth blocks persisted queries over the limit", func(t *testing.T) {
-		t.Parallel()
-		testenv.Run(t, &testenv.Config{
-			ModifySecurityConfiguration: func(securityConfiguration *config.SecurityConfiguration) {
-				securityConfiguration.DepthLimit.Enabled = true
-				securityConfiguration.DepthLimit.Limit = 2
-				securityConfiguration.DepthLimit.CacheSize = 1024
-			},
-		}, func(t *testing.T, xEnv *testenv.Environment) {
-			header := make(http.Header)
-			header.Add("graphql-client-name", "my-client")
-			res, _ := xEnv.MakeGraphQLRequestOverGET(testenv.GraphQLRequest{
-				OperationName: []byte(`Find`),
-				Variables:     []byte(`{"criteria":  {"nationality":  "GERMAN"   }}`),
-				Extensions:    []byte(`{"persistedQuery": {"version": 1, "sha256Hash": "e33580cf6276de9a75fb3b1c4b7580fec2a1c8facd13f3487bf6c7c3f854f7e3"}}`),
-				Header:        header,
-			})
-			require.Equal(t, 400, res.Response.StatusCode)
-			require.Equal(t, `{"errors":[{"message":"The query depth 3 exceeds the max query depth allowed (2)"}],"data":null}`, res.Body)
-		})
-	})
-
-	t.Run("max query depth doesn't block persisted queries if DisableDepthLimitPersistedOperations set", func(t *testing.T) {
-		t.Parallel()
-		testenv.Run(t, &testenv.Config{
-			ModifySecurityConfiguration: func(securityConfiguration *config.SecurityConfiguration) {
-				securityConfiguration.DepthLimit.Enabled = true
-				securityConfiguration.DepthLimit.Limit = 2
-				securityConfiguration.DepthLimit.CacheSize = 1024
-				securityConfiguration.DepthLimit.IgnorePersistedOperations = true
-			},
-		}, func(t *testing.T, xEnv *testenv.Environment) {
-			header := make(http.Header)
-			header.Add("graphql-client-name", "my-client")
-			res, _ := xEnv.MakeGraphQLRequestOverGET(testenv.GraphQLRequest{
-				OperationName: []byte(`Find`),
-				Variables:     []byte(`{"criteria":  {"nationality":  "GERMAN"   }}`),
-				Extensions:    []byte(`{"persistedQuery": {"version": 1, "sha256Hash": "e33580cf6276de9a75fb3b1c4b7580fec2a1c8facd13f3487bf6c7c3f854f7e3"}}`),
-				Header:        header,
-			})
-			require.Equal(t, 200, res.Response.StatusCode)
-			//require.Equal(t, `{"errors":[{"message":"The query depth 3 exceeds the max query depth allowed (2)"}],"data":null}`, res.Body)
-		})
-	})
-
-	t.Run("query depth validation caches success and failure runs", func(t *testing.T) {
-		t.Parallel()
-
-		metricReader := metric.NewManualReader()
-		exporter := tracetest.NewInMemoryExporter(t)
-		testenv.Run(t, &testenv.Config{
-			TraceExporter: exporter,
-			MetricReader:  metricReader,
-			ModifySecurityConfiguration: func(securityConfiguration *config.SecurityConfiguration) {
-				securityConfiguration.DepthLimit.Enabled = true
-				securityConfiguration.DepthLimit.Limit = 2
-				securityConfiguration.DepthLimit.CacheSize = 1024
-			},
-		}, func(t *testing.T, xEnv *testenv.Environment) {
-			failedRes, _ := xEnv.MakeGraphQLRequest(testenv.GraphQLRequest{
-				Query: `{ employee(id:1) { id details { forename surname } } }`,
-			})
-			require.Equal(t, 400, failedRes.Response.StatusCode)
-			require.Equal(t, `{"errors":[{"message":"The query depth 3 exceeds the max query depth allowed (2)"}],"data":null}`, failedRes.Body)
-
-			testSpan := requireSpanWithName(t, exporter, "Operation - Validate")
-			require.Contains(t, testSpan.Attributes(), otel.WgQueryDepth.Int(3))
-			require.Contains(t, testSpan.Attributes(), otel.WgQueryDepthCacheHit.Bool(false))
-			exporter.Reset()
-
-			failedRes2, _ := xEnv.MakeGraphQLRequest(testenv.GraphQLRequest{
-				Query: `{ employee(id:1) { id details { forename surname } } }`,
-			})
-			require.Equal(t, 400, failedRes2.Response.StatusCode)
-			require.Equal(t, `{"errors":[{"message":"The query depth 3 exceeds the max query depth allowed (2)"}],"data":null}`, failedRes2.Body)
-
-			testSpan2 := requireSpanWithName(t, exporter, "Operation - Validate")
-			require.Contains(t, testSpan2.Attributes(), otel.WgQueryDepth.Int(3))
-			require.Contains(t, testSpan2.Attributes(), otel.WgQueryDepthCacheHit.Bool(true))
-			exporter.Reset()
-
-			successRes := xEnv.MakeGraphQLRequestOK(testenv.GraphQLRequest{
-				Query: `query { employees { id } }`,
-			})
-			require.JSONEq(t, employeesIDData, successRes.Body)
-			testSpan3 := requireSpanWithName(t, exporter, "Operation - Validate")
-			require.Contains(t, testSpan3.Attributes(), otel.WgQueryDepth.Int(2))
-			require.Contains(t, testSpan3.Attributes(), otel.WgQueryDepthCacheHit.Bool(false))
-			exporter.Reset()
-
-			successRes2 := xEnv.MakeGraphQLRequestOK(testenv.GraphQLRequest{
-				Query: `query { employees { id } }`,
-			})
-			require.JSONEq(t, employeesIDData, successRes2.Body)
-			testSpan4 := requireSpanWithName(t, exporter, "Operation - Validate")
-			require.Contains(t, testSpan4.Attributes(), otel.WgQueryDepth.Int(2))
-			require.Contains(t, testSpan4.Attributes(), otel.WgQueryDepthCacheHit.Bool(true))
-		})
-	})
-}
-
-func requireSpanWithName(t *testing.T, exporter *tracetest2.InMemoryExporter, name string) trace.ReadOnlySpan {
-	sn := exporter.GetSpans().Snapshots()
-	var testSpan trace.ReadOnlySpan
-	for _, span := range sn {
-		if span.Name() == name {
-			testSpan = span
-			break
-		}
-	}
-	require.NotNil(t, testSpan)
-	return testSpan
-}
-
-func TestPartialOriginErrors(t *testing.T) {
-	t.Parallel()
-	testenv.Run(t, &testenv.Config{
-		Subgraphs: testenv.SubgraphsConfig{
-			Products: testenv.SubgraphConfig{
-				CloseOnStart: true,
-			},
-		},
-	}, func(t *testing.T, xEnv *testenv.Environment) {
-		res := xEnv.MakeGraphQLRequestOK(testenv.GraphQLRequest{
-			Query: `{ employees { id details { forename surname } notes } }`,
-		})
-		require.Equal(t, `{"errors":[{"message":"Failed to fetch from Subgraph '3' at Path 'employees'."}],"data":{"employees":[{"id":1,"details":{"forename":"Jens","surname":"Neuse"},"notes":null},{"id":2,"details":{"forename":"Dustin","surname":"Deus"},"notes":null},{"id":3,"details":{"forename":"Stefan","surname":"Avram"},"notes":null},{"id":4,"details":{"forename":"Björn","surname":"Schwenzer"},"notes":null},{"id":5,"details":{"forename":"Sergiy","surname":"Petrunin"},"notes":null},{"id":7,"details":{"forename":"Suvij","surname":"Surya"},"notes":null},{"id":8,"details":{"forename":"Nithin","surname":"Kumar"},"notes":null},{"id":10,"details":{"forename":"Eelco","surname":"Wiersma"},"notes":null},{"id":11,"details":{"forename":"Alexandra","surname":"Neuse"},"notes":null},{"id":12,"details":{"forename":"David","surname":"Stutt"},"notes":null}]}}`, res.Body)
-	})
-}
-
-func TestPartialOriginErrors500(t *testing.T) {
-	t.Parallel()
-	testenv.Run(t, &testenv.Config{
-		Subgraphs: testenv.SubgraphsConfig{
-			Products: testenv.SubgraphConfig{
-				Middleware: func(handler http.Handler) http.Handler {
-					return http.HandlerFunc(func(w http.ResponseWriter, r *http.Request) {
-						w.WriteHeader(http.StatusInternalServerError)
-					})
-				},
-			},
-		},
-	}, func(t *testing.T, xEnv *testenv.Environment) {
-		res := xEnv.MakeGraphQLRequestOK(testenv.GraphQLRequest{
-			Query: `{ employees { id details { forename surname } notes } }`,
-		})
-		require.Equal(t, `{"errors":[{"message":"Failed to fetch from Subgraph '3' at Path 'employees', Reason: empty response.","extensions":{"statusCode":500}}],"data":{"employees":[{"id":1,"details":{"forename":"Jens","surname":"Neuse"},"notes":null},{"id":2,"details":{"forename":"Dustin","surname":"Deus"},"notes":null},{"id":3,"details":{"forename":"Stefan","surname":"Avram"},"notes":null},{"id":4,"details":{"forename":"Björn","surname":"Schwenzer"},"notes":null},{"id":5,"details":{"forename":"Sergiy","surname":"Petrunin"},"notes":null},{"id":7,"details":{"forename":"Suvij","surname":"Surya"},"notes":null},{"id":8,"details":{"forename":"Nithin","surname":"Kumar"},"notes":null},{"id":10,"details":{"forename":"Eelco","surname":"Wiersma"},"notes":null},{"id":11,"details":{"forename":"Alexandra","surname":"Neuse"},"notes":null},{"id":12,"details":{"forename":"David","surname":"Stutt"},"notes":null}]}}`, res.Body)
-	})
-}
-
-func TestPartialOriginErrorsWithNoStatusCodePropagation(t *testing.T) {
-	t.Parallel()
-	testenv.Run(t, &testenv.Config{
-		ModifySubgraphErrorPropagation: func(cfg *config.SubgraphErrorPropagationConfiguration) {
-			cfg.PropagateStatusCodes = false
-		},
-		Subgraphs: testenv.SubgraphsConfig{
-			Products: testenv.SubgraphConfig{
-				Middleware: func(handler http.Handler) http.Handler {
-					return http.HandlerFunc(func(w http.ResponseWriter, r *http.Request) {
-						w.WriteHeader(http.StatusInternalServerError)
-					})
-				},
-			},
-		},
-	}, func(t *testing.T, xEnv *testenv.Environment) {
-		res := xEnv.MakeGraphQLRequestOK(testenv.GraphQLRequest{
-			Query: `{ employees { id details { forename surname } notes } }`,
-		})
-		require.Equal(t, `{"errors":[{"message":"Failed to fetch from Subgraph '3' at Path 'employees', Reason: empty response."}],"data":{"employees":[{"id":1,"details":{"forename":"Jens","surname":"Neuse"},"notes":null},{"id":2,"details":{"forename":"Dustin","surname":"Deus"},"notes":null},{"id":3,"details":{"forename":"Stefan","surname":"Avram"},"notes":null},{"id":4,"details":{"forename":"Björn","surname":"Schwenzer"},"notes":null},{"id":5,"details":{"forename":"Sergiy","surname":"Petrunin"},"notes":null},{"id":7,"details":{"forename":"Suvij","surname":"Surya"},"notes":null},{"id":8,"details":{"forename":"Nithin","surname":"Kumar"},"notes":null},{"id":10,"details":{"forename":"Eelco","surname":"Wiersma"},"notes":null},{"id":11,"details":{"forename":"Alexandra","surname":"Neuse"},"notes":null},{"id":12,"details":{"forename":"David","surname":"Stutt"},"notes":null}]}}`, res.Body)
-	})
-}
-
-func TestPartialOriginNestedGraphQLErrors(t *testing.T) {
-	t.Parallel()
-	testenv.Run(t, &testenv.Config{
-		Subgraphs: testenv.SubgraphsConfig{
-			Products: testenv.SubgraphConfig{
-				Middleware: func(handler http.Handler) http.Handler {
-					return http.HandlerFunc(func(w http.ResponseWriter, r *http.Request) {
-						w.Header().Set("Content-Type", "application/json")
-						w.WriteHeader(http.StatusForbidden)
-						_, _ = w.Write([]byte(`{"errors":[{"message":"Unauthorized","extensions":{"code":"UNAUTHORIZED"}}]}`))
-					})
-				},
-			},
-		},
-	}, func(t *testing.T, xEnv *testenv.Environment) {
-		res := xEnv.MakeGraphQLRequestOK(testenv.GraphQLRequest{
-			Query: `{ employees { id details { forename surname } notes } }`,
-		})
-		require.Equal(t, `{"errors":[{"message":"Failed to fetch from Subgraph '3' at Path 'employees'.","extensions":{"errors":[{"message":"Unauthorized","extensions":{"code":"UNAUTHORIZED"}}],"statusCode":403}}],"data":{"employees":[{"id":1,"details":{"forename":"Jens","surname":"Neuse"},"notes":null},{"id":2,"details":{"forename":"Dustin","surname":"Deus"},"notes":null},{"id":3,"details":{"forename":"Stefan","surname":"Avram"},"notes":null},{"id":4,"details":{"forename":"Björn","surname":"Schwenzer"},"notes":null},{"id":5,"details":{"forename":"Sergiy","surname":"Petrunin"},"notes":null},{"id":7,"details":{"forename":"Suvij","surname":"Surya"},"notes":null},{"id":8,"details":{"forename":"Nithin","surname":"Kumar"},"notes":null},{"id":10,"details":{"forename":"Eelco","surname":"Wiersma"},"notes":null},{"id":11,"details":{"forename":"Alexandra","surname":"Neuse"},"notes":null},{"id":12,"details":{"forename":"David","surname":"Stutt"},"notes":null}]}}`, res.Body)
-	})
-}
-
-func TestPartialOriginNestedGraphQLErrorsWithNoErrorPropagation(t *testing.T) {
-	t.Parallel()
-	testenv.Run(t, &testenv.Config{
-		ModifySubgraphErrorPropagation: func(cfg *config.SubgraphErrorPropagationConfiguration) {
-			cfg.Enabled = false
-		},
-		Subgraphs: testenv.SubgraphsConfig{
-			Products: testenv.SubgraphConfig{
-				Middleware: func(handler http.Handler) http.Handler {
-					return http.HandlerFunc(func(w http.ResponseWriter, r *http.Request) {
-						w.Header().Set("Content-Type", "application/json")
-						w.WriteHeader(http.StatusForbidden)
-						_, _ = w.Write([]byte(`{"errors":[{"message":"Unauthorized","extensions":{"code":"UNAUTHORIZED"}}]}`))
-					})
-				},
-			},
-		},
-	}, func(t *testing.T, xEnv *testenv.Environment) {
-		res := xEnv.MakeGraphQLRequestOK(testenv.GraphQLRequest{
-			Query: `{ employees { id details { forename surname } notes } }`,
-		})
-		require.Equal(t, `{"errors":[{"message":"Failed to fetch from Subgraph '3' at Path 'employees'.","extensions":{"statusCode":403}}],"data":{"employees":[{"id":1,"details":{"forename":"Jens","surname":"Neuse"},"notes":null},{"id":2,"details":{"forename":"Dustin","surname":"Deus"},"notes":null},{"id":3,"details":{"forename":"Stefan","surname":"Avram"},"notes":null},{"id":4,"details":{"forename":"Björn","surname":"Schwenzer"},"notes":null},{"id":5,"details":{"forename":"Sergiy","surname":"Petrunin"},"notes":null},{"id":7,"details":{"forename":"Suvij","surname":"Surya"},"notes":null},{"id":8,"details":{"forename":"Nithin","surname":"Kumar"},"notes":null},{"id":10,"details":{"forename":"Eelco","surname":"Wiersma"},"notes":null},{"id":11,"details":{"forename":"Alexandra","surname":"Neuse"},"notes":null},{"id":12,"details":{"forename":"David","surname":"Stutt"},"notes":null}]}}`, res.Body)
-	})
-}
-
-func TestPartialOriginNestedGraphQLErrorsWithNoErrorPropagationAndFailedFetch(t *testing.T) {
-	t.Parallel()
-	testenv.Run(t, &testenv.Config{
-		ModifySubgraphErrorPropagation: func(cfg *config.SubgraphErrorPropagationConfiguration) {
-			cfg.Enabled = false
-		},
-		Subgraphs: testenv.SubgraphsConfig{
-			Products: testenv.SubgraphConfig{
-				CloseOnStart: true,
-			},
-		},
-	}, func(t *testing.T, xEnv *testenv.Environment) {
-		res := xEnv.MakeGraphQLRequestOK(testenv.GraphQLRequest{
-			Query: `{ employees { id details { forename surname } notes } }`,
-		})
-		require.Equal(t, `{"errors":[{"message":"Failed to fetch from Subgraph '3' at Path 'employees'."}],"data":{"employees":[{"id":1,"details":{"forename":"Jens","surname":"Neuse"},"notes":null},{"id":2,"details":{"forename":"Dustin","surname":"Deus"},"notes":null},{"id":3,"details":{"forename":"Stefan","surname":"Avram"},"notes":null},{"id":4,"details":{"forename":"Björn","surname":"Schwenzer"},"notes":null},{"id":5,"details":{"forename":"Sergiy","surname":"Petrunin"},"notes":null},{"id":7,"details":{"forename":"Suvij","surname":"Surya"},"notes":null},{"id":8,"details":{"forename":"Nithin","surname":"Kumar"},"notes":null},{"id":10,"details":{"forename":"Eelco","surname":"Wiersma"},"notes":null},{"id":11,"details":{"forename":"Alexandra","surname":"Neuse"},"notes":null},{"id":12,"details":{"forename":"David","surname":"Stutt"},"notes":null}]}}`, res.Body)
-	})
-}
-
-func TestPartialOriginNestedGraphQLErrorsNoContentType(t *testing.T) {
-	t.Parallel()
-	testenv.Run(t, &testenv.Config{
-		Subgraphs: testenv.SubgraphsConfig{
-			Products: testenv.SubgraphConfig{
-				Middleware: func(handler http.Handler) http.Handler {
-					return http.HandlerFunc(func(w http.ResponseWriter, r *http.Request) {
-						w.WriteHeader(http.StatusForbidden)
-						_, _ = w.Write([]byte(`{"errors":[{"message":"Unauthorized","extensions":{"code":"UNAUTHORIZED"}}]}`))
-					})
-				},
-			},
-		},
-	}, func(t *testing.T, xEnv *testenv.Environment) {
-		res := xEnv.MakeGraphQLRequestOK(testenv.GraphQLRequest{
-			Query: `{ employees { id details { forename surname } notes } }`,
-		})
-		require.Equal(t, `{"errors":[{"message":"Failed to fetch from Subgraph '3' at Path 'employees'.","extensions":{"errors":[{"message":"Unauthorized","extensions":{"code":"UNAUTHORIZED"}}],"statusCode":403}}],"data":{"employees":[{"id":1,"details":{"forename":"Jens","surname":"Neuse"},"notes":null},{"id":2,"details":{"forename":"Dustin","surname":"Deus"},"notes":null},{"id":3,"details":{"forename":"Stefan","surname":"Avram"},"notes":null},{"id":4,"details":{"forename":"Björn","surname":"Schwenzer"},"notes":null},{"id":5,"details":{"forename":"Sergiy","surname":"Petrunin"},"notes":null},{"id":7,"details":{"forename":"Suvij","surname":"Surya"},"notes":null},{"id":8,"details":{"forename":"Nithin","surname":"Kumar"},"notes":null},{"id":10,"details":{"forename":"Eelco","surname":"Wiersma"},"notes":null},{"id":11,"details":{"forename":"Alexandra","surname":"Neuse"},"notes":null},{"id":12,"details":{"forename":"David","surname":"Stutt"},"notes":null}]}}`, res.Body)
-	})
-}
-
-func TestPartialOriginNestedGraphQLErrorsWith200OK(t *testing.T) {
-	t.Parallel()
-	testenv.Run(t, &testenv.Config{
-		Subgraphs: testenv.SubgraphsConfig{
-			Products: testenv.SubgraphConfig{
-				Middleware: func(handler http.Handler) http.Handler {
-					return http.HandlerFunc(func(w http.ResponseWriter, r *http.Request) {
-						w.WriteHeader(http.StatusOK)
-						_, _ = w.Write([]byte(`{"errors":[{"message":"Unauthorized","extensions":{"code":"UNAUTHORIZED"}}]}`))
-					})
-				},
-			},
-		},
-	}, func(t *testing.T, xEnv *testenv.Environment) {
-		res := xEnv.MakeGraphQLRequestOK(testenv.GraphQLRequest{
-			Query: `{ employees { id details { forename surname } notes } }`,
-		})
-		require.Equal(t, `{"errors":[{"message":"Failed to fetch from Subgraph '3' at Path 'employees'.","extensions":{"errors":[{"message":"Unauthorized","extensions":{"code":"UNAUTHORIZED"}}],"statusCode":200}}],"data":{"employees":[{"id":1,"details":{"forename":"Jens","surname":"Neuse"},"notes":null},{"id":2,"details":{"forename":"Dustin","surname":"Deus"},"notes":null},{"id":3,"details":{"forename":"Stefan","surname":"Avram"},"notes":null},{"id":4,"details":{"forename":"Björn","surname":"Schwenzer"},"notes":null},{"id":5,"details":{"forename":"Sergiy","surname":"Petrunin"},"notes":null},{"id":7,"details":{"forename":"Suvij","surname":"Surya"},"notes":null},{"id":8,"details":{"forename":"Nithin","surname":"Kumar"},"notes":null},{"id":10,"details":{"forename":"Eelco","surname":"Wiersma"},"notes":null},{"id":11,"details":{"forename":"Alexandra","surname":"Neuse"},"notes":null},{"id":12,"details":{"forename":"David","surname":"Stutt"},"notes":null}]}}`, res.Body)
-	})
-}
-
-func TestPartialOriginNestedGraphQLErrorsWithInvalidJSON(t *testing.T) {
-	t.Parallel()
-	testenv.Run(t, &testenv.Config{
-		Subgraphs: testenv.SubgraphsConfig{
-			Products: testenv.SubgraphConfig{
-				Middleware: func(handler http.Handler) http.Handler {
-					return http.HandlerFunc(func(w http.ResponseWriter, r *http.Request) {
-						w.WriteHeader(http.StatusUnauthorized)
-						_, _ = w.Write([]byte(`unauthorized`))
-					})
-				},
-			},
-		},
-	}, func(t *testing.T, xEnv *testenv.Environment) {
-		res := xEnv.MakeGraphQLRequestOK(testenv.GraphQLRequest{
-			Query: `{ employees { id details { forename surname } notes } }`,
-		})
-		require.Equal(t, `{"errors":[{"message":"Failed to fetch from Subgraph '3' at Path 'employees', Reason: invalid JSON.","extensions":{"statusCode":401}}],"data":{"employees":[{"id":1,"details":{"forename":"Jens","surname":"Neuse"},"notes":null},{"id":2,"details":{"forename":"Dustin","surname":"Deus"},"notes":null},{"id":3,"details":{"forename":"Stefan","surname":"Avram"},"notes":null},{"id":4,"details":{"forename":"Björn","surname":"Schwenzer"},"notes":null},{"id":5,"details":{"forename":"Sergiy","surname":"Petrunin"},"notes":null},{"id":7,"details":{"forename":"Suvij","surname":"Surya"},"notes":null},{"id":8,"details":{"forename":"Nithin","surname":"Kumar"},"notes":null},{"id":10,"details":{"forename":"Eelco","surname":"Wiersma"},"notes":null},{"id":11,"details":{"forename":"Alexandra","surname":"Neuse"},"notes":null},{"id":12,"details":{"forename":"David","surname":"Stutt"},"notes":null}]}}`, res.Body)
-	})
-}
-
-func TestWithOriginErrors(t *testing.T) {
-	t.Parallel()
-	testenv.Run(t, &testenv.Config{
-		Subgraphs: testenv.SubgraphsConfig{
-			Employees: testenv.SubgraphConfig{
-				CloseOnStart: true,
-			},
-		},
-	}, func(t *testing.T, xEnv *testenv.Environment) {
-		res := xEnv.MakeGraphQLRequestOK(testenv.GraphQLRequest{
-			Query: `{ employees { id details { forename surname } notes } }`,
-		})
-		require.Equal(t, `{"errors":[{"message":"Failed to fetch from Subgraph '0'."}],"data":{"employees":null}}`, res.Body)
-	})
-}
-
-func TestWithOriginErrors500(t *testing.T) {
-	t.Parallel()
-	testenv.Run(t, &testenv.Config{
-		Subgraphs: testenv.SubgraphsConfig{
-			Employees: testenv.SubgraphConfig{
-				Middleware: func(handler http.Handler) http.Handler {
-					return http.HandlerFunc(func(w http.ResponseWriter, r *http.Request) {
-						w.WriteHeader(http.StatusInternalServerError)
-					})
-				},
-			},
-		},
-	}, func(t *testing.T, xEnv *testenv.Environment) {
-		res := xEnv.MakeGraphQLRequestOK(testenv.GraphQLRequest{
-			Query: `{ employees { id details { forename surname } notes } }`,
-		})
-		require.Equal(t, `{"errors":[{"message":"Failed to fetch from Subgraph '0', Reason: empty response.","extensions":{"statusCode":500}}],"data":{"employees":null}}`, res.Body)
-	})
-}
-
-func TestWithOriginGraphQLErrorPropagated(t *testing.T) {
-	t.Parallel()
-	testenv.Run(t, &testenv.Config{
-		Subgraphs: testenv.SubgraphsConfig{
-			Employees: testenv.SubgraphConfig{
-				Middleware: func(handler http.Handler) http.Handler {
-					return http.HandlerFunc(func(w http.ResponseWriter, r *http.Request) {
-						w.WriteHeader(http.StatusOK)
-						_, _ = w.Write([]byte(`{"errors":[{"message":"Unauthorized","extensions":{"code":"UNAUTHORIZED"}}]}`))
-					})
-				},
-			},
-		},
-	}, func(t *testing.T, xEnv *testenv.Environment) {
-		res := xEnv.MakeGraphQLRequestOK(testenv.GraphQLRequest{
-			Query: `{ employees { id details { forename surname } notes } }`,
-		})
-		require.Equal(t, `{"errors":[{"message":"Failed to fetch from Subgraph '0'.","extensions":{"errors":[{"message":"Unauthorized","extensions":{"code":"UNAUTHORIZED"}}],"statusCode":200}}],"data":{"employees":null}}`, res.Body)
-	})
-}
-
-func TestWithOriginGraphQLErrorPropagatedRemovingLocations(t *testing.T) {
-	t.Parallel()
-	testenv.Run(t, &testenv.Config{
-		Subgraphs: testenv.SubgraphsConfig{
-			Employees: testenv.SubgraphConfig{
-				Middleware: func(handler http.Handler) http.Handler {
-					return http.HandlerFunc(func(w http.ResponseWriter, r *http.Request) {
-						w.WriteHeader(http.StatusOK)
-						_, _ = w.Write([]byte(`{"errors":[{"message":"Unauthorized","locations":[{"line":1,"column":1}],"extensions":{"code":"UNAUTHORIZED"}}]}`))
-					})
-				},
-			},
-		},
-	}, func(t *testing.T, xEnv *testenv.Environment) {
-		res := xEnv.MakeGraphQLRequestOK(testenv.GraphQLRequest{
-			Query: `{ employees { id details { forename surname } notes } }`,
-		})
-		require.Equal(t, `{"errors":[{"message":"Failed to fetch from Subgraph '0'.","extensions":{"errors":[{"message":"Unauthorized","extensions":{"code":"UNAUTHORIZED"}}],"statusCode":200}}],"data":{"employees":null}}`, res.Body)
-	})
-}
-
-func TestWithOriginGraphQLErrorPropagatedKeepLocations(t *testing.T) {
-	t.Parallel()
-	testenv.Run(t, &testenv.Config{
-		ModifySubgraphErrorPropagation: func(cfg *config.SubgraphErrorPropagationConfiguration) {
-			cfg.OmitLocations = false
-		},
-		Subgraphs: testenv.SubgraphsConfig{
-			Employees: testenv.SubgraphConfig{
-				Middleware: func(handler http.Handler) http.Handler {
-					return http.HandlerFunc(func(w http.ResponseWriter, r *http.Request) {
-						w.WriteHeader(http.StatusOK)
-						_, _ = w.Write([]byte(`{"errors":[{"message":"Unauthorized","locations":[{"line":1,"column":1}],"extensions":{"code":"UNAUTHORIZED"}}]}`))
-					})
-				},
-			},
-		},
-	}, func(t *testing.T, xEnv *testenv.Environment) {
-		res := xEnv.MakeGraphQLRequestOK(testenv.GraphQLRequest{
-			Query: `{ employees { id details { forename surname } notes } }`,
-		})
-		require.Equal(t, `{"errors":[{"message":"Failed to fetch from Subgraph '0'.","extensions":{"errors":[{"message":"Unauthorized","locations":[{"line":1,"column":1}],"extensions":{"code":"UNAUTHORIZED"}}],"statusCode":200}}],"data":{"employees":null}}`, res.Body)
-	})
-}
-
-func TestWithOriginGraphQLErrorPropagatedOmitExtensions(t *testing.T) {
-	t.Parallel()
-	testenv.Run(t, &testenv.Config{
-		ModifySubgraphErrorPropagation: func(cfg *config.SubgraphErrorPropagationConfiguration) {
-			cfg.OmitExtensions = true
-			cfg.Mode = config.SubgraphErrorPropagationModePassthrough
-		},
-		Subgraphs: testenv.SubgraphsConfig{
-			Employees: testenv.SubgraphConfig{
-				Middleware: func(handler http.Handler) http.Handler {
-					return http.HandlerFunc(func(w http.ResponseWriter, r *http.Request) {
-						w.WriteHeader(http.StatusOK)
-						_, _ = w.Write([]byte(`{"errors":[{"message":"Unauthorized","locations":[{"line":1,"column":1}],"extensions":{"code":"UNAUTHORIZED"}}]}`))
-					})
-				},
-			},
-		},
-	}, func(t *testing.T, xEnv *testenv.Environment) {
-		res := xEnv.MakeGraphQLRequestOK(testenv.GraphQLRequest{
-			Query: `{ employees { id details { forename surname } notes } }`,
-		})
-		require.Equal(t, `{"errors":[{"message":"Unauthorized"}],"data":{"employees":null}}`, res.Body)
-	})
-}
-
-func TestWithOriginGraphQLErrorPassThroughKeepLocations(t *testing.T) {
-	t.Parallel()
-	testenv.Run(t, &testenv.Config{
-		ModifySubgraphErrorPropagation: func(cfg *config.SubgraphErrorPropagationConfiguration) {
-			cfg.OmitLocations = false
-			cfg.OmitExtensions = true
-			cfg.Mode = config.SubgraphErrorPropagationModePassthrough
-		},
-		Subgraphs: testenv.SubgraphsConfig{
-			Employees: testenv.SubgraphConfig{
-				Middleware: func(handler http.Handler) http.Handler {
-					return http.HandlerFunc(func(w http.ResponseWriter, r *http.Request) {
-						w.WriteHeader(http.StatusOK)
-						_, _ = w.Write([]byte(`{"errors":[{"message":"Unauthorized","locations":[{"line":1,"column":1}],"extensions":{"code":"UNAUTHORIZED"}}]}`))
-					})
-				},
-			},
-		},
-	}, func(t *testing.T, xEnv *testenv.Environment) {
-		res := xEnv.MakeGraphQLRequestOK(testenv.GraphQLRequest{
-			Query: `{ employees { id details { forename surname } notes } }`,
-		})
-		require.Equal(t, `{"errors":[{"message":"Unauthorized","locations":[{"line":1,"column":1}]}],"data":{"employees":null}}`, res.Body)
-	})
-}
-
-func TestWithOriginGraphQLErrorUnpropagated(t *testing.T) {
-	t.Parallel()
-	testenv.Run(t, &testenv.Config{
-		ModifySubgraphErrorPropagation: func(cfg *config.SubgraphErrorPropagationConfiguration) {
-			cfg.Enabled = false
-		},
-		Subgraphs: testenv.SubgraphsConfig{
-			Employees: testenv.SubgraphConfig{
-				Middleware: func(handler http.Handler) http.Handler {
-					return http.HandlerFunc(func(w http.ResponseWriter, r *http.Request) {
-						w.WriteHeader(http.StatusOK)
-						_, _ = w.Write([]byte(`{"errors":[{"message":"Unauthorized","extensions":{"code":"UNAUTHORIZED"}}]}`))
-					})
-				},
-			},
-		},
-	}, func(t *testing.T, xEnv *testenv.Environment) {
-		res := xEnv.MakeGraphQLRequestOK(testenv.GraphQLRequest{
-			Query: `{ employees { id details { forename surname } notes } }`,
-		})
-		require.Equal(t, `{"errors":[{"message":"Failed to fetch from Subgraph '0'.","extensions":{"statusCode":200}}],"data":{"employees":null}}`, res.Body)
-	})
-}
-
-func TestWithOriginGraphQLErrorPropagatedPassThrough(t *testing.T) {
-	t.Parallel()
-	testenv.Run(t, &testenv.Config{
-		ModifySubgraphErrorPropagation: func(cfg *config.SubgraphErrorPropagationConfiguration) {
-			cfg.Mode = config.SubgraphErrorPropagationModePassthrough
-		},
-		Subgraphs: testenv.SubgraphsConfig{
-			Employees: testenv.SubgraphConfig{
-				Middleware: func(handler http.Handler) http.Handler {
-					return http.HandlerFunc(func(w http.ResponseWriter, r *http.Request) {
-						w.WriteHeader(http.StatusOK)
-						_, _ = w.Write([]byte(`{"errors":[{"message":"Unauthorized","extensions":{"code":"UNAUTHORIZED"}}]}`))
-					})
-				},
-			},
-		},
-	}, func(t *testing.T, xEnv *testenv.Environment) {
-		res := xEnv.MakeGraphQLRequestOK(testenv.GraphQLRequest{
-			Query: `{ employees { id details { forename surname } notes } }`,
-		})
-		require.Equal(t, `{"errors":[{"message":"Unauthorized","extensions":{"code":"UNAUTHORIZED"}}],"data":{"employees":null}}`, res.Body)
-	})
-}
-
-func TestWithNestedSubgraphError(t *testing.T) {
->>>>>>> d79e08ae
 	t.Parallel()
 	testenv.Run(t, &testenv.Config{
 		RouterOptions: []core.Option{core.WithRouterTrafficConfig(&config.RouterTrafficConfiguration{
