package integration_test

import (
	"bytes"
	"context"
	"encoding/json"
	"flag"
	"fmt"
	"math/rand"
	"net/http"
	"net/http/httptest"
	"os"
	"path/filepath"
	"sync"
	"testing"
	"time"

	"github.com/stretchr/testify/assert"
	"github.com/stretchr/testify/require"
	"github.com/wundergraph/cosmo/router-tests/runner"
	"github.com/wundergraph/cosmo/router/config"
	"github.com/wundergraph/cosmo/router/core"
	"go.uber.org/zap"
	"go.uber.org/zap/zapcore"
)

const letterBytes = "abcdefghijklmnopqrstuvwxyzABCDEFGHIJKLMNOPQRSTUVWXYZ"

var (
	subgraphsMode = flag.String("subgraphs", "in-process", "How to run the subgraphs: in-process | subprocess | external")
	workers       = flag.Int("workers", 4, "Number of workers to use for parallel benchmarks")
)

func TestMain(m *testing.M) {
	flag.Parse()
	ctx := context.Background()
	var r runner.SubgraphsRunner
	var err error
	switch *subgraphsMode {
	case "in-process":
		r, err = runner.NewInProcessSubgraphsRunner()
	case "subprocess":
		r, err = runner.NewSubprocessSubgraphsRunner()
	case "external":
		r, err = runner.NewExternalSubgraphsRunner()
	default:
		panic(fmt.Errorf("unknown subgraphs mode %q", *subgraphsMode))
	}
	if err != nil {
		panic(err)
	}
	// defer this in case we panic, then call it manually before os.Exit()
	stop := func() {
		if err := r.Stop(ctx); err != nil {
			panic(err)
		}
	}
	defer stop()
	go func() {
		err := r.Start(ctx)
		if err != nil {
			panic(err)
		}
	}()

	timeoutCtx, cancelFunc := context.WithTimeout(ctx, 1*time.Second)
	defer cancelFunc()
	// Wait until the ports are open
	if err := runner.Wait(timeoutCtx, r); err != nil {
		panic(err)
	}

	res := m.Run()
	stop()
	os.Exit(res)
}

func randString(n int) string {
	b := make([]byte, n)
	for i := range b {
		b[i] = letterBytes[rand.Intn(len(letterBytes))]
	}
	return string(b)
}

type testQuery struct {
	Name      string
	Body      string
	Variables map[string]interface{}
}

func (t *testQuery) Data() []byte {
	name := t.Name
	if name == "" {
		name = randString(10)
	}
	values := map[string]interface{}{
		"query":         fmt.Sprintf("query %s %s", name, t.Body),
		"operationName": name,
	}
	if len(t.Variables) > 0 {
		values["variables"] = t.Variables
	}
	data, err := json.Marshal(values)
	if err != nil {
		panic(err)
	}
	return data
}

func sendQueryOK(tb testing.TB, server *core.Server, query *testQuery) string {
	rr := sendData(server, query.Data())
	if rr.Code != http.StatusOK {
		tb.Error("unexpected status code", rr.Code)
	}
	return rr.Body.String()
}

func sendQueryBadRequest(tb testing.TB, server *core.Server, query *testQuery) string {
	rr := sendData(server, query.Data())
	if rr.Code != http.StatusBadRequest {
		tb.Error("unexpected status code", rr.Code)
	}
	return rr.Body.String()
}

func sendData(server *core.Server, data []byte) *httptest.ResponseRecorder {
	rr := httptest.NewRecorder()
	req := httptest.NewRequest("POST", "/graphql", bytes.NewBuffer(data))
	server.Server.Handler.ServeHTTP(rr, req)
	return rr
}

func setupServer(tb testing.TB) *core.Server {
	ctx := context.Background()
	cfg := config.Config{
		Graph: config.Graph{
			Name: "production",
		},
	}

	routerConfig, err := core.SerializeConfigFromFile(filepath.Join("testdata", "config.json"))
	require.Nil(tb, err)

	ec := zap.NewProductionEncoderConfig()
	ec.EncodeDuration = zapcore.SecondsDurationEncoder
	ec.TimeKey = "time"

	syncer := zapcore.AddSync(os.Stderr)

	zapLogger := zap.New(zapcore.NewCore(
		zapcore.NewConsoleEncoder(ec),
		syncer,
		zapcore.ErrorLevel,
	))
	rs, err := core.NewRouter(
		core.WithFederatedGraphName(cfg.Graph.Name),
		core.WithStaticRouterConfig(routerConfig),
		core.WithLogger(zapLogger),
		core.WithListenerAddr("http://localhost:3002"),
	)
	require.NoError(tb, err)

	tb.Cleanup(func() {
		assert.Nil(tb, rs.Shutdown(ctx))
	})

	server, err := rs.NewTestServer(ctx)
	require.NoError(tb, err)
	return server
}

func normalizeJSON(tb testing.TB, data []byte) []byte {
	var v interface{}
	err := json.Unmarshal(data, &v)
	require.NoError(tb, err)
	normalized, err := json.MarshalIndent(v, "", "  ")
	require.NoError(tb, err)
	return normalized
}

func TestIntegration(t *testing.T) {
	server := setupServer(t)
	result := sendQueryOK(t, server, &testQuery{
		Body: "{ employees { id } }",
	})
	assert.JSONEq(t, result, `{"data":{"employees":[{"id":1},{"id":2},{"id":3},{"id":4},{"id":5},{"id":7},{"id":8},{"id":9},{"id":10},{"id":11},{"id":12}]}}`)
}

<<<<<<< HEAD
func TestTestdataQueries(t *testing.T) {
	server := setupServer(t)
	queries := filepath.Join("testdata", "queries")
	entries, err := os.ReadDir(queries)
	require.NoError(t, err)
	for _, entry := range entries {
		if !entry.IsDir() {
			t.Fatalf("unexpected file in %s: %s", queries, entry.Name())
		}
		testDir := filepath.Join(queries, entry.Name())
		queryData, err := os.ReadFile(filepath.Join(testDir, "query.graphql"))
		require.NoError(t, err)
		payload := map[string]any{
			"query": string(queryData),
		}
		payloadData, err := json.Marshal(payload)
		require.NoError(t, err)
		result := sendData(t, server, payloadData)
		expectedData, err := os.ReadFile(filepath.Join(testDir, "result.json"))
		require.NoError(t, err)
		assert.Equal(t, normalizeJSON(t, expectedData), normalizeJSON(t, []byte(result)))
	}
=======
func TestIntegrationWithUndefinedField(t *testing.T) {
	server := setupServer(t)
	result := sendQueryBadRequest(t, server, &testQuery{
		Body: "{ employees { id notDefined } }",
	})
	assert.JSONEq(t, `{"errors":[{"message":"field: notDefined not defined on type: Employee","path":["query","employees","notDefined"]}]}`, result)
}

func TestIntegrationWithVariables(t *testing.T) {
	server := setupServer(t)
	q := &testQuery{
		Body:      "($n:Int!) { employee(id:$n) { id details { forename surname } } }",
		Variables: map[string]interface{}{"n": 1},
	}
	result := sendQueryOK(t, server, q)
	assert.JSONEq(t, `{"data":{"employee":{"id":1,"details":{"forename":"Jens","surname":"Neuse"}}}}`, result)
}

func TestIntegrationWithInlineVariables(t *testing.T) {
	server := setupServer(t)
	q := &testQuery{
		Body: "{ employee(id:1) { id details { forename surname } } }",
	}
	result := sendQueryOK(t, server, q)
	assert.JSONEq(t, `{"data":{"employee":{"id":1,"details":{"forename":"Jens","surname":"Neuse"}}}}`, result)
>>>>>>> b1bb0067
}

func BenchmarkSequential(b *testing.B) {
	server := setupServer(b)
	q := &testQuery{
		Body:      "($n:Int!) { employee(id:$n) { id details { forename surname } } }",
		Variables: map[string]interface{}{"n": 1},
	}
	expect := `{"data":{"employee":{"id":1,"details":{"forename":"Jens","surname":"Neuse"}}}}`
	b.ReportAllocs()
	b.ResetTimer()
	for ii := 0; ii < b.N; ii++ {
		got := sendQueryOK(b, server, q)
		if got != expect {
			b.Errorf("unexpected result %q, expecting %q", got, expect)
		}
	}
}

func BenchmarkParallel(b *testing.B) {
	server := setupServer(b)
	q := &testQuery{
		Body:      "($n:Int!) { employee(id:$n) { id details { forename surname } } }",
		Variables: map[string]interface{}{"n": 1},
	}
	expect := `{"data":{"employee":{"id":1,"details":{"forename":"Jens","surname":"Neuse"}}}}`
	ch := make(chan struct{})
	// Start the workers
	var wg sync.WaitGroup
	wg.Add(*workers)
	for ii := 0; ii < *workers; ii++ {
		go func() {
			defer wg.Done()
			for range ch {
				got := sendQueryOK(b, server, q)
				if got != expect {
					b.Errorf("unexpected result %q, expecting %q", got, expect)
				}
			}
		}()
	}
	b.ReportAllocs()
	b.ResetTimer()
	for ii := 0; ii < b.N; ii++ {
		ch <- struct{}{}
	}
	close(ch)
	wg.Wait()
}

func BenchmarkParallelInlineVariables(b *testing.B) {
	server := setupServer(b)
	q := &testQuery{
		Body: "{ employee(id:1) { id details { forename surname } } }",
	}
	expect := `{"data":{"employee":{"id":1,"details":{"forename":"Jens","surname":"Neuse"}}}}`
	ch := make(chan struct{})
	// Start the workers
	var wg sync.WaitGroup
	wg.Add(*workers)
	for ii := 0; ii < *workers; ii++ {
		go func() {
			defer wg.Done()
			for range ch {
				got := sendQueryOK(b, server, q)
				if got != expect {
					b.Errorf("unexpected result %q, expecting %q", got, expect)
				}
			}
		}()
	}
	b.ReportAllocs()
	b.ResetTimer()
	for ii := 0; ii < b.N; ii++ {
		ch <- struct{}{}
	}
	close(ch)
	wg.Wait()
}

// Notes on fuzzing! The go fuzzer runs multiple processes in parallel, so we
// need to run the subgraphs off process. This is done by starting demo/cmd/all/main.go
// and running go test -v -subgraphs external -fuzz=.
//
// Keep in mind that during normal test runs the tests generated from fuzzing are ran
// as normal tests so running the subgraphs in-process works fine.

func FuzzQuery(f *testing.F) {
	server := setupServer(f)
	corpus := []struct {
		Query     string
		Variables []byte // As JSON
	}{
		{
			Query: "{ employees { id } }",
		},
		{
			Query: `($team:Department!= MARKETING) {
				team_mates(team:$team) {
				  id
				}
			  }`,
			Variables: []byte(`{"team":"MARKETING"}`),
		},
		{
			Query:     `($n:Int!) { employee(id:$n) { id } }`,
			Variables: []byte(`{"n":4}`),
		},
	}
	for _, tc := range corpus {
		f.Add(tc.Query, tc.Variables)
	}
	f.Fuzz(func(t *testing.T, query string, variables []byte) {
		rr := httptest.NewRecorder()
		var q testQuery
		if err := json.Unmarshal(variables, &q.Variables); err != nil {
			// Invalid JSON, mark as uninteresting input
			t.Skip()
		}
		q.Body = query
		req := httptest.NewRequest("POST", "/graphql", bytes.NewBuffer(q.Data()))
		server.Server.Handler.ServeHTTP(rr, req)
		if rr.Code != 200 && rr.Code != 400 {
			t.Error("unexpected status code", rr.Code)
		}
	})
}<|MERGE_RESOLUTION|>--- conflicted
+++ resolved
@@ -187,7 +187,6 @@
 	assert.JSONEq(t, result, `{"data":{"employees":[{"id":1},{"id":2},{"id":3},{"id":4},{"id":5},{"id":7},{"id":8},{"id":9},{"id":10},{"id":11},{"id":12}]}}`)
 }
 
-<<<<<<< HEAD
 func TestTestdataQueries(t *testing.T) {
 	server := setupServer(t)
 	queries := filepath.Join("testdata", "queries")
@@ -205,12 +204,17 @@
 		}
 		payloadData, err := json.Marshal(payload)
 		require.NoError(t, err)
-		result := sendData(t, server, payloadData)
+		recorder := sendData(server, payloadData)
+		if recorder.Code != http.StatusOK {
+			t.Error("unexpected status code", recorder.Code)
+		}
+		result := recorder.Body.String()
 		expectedData, err := os.ReadFile(filepath.Join(testDir, "result.json"))
 		require.NoError(t, err)
 		assert.Equal(t, normalizeJSON(t, expectedData), normalizeJSON(t, []byte(result)))
 	}
-=======
+}
+
 func TestIntegrationWithUndefinedField(t *testing.T) {
 	server := setupServer(t)
 	result := sendQueryBadRequest(t, server, &testQuery{
@@ -236,7 +240,6 @@
 	}
 	result := sendQueryOK(t, server, q)
 	assert.JSONEq(t, `{"data":{"employee":{"id":1,"details":{"forename":"Jens","surname":"Neuse"}}}}`, result)
->>>>>>> b1bb0067
 }
 
 func BenchmarkSequential(b *testing.B) {
