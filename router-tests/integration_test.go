package integration_test

import (
	"bytes"
	"context"
	"encoding/json"
	"flag"
	"fmt"
	"math/rand"
	"net"
	"net/http"
	"net/http/httptest"
	"os"
	"path/filepath"
	"regexp"
	"strconv"
	"sync"
	"testing"
	"time"

<<<<<<< HEAD
	"github.com/golang-jwt/jwt/v5"
=======
	"github.com/buger/jsonparser"
>>>>>>> 8cdb17ad
	"github.com/stretchr/testify/assert"
	"github.com/stretchr/testify/require"
	"github.com/wundergraph/cosmo/router-tests/routerconfig"
	"github.com/wundergraph/cosmo/router-tests/runner"
	"github.com/wundergraph/cosmo/router/config"
	"github.com/wundergraph/cosmo/router/core"
	"go.uber.org/zap"
	"go.uber.org/zap/zapcore"
)

const letterBytes = "abcdefghijklmnopqrstuvwxyzABCDEFGHIJKLMNOPQRSTUVWXYZ"

var (
	subgraphsMode = flag.String("subgraphs", "in-process", "How to run the subgraphs: in-process | subprocess | external")
	workers       = flag.Int("workers", 4, "Number of workers to use for parallel benchmarks")

	subgraphsRunner runner.SubgraphsRunner
)

func TestMain(m *testing.M) {
	flag.Parse()
	ctx := context.Background()
	var err error
	switch *subgraphsMode {
	case "in-process":
		subgraphsRunner, err = runner.NewInProcessSubgraphsRunner(nil)
	case "subprocess":
		subgraphsRunner, err = runner.NewSubprocessSubgraphsRunner(nil)
	case "external":
		subgraphsRunner, err = runner.NewExternalSubgraphsRunner()
	default:
		panic(fmt.Errorf("unknown subgraphs mode %q", *subgraphsMode))
	}
	if err != nil {
		panic(err)
	}
	// defer this in case we panic, then call it manually before os.Exit()
	stop := func() {
		if err := subgraphsRunner.Stop(ctx); err != nil {
			panic(err)
		}
	}
	defer stop()
	go func() {
		err := subgraphsRunner.Start(ctx)
		if err != nil {
			panic(err)
		}
	}()

	timeoutCtx, cancelFunc := context.WithTimeout(ctx, 50*time.Second)
	defer cancelFunc()
	// Wait until the ports are open
	if err := runner.Wait(timeoutCtx, subgraphsRunner); err != nil {
		panic(err)
	}

	res := m.Run()
	stop()
	os.Exit(res)
}

func randString(n int) string {
	b := make([]byte, n)
	for i := range b {
		b[i] = letterBytes[rand.Intn(len(letterBytes))]
	}
	return string(b)
}

type testQuery struct {
	Name      string
	Body      string
	Variables map[string]interface{}
}

func (t *testQuery) Data() []byte {
	name := t.Name
	if name == "" {
		name = randString(10)
	}
	values := map[string]interface{}{
		"query":         fmt.Sprintf("query %s %s", name, t.Body),
		"operationName": name,
	}
	if len(t.Variables) > 0 {
		values["variables"] = t.Variables
	}
	data, err := json.Marshal(values)
	if err != nil {
		panic(err)
	}
	return data
}

func sendQueryOK(tb testing.TB, server *core.Server, query *testQuery) string {
	rr := sendData(server, query.Data())
	if rr.Code != http.StatusOK {
		tb.Error("unexpected status code", rr.Code)
	}
	return rr.Body.String()
}

func sendData(server *core.Server, data []byte) *httptest.ResponseRecorder {
	return sendDataWithHeader(server, data, nil)
}

func sendDataWithHeader(server *core.Server, data []byte, header http.Header) *httptest.ResponseRecorder {
	rr := httptest.NewRecorder()
	req := httptest.NewRequest("POST", "/graphql", bytes.NewBuffer(data))
	if header != nil {
		req.Header = header
	}
	server.Server.Handler.ServeHTTP(rr, req)
	return rr
}

<<<<<<< HEAD
// setupServer sets up the router server without making it listen on a local
// port, allowing tests by calling the server directly via server.Server.Handler.ServeHTTP
func setupServer(tb testing.TB, opts ...core.Option) *core.Server {
	server, _ := setupServerConfig(tb, opts...)
	return server
}

func setupServerConfig(tb testing.TB, opts ...core.Option) (*core.Server, config.Config) {
=======
func sendCustomData(server *core.Server, data []byte, reqMw func(r *http.Request)) *httptest.ResponseRecorder {
	rr := httptest.NewRecorder()
	req := httptest.NewRequest("POST", "/graphql", bytes.NewBuffer(data))
	reqMw(req)
	server.Server.Handler.ServeHTTP(rr, req)
	return rr
}

func prepareServer(tb testing.TB, opts ...core.Option) *core.Server {
>>>>>>> 8cdb17ad
	ctx := context.Background()
	cfg := config.Config{
		Graph: config.Graph{
			Name: "production",
		},
	}

	configFile, err := routerconfig.SerializeRunner(subgraphsRunner)
	require.NoError(tb, err)

	routerConfig, err := core.SerializeConfigFromFile(configFile)
	require.NoError(tb, err)

	ec := zap.NewProductionEncoderConfig()
	ec.EncodeDuration = zapcore.SecondsDurationEncoder
	ec.TimeKey = "time"

	syncer := zapcore.AddSync(os.Stderr)

	zapLogger := zap.New(zapcore.NewCore(
		zapcore.NewConsoleEncoder(ec),
		syncer,
		zapcore.ErrorLevel,
	))

	t := jwt.New(jwt.SigningMethodHS256)
	t.Claims = jwt.MapClaims{
		"federated_graph_id": "graph",
		"organization_id":    "organization",
	}
	graphApiToken, err := t.SignedString([]byte("hunter2"))
	require.NoError(tb, err)

	cdnFileServer := http.FileServer(http.Dir(filepath.Join("testdata", "cdn")))
	var cdnRequestLog []string
	cdnServer := httptest.NewServer(http.HandlerFunc(func(w http.ResponseWriter, r *http.Request) {
		if r.URL.Path == "/" {
			requestLog, err := json.Marshal(cdnRequestLog)
			require.NoError(tb, err)
			w.Header().Set("Content-Type", "application/json")
			w.Write(requestLog)
			return
		}
		cdnRequestLog = append(cdnRequestLog, r.Method+" "+r.URL.Path)
		// Ensure we have an authorization header with a valid token
		authorization := r.Header.Get("Authorization")
		token := authorization[len("Bearer "):]
		parsedClaims := make(jwt.MapClaims)
		jwtParser := new(jwt.Parser)
		_, _, err = jwtParser.ParseUnverified(token, parsedClaims)
		assert.NoError(tb, err)
		assert.Equal(tb, t.Claims, parsedClaims)
		cdnFileServer.ServeHTTP(w, r)
	}))

	tb.Cleanup(cdnServer.Close)

	cfg.CDN.URL = cdnServer.URL

	routerOpts := []core.Option{
		core.WithFederatedGraphName(cfg.Graph.Name),
		core.WithStaticRouterConfig(routerConfig),
		core.WithLogger(zapLogger),
		core.WithGraphApiToken(graphApiToken),
		core.WithCDNURL(cfg.CDN.URL),
		core.WithEngineExecutionConfig(config.EngineExecutionConfiguration{
			EnableSingleFlight:   true,
			EnableRequestTracing: true,
		}),
	}
	routerOpts = append(routerOpts, opts...)
	rs, err := core.NewRouter(routerOpts...)
	require.NoError(tb, err)
	tb.Cleanup(func() {
		assert.Nil(tb, rs.Shutdown(ctx))
	})

	server, err := rs.NewTestServer(ctx)
	require.NoError(tb, err)
	return server, cfg
}

// setupListeningServer calls setupServer to set up the server but makes it listen
// on the network, automatically registering a cleanup function to shut it down.
// It returns both the server and the local port where the server is listening.
func setupListeningServer(tb testing.TB, opts ...core.Option) (*core.Server, int) {
	listener, err := net.Listen("tcp", ":0")
	require.NoError(tb, err)
	port := listener.Addr().(*net.TCPAddr).Port
	listener.Close()

	serverOpts := append([]core.Option{
		core.WithListenerAddr(":" + strconv.Itoa(port)),
	}, opts...)
	server := setupServer(tb, serverOpts...)
	go func() {
		err := server.Server.ListenAndServe()
		if err != http.ErrServerClosed {
			require.NoError(tb, err)
		}
	}()
	tb.Cleanup(func() {
		err := server.Shutdown(context.Background())
		assert.NoError(tb, err)
	})
	return server, port
}

func normalizeJSON(tb testing.TB, data []byte) []byte {
	var v interface{}
	err := json.Unmarshal(data, &v)
	require.NoError(tb, err)
	normalized, err := json.MarshalIndent(v, "", "  ")
	require.NoError(tb, err)
	return normalized
}

func TestIntegration(t *testing.T) {
	server := setupServer(t)
	result := sendQueryOK(t, server, &testQuery{
		Body: "{ employees { id } }",
	})
	assert.JSONEq(t, result, `{"data":{"employees":[{"id":1},{"id":2},{"id":3},{"id":4},{"id":5},{"id":7},{"id":8},{"id":9},{"id":10},{"id":11},{"id":12}]}}`)
}

func TestAnonymousQuery(t *testing.T) {
	server := setupServer(t)
	result := sendData(server, []byte(`{"query":"{ employees { id } }"}`))
	assert.Equal(t, http.StatusOK, result.Code)
	assert.JSONEq(t, `{"data":{"employees":[{"id":1},{"id":2},{"id":3},{"id":4},{"id":5},{"id":7},{"id":8},{"id":9},{"id":10},{"id":11},{"id":12}]}}`, result.Body.String())
}

func TestTracing(t *testing.T) {
	server := setupServer(t)
	result := sendCustomData(server, []byte(fmt.Sprintf(`{"query":"%s"}`, bigEmployeesQuery)), func(r *http.Request) {
		r.Header.Add("X-WG-Trace", "true")
		r.Header.Add("X-WG-Trace", "enable_predictable_debug_timings")
	})
	assert.Equal(t, http.StatusOK, result.Result().StatusCode)
	tracingJsonBytes, err := os.ReadFile("testdata/tracing.json")
	require.NoError(t, err)
	// we generate a random port for the test server, so we need to replace the port in the tracing json
	rex, err := regexp.Compile(`http://localhost:\d+/graphql`)
	require.NoError(t, err)
	tracingJson := string(rex.ReplaceAll(tracingJsonBytes, []byte("http://localhost/graphql")))
	resultBody := rex.ReplaceAllString(result.Body.String(), "http://localhost/graphql")
	// all nodes have UUIDs, so we need to replace them with a static UUID
	rex2, err := regexp.Compile(`"id":"[a-f0-9\-]{36}"`)
	require.NoError(t, err)
	tracingJson = rex2.ReplaceAllString(tracingJson, `"id":"00000000-0000-0000-0000-000000000000"`)
	resultBody = rex2.ReplaceAllString(resultBody, `"id":"00000000-0000-0000-0000-000000000000"`)
	assert.Equal(t, prettifyJSON(t, tracingJson), prettifyJSON(t, resultBody))
	if t.Failed() {
		t.Log(resultBody)
	}
	// make the request again, but with "enable_predictable_debug_timings" disabled
	// compare the result and ensure that the timings are different
	result2 := sendCustomData(server, []byte(fmt.Sprintf(`{"query":"%s"}`, bigEmployeesQuery)), func(r *http.Request) {
		r.Header.Add("X-WG-Trace", "true")
	})
	assert.Equal(t, http.StatusOK, result2.Result().StatusCode)
	body := result2.Body.Bytes()
	data, _, _, err := jsonparser.Get(body, "data")
	require.NoError(t, err)
	assert.NotNilf(t, data, "data should not be nil: %s", body)
	tracing, _, _, err := jsonparser.Get(body, "extensions", "trace")
	require.NoError(t, err)
	assert.NotNilf(t, tracing, "tracing should not be nil: %s", body)
	assert.NotEqual(t, prettifyJSON(t, tracingJson), prettifyJSON(t, string(body)))
}

func prettifyJSON(t *testing.T, jsonStr string) string {
	var v interface{}
	err := json.Unmarshal([]byte(jsonStr), &v)
	require.NoError(t, err)
	normalized, err := json.MarshalIndent(v, "", "  ")
	require.NoError(t, err)
	return string(normalized)
}

func TestMultipleAnonymousQueries(t *testing.T) {
	server := setupServer(t)
	result := sendData(server, []byte(`{"query":"{ employees { id } } { employees { id } }"}`))
	assert.Equal(t, http.StatusOK, result.Result().StatusCode)
	assert.Equal(t, `{"errors":[{"message":"operation name is required when multiple operations are defined"}],"data":null}`, result.Body.String())
}

func TestOperationNameNullReturnsData(t *testing.T) {
	server := setupServer(t)
	result := sendData(server, []byte(`{"query":"{ employees { id } }","operationName":null}`))
	assert.Equal(t, http.StatusOK, result.Result().StatusCode)
	assert.Equal(t, `{"data":{"employees":[{"id":1},{"id":2},{"id":3},{"id":4},{"id":5},{"id":7},{"id":8},{"id":9},{"id":10},{"id":11},{"id":12}]}}`, result.Body.String())
}

func TestOperationNameWrongOnAnonymousOperation(t *testing.T) {
	server := setupServer(t)
	result := sendData(server, []byte(`{"query":"{ employees { id } }","operationName":"Missing"}`))
	assert.Equal(t, http.StatusOK, result.Result().StatusCode)
	assert.Equal(t, `{"errors":[{"message":"operation with name 'Missing' not found"}],"data":null}`, result.Body.String())
}

func TestOperationNameWrongOnNamedOperation(t *testing.T) {
	server := setupServer(t)
	result := sendData(server, []byte(`{"query":"query Exists { employees { id } }","operationName":"Missing"}`))
	assert.Equal(t, http.StatusOK, result.Result().StatusCode)
	assert.Equal(t, `{"errors":[{"message":"operation with name 'Missing' not found"}],"data":null}`, result.Body.String())
}

func TestMultipleNamedOperations(t *testing.T) {
	server := setupServer(t)
	result := sendData(server, []byte(`{"query":"query A { employees { id } } query B { employees { id details { forename surname } } }","operationName":"A"}`))
	assert.Equal(t, http.StatusOK, result.Result().StatusCode)
	assert.Equal(t, `{"data":{"employees":[{"id":1},{"id":2},{"id":3},{"id":4},{"id":5},{"id":7},{"id":8},{"id":9},{"id":10},{"id":11},{"id":12}]}}`, result.Body.String())
}

func TestMultipleNamedOperationsB(t *testing.T) {
	server := setupServer(t)
	result := sendData(server, []byte(`{"query":"query A { employees { id } } query B { employees { id details { forename surname } } }","operationName":"B"}`))
	assert.Equal(t, http.StatusOK, result.Result().StatusCode)
	assert.Equal(t, `{"data":{"employees":[{"id":1,"details":{"forename":"Jens","surname":"Neuse"}},{"id":2,"details":{"forename":"Dustin","surname":"Deus"}},{"id":3,"details":{"forename":"Stefan","surname":"Avram"}},{"id":4,"details":{"forename":"Björn","surname":"Schwenzer"}},{"id":5,"details":{"forename":"Sergiy","surname":"Petrunin"}},{"id":7,"details":{"forename":"Suvij","surname":"Surya"}},{"id":8,"details":{"forename":"Nithin","surname":"Kumar"}},{"id":9,"details":{"forename":"Alberto","surname":"Garcia Hierro"}},{"id":10,"details":{"forename":"Eelco","surname":"Wiersma"}},{"id":11,"details":{"forename":"Alexandra","surname":"Neuse"}},{"id":12,"details":{"forename":"David","surname":"Stutt"}}]}}`, result.Body.String())
}

func TestMultipleNamedOperationsC(t *testing.T) {
	server := setupServer(t)
	result := sendData(server, []byte(`{"query":"query A { employees { id } } query B { employees { id details { forename surname } } }","operationName":"C"}`))
	assert.Equal(t, http.StatusOK, result.Result().StatusCode)
	assert.Equal(t, `{"errors":[{"message":"operation with name 'C' not found"}],"data":null}`, result.Body.String())
}

func TestTestdataQueries(t *testing.T) {
	server := setupServer(t)
	queries := filepath.Join("testdata", "queries")
	entries, err := os.ReadDir(queries)
	require.NoError(t, err)
	for _, entry := range entries {
		if !entry.IsDir() {
			t.Fatalf("unexpected file in %s: %s", queries, entry.Name())
		}
		name := entry.Name()
		t.Run(name, func(t *testing.T) {
			testDir := filepath.Join(queries, name)
			queryData, err := os.ReadFile(filepath.Join(testDir, "query.graphql"))
			require.NoError(t, err)
			payload := map[string]any{
				"query": string(queryData),
			}
			payloadData, err := json.Marshal(payload)
			require.NoError(t, err)
			recorder := sendData(server, payloadData)
			if recorder.Code != http.StatusOK {
				t.Error("unexpected status code", recorder.Code)
			}
			result := recorder.Body.String()
			expectedData, err := os.ReadFile(filepath.Join(testDir, "result.json"))
			require.NoError(t, err)
			assert.Equal(t, normalizeJSON(t, expectedData), normalizeJSON(t, []byte(result)))
		})
	}
}

func TestIntegrationWithUndefinedField(t *testing.T) {
	server := setupServer(t)
	result := sendQueryOK(t, server, &testQuery{
		Body: "{ employees { id notDefined } }",
	})
	assert.JSONEq(t, `{"errors":[{"message":"field: notDefined not defined on type: Employee","path":["query","employees","notDefined"]}],"data":null}`, result)
}

func TestIntegrationWithVariables(t *testing.T) {
	server := setupServer(t)
	q := &testQuery{
		Body:      "($n:Int!) { employee(id:$n) { id details { forename surname } } }",
		Variables: map[string]interface{}{"n": 1},
	}
	result := sendQueryOK(t, server, q)
	assert.JSONEq(t, `{"data":{"employee":{"id":1,"details":{"forename":"Jens","surname":"Neuse"}}}}`, result)
}

func TestIntegrationWithInlineVariables(t *testing.T) {
	server := setupServer(t)
	q := &testQuery{
		Body: "{ employee(id:1) { id details { forename surname } } }",
	}
	result := sendQueryOK(t, server, q)
	assert.JSONEq(t, `{"data":{"employee":{"id":1,"details":{"forename":"Jens","surname":"Neuse"}}}}`, result)
}

func BenchmarkSequential(b *testing.B) {
	server := setupServer(b)
	q := &testQuery{
		Name:      "Employee",
		Body:      "($n:Int!) { employee(id:$n) { id details { forename surname } } }",
		Variables: map[string]interface{}{"n": 1},
	}
	expect := `{"data":{"employee":{"id":1,"details":{"forename":"Jens","surname":"Neuse"}}}}`
	b.ReportAllocs()
	b.ResetTimer()
	for ii := 0; ii < b.N; ii++ {
		got := sendQueryOK(b, server, q)
		if got != expect {
			b.Errorf("unexpected result %q, expecting %q", got, expect)
		}
	}
}

func BenchmarkParallel(b *testing.B) {
	server := setupServer(b)
	q := &testQuery{
		Body:      "($n:Int!) { employee(id:$n) { id details { forename surname } } }",
		Variables: map[string]interface{}{"n": 1},
	}
	expect := `{"data":{"employee":{"id":1,"details":{"forename":"Jens","surname":"Neuse"}}}}`
	ch := make(chan struct{})
	// Start the workers
	var wg sync.WaitGroup
	wg.Add(*workers)
	for ii := 0; ii < *workers; ii++ {
		go func() {
			defer wg.Done()
			for range ch {
				got := sendQueryOK(b, server, q)
				if got != expect {
					b.Errorf("unexpected result %q, expecting %q", got, expect)
				}
			}
		}()
	}
	b.ReportAllocs()
	b.ResetTimer()
	for ii := 0; ii < b.N; ii++ {
		ch <- struct{}{}
	}
	close(ch)
	wg.Wait()
}

const (
	bigEmployeesQuery = `{
  employees {
    id
    details {
      forename
      surname
      hasChildren
    }
    role {
      title
      department
    }
    hobbies {
      ... on Exercise {
        category
      }
      ... on Flying {
        planeModels
        yearsOfExperience
      }
      ... on Gaming {
        name
        genres
        yearsOfExperience
      }
      ... on Programming {
        languages
      }
      ... on Travelling {
        countriesLived
      }
      ... on Other {
        name
      }
    }
  }
}`
	bigEmployeesResponse = `{"data":{"employees":[{"id":1,"details":{"forename":"Jens","surname":"Neuse","hasChildren":true},"role":{"title":["Founder","CEO"],"department":"ENGINEERING"},"hobbies":[{"category":"SPORT"},{"name":"Counter Strike","genres":["FPS"],"yearsOfExperience":20},{"name":"WunderGraph"},{"languages":["GO","TYPESCRIPT"]},{"countriesLived":["ENGLAND","GERMANY"]}]},{"id":2,"details":{"forename":"Dustin","surname":"Deus","hasChildren":false},"role":{"title":["Co-founder","Tech Lead"],"department":"ENGINEERING"},"hobbies":[{"category":"STRENGTH_TRAINING"},{"name":"Counter Strike","genres":["FPS"],"yearsOfExperience":0.5},{"languages":["GO","RUST"]}]},{"id":3,"details":{"forename":"Stefan","surname":"Avram","hasChildren":false},"role":{"title":["Co-founder","Head of Growth"],"department":"MARKETING"},"hobbies":[{"category":"HIKING"},{"category":"SPORT"},{"name":"Reading"},{"countriesLived":["AMERICA","SERBIA"]}]},{"id":4,"details":{"forename":"Björn","surname":"Schwenzer","hasChildren":true},"role":{"title":["Co-founder","COO"],"department":"OPERATIONS"},"hobbies":[{"category":"HIKING"},{"planeModels":["Aquila AT01","Cessna C172","Cessna C206","Cirrus SR20","Cirrus SR22","Diamond DA40","Diamond HK36","Diamond DA20","Piper Cub","Pitts Special","Robin DR400"],"yearsOfExperience":20},{"countriesLived":["AMERICA","GERMANY"]}]},{"id":5,"details":{"forename":"Sergiy","surname":"Petrunin","hasChildren":false},"role":{"title":["Senior GO Engineer"],"department":"ENGINEERING"},"hobbies":[{"name":"Building a house"},{"name":"Forumla 1"},{"name":"Raising cats"}]},{"id":7,"details":{"forename":"Suvij","surname":"Surya","hasChildren":false},"role":{"title":["Software Engineer"],"department":"ENGINEERING"},"hobbies":[{"name":"Chess","genres":["BOARD"],"yearsOfExperience":9.5},{"name":"Watching anime"}]},{"id":8,"details":{"forename":"Nithin","surname":"Kumar","hasChildren":false},"role":{"title":["Software Engineer"],"department":"ENGINEERING"},"hobbies":[{"category":"STRENGTH_TRAINING"},{"name":"Miscellaneous","genres":["ADVENTURE","RPG","SIMULATION","STRATEGY"],"yearsOfExperience":17},{"name":"Watching anime"}]},{"id":9,"details":{"forename":"Alberto","surname":"Garcia Hierro","hasChildren":true},"role":{"title":["Senior Backend Engineer"],"department":"ENGINEERING"},"hobbies":[{"category":"CALISTHENICS"},{"name":"Chess","genres":["BOARD"],"yearsOfExperience":2},{"languages":["RUST"]}]},{"id":10,"details":{"forename":"Eelco","surname":"Wiersma","hasChildren":false},"role":{"title":["Senior Frontend Engineer"],"department":"ENGINEERING"},"hobbies":[{"languages":["TYPESCRIPT"]},{"category":"CALISTHENICS"},{"category":"HIKING"},{"category":"STRENGTH_TRAINING"},{"name":"saas-ui"},{"countriesLived":["GERMANY","INDONESIA","NETHERLANDS","PORTUGAL","SPAIN","THAILAND"]}]},{"id":11,"details":{"forename":"Alexandra","surname":"Neuse","hasChildren":true},"role":{"title":["Accounting \\u0026 Finance"],"department":"OPERATIONS"},"hobbies":[{"name":"Spending time with the family"}]},{"id":12,"details":{"forename":"David","surname":"Stutt","hasChildren":false},"role":{"title":["Software Engineer"],"department":"ENGINEERING"},"hobbies":[{"languages":["CSHARP","GO","RUST","TYPESCRIPT"]},{"category":"STRENGTH_TRAINING"},{"name":"Miscellaneous","genres":["ADVENTURE","BOARD","CARD","ROGUELITE","RPG","SIMULATION","STRATEGY"],"yearsOfExperience":25.5},{"countriesLived":["ENGLAND","KOREA","TAIWAN"]}]}]}}`
)

func BenchmarkPb(b *testing.B) {
	server := setupServer(b)
	q := &testQuery{
		Body: bigEmployeesQuery,
	}
	b.SetBytes(int64(len(bigEmployeesResponse)))
	b.ReportAllocs()
	b.ResetTimer()
	b.RunParallel(func(pb *testing.PB) {
		for pb.Next() {
			got := sendQueryOK(b, server, q)
			if len(got) < 3000 {
				b.Errorf("unexpected result %q, expecting \n\n%q", got, bigEmployeesResponse)
			}
		}
	})
}

func BenchmarkParallelInlineVariables(b *testing.B) {
	server := setupServer(b)
	q := &testQuery{
		Body: "{ employee(id:1) { id details { forename surname } } }",
	}
	expect := `{"data":{"employee":{"id":1,"details":{"forename":"Jens","surname":"Neuse"}}}}`
	ch := make(chan struct{})
	// Start the workers
	var wg sync.WaitGroup
	wg.Add(*workers)
	for ii := 0; ii < *workers; ii++ {
		go func() {
			defer wg.Done()
			for range ch {
				got := sendQueryOK(b, server, q)
				if got != expect {
					b.Errorf("unexpected result %q, expecting %q", got, expect)
				}
			}
		}()
	}
	b.ReportAllocs()
	b.ResetTimer()
	for ii := 0; ii < b.N; ii++ {
		ch <- struct{}{}
	}
	close(ch)
	wg.Wait()
}

// Notes on fuzzing! The go fuzzer runs multiple processes in parallel, so we
// need to run the subgraphs off process. This is done by starting demo/cmd/all/main.go
// and running go test -v -subgraphs external -fuzz=.
//
// Keep in mind that during normal test runs the tests generated from fuzzing are ran
// as normal tests so running the subgraphs in-process works fine.

func FuzzQuery(f *testing.F) {
	server := setupServer(f)
	corpus := []struct {
		Query     string
		Variables []byte // As JSON
	}{
		{
			Query: "{ employees { id } }",
		},
		{
			Query: `($team:Department!= MARKETING) {
				team_mates(team:$team) {
				  id
				}
			  }`,
			Variables: []byte(`{"team":"MARKETING"}`),
		},
		{
			Query:     `($n:Int!) { employee(id:$n) { id } }`,
			Variables: []byte(`{"n":4}`),
		},
	}
	for _, tc := range corpus {
		f.Add(tc.Query, tc.Variables)
	}
	f.Fuzz(func(t *testing.T, query string, variables []byte) {
		rr := httptest.NewRecorder()
		var q testQuery
		if err := json.Unmarshal(variables, &q.Variables); err != nil {
			// Invalid JSON, mark as uninteresting input
			t.Skip()
		}
		q.Body = query
		req := httptest.NewRequest("POST", "/graphql", bytes.NewBuffer(q.Data()))
		server.Server.Handler.ServeHTTP(rr, req)
		if rr.Code != 200 && rr.Code != 400 {
			t.Error("unexpected status code", rr.Code)
		}
	})
}<|MERGE_RESOLUTION|>--- conflicted
+++ resolved
@@ -18,11 +18,8 @@
 	"testing"
 	"time"
 
-<<<<<<< HEAD
+	"github.com/buger/jsonparser"
 	"github.com/golang-jwt/jwt/v5"
-=======
-	"github.com/buger/jsonparser"
->>>>>>> 8cdb17ad
 	"github.com/stretchr/testify/assert"
 	"github.com/stretchr/testify/require"
 	"github.com/wundergraph/cosmo/router-tests/routerconfig"
@@ -140,16 +137,6 @@
 	return rr
 }
 
-<<<<<<< HEAD
-// setupServer sets up the router server without making it listen on a local
-// port, allowing tests by calling the server directly via server.Server.Handler.ServeHTTP
-func setupServer(tb testing.TB, opts ...core.Option) *core.Server {
-	server, _ := setupServerConfig(tb, opts...)
-	return server
-}
-
-func setupServerConfig(tb testing.TB, opts ...core.Option) (*core.Server, config.Config) {
-=======
 func sendCustomData(server *core.Server, data []byte, reqMw func(r *http.Request)) *httptest.ResponseRecorder {
 	rr := httptest.NewRecorder()
 	req := httptest.NewRequest("POST", "/graphql", bytes.NewBuffer(data))
@@ -158,8 +145,14 @@
 	return rr
 }
 
-func prepareServer(tb testing.TB, opts ...core.Option) *core.Server {
->>>>>>> 8cdb17ad
+// setupServer sets up the router server without making it listen on a local
+// port, allowing tests by calling the server directly via server.Server.Handler.ServeHTTP
+func setupServer(tb testing.TB, opts ...core.Option) *core.Server {
+	server, _ := setupServerConfig(tb, opts...)
+	return server
+}
+
+func setupServerConfig(tb testing.TB, opts ...core.Option) (*core.Server, config.Config) {
 	ctx := context.Background()
 	cfg := config.Config{
 		Graph: config.Graph{
