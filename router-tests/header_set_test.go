package integration

import (
	"fmt"
	"net/http"
	"strings"
	"testing"
	"time"

	"github.com/MicahParks/jwkset"
	"github.com/stretchr/testify/assert"
	"github.com/stretchr/testify/require"
	"github.com/wundergraph/cosmo/router-tests/jwks"
	"github.com/wundergraph/cosmo/router-tests/testenv"
	"github.com/wundergraph/cosmo/router/core"
	"github.com/wundergraph/cosmo/router/pkg/authentication"
	"github.com/wundergraph/cosmo/router/pkg/config"
	"go.uber.org/zap"
)

func TestHeaderSet(t *testing.T) {
	t.Parallel()

	const (
		customHeader = "X-Custom-Header"
		employeeVal  = "employee-value"
		hobbyVal     = "hobby-value"
	)

	const queryEmployeeWithHobby = `{
	  employee(id: 1) {
		id
		hobbies {
		  ... on Gaming {
			name
		  }
		}
	  }
	}`

	t.Run("RequestSet", func(t *testing.T) {
		t.Parallel()

		getRule := func(name, val string) *config.RequestHeaderRule {
			rule := &config.RequestHeaderRule{
				Operation: config.HeaderRuleOperationSet,
				Name:      name,
				Value:     val,
			}
			return rule
		}

		global := func(name, defaultVal string) []core.Option {
			return []core.Option{
				core.WithHeaderRules(config.HeaderRules{
					All: &config.GlobalHeaderRule{
						Request: []*config.RequestHeaderRule{
							getRule(name, defaultVal),
						},
					},
				}),
			}
		}

		t.Run("global request rule sets header", func(t *testing.T) {
			t.Parallel()
			testenv.Run(t, &testenv.Config{
				RouterOptions: global(customHeader, employeeVal),
			}, func(t *testing.T, xEnv *testenv.Environment) {
				res := xEnv.MakeGraphQLRequestOK(testenv.GraphQLRequest{
					Header: http.Header{},
					Query:  fmt.Sprintf(`query { headerValue(name:"%s") }`, customHeader),
				})
				require.Equal(t, fmt.Sprintf(`{"data":{"headerValue":"%s"}}`, employeeVal), res.Body)
			})
		})
	})

	t.Run("ResponseSet", func(t *testing.T) {
		t.Parallel()

		getRule := func(name, val string) *config.ResponseHeaderRule {
			rule := &config.ResponseHeaderRule{
				Operation: config.HeaderRuleOperationSet,
				Name:      name,
				Value:     val,
			}
			return rule
		}

		global := func(name, defaultVal string) []core.Option {
			return []core.Option{
				core.WithHeaderRules(config.HeaderRules{
					All: &config.GlobalHeaderRule{
						Response: []*config.ResponseHeaderRule{
							getRule(name, defaultVal),
						},
					},
				}),
			}
		}

		partial := func(name, defaultVal string) []core.Option {
			return []core.Option{
				core.WithHeaderRules(config.HeaderRules{
					Subgraphs: map[string]*config.GlobalHeaderRule{
						"employees": {
							Response: []*config.ResponseHeaderRule{
								getRule(name, defaultVal),
							},
						},
					},
				}),
			}
		}

		t.Run("no set", func(t *testing.T) {
			t.Parallel()
			testenv.Run(t, &testenv.Config{}, func(t *testing.T, xEnv *testenv.Environment) {
				res := xEnv.MakeGraphQLRequestOK(testenv.GraphQLRequest{
					Query: queryEmployeeWithHobby,
				})
				ch := strings.Join(res.Response.Header.Values(customHeader), ",")
				require.Equal(t, "", ch)
				require.Equal(t, `{"data":{"employee":{"id":1,"hobbies":[{},{"name":"Counter Strike"},{},{},{}]}}}`, res.Body)
			})
		})

		t.Run("global set works", func(t *testing.T) {
			t.Parallel()
			testenv.Run(t, &testenv.Config{
				RouterOptions: global(customHeader, hobbyVal),
			}, func(t *testing.T, xEnv *testenv.Environment) {
				res := xEnv.MakeGraphQLRequestOK(testenv.GraphQLRequest{
					Query: queryEmployeeWithHobby,
				})
				ch := strings.Join(res.Response.Header.Values(customHeader), ",")
				require.Equal(t, hobbyVal, ch)
				require.Equal(t, `{"data":{"employee":{"id":1,"hobbies":[{},{"name":"Counter Strike"},{},{},{}]}}}`, res.Body)
			})
		})

		t.Run("subgraph set works", func(t *testing.T) {
			t.Parallel()
			testenv.Run(t, &testenv.Config{
				RouterOptions: partial(customHeader, employeeVal),
			}, func(t *testing.T, xEnv *testenv.Environment) {
				res := xEnv.MakeGraphQLRequestOK(testenv.GraphQLRequest{
					Query: queryEmployeeWithHobby,
				})
				ch := strings.Join(res.Response.Header.Values(customHeader), ",")
				require.Equal(t, employeeVal, ch)
				require.Equal(t, `{"data":{"employee":{"id":1,"hobbies":[{},{"name":"Counter Strike"},{},{},{}]}}}`, res.Body)
			})
		})
	})
}

func TestHeaderSetWithExpression(t *testing.T) {
	t.Parallel()

	const customHeader = "X-Custom-Header"

	getRule := func(name, expr string) *config.RequestHeaderRule {
		rule := &config.RequestHeaderRule{
			Operation:  config.HeaderRuleOperationSet,
			Name:       name,
			Expression: expr,
		}
		return rule
	}

	global := func(name, expr string) []core.Option {
		return []core.Option{
			core.WithHeaderRules(config.HeaderRules{
				All: &config.GlobalHeaderRule{
					Request: []*config.RequestHeaderRule{
						getRule(name, expr),
					},
				},
			}),
		}
	}

	subgraph := func(subgraphName, name, expr string) []core.Option {
		return []core.Option{
			core.WithHeaderRules(config.HeaderRules{
				Subgraphs: map[string]*config.GlobalHeaderRule{
					subgraphName: {
						Request: []*config.RequestHeaderRule{
							getRule(name, expr),
						},
					},
				},
			}),
		}
	}

	t.Run("global request rule sets header to static value", func(t *testing.T) {
		t.Parallel()
		testenv.Run(t, &testenv.Config{
			RouterOptions: global(customHeader, `"static-value"`),
		}, func(t *testing.T, xEnv *testenv.Environment) {
			res := xEnv.MakeGraphQLRequestOK(testenv.GraphQLRequest{
				Header: http.Header{},
				Query:  fmt.Sprintf(`query { headerValue(name:"%s") }`, customHeader),
			})
			assert.Equal(t, `{"data":{"headerValue":"static-value"}}`, res.Body)
		})
	})

	t.Run("global request rule sets header based on another header value", func(t *testing.T) {
		t.Parallel()
		testenv.Run(t, &testenv.Config{
			RouterOptions: global(customHeader, `request.header.Get("X-Source-Header")`),
		}, func(t *testing.T, xEnv *testenv.Environment) {
			res := xEnv.MakeGraphQLRequestOK(testenv.GraphQLRequest{
				Header: http.Header{
					"X-Source-Header": []string{"source-value"},
				},
				Query: fmt.Sprintf(`query { headerValue(name:"%s") }`, customHeader),
			})
			assert.Equal(t, `{"data":{"headerValue":"source-value"}}`, res.Body)
		})
	})

	t.Run("subgraph request rule sets header based on another header value", func(t *testing.T) {
		t.Parallel()
		testenv.Run(t, &testenv.Config{
			RouterOptions: subgraph("test1", customHeader, `request.header.Get("X-Source-Header")`),
		}, func(t *testing.T, xEnv *testenv.Environment) {
			res := xEnv.MakeGraphQLRequestOK(testenv.GraphQLRequest{
				Header: http.Header{
					"X-Source-Header": []string{"source-value"},
				},
				Query: fmt.Sprintf(`query { headerValue(name:"%s") }`, customHeader),
			})
			assert.Equal(t, `{"data":{"headerValue":"source-value"}}`, res.Body)
		})
	})

	t.Run("subgraph request rule don't set header if another header value is not present", func(t *testing.T) {
		t.Parallel()
		testenv.Run(t, &testenv.Config{
			RouterOptions: subgraph("test2", customHeader, `request.header.Get("X-Source-Header")`),
		}, func(t *testing.T, xEnv *testenv.Environment) {
			res := xEnv.MakeGraphQLRequestOK(testenv.GraphQLRequest{
				Header: http.Header{
					"X-Source-Header": []string{"source-value"},
				},
				Query: fmt.Sprintf(`query { headerValue(name:"%s") }`, customHeader),
			})
			assert.Equal(t, `{"data":{"headerValue":""}}`, res.Body)
		})
	})

	t.Run("global request rule sets header based on auth claim name", func(t *testing.T) {
		t.Parallel()

		rsa1, err := jwks.NewRSACrypto("", jwkset.AlgRS256, 2048)
		require.NoError(t, err)

		authServer, err := jwks.NewServerWithCrypto(t, rsa1)
		require.NoError(t, err)

		t.Cleanup(authServer.Close)

		tokenDecoder, err := authentication.NewJwksTokenDecoder(NewContextWithCancel(t), zap.NewNop(), []authentication.JWKSConfig{toJWKSConfig(authServer.JWKSURL(), time.Second*5)})
		require.NoError(t, err)

		authOptions := authentication.HttpHeaderAuthenticatorOptions{
			Name:         JwksName,
			TokenDecoder: tokenDecoder,
		}
		authenticator, err := authentication.NewHttpHeaderAuthenticator(authOptions)
		require.NoError(t, err)

<<<<<<< HEAD
		accessController, err := core.NewAccessController(core.AccessControllerOptions{
			Authenticators:           []authentication.Authenticator{authenticator},
			AuthenticationRequired:   true,
			SkipIntrospectionQueries: false,
			IntrospectionSkipSecret:  "",
		})
		require.NoError(t, err)

		token, err := authServer.TokenForKID(rsa1.KID(), map[string]any{"user_id": "TestId"})
=======
		token, err := authServer.TokenForKID(rsa1.KID(), map[string]any{"user_id": "TestId"}, false)
>>>>>>> 2d5a02ad
		require.NoError(t, err)

		testenv.Run(t, &testenv.Config{
			RouterOptions: append(
				global(customHeader, `request.auth.claims.user_id`),
				core.WithAccessController(accessController),
			),
		}, func(t *testing.T, xEnv *testenv.Environment) {
			res := xEnv.MakeGraphQLRequestOK(testenv.GraphQLRequest{
				Header: http.Header{
					"Authorization": []string{"Bearer " + token},
				},
				Query: fmt.Sprintf(`query OperationNameTest { headerValue(name:"%s") }`, customHeader),
			})
			assert.Equal(t, `{"data":{"headerValue":"TestId"}}`, res.Body)
		})
	})

	t.Run("router should not start with an invalid request rule", func(t *testing.T) {
		t.Parallel()

		err := testenv.RunWithError(t, &testenv.Config{
			RouterOptions: global(customHeader, `wrong_name`),
		}, func(t *testing.T, xEnv *testenv.Environment) {
			assert.Fail(t, "router should not start with an invalid request rule")
		})

		require.Error(t, err)
	})

	t.Run("subgraph request rule set header with operation name", func(t *testing.T) {
		t.Parallel()
		testenv.Run(t, &testenv.Config{
			RouterOptions: global(customHeader, `request.operation.name`),
		}, func(t *testing.T, xEnv *testenv.Environment) {
			res := xEnv.MakeGraphQLRequestOK(testenv.GraphQLRequest{
				Header: http.Header{
					"X-Source-Header": []string{"source-value"},
				},
				Query: fmt.Sprintf(`query TestOperationName { headerValue(name:"%s") }`, customHeader),
			})
			assert.Equal(t, `{"data":{"headerValue":"TestOperationName"}}`, res.Body)
		})
	})

	t.Run("subgraph request rule set header with operation type", func(t *testing.T) {
		t.Parallel()
		testenv.Run(t, &testenv.Config{
			RouterOptions: global(customHeader, `request.operation.type`),
		}, func(t *testing.T, xEnv *testenv.Environment) {
			res := xEnv.MakeGraphQLRequestOK(testenv.GraphQLRequest{
				Header: http.Header{
					"X-Source-Header": []string{"source-value"},
				},
				Query: fmt.Sprintf(`query TestOperationName { headerValue(name:"%s") }`, customHeader),
			})
			assert.Equal(t, `{"data":{"headerValue":"query"}}`, res.Body)
		})
	})

	t.Run("subgraph request rule set header with operation hash", func(t *testing.T) {
		t.Parallel()
		testenv.Run(t, &testenv.Config{
			RouterOptions: global(customHeader, `request.operation.hash`),
		}, func(t *testing.T, xEnv *testenv.Environment) {
			query := fmt.Sprintf(`query TestOperationName { headerValue(name:"%s") }`, customHeader)
			res := xEnv.MakeGraphQLRequestOK(testenv.GraphQLRequest{
				Header: http.Header{
					"X-Source-Header": []string{"source-value"},
				},
				Query: query,
			})
			assert.Equal(t, `{"data":{"headerValue":"16682066937949733641"}}`, res.Body)
		})
	})

	t.Run("subgraph request rule set header with client name and version", func(t *testing.T) {
		t.Parallel()
		testenv.Run(t, &testenv.Config{
			RouterOptions: global(customHeader, `request.client.name + " " + request.client.version`),
		}, func(t *testing.T, xEnv *testenv.Environment) {
			query := fmt.Sprintf(`query TestOperationName { headerValue(name:"%s") }`, customHeader)
			res := xEnv.MakeGraphQLRequestOK(testenv.GraphQLRequest{
				Header: http.Header{
					"graphql-client-name":    []string{"test-client"},
					"graphql-client-version": []string{"1.0.0"},
				},
				Query: query,
			})
			assert.Equal(t, `{"data":{"headerValue":"test-client 1.0.0"}}`, res.Body)
		})
	})

	t.Run("subgraph request rule set header with client name and version", func(t *testing.T) {
		t.Parallel()
		testenv.Run(t, &testenv.Config{
			RouterOptions: global(customHeader, `request.client.name + " " + request.client.version`),
		}, func(t *testing.T, xEnv *testenv.Environment) {
			query := fmt.Sprintf(`query TestOperationName { headerValue(name:"%s") }`, customHeader)
			res := xEnv.MakeGraphQLRequestOK(testenv.GraphQLRequest{
				Header: http.Header{
					"graphql-client-name":    []string{"test-client"},
					"graphql-client-version": []string{"1.0.0"},
				},
				Query: query,
			})
			assert.Equal(t, `{"data":{"headerValue":"test-client 1.0.0"}}`, res.Body)
		})
	})
}<|MERGE_RESOLUTION|>--- conflicted
+++ resolved
@@ -275,7 +275,6 @@
 		authenticator, err := authentication.NewHttpHeaderAuthenticator(authOptions)
 		require.NoError(t, err)
 
-<<<<<<< HEAD
 		accessController, err := core.NewAccessController(core.AccessControllerOptions{
 			Authenticators:           []authentication.Authenticator{authenticator},
 			AuthenticationRequired:   true,
@@ -284,10 +283,7 @@
 		})
 		require.NoError(t, err)
 
-		token, err := authServer.TokenForKID(rsa1.KID(), map[string]any{"user_id": "TestId"})
-=======
 		token, err := authServer.TokenForKID(rsa1.KID(), map[string]any{"user_id": "TestId"}, false)
->>>>>>> 2d5a02ad
 		require.NoError(t, err)
 
 		testenv.Run(t, &testenv.Config{
