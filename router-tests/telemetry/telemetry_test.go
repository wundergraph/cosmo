--- conflicted
+++ resolved
@@ -2,8 +2,6 @@
 
 import (
 	"context"
-	"errors"
-	"github.com/stretchr/testify/assert"
 	"io"
 	"net/http"
 	"regexp"
@@ -8742,7 +8740,6 @@
 			})
 		})
 	})
-<<<<<<< HEAD
 
 	t.Run("custom metric with expression", func(t *testing.T) {
 		t.Parallel()
@@ -9220,6 +9217,4 @@
 		})
 	})
 
-=======
->>>>>>> c527a44a
 }