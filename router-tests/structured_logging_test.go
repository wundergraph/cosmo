package integration

import (
	"bytes"
	"encoding/json"
	"fmt"
<<<<<<< HEAD
=======
	"github.com/stretchr/testify/assert"
	"github.com/stretchr/testify/require"
	"go.opentelemetry.io/otel/sdk/metric"
	"go.uber.org/zap"
	"go.uber.org/zap/zapcore"
>>>>>>> 3fe509c0
	"math"
	"net/http"
	"os"
	"path/filepath"
	"testing"

<<<<<<< HEAD
	"github.com/stretchr/testify/assert"

	"github.com/stretchr/testify/require"
	"go.uber.org/zap"
	"go.uber.org/zap/zapcore"

=======
>>>>>>> 3fe509c0
	"github.com/wundergraph/cosmo/router-tests/testenv"
	"github.com/wundergraph/cosmo/router/core"
	"github.com/wundergraph/cosmo/router/pkg/config"
	"github.com/wundergraph/cosmo/router/pkg/logging"
	"github.com/wundergraph/cosmo/router/pkg/trace/tracetest"
)

// Interface guard
var (
	_ core.EnginePreOriginHandler = (*MyPanicModule2)(nil)
	_ core.Module                 = (*MyPanicModule2)(nil)
)

type MyPanicModule2 struct{}

func (m MyPanicModule2) OnOriginRequest(req *http.Request, ctx core.RequestContext) (*http.Request, *http.Response) {

	if req.Header.Get("panic-with-string") == "true" {
		panic("implement me")
	}

	if req.Header.Get("panic-with-error") == "true" {
		panic(fmt.Errorf("implement me"))
	}

	return req, nil
}

func (m MyPanicModule2) Module() core.ModuleInfo {
	return core.ModuleInfo{
		ID:       "MyPanicModule2",
		Priority: math.MaxInt32,
		New: func() core.Module {
			return &MyPanicModule2{}
		},
	}
}

var (
	allSubgraphLogs = []config.CustomAttribute{
		{
			Key:     "service_name",
			Default: "",
			ValueFrom: &config.CustomDynamicAttribute{
				RequestHeader: "service-name",
			},
		},
		{
			Key:     "response_header",
			Default: "",
			ValueFrom: &config.CustomDynamicAttribute{
				ResponseHeader: "response-header-name",
			},
		},
		{
			Key:     "operation_name",
			Default: "",
			ValueFrom: &config.CustomDynamicAttribute{
				ContextField: core.ContextFieldOperationName,
			},
		},
		{
			Key:     "operation_type",
			Default: "",
			ValueFrom: &config.CustomDynamicAttribute{
				ContextField: core.ContextFieldOperationType,
			},
		},
		{
			Key:     "operation_hash",
			Default: "",
			ValueFrom: &config.CustomDynamicAttribute{
				ContextField: core.ContextFieldOperationHash,
			},
		},
		{
			Key:     "operation_persisted_hash",
			Default: "",
			ValueFrom: &config.CustomDynamicAttribute{
				ContextField: core.ContextFieldPersistedOperationSha256,
			},
		},
		{
			Key:     "operation_sha256",
			Default: "",
			ValueFrom: &config.CustomDynamicAttribute{
				ContextField: core.ContextFieldOperationSha256,
			},
		},
		{
			Key:     "response_error_message",
			Default: "",
			ValueFrom: &config.CustomDynamicAttribute{
				ContextField: core.ContextFieldResponseErrorMessage,
			},
		},
		{
			Key:     "parsed_time",
			Default: "",
			ValueFrom: &config.CustomDynamicAttribute{
				ContextField: core.ContextFieldOperationParsingTime,
			},
		},
		{
			Key:     "validation_time",
			Default: "",
			ValueFrom: &config.CustomDynamicAttribute{
				ContextField: core.ContextFieldOperationValidationTime,
			},
		},
		{
			Key:     "planned_time",
			Default: "",
			ValueFrom: &config.CustomDynamicAttribute{
				ContextField: core.ContextFieldOperationPlanningTime,
			},
		},
		{
			Key:     "normalized_time",
			Default: "",
			ValueFrom: &config.CustomDynamicAttribute{
				ContextField: core.ContextFieldOperationNormalizationTime,
			},
		},
		{
			Key:     "request_error",
			Default: "",
			ValueFrom: &config.CustomDynamicAttribute{
				ContextField: core.ContextFieldRequestError,
			},
		},
	}
)

func TestRouterStartLogs(t *testing.T) {
	t.Parallel()

	testenv.Run(t, &testenv.Config{
		RouterConfigJSONTemplate: testenv.ConfigWithEdfsJSONTemplate,
		EnableNats:               true,
		EnableKafka:              true,
		LogObservation: testenv.LogObservationConfig{
			Enabled:  true,
			LogLevel: zapcore.InfoLevel,
		},
	}, func(t *testing.T, xEnv *testenv.Environment) {
		logEntries := xEnv.Observer().All()
		require.Len(t, logEntries, 11)
		natsLogs := xEnv.Observer().FilterMessageSnippet("Nats Event source enabled").All()
		require.Len(t, natsLogs, 4)
		providerIDFields := xEnv.Observer().FilterField(zap.String("provider_id", "default")).All()
		require.Len(t, providerIDFields, 1)
		kafkaLogs := xEnv.Observer().FilterMessageSnippet("Kafka Event source enabled").All()
		require.Len(t, kafkaLogs, 2)
		playgroundLog := xEnv.Observer().FilterMessage("Serving GraphQL playground")
		require.Equal(t, playgroundLog.Len(), 1)
		featureFlagLog := xEnv.Observer().FilterMessage("Feature flags enabled")
		require.Equal(t, featureFlagLog.Len(), 1)
		serverListeningLog := xEnv.Observer().FilterMessage("Server initialized and ready to serve requests")
		require.Equal(t, serverListeningLog.Len(), 1)
	})
}

func TestAccessLogsFileOutput(t *testing.T) {
	t.Parallel()

	t.Run("Simple", func(t *testing.T) {
		t.Parallel()

		fp := filepath.Join(os.TempDir(), "access.log")
		f, err := logging.NewLogFile(filepath.Join(os.TempDir(), "access.log"))
		require.NoError(t, err)

		t.Cleanup(func() {
			require.NoError(t, f.Close())
			require.NoError(t, os.RemoveAll(fp))
		})

		logger := logging.NewZapAccessLogger(f, false, false)
		require.NoError(t, err)

		testenv.Run(t, &testenv.Config{
			RouterOptions: []core.Option{
				core.WithAccessLogs(&core.AccessLogsConfig{
					Attributes: []config.CustomAttribute{},
					Logger:     logger,
				}),
			},
			LogObservation: testenv.LogObservationConfig{
				Enabled:  true,
				LogLevel: zapcore.InfoLevel,
			}}, func(t *testing.T, xEnv *testenv.Environment) {
			res := xEnv.MakeGraphQLRequestOK(testenv.GraphQLRequest{
				Query: `{ employees { id } }`,
			})
			require.JSONEq(t, employeesIDData, res.Body)
			data, err := os.ReadFile(fp)
			require.NoError(t, err)

			var logEntry map[string]interface{}
			require.NoError(t, json.Unmarshal(data, &logEntry))

			require.Equal(t, logEntry["level"], "info")
			require.Equal(t, logEntry["status"], float64(200))
			require.Equal(t, logEntry["method"], "POST")
			require.Equal(t, logEntry["msg"], "/graphql")
			require.Equal(t, logEntry["log_type"], "request")
			require.Equal(t, logEntry["user_agent"], "Go-http-client/1.1")
			require.NotEmpty(t, logEntry["request_id"])
			require.NotEmpty(t, logEntry["hostname"])
			require.NotEmpty(t, logEntry["config_version"])
			require.NotEmpty(t, logEntry["pid"])
			require.NotEmpty(t, logEntry["time"])
			require.NotEmpty(t, logEntry["ip"])
			require.Equal(t, logEntry["query"], "")
			require.NotEmpty(t, logEntry["latency"])
		})
	})

	t.Run("subgraph", func(t *testing.T) {
		t.Parallel()

		t.Run("Simple", func(t *testing.T) {
			t.Parallel()

			fp := filepath.Join(t.TempDir(), "access.log")
			f, err := logging.NewLogFile(fp)
			require.NoError(t, err)

			t.Cleanup(func() {
				require.NoError(t, f.Close())
				require.NoError(t, os.RemoveAll(fp))
			})

			logger := logging.NewZapAccessLogger(f, false, false)
			require.NoError(t, err)

			testenv.Run(t, &testenv.Config{
				RouterOptions: []core.Option{
					core.WithAccessLogs(&core.AccessLogsConfig{
						SubgraphEnabled: true,
						Logger:          logger,
					}),
				},
				LogObservation: testenv.LogObservationConfig{
					Enabled:  true,
					LogLevel: zapcore.InfoLevel,
				}}, func(t *testing.T, xEnv *testenv.Environment) {
				res := xEnv.MakeGraphQLRequestOK(testenv.GraphQLRequest{
					Query: `{ employees { id } }`,
				})
				require.JSONEq(t, employeesIDData, res.Body)
				data, err := os.ReadFile(fp)
				require.NoError(t, err)

				lines := bytes.Split(data, []byte("\n"))
				var logEntry map[string]interface{}
				require.NoError(t, json.Unmarshal(lines[0], &logEntry))

				expectedValues1 := map[string]interface{}{
					"level":         "info",
					"msg":           "/graphql",
					"log_type":      "client/subgraph",
					"subgraph_name": "employees",
					"subgraph_id":   "0",
					"status":        float64(200),
					"method":        "POST",
					"path":          "/graphql",
					"query":         "",
					"ip":            "[REDACTED]",
				}
				additionalExpectedKeys1 := []string{
					"time", "hostname", "pid", "latency",
					"user_agent", "config_version", "request_id", "trace_id", "url",
				}
				checkValues(t, logEntry, expectedValues1, additionalExpectedKeys1)
			})
		})
	})
}

func TestFlakyAccessLogs(t *testing.T) {
	t.Parallel()

	t.Run("Simple without custom attributes", func(t *testing.T) {
		t.Parallel()

		testenv.Run(t, &testenv.Config{
			LogObservation: testenv.LogObservationConfig{
				Enabled:  true,
				LogLevel: zapcore.InfoLevel,
			}}, func(t *testing.T, xEnv *testenv.Environment) {
			res := xEnv.MakeGraphQLRequestOK(testenv.GraphQLRequest{
				Query: `{ employees { id } }`,
			})
			require.JSONEq(t, employeesIDData, res.Body)
			logEntries := xEnv.Observer().All()
			require.Len(t, logEntries, 10)
			requestLog := xEnv.Observer().FilterMessage("/graphql")
			require.Equal(t, requestLog.Len(), 1)
			requestContext := requestLog.All()[0].ContextMap()
			expectedValues := map[string]interface{}{
				"log_type": "request",
				"status":   int64(200),
				"method":   "POST",
				"path":     "/graphql",
				"query":    "", // http query is empty
				"ip":       "[REDACTED]",
			}
			additionalExpectedKeys := []string{
				"user_agent", "latency", "config_version", "request_id", "pid", "hostname",
			}
			checkValues(t, requestContext, expectedValues, additionalExpectedKeys)
		})
	})

	t.Run("Simple with tracing enabled", func(t *testing.T) {
		t.Parallel()

		exporter := tracetest.NewInMemoryExporter(t)

		testenv.Run(t, &testenv.Config{
			LogObservation: testenv.LogObservationConfig{
				Enabled:  true,
				LogLevel: zapcore.InfoLevel,
			},
			TraceExporter: exporter,
		}, func(t *testing.T, xEnv *testenv.Environment) {
			res := xEnv.MakeGraphQLRequestOK(testenv.GraphQLRequest{
				Query: `{ employees { id } }`,
			})
			require.JSONEq(t, employeesIDData, res.Body)
			logEntries := xEnv.Observer().All()
			require.Len(t, logEntries, 10)
			requestLog := xEnv.Observer().FilterMessage("/graphql")
			require.Equal(t, requestLog.Len(), 1)
			requestContext := requestLog.All()[0].ContextMap()
			expectedValues := map[string]interface{}{
				"log_type": "request",
				"status":   int64(200),
				"method":   "POST",
				"path":     "/graphql",
				"query":    "", // http query is empty
				"ip":       "[REDACTED]",
			}
			additionalExpectedKeys := []string{
				"user_agent", "latency", "config_version", "request_id", "pid", "hostname", "trace_id",
			}
			checkValues(t, requestContext, expectedValues, additionalExpectedKeys)
		})
	})

	t.Run("Add custom access log fields", func(t *testing.T) {
		t.Parallel()

		testenv.Run(t, &testenv.Config{
			AccessLogFields: []config.CustomAttribute{
				{
					Key:     "service_name",
					Default: "",
					ValueFrom: &config.CustomDynamicAttribute{
						RequestHeader: "service-name",
					},
				},
				{
					Key:     "operation_hash",
					Default: "",
					ValueFrom: &config.CustomDynamicAttribute{
						ContextField: core.ContextFieldOperationHash,
					},
				},
				{
					Key:     "operation_sha256",
					Default: "",
					ValueFrom: &config.CustomDynamicAttribute{
						ContextField: core.ContextFieldOperationSha256,
					},
				},
				{
					Key:     "operation_name",
					Default: "",
					ValueFrom: &config.CustomDynamicAttribute{
						ContextField: core.ContextFieldOperationName,
					},
				},
				{
					Key:     "operation_type",
					Default: "",
					ValueFrom: &config.CustomDynamicAttribute{
						ContextField: core.ContextFieldOperationType,
					},
				},
				{
					Key:     "normalized_time",
					Default: "",
					ValueFrom: &config.CustomDynamicAttribute{
						ContextField: core.ContextFieldOperationNormalizationTime,
					},
				},
				{
					Key:     "parsed_time",
					Default: "",
					ValueFrom: &config.CustomDynamicAttribute{
						ContextField: core.ContextFieldOperationParsingTime,
					},
				},
				{
					Key:     "validation_time",
					Default: "",
					ValueFrom: &config.CustomDynamicAttribute{
						ContextField: core.ContextFieldOperationValidationTime,
					},
				},
				{
					Key:     "request_error",
					Default: "",
					ValueFrom: &config.CustomDynamicAttribute{
						ContextField: core.ContextFieldRequestError,
					},
				},
			},
			LogObservation: testenv.LogObservationConfig{
				Enabled:  true,
				LogLevel: zapcore.InfoLevel,
			}}, func(t *testing.T, xEnv *testenv.Environment) {
			res := xEnv.MakeGraphQLRequestOK(testenv.GraphQLRequest{
				Query:  `query employees { employees { id } }`,
				Header: map[string][]string{"service-name": {"service-name"}},
			})
			require.JSONEq(t, employeesIDData, res.Body)
			logEntries := xEnv.Observer().All()
			require.Len(t, logEntries, 10)
			requestLog := xEnv.Observer().FilterMessage("/graphql")
			require.Equal(t, requestLog.Len(), 1)
			requestContext := requestLog.All()[0].ContextMap()
			expectedValues := map[string]interface{}{
				"log_type":         "request",
				"status":           int64(200),
				"method":           "POST",
				"path":             "/graphql",
				"query":            "",
				"ip":               "[REDACTED]",
				"service_name":     "service-name",                                                     // From header
				"operation_hash":   "1163600561566987607",                                              // From context
				"operation_sha256": "c13e0fafb0a3a72e74c19df743fedee690fe133554a17a9408747585a0d1b423", // From context
				"operation_name":   "employees",                                                        // From context
				"operation_type":   "query",                                                            // From context
			}
			additionalExpectedKeys := []string{
				"user_agent",
				"latency",
				"config_version",
				"request_id",
				"pid",
				"hostname",
				"normalized_time",
				"parsed_time",
				"validation_time",
			}
			checkValues(t, requestContext, expectedValues, additionalExpectedKeys)
		})
	})

	t.Run("Fallback to default value when defining a header", func(t *testing.T) {
		t.Parallel()

		testenv.Run(t, &testenv.Config{
			AccessLogFields: []config.CustomAttribute{
				{
					Key:     "service_name",
					Default: "default-service-name",
					ValueFrom: &config.CustomDynamicAttribute{
						RequestHeader: "service-name",
					},
				},
				{
					Key:     "operation_sha256",
					Default: "default-sha256", // Makes less sense, but it's just for testing‚
					ValueFrom: &config.CustomDynamicAttribute{
						ContextField: core.ContextFieldPersistedOperationSha256,
					},
				},
			},
			LogObservation: testenv.LogObservationConfig{
				Enabled:  true,
				LogLevel: zapcore.InfoLevel,
			}}, func(t *testing.T, xEnv *testenv.Environment) {
			res := xEnv.MakeGraphQLRequestOK(testenv.GraphQLRequest{
				Query: `query employees { employees { id } }`,
			})
			require.JSONEq(t, employeesIDData, res.Body)
			logEntries := xEnv.Observer().All()
			require.Len(t, logEntries, 10)
			requestLog := xEnv.Observer().FilterMessage("/graphql")
			require.Equal(t, requestLog.Len(), 1)
			requestContext := requestLog.All()[0].ContextMap()
			expectedValues := map[string]interface{}{
				"log_type":         "request",
				"status":           int64(200),
				"method":           "POST",
				"path":             "/graphql",
				"query":            "",
				"ip":               "[REDACTED]",
				"service_name":     "default-service-name", // From header
				"operation_sha256": "default-sha256",       // From context
			}
			additionalExpectedKeys := []string{
				"user_agent",
				"latency",
				"config_version",
				"request_id",
				"pid",
				"hostname",
			}
			checkValues(t, requestContext, expectedValues, additionalExpectedKeys)
		})
	})

	t.Run("Fallback to default value when no value_from was provided", func(t *testing.T) {
		t.Parallel()

		testenv.Run(t, &testenv.Config{
			AccessLogFields: []config.CustomAttribute{
				{
					Key:     "env",
					Default: "staging",
				},
			},
			LogObservation: testenv.LogObservationConfig{
				Enabled:  true,
				LogLevel: zapcore.InfoLevel,
			}}, func(t *testing.T, xEnv *testenv.Environment) {
			res := xEnv.MakeGraphQLRequestOK(testenv.GraphQLRequest{
				Query: `query employees { employees { id } }`,
			})
			require.JSONEq(t, employeesIDData, res.Body)
			logEntries := xEnv.Observer().All()
			require.Len(t, logEntries, 10)
			requestLog := xEnv.Observer().FilterMessage("/graphql")
			require.Equal(t, requestLog.Len(), 1)
			requestContext := requestLog.All()[0].ContextMap()
			expectedValues := map[string]interface{}{
				"log_type": "request",
				"status":   int64(200),
				"method":   "POST",
				"path":     "/graphql",
				"query":    "",
				"ip":       "[REDACTED]",
				"env":      "staging", // From default
			}
			additionalExpectedKeys := []string{
				"user_agent",
				"latency",
				"config_version",
				"request_id",
				"pid",
				"hostname",
			}
			checkValues(t, requestContext, expectedValues, additionalExpectedKeys)
		})
	})

	t.Run("Log as much information possible when operation parsing fails", func(t *testing.T) {
		t.Parallel()

		testenv.Run(t, &testenv.Config{
			AccessLogFields: []config.CustomAttribute{
				{
					Key:     "service_name",
					Default: "",
					ValueFrom: &config.CustomDynamicAttribute{
						RequestHeader: "service-name",
					},
				},
				{
					Key: "error_message",
					ValueFrom: &config.CustomDynamicAttribute{
						ContextField: core.ContextFieldResponseErrorMessage,
					},
				},
				{
					Key:     "operation_hash",
					Default: "",
					ValueFrom: &config.CustomDynamicAttribute{
						ContextField: core.ContextFieldOperationHash,
					},
				},
				{
					Key:     "operation_name",
					Default: "",
					ValueFrom: &config.CustomDynamicAttribute{
						ContextField: core.ContextFieldOperationName,
					},
				},
				{
					Key:     "operation_type",
					Default: "",
					ValueFrom: &config.CustomDynamicAttribute{
						ContextField: core.ContextFieldOperationType,
					},
				},
				{
					Key:     "normalized_time",
					Default: "",
					ValueFrom: &config.CustomDynamicAttribute{
						ContextField: core.ContextFieldOperationNormalizationTime,
					},
				},
				{
					Key:     "parsed_time",
					Default: "",
					ValueFrom: &config.CustomDynamicAttribute{
						ContextField: core.ContextFieldOperationParsingTime,
					},
				},
				{
					Key:     "validation_time",
					Default: "",
					ValueFrom: &config.CustomDynamicAttribute{
						ContextField: core.ContextFieldOperationValidationTime,
					},
				},
				{
					Key:     "request_error",
					Default: "",
					ValueFrom: &config.CustomDynamicAttribute{
						ContextField: core.ContextFieldRequestError,
					},
				},
			},
			NoRetryClient: true,
			RouterOptions: []core.Option{
				core.WithEngineExecutionConfig(config.EngineExecutionConfiguration{
					EnableNetPoll:          true,
					EnableSingleFlight:     true,
					MaxConcurrentResolvers: 1,
				}),
				core.WithSubgraphRetryOptions(false, 0, 0, 0),
			},
			LogObservation: testenv.LogObservationConfig{
				Enabled:  true,
				LogLevel: zapcore.InfoLevel,
			}}, func(t *testing.T, xEnv *testenv.Environment) {
			res, err := xEnv.MakeGraphQLRequest(testenv.GraphQLRequest{
				Header: map[string][]string{
					"service-name": {"service-name"},
				},
				Query: `query employees { employees { id } `, // Missing closing bracket
			})
			require.NoError(t, err)
			require.Equal(t, `{"errors":[{"message":"unexpected token - got: EOF want one of: [RBRACE IDENT SPREAD]","locations":[{"line":0,"column":0}]}]}`, res.Body)
			logEntries := xEnv.Observer().All()
			require.Len(t, logEntries, 10)
			requestLog := xEnv.Observer().FilterMessage("/graphql")
			require.Equal(t, requestLog.Len(), 1)
			requestContext := requestLog.All()[0].ContextMap()
			expectedValues := map[string]interface{}{
				"log_type":      "request",
				"status":        int64(200),
				"method":        "POST",
				"path":          "/graphql",
				"query":         "", // http query is empty
				"ip":            "[REDACTED]",
				"user_agent":    "Go-http-client/1.1",
				"service_name":  "service-name", // From header
				"error_message": "unexpected token - got: EOF want one of: [RBRACE IDENT SPREAD]",
				"request_error": true,
			}
			additionalExpectedKeys := []string{
				"latency",
				"config_version",
				"request_id",
				"pid",
				"hostname",
				"parsed_time",
			}

			checkValues(t, requestContext, expectedValues, additionalExpectedKeys)
		})
	})

	t.Run("Log as much information possible when operation validation fails", func(t *testing.T) {
		t.Parallel()

		testenv.Run(t, &testenv.Config{
			AccessLogFields: []config.CustomAttribute{
				{
					Key:     "service_name",
					Default: "",
					ValueFrom: &config.CustomDynamicAttribute{
						RequestHeader: "service-name",
					},
				},
				{
					Key: "error_message",
					ValueFrom: &config.CustomDynamicAttribute{
						ContextField: core.ContextFieldResponseErrorMessage,
					},
				},
				{
					Key:     "operation_hash",
					Default: "",
					ValueFrom: &config.CustomDynamicAttribute{
						ContextField: core.ContextFieldOperationHash,
					},
				},
				{
					Key:     "operation_name",
					Default: "",
					ValueFrom: &config.CustomDynamicAttribute{
						ContextField: core.ContextFieldOperationName,
					},
				},
				{
					Key:     "operation_type",
					Default: "",
					ValueFrom: &config.CustomDynamicAttribute{
						ContextField: core.ContextFieldOperationType,
					},
				},
				{
					Key:     "normalized_time",
					Default: "",
					ValueFrom: &config.CustomDynamicAttribute{
						ContextField: core.ContextFieldOperationNormalizationTime,
					},
				},
				{
					Key:     "parsed_time",
					Default: "",
					ValueFrom: &config.CustomDynamicAttribute{
						ContextField: core.ContextFieldOperationParsingTime,
					},
				},
				{
					Key:     "validation_time",
					Default: "",
					ValueFrom: &config.CustomDynamicAttribute{
						ContextField: core.ContextFieldOperationValidationTime,
					},
				},
				{
					Key:     "request_error",
					Default: "",
					ValueFrom: &config.CustomDynamicAttribute{
						ContextField: core.ContextFieldRequestError,
					},
				},
			},
			NoRetryClient: true,
			RouterOptions: []core.Option{
				core.WithEngineExecutionConfig(config.EngineExecutionConfiguration{
					EnableNetPoll:          true,
					EnableSingleFlight:     true,
					MaxConcurrentResolvers: 1,
				}),
				core.WithSubgraphRetryOptions(false, 0, 0, 0),
			},
			LogObservation: testenv.LogObservationConfig{
				Enabled:  true,
				LogLevel: zapcore.InfoLevel,
			}}, func(t *testing.T, xEnv *testenv.Environment) {
			res, err := xEnv.MakeGraphQLRequest(testenv.GraphQLRequest{
				Header: map[string][]string{
					"service-name": {"service-name"},
				},
				Query: `query employees { notExists { id } }`, // Missing closing bracket
			})
			require.NoError(t, err)
			require.Equal(t, `{"errors":[{"message":"field: notExists not defined on type: Query","path":["query"]}]}`, res.Body)
			logEntries := xEnv.Observer().All()
			require.Len(t, logEntries, 10)
			requestLog := xEnv.Observer().FilterMessage("/graphql")
			require.Equal(t, requestLog.Len(), 1)
			requestContext := requestLog.All()[0].ContextMap()
			expectedValues := map[string]interface{}{
				"log_type":       "request",
				"status":         int64(200),
				"method":         "POST",
				"path":           "/graphql",
				"query":          "", // http query is empty
				"ip":             "[REDACTED]",
				"user_agent":     "Go-http-client/1.1",
				"service_name":   "service-name", // From header
				"operation_type": "query",        // From context
				"operation_name": "employees",    // From context
				"error_message":  "field: notExists not defined on type: Query",
				"operation_hash": "3291586836053813139",
				"request_error":  true,
			}
			additionalExpectedKeys := []string{
				"latency",
				"config_version",
				"request_id",
				"pid",
				"hostname",
				"parsed_time",
				"normalized_time",
				"validation_time",
			}

			checkValues(t, requestContext, expectedValues, additionalExpectedKeys)
		})
	})

	t.Run("Log as much information possible on execution / error panic", func(t *testing.T) {
		t.Parallel()

		testenv.Run(t, &testenv.Config{
			AccessLogFields: []config.CustomAttribute{
				{
					Key:     "service_name",
					Default: "",
					ValueFrom: &config.CustomDynamicAttribute{
						RequestHeader: "service-name",
					},
				},
				{
					Key: "error_message",
					ValueFrom: &config.CustomDynamicAttribute{
						ContextField: core.ContextFieldResponseErrorMessage,
					},
				},
				{
					Key:     "operation_hash",
					Default: "",
					ValueFrom: &config.CustomDynamicAttribute{
						ContextField: core.ContextFieldOperationHash,
					},
				},
				{
					Key:     "operation_name",
					Default: "",
					ValueFrom: &config.CustomDynamicAttribute{
						ContextField: core.ContextFieldOperationName,
					},
				},
				{
					Key:     "operation_type",
					Default: "",
					ValueFrom: &config.CustomDynamicAttribute{
						ContextField: core.ContextFieldOperationType,
					},
				},
				{
					Key:     "normalized_time",
					Default: "",
					ValueFrom: &config.CustomDynamicAttribute{
						ContextField: core.ContextFieldOperationNormalizationTime,
					},
				},
				{
					Key:     "parsed_time",
					Default: "",
					ValueFrom: &config.CustomDynamicAttribute{
						ContextField: core.ContextFieldOperationParsingTime,
					},
				},
				{
					Key:     "validation_time",
					Default: "",
					ValueFrom: &config.CustomDynamicAttribute{
						ContextField: core.ContextFieldOperationValidationTime,
					},
				},
				{
					Key:     "request_error",
					Default: "",
					ValueFrom: &config.CustomDynamicAttribute{
						ContextField: core.ContextFieldRequestError,
					},
				},
			},
			NoRetryClient: true,
			RouterOptions: []core.Option{
				core.WithCustomModules(&MyPanicModule2{}),
				core.WithHeaderRules(config.HeaderRules{
					All: &config.GlobalHeaderRule{
						Request: []*config.RequestHeaderRule{
							{Named: "panic-with-error", Operation: config.HeaderRuleOperationPropagate},
						},
					},
				}),
				core.WithEngineExecutionConfig(config.EngineExecutionConfiguration{
					EnableNetPoll:          true,
					EnableSingleFlight:     true,
					MaxConcurrentResolvers: 1,
				}),
				core.WithSubgraphRetryOptions(false, 0, 0, 0),
			},
			LogObservation: testenv.LogObservationConfig{
				Enabled:  true,
				LogLevel: zapcore.InfoLevel,
			}}, func(t *testing.T, xEnv *testenv.Environment) {
			res, err := xEnv.MakeGraphQLRequest(testenv.GraphQLRequest{
				Header: map[string][]string{
					"panic-with-error": {"true"},
					"service-name":     {"service-name"},
				},
				Query: `query employees { employees { id } }`,
			})
			require.NoError(t, err)
			require.Equal(t, "", res.Body)
			logEntries := xEnv.Observer().All()
			require.Len(t, logEntries, 11)
			requestLog := xEnv.Observer().FilterMessage("[Recovery from panic]")
			require.Equal(t, requestLog.Len(), 1)
			requestContext := requestLog.All()[0].ContextMap()
			expectedValues := map[string]interface{}{
				"log_type":       "request",
				"status":         int64(500),
				"method":         "POST",
				"path":           "/graphql",
				"query":          "", // http query is empty
				"ip":             "[REDACTED]",
				"user_agent":     "Go-http-client/1.1",
				"error":          "implement me",
				"service_name":   "service-name",        // From header
				"operation_hash": "1163600561566987607", // From context
				"operation_name": "employees",           // From context
				"operation_type": "query",               // From context
				"error_message":  "implement me",
				"request_error":  true,
			}
			additionalExpectedKeys := []string{
				"latency",
				"config_version",
				"request_id",
				"pid",
				"hostname",
				"normalized_time",
				"parsed_time",
				"validation_time",
			}

			require.NotEmpty(t, logEntries[10].Stack)

			checkValues(t, requestContext, expectedValues, additionalExpectedKeys)
		})
	})

	t.Run("Log as much information possible on execution / string panic", func(t *testing.T) {
		t.Parallel()

		testenv.Run(t, &testenv.Config{
			AccessLogFields: []config.CustomAttribute{
				{
					Key:     "service_name",
					Default: "",
					ValueFrom: &config.CustomDynamicAttribute{
						RequestHeader: "service-name",
					},
				},
				{
					Key: "error_message",
					ValueFrom: &config.CustomDynamicAttribute{
						ContextField: core.ContextFieldResponseErrorMessage,
					},
				},
				{
					Key:     "operation_hash",
					Default: "",
					ValueFrom: &config.CustomDynamicAttribute{
						ContextField: core.ContextFieldOperationHash,
					},
				},
				{
					Key:     "operation_name",
					Default: "",
					ValueFrom: &config.CustomDynamicAttribute{
						ContextField: core.ContextFieldOperationName,
					},
				},
				{
					Key:     "operation_type",
					Default: "",
					ValueFrom: &config.CustomDynamicAttribute{
						ContextField: core.ContextFieldOperationType,
					},
				},
				{
					Key:     "normalized_time",
					Default: "",
					ValueFrom: &config.CustomDynamicAttribute{
						ContextField: core.ContextFieldOperationNormalizationTime,
					},
				},
				{
					Key:     "parsed_time",
					Default: "",
					ValueFrom: &config.CustomDynamicAttribute{
						ContextField: core.ContextFieldOperationParsingTime,
					},
				},
				{
					Key:     "validation_time",
					Default: "",
					ValueFrom: &config.CustomDynamicAttribute{
						ContextField: core.ContextFieldOperationValidationTime,
					},
				},
				{
					Key:     "request_error",
					Default: "",
					ValueFrom: &config.CustomDynamicAttribute{
						ContextField: core.ContextFieldRequestError,
					},
				},
			},
			NoRetryClient: true,
			RouterOptions: []core.Option{
				core.WithCustomModules(&MyPanicModule2{}),
				core.WithHeaderRules(config.HeaderRules{
					All: &config.GlobalHeaderRule{
						Request: []*config.RequestHeaderRule{
							{Named: "panic-with-string", Operation: config.HeaderRuleOperationPropagate},
						},
					},
				}),
				core.WithEngineExecutionConfig(config.EngineExecutionConfiguration{
					EnableNetPoll:          true,
					EnableSingleFlight:     true,
					MaxConcurrentResolvers: 1,
				}),
				core.WithSubgraphRetryOptions(false, 0, 0, 0),
			},
			LogObservation: testenv.LogObservationConfig{
				Enabled:  true,
				LogLevel: zapcore.InfoLevel,
			},
		}, func(t *testing.T, xEnv *testenv.Environment) {
			res, err := xEnv.MakeGraphQLRequest(testenv.GraphQLRequest{
				Header: map[string][]string{
					"panic-with-string": {"true"},
					"service-name":      {"service-name"},
				},
				Query: `query employees { employees { id } }`,
			})
			require.NoError(t, err)
			require.Equal(t, "", res.Body)
			logEntries := xEnv.Observer().All()
			require.Len(t, logEntries, 11)
			requestLog := xEnv.Observer().FilterMessage("[Recovery from panic]")
			require.Equal(t, requestLog.Len(), 1)
			requestContext := requestLog.All()[0].ContextMap()
			expectedValues := map[string]interface{}{
				"log_type":       "request",
				"status":         int64(500),
				"method":         "POST",
				"path":           "/graphql",
				"query":          "", // http query is empty
				"ip":             "[REDACTED]",
				"user_agent":     "Go-http-client/1.1",
				"error":          "implement me",
				"service_name":   "service-name",        // From header
				"operation_hash": "1163600561566987607", // From context
				"operation_name": "employees",           // From context
				"operation_type": "query",               // From context
				"error_message":  "implement me",
				"request_error":  true,
			}
			additionalExpectedKeys := []string{
				"latency",
				"config_version",
				"request_id",
				"pid",
				"hostname",
				"normalized_time",
				"parsed_time",
				"validation_time",
			}

			require.NotEmpty(t, logEntries[10].Stack)

			checkValues(t, requestContext, expectedValues, additionalExpectedKeys)
		})
	})

	t.Run("Log graphql error codes and service names", func(t *testing.T) {
		t.Parallel()

		testenv.Run(t, &testenv.Config{
			AccessLogFields: []config.CustomAttribute{
				{
					Key:     "error_codes",
					Default: "",
					ValueFrom: &config.CustomDynamicAttribute{
						ContextField: core.ContextFieldGraphQLErrorCodes,
					},
				},
				{
					Key:     "service_names",
					Default: "",
					ValueFrom: &config.CustomDynamicAttribute{
						ContextField: core.ContextFieldGraphQLErrorServices,
					},
				},
				{
					Key:     "request_error",
					Default: "",
					ValueFrom: &config.CustomDynamicAttribute{
						ContextField: core.ContextFieldRequestError,
					},
				},
			},
			LogObservation: testenv.LogObservationConfig{
				Enabled:  true,
				LogLevel: zapcore.InfoLevel,
			},
			ModifySubgraphErrorPropagation: func(cfg *config.SubgraphErrorPropagationConfiguration) {
				cfg.Enabled = true
				cfg.Mode = config.SubgraphErrorPropagationModeWrapped
			},
			Subgraphs: testenv.SubgraphsConfig{
				Products: testenv.SubgraphConfig{
					Middleware: func(handler http.Handler) http.Handler {
						return http.HandlerFunc(func(w http.ResponseWriter, r *http.Request) {
							w.Header().Set("Content-Type", "application/json")
							w.WriteHeader(http.StatusForbidden)
							_, _ = w.Write([]byte(`{"errors":[{"message":"Unauthorized","extensions":{"code":"UNAUTHORIZED"}}]}`))
						})
					},
				},
			},
		}, func(t *testing.T, xEnv *testenv.Environment) {
			res := xEnv.MakeGraphQLRequestOK(testenv.GraphQLRequest{
				Query: `{ employees { id details { forename surname } notes } }`,
			})
			require.Equal(t, `{"errors":[{"message":"Failed to fetch from Subgraph 'products' at Path 'employees'.","extensions":{"errors":[{"message":"Unauthorized","extensions":{"code":"UNAUTHORIZED"}}],"statusCode":403}}],"data":{"employees":[{"id":1,"details":{"forename":"Jens","surname":"Neuse"},"notes":null},{"id":2,"details":{"forename":"Dustin","surname":"Deus"},"notes":null},{"id":3,"details":{"forename":"Stefan","surname":"Avram"},"notes":null},{"id":4,"details":{"forename":"Björn","surname":"Schwenzer"},"notes":null},{"id":5,"details":{"forename":"Sergiy","surname":"Petrunin"},"notes":null},{"id":7,"details":{"forename":"Suvij","surname":"Surya"},"notes":null},{"id":8,"details":{"forename":"Nithin","surname":"Kumar"},"notes":null},{"id":10,"details":{"forename":"Eelco","surname":"Wiersma"},"notes":null},{"id":11,"details":{"forename":"Alexandra","surname":"Neuse"},"notes":null},{"id":12,"details":{"forename":"David","surname":"Stutt"},"notes":null}]}}`, res.Body)
			logEntries := xEnv.Observer().All()
			require.Len(t, logEntries, 10)
			requestLog := xEnv.Observer().FilterMessage("/graphql")
			require.Equal(t, requestLog.Len(), 1)
			requestContext := requestLog.All()[0].ContextMap()
			expectedValues := map[string]interface{}{
				"log_type":      "request",
				"status":        int64(200),
				"method":        "POST",
				"path":          "/graphql",
				"query":         "", // http query is empty
				"ip":            "[REDACTED]",
				"user_agent":    "Go-http-client/1.1",
				"error_codes":   []interface{}{"UNAUTHORIZED"},
				"service_names": []interface{}{"products"},
				"request_error": true,
			}
			additionalExpectedKeys := []string{
				"latency",
				"config_version",
				"request_id",
				"pid",
				"hostname",
			}

			checkValues(t, requestContext, expectedValues, additionalExpectedKeys)
		})
	})

	t.Run("subgraph logs", func(t *testing.T) {
		t.Parallel()

		t.Run("Simple without custom attributes", func(t *testing.T) {
			t.Parallel()

			testenv.Run(t, &testenv.Config{
				SubgraphAccessLogsEnabled: true,
				LogObservation: testenv.LogObservationConfig{
					Enabled:  true,
					LogLevel: zapcore.InfoLevel,
				}}, func(t *testing.T, xEnv *testenv.Environment) {
				res := xEnv.MakeGraphQLRequestOK(testenv.GraphQLRequest{
					Query: `{ employees { id } }`,
				})
				require.JSONEq(t, employeesIDData, res.Body)
				logEntries := xEnv.Observer().All()
				require.Len(t, logEntries, 11)
				requestLog := xEnv.Observer().FilterMessage("/graphql")
				require.Equal(t, requestLog.Len(), 2)

				requestContext := requestLog.All()[0].ContextMap()
				expectedValues := map[string]interface{}{
					"log_type":      "client/subgraph",
					"subgraph_name": "employees",
					"subgraph_id":   "0",
					"status":        int64(200),
					"method":        "POST",
					"path":          "/graphql",
					"query":         "", // http query is empty
					"ip":            "[REDACTED]",
				}
				additionalExpectedKeys := []string{
					"user_agent", "latency", "config_version", "request_id", "pid", "hostname",
				}
				checkValues(t, requestContext, expectedValues, append(additionalExpectedKeys, "trace_id", "url"))

				requestContext1 := requestLog.All()[1].ContextMap()
				expectedValues1 := map[string]interface{}{
					"log_type": "request",
					"status":   int64(200),
					"method":   "POST",
					"path":     "/graphql",
					"query":    "", // http query is empty
					"ip":       "[REDACTED]",
				}
				checkValues(t, requestContext1, expectedValues1, additionalExpectedKeys)
			})
		})

		t.Run("Simple with tracing enabled", func(t *testing.T) {
			t.Parallel()

			exporter := tracetest.NewInMemoryExporter(t)

			testenv.Run(t, &testenv.Config{
				SubgraphAccessLogsEnabled: true,
				LogObservation: testenv.LogObservationConfig{
					Enabled:  true,
					LogLevel: zapcore.InfoLevel,
				},
				TraceExporter: exporter,
			}, func(t *testing.T, xEnv *testenv.Environment) {
				res := xEnv.MakeGraphQLRequestOK(testenv.GraphQLRequest{
					Query: `{ employees { id } }`,
				})
				require.JSONEq(t, employeesIDData, res.Body)
				logEntries := xEnv.Observer().All()
				require.Len(t, logEntries, 11)
				requestLog := xEnv.Observer().FilterMessage("/graphql")
				require.Equal(t, requestLog.Len(), 2)
				requestContext := requestLog.All()[0].ContextMap()
				expectedValues := map[string]interface{}{
					"log_type":      "client/subgraph",
					"subgraph_name": "employees",
					"subgraph_id":   "0",
					"status":        int64(200),
					"method":        "POST",
					"path":          "/graphql",
					"query":         "", // http query is empty
					"ip":            "[REDACTED]",
				}
				additionalExpectedKeys := []string{
					"user_agent", "latency", "config_version", "request_id", "pid", "hostname", "trace_id",
				}
				checkValues(t, requestContext, expectedValues, append(additionalExpectedKeys, "url"))

				requestContext1 := requestLog.All()[1].ContextMap()
				expectedValues1 := map[string]interface{}{
					"log_type": "request",
					"status":   int64(200),
					"method":   "POST",
					"path":     "/graphql",
					"query":    "", // http query is empty
					"ip":       "[REDACTED]",
				}
				checkValues(t, requestContext1, expectedValues1, additionalExpectedKeys)
			})
		})

		t.Run("Doesn't add in router custom access log fields", func(t *testing.T) {
			t.Parallel()

			testenv.Run(t, &testenv.Config{
				SubgraphAccessLogsEnabled: true,
				AccessLogFields: []config.CustomAttribute{
					{
						Key:     "service_name",
						Default: "",
						ValueFrom: &config.CustomDynamicAttribute{
							RequestHeader: "service-name",
						},
					},
					{
						Key:     "operation_hash",
						Default: "",
						ValueFrom: &config.CustomDynamicAttribute{
							ContextField: core.ContextFieldOperationHash,
						},
					},
					{
						Key:     "operation_sha256",
						Default: "",
						ValueFrom: &config.CustomDynamicAttribute{
							ContextField: core.ContextFieldOperationSha256,
						},
					},
					{
						Key:     "operation_name",
						Default: "",
						ValueFrom: &config.CustomDynamicAttribute{
							ContextField: core.ContextFieldOperationName,
						},
					},
					{
						Key:     "operation_type",
						Default: "",
						ValueFrom: &config.CustomDynamicAttribute{
							ContextField: core.ContextFieldOperationType,
						},
					},
					{
						Key:     "normalized_time",
						Default: "",
						ValueFrom: &config.CustomDynamicAttribute{
							ContextField: core.ContextFieldOperationNormalizationTime,
						},
					},
					{
						Key:     "parsed_time",
						Default: "",
						ValueFrom: &config.CustomDynamicAttribute{
							ContextField: core.ContextFieldOperationParsingTime,
						},
					},
					{
						Key:     "validation_time",
						Default: "",
						ValueFrom: &config.CustomDynamicAttribute{
							ContextField: core.ContextFieldOperationValidationTime,
						},
					},
				},
				LogObservation: testenv.LogObservationConfig{
					Enabled:  true,
					LogLevel: zapcore.InfoLevel,
				}}, func(t *testing.T, xEnv *testenv.Environment) {
				res := xEnv.MakeGraphQLRequestOK(testenv.GraphQLRequest{
					Query:  `query employees { employees { id } }`,
					Header: map[string][]string{"service-name": {"service-name"}},
				})
				require.JSONEq(t, employeesIDData, res.Body)
				logEntries := xEnv.Observer().All()
				require.Len(t, logEntries, 11)
				requestLog := xEnv.Observer().FilterMessage("/graphql")
				require.Equal(t, requestLog.Len(), 2)
				requestContext := requestLog.All()[0].ContextMap()
				expectedValues := map[string]interface{}{
					"log_type":      "client/subgraph",
					"subgraph_name": "employees",
					"subgraph_id":   "0",
					"status":        int64(200),
					"method":        "POST",
					"path":          "/graphql",
					"query":         "", // http query is empty
					"ip":            "[REDACTED]",
				}
				additionalExpectedKeys := []string{
					"user_agent", "latency", "config_version", "request_id", "pid", "hostname", "trace_id", "url",
				}
				checkValues(t, requestContext, expectedValues, additionalExpectedKeys)

				requestContext1 := requestLog.All()[1].ContextMap()
				expectedValues1 := map[string]interface{}{
					"log_type":         "request",
					"status":           int64(200),
					"method":           "POST",
					"path":             "/graphql",
					"query":            "",
					"ip":               "[REDACTED]",
					"service_name":     "service-name",                                                     // From header
					"operation_hash":   "1163600561566987607",                                              // From context
					"operation_sha256": "c13e0fafb0a3a72e74c19df743fedee690fe133554a17a9408747585a0d1b423", // From context
					"operation_name":   "employees",                                                        // From context
					"operation_type":   "query",                                                            // From context
				}
				additionalExpectedKeys1 := []string{
					"user_agent",
					"latency",
					"config_version",
					"request_id",
					"pid",
					"hostname",
					"normalized_time",
					"parsed_time",
					"validation_time",
				}
				checkValues(t, requestContext1, expectedValues1, additionalExpectedKeys1)
			})
		})

		t.Run("Adds subgraph custom access log fields", func(t *testing.T) {
			t.Parallel()

			testenv.Run(t, &testenv.Config{
				SubgraphAccessLogsEnabled: true,
				SubgraphAccessLogFields:   allSubgraphLogs,
				LogObservation: testenv.LogObservationConfig{
					Enabled:  true,
					LogLevel: zapcore.InfoLevel,
				},
				RouterOptions: []core.Option{
					core.WithHeaderRules(config.HeaderRules{
						All: &config.GlobalHeaderRule{
							Request: []*config.RequestHeaderRule{
								{
									Operation: config.HeaderRuleOperationPropagate,
									Named:     "service-name",
								},
							},
						},
					}),
				},
				Subgraphs: testenv.SubgraphsConfig{
					Employees: testenv.SubgraphConfig{
						Middleware: func(handler http.Handler) http.Handler {
							return http.HandlerFunc(func(w http.ResponseWriter, r *http.Request) {
								w.Header().Set("response-header-name", "my-response-value")
								handler.ServeHTTP(w, r)
							})
						},
					},
				},
			}, func(t *testing.T, xEnv *testenv.Environment) {
				res := xEnv.MakeGraphQLRequestOK(testenv.GraphQLRequest{
					Query:  `query employees { employees { id } }`,
					Header: map[string][]string{"service-name": {"service-name"}},
				})
				require.JSONEq(t, employeesIDData, res.Body)
				logEntries := xEnv.Observer().All()
				require.Len(t, logEntries, 11)
				requestLog := xEnv.Observer().FilterMessage("/graphql")
				require.Equal(t, requestLog.Len(), 2)
				requestContext := requestLog.All()[0].ContextMap()
				expectedValues := map[string]interface{}{
					"log_type":         "client/subgraph",
					"subgraph_name":    "employees",
					"subgraph_id":      "0",
					"status":           int64(200),
					"method":           "POST",
					"path":             "/graphql",
					"query":            "", // http query is empty
					"ip":               "[REDACTED]",
					"service_name":     "service-name",                                                     // From request header
					"response_header":  "my-response-value",                                                // From response header
					"operation_hash":   "1163600561566987607",                                              // From context
					"operation_sha256": "c13e0fafb0a3a72e74c19df743fedee690fe133554a17a9408747585a0d1b423", // From context
					"operation_name":   "employees",                                                        // From context
					"operation_type":   "query",                                                            // From context
				}
				additionalExpectedKeys := []string{
					"user_agent", "latency", "config_version", "request_id", "pid", "hostname", "normalized_time", "parsed_time", "planned_time", "validation_time", "trace_id", "url",
				}
				checkValues(t, requestContext, expectedValues, additionalExpectedKeys)

				requestContext1 := requestLog.All()[1].ContextMap()
				expectedValues1 := map[string]interface{}{
					"log_type": "request",
					"status":   int64(200),
					"method":   "POST",
					"path":     "/graphql",
					"query":    "",
					"ip":       "[REDACTED]",
				}
				additionalExpectedKeys1 := []string{
					"user_agent",
					"latency",
					"config_version",
					"request_id",
					"pid",
					"hostname",
				}
				checkValues(t, requestContext1, expectedValues1, additionalExpectedKeys1)
			})
		})

		t.Run("Sets subgraph custom access logs with subgraph errors", func(t *testing.T) {
			t.Parallel()

			testenv.Run(t, &testenv.Config{
				SubgraphAccessLogsEnabled: true,
				AccessLogFields: []config.CustomAttribute{
					{
						Key:     "request_error",
						Default: "",
						ValueFrom: &config.CustomDynamicAttribute{
							ContextField: core.ContextFieldRequestError,
						},
					},
				},
				SubgraphAccessLogFields: allSubgraphLogs,
				LogObservation: testenv.LogObservationConfig{
					Enabled:  true,
					LogLevel: zapcore.InfoLevel,
				},
				RouterOptions: []core.Option{
					core.WithHeaderRules(config.HeaderRules{
						All: &config.GlobalHeaderRule{
							Request: []*config.RequestHeaderRule{
								{
									Operation: config.HeaderRuleOperationPropagate,
									Named:     "service-name",
								},
							},
						},
					}),
				},
				Subgraphs: testenv.SubgraphsConfig{
					Products: testenv.SubgraphConfig{
						Middleware: func(handler http.Handler) http.Handler {
							return http.HandlerFunc(func(w http.ResponseWriter, r *http.Request) {
								w.Header().Set("Content-Type", "application/json")
								w.WriteHeader(http.StatusForbidden)
								_, _ = w.Write([]byte(`{"errors":[{"message":"Unauthorized","extensions":{"code":"UNAUTHORIZED"}}]}`))
							})
						},
					},
				},
			}, func(t *testing.T, xEnv *testenv.Environment) {
				res := xEnv.MakeGraphQLRequestOK(testenv.GraphQLRequest{
					Query:  `query employees { employees { id details { forename surname } notes } }`,
					Header: map[string][]string{"service-name": {"service-name"}},
				})
				require.Equal(t, `{"errors":[{"message":"Failed to fetch from Subgraph 'products' at Path 'employees'.","extensions":{"errors":[{"message":"Unauthorized","extensions":{"code":"UNAUTHORIZED"}}],"statusCode":403}}],"data":{"employees":[{"id":1,"details":{"forename":"Jens","surname":"Neuse"},"notes":null},{"id":2,"details":{"forename":"Dustin","surname":"Deus"},"notes":null},{"id":3,"details":{"forename":"Stefan","surname":"Avram"},"notes":null},{"id":4,"details":{"forename":"Björn","surname":"Schwenzer"},"notes":null},{"id":5,"details":{"forename":"Sergiy","surname":"Petrunin"},"notes":null},{"id":7,"details":{"forename":"Suvij","surname":"Surya"},"notes":null},{"id":8,"details":{"forename":"Nithin","surname":"Kumar"},"notes":null},{"id":10,"details":{"forename":"Eelco","surname":"Wiersma"},"notes":null},{"id":11,"details":{"forename":"Alexandra","surname":"Neuse"},"notes":null},{"id":12,"details":{"forename":"David","surname":"Stutt"},"notes":null}]}}`, res.Body)
				logEntries := xEnv.Observer().All()
				require.Len(t, logEntries, 12)
				requestLog := xEnv.Observer().FilterMessage("/graphql")
				require.Equal(t, requestLog.Len(), 3)

				employeeContext := requestLog.All()[0].ContextMap()
				employeeSubgraphVals := map[string]interface{}{
					"log_type":         "client/subgraph",
					"subgraph_name":    "employees",
					"subgraph_id":      "0",
					"status":           int64(200),
					"method":           "POST",
					"path":             "/graphql",
					"query":            "", // http query is empty
					"ip":               "[REDACTED]",
					"service_name":     "service-name",                                                     // From request header
					"operation_hash":   "13939103824696605913",                                             // From context
					"operation_sha256": "049efe2ebbdf2e4845e69f69cb7965963b118612a6247ab6d91b1961ea0158dc", // From context
					"operation_name":   "employees",                                                        // From context
					"operation_type":   "query",                                                            // From context
				}
				additionalExpectedKeys := []string{
					"user_agent", "latency", "config_version", "request_id", "pid", "hostname", "normalized_time", "parsed_time", "planned_time", "validation_time", "trace_id", "url",
				}
				checkValues(t, employeeContext, employeeSubgraphVals, additionalExpectedKeys)

				productContext := requestLog.All()[1].ContextMap()
				productSubgraphVals := map[string]interface{}{
					"log_type":               "client/subgraph",
					"subgraph_name":          "products",
					"subgraph_id":            "3",
					"status":                 int64(403),
					"method":                 "POST",
					"path":                   "/graphql",
					"query":                  "", // http query is empty
					"ip":                     "[REDACTED]",
					"service_name":           "service-name",                                                     // From request header
					"response_error_message": "Failed to fetch from Subgraph 'products' at Path: 'employees'.",   // From context
					"operation_hash":         "13939103824696605913",                                             // From context
					"operation_sha256":       "049efe2ebbdf2e4845e69f69cb7965963b118612a6247ab6d91b1961ea0158dc", // From context
					"operation_name":         "employees",                                                        // From context
					"operation_type":         "query",                                                            // From context
					"request_error":          true,                                                               // From context
				}
				checkValues(t, productContext, productSubgraphVals, additionalExpectedKeys)

				graphContext := requestLog.All()[2].ContextMap()
				graphVals := map[string]interface{}{
					"log_type":      "request",
					"status":        int64(200),
					"method":        "POST",
					"path":          "/graphql",
					"query":         "",
					"ip":            "[REDACTED]",
					"request_error": true, // From context
				}
				graphKeys := []string{
					"user_agent",
					"latency",
					"config_version",
					"request_id",
					"pid",
					"hostname",
				}
				checkValues(t, graphContext, graphVals, graphKeys)
			})
		})

		t.Run("Sets persisted operation hash from access log fields", func(t *testing.T) {
			t.Parallel()

			testenv.Run(t, &testenv.Config{
				SubgraphAccessLogsEnabled: true,
				SubgraphAccessLogFields: []config.CustomAttribute{
					{
						Key:     "service_name",
						Default: "",
						ValueFrom: &config.CustomDynamicAttribute{
							RequestHeader: "service-name",
						},
					},
					{
						Key:     "response_header",
						Default: "",
						ValueFrom: &config.CustomDynamicAttribute{
							ResponseHeader: "response-header-name",
						},
					},
					{
						Key:     "operation_name",
						Default: "",
						ValueFrom: &config.CustomDynamicAttribute{
							ContextField: core.ContextFieldOperationName,
						},
					},
					{
						Key:     "operation_type",
						Default: "",
						ValueFrom: &config.CustomDynamicAttribute{
							ContextField: core.ContextFieldOperationType,
						},
					},
					{
						Key:     "operation_hash",
						Default: "",
						ValueFrom: &config.CustomDynamicAttribute{
							ContextField: core.ContextFieldOperationHash,
						},
					},
					{
						Key:     "operation_persisted_hash",
						Default: "",
						ValueFrom: &config.CustomDynamicAttribute{
							ContextField: core.ContextFieldPersistedOperationSha256,
						},
					},
					{
						Key:     "operation_sha256",
						Default: "",
						ValueFrom: &config.CustomDynamicAttribute{
							ContextField: core.ContextFieldOperationSha256,
						},
					},
					{
						Key:     "response_error_message",
						Default: "",
						ValueFrom: &config.CustomDynamicAttribute{
							ContextField: core.ContextFieldResponseErrorMessage,
						},
					},
					{
						Key:     "parsed_time",
						Default: "",
						ValueFrom: &config.CustomDynamicAttribute{
							ContextField: core.ContextFieldOperationParsingTime,
						},
					},
					{
						Key:     "validation_time",
						Default: "",
						ValueFrom: &config.CustomDynamicAttribute{
							ContextField: core.ContextFieldOperationValidationTime,
						},
					},
					{
						Key:     "planned_time",
						Default: "",
						ValueFrom: &config.CustomDynamicAttribute{
							ContextField: core.ContextFieldOperationPlanningTime,
						},
					},
					{
						Key:     "normalized_time",
						Default: "",
						ValueFrom: &config.CustomDynamicAttribute{
							ContextField: core.ContextFieldOperationNormalizationTime,
						},
					},
				},
				LogObservation: testenv.LogObservationConfig{
					Enabled:  true,
					LogLevel: zapcore.InfoLevel,
				},
				RouterOptions: []core.Option{
					core.WithHeaderRules(config.HeaderRules{
						All: &config.GlobalHeaderRule{
							Request: []*config.RequestHeaderRule{
								{
									Operation: config.HeaderRuleOperationPropagate,
									Named:     "service-name",
								},
							},
						},
					}),
				},
			}, func(t *testing.T, xEnv *testenv.Environment) {
				res, err := xEnv.MakeGraphQLRequest(testenv.GraphQLRequest{
					OperationName: []byte(`"Employees"`),
					Extensions:    []byte(`{"persistedQuery": {"version": 1, "sha256Hash": "dc67510fb4289672bea757e862d6b00e83db5d3cbbcfb15260601b6f29bb2b8f"}}`),
					Header:        map[string][]string{"service-name": {"service-name"}, "graphql-client-name": {"my-client"}},
				})
				require.NoError(t, err)
				require.Equal(t, `{"data":{"employees":[{"id":1},{"id":2},{"id":3},{"id":4},{"id":5},{"id":7},{"id":8},{"id":10},{"id":11},{"id":12}]}}`, res.Body)
				logEntries := xEnv.Observer().All()
				require.Len(t, logEntries, 11)
				requestLog := xEnv.Observer().FilterMessage("/graphql")
				require.Equal(t, requestLog.Len(), 2)
				requestContext := requestLog.All()[0].ContextMap()
				expectedValues := map[string]interface{}{
					"log_type":                 "client/subgraph",
					"subgraph_name":            "employees",
					"subgraph_id":              "0",
					"status":                   int64(200),
					"method":                   "POST",
					"path":                     "/graphql",
					"query":                    "", // http query is empty
					"ip":                       "[REDACTED]",
					"service_name":             "service-name",                                                     // From request header
					"operation_persisted_hash": "dc67510fb4289672bea757e862d6b00e83db5d3cbbcfb15260601b6f29bb2b8f", // From context
					"operation_hash":           "1163600561566987607",                                              // From context
					"operation_sha256":         "e3b0c44298fc1c149afbf4c8996fb92427ae41e4649b934ca495991b7852b855", // From context
					"operation_name":           "Employees",                                                        // From context
					"operation_type":           "query",                                                            // From context
				}
				additionalExpectedKeys := []string{
					"user_agent", "latency", "config_version", "request_id", "pid", "hostname", "normalized_time", "parsed_time", "planned_time", "validation_time", "trace_id", "url",
				}
				checkValues(t, requestContext, expectedValues, additionalExpectedKeys)

				requestContext1 := requestLog.All()[1].ContextMap()
				expectedValues1 := map[string]interface{}{
					"log_type": "request",
					"status":   int64(200),
					"method":   "POST",
					"path":     "/graphql",
					"query":    "",
					"ip":       "[REDACTED]",
				}
				additionalExpectedKeys1 := []string{
					"user_agent",
					"latency",
					"config_version",
					"request_id",
					"pid",
					"hostname",
				}
				checkValues(t, requestContext1, expectedValues1, additionalExpectedKeys1)
			})
		})

		t.Run("handles unresponsive subgraph errors gracefully", func(t *testing.T) {
			t.Parallel()

			testenv.Run(t, &testenv.Config{
				SubgraphAccessLogsEnabled: true,
				ModifySubgraphErrorPropagation: func(cfg *config.SubgraphErrorPropagationConfiguration) {
					cfg.Enabled = false
					cfg.Mode = config.SubgraphErrorPropagationModeWrapped
				},
				Subgraphs: testenv.SubgraphsConfig{
					Products: testenv.SubgraphConfig{
						CloseOnStart: true,
					},
				},
				AccessLogFields: []config.CustomAttribute{
					{
						Key:     "request_error",
						Default: "",
						ValueFrom: &config.CustomDynamicAttribute{
							ContextField: core.ContextFieldRequestError,
						},
					},
				},
				SubgraphAccessLogFields: allSubgraphLogs,
				LogObservation: testenv.LogObservationConfig{
					Enabled:  true,
					LogLevel: zapcore.InfoLevel,
				},
				RouterOptions: []core.Option{
					core.WithHeaderRules(config.HeaderRules{
						All: &config.GlobalHeaderRule{
							Request: []*config.RequestHeaderRule{
								{
									Operation: config.HeaderRuleOperationPropagate,
									Named:     "service-name",
								},
							},
						},
					}),
				},
			}, func(t *testing.T, xEnv *testenv.Environment) {
				res := xEnv.MakeGraphQLRequestOK(testenv.GraphQLRequest{
					Query:  `query employees { employees { id details { forename surname } notes } }`,
					Header: map[string][]string{"service-name": {"service-name"}},
				})
				require.Equal(t, `{"errors":[{"message":"Failed to fetch from Subgraph 'products' at Path 'employees'."}],"data":{"employees":[{"id":1,"details":{"forename":"Jens","surname":"Neuse"},"notes":null},{"id":2,"details":{"forename":"Dustin","surname":"Deus"},"notes":null},{"id":3,"details":{"forename":"Stefan","surname":"Avram"},"notes":null},{"id":4,"details":{"forename":"Björn","surname":"Schwenzer"},"notes":null},{"id":5,"details":{"forename":"Sergiy","surname":"Petrunin"},"notes":null},{"id":7,"details":{"forename":"Suvij","surname":"Surya"},"notes":null},{"id":8,"details":{"forename":"Nithin","surname":"Kumar"},"notes":null},{"id":10,"details":{"forename":"Eelco","surname":"Wiersma"},"notes":null},{"id":11,"details":{"forename":"Alexandra","surname":"Neuse"},"notes":null},{"id":12,"details":{"forename":"David","surname":"Stutt"},"notes":null}]}}`, res.Body)
				logEntries := xEnv.Observer().All()
				require.Len(t, logEntries, 12)
				requestLog := xEnv.Observer().FilterMessage("/graphql")
				require.Equal(t, requestLog.Len(), 3)

				employeeContext := requestLog.All()[0].ContextMap()
				employeeSubgraphVals := map[string]interface{}{
					"log_type":         "client/subgraph",
					"subgraph_name":    "employees",
					"subgraph_id":      "0",
					"status":           int64(200),
					"method":           "POST",
					"path":             "/graphql",
					"query":            "", // http query is empty
					"ip":               "[REDACTED]",
					"service_name":     "service-name",                                                     // From request header
					"operation_hash":   "13939103824696605913",                                             // From context
					"operation_sha256": "049efe2ebbdf2e4845e69f69cb7965963b118612a6247ab6d91b1961ea0158dc", // From context
					"operation_name":   "employees",                                                        // From context
					"operation_type":   "query",                                                            // From context
				}
				additionalExpectedKeys := []string{
					"user_agent", "latency", "config_version", "request_id", "pid", "hostname", "normalized_time", "parsed_time", "planned_time", "validation_time", "trace_id", "url",
				}
				checkValues(t, employeeContext, employeeSubgraphVals, additionalExpectedKeys)

				productContext := requestLog.All()[1].ContextMap()
				productSubgraphVals := map[string]interface{}{
					"log_type":         "client/subgraph",
					"subgraph_name":    "products",
					"subgraph_id":      "3",
					"status":           int64(0),
					"method":           "POST",
					"path":             "/graphql",
					"query":            "", // http query is empty
					"ip":               "[REDACTED]",
					"service_name":     "service-name",                                                     // From request header
					"operation_hash":   "13939103824696605913",                                             // From context
					"operation_sha256": "049efe2ebbdf2e4845e69f69cb7965963b118612a6247ab6d91b1961ea0158dc", // From context
					"operation_name":   "employees",                                                        // From context
					"operation_type":   "query",                                                            // From context
					"request_error":    true,                                                               // From context
				}
				checkValues(t, productContext, productSubgraphVals, append(additionalExpectedKeys, "response_error_message"))

				graphContext := requestLog.All()[2].ContextMap()
				graphVals := map[string]interface{}{
					"log_type":      "request",
					"status":        int64(200),
					"method":        "POST",
					"path":          "/graphql",
					"query":         "",
					"ip":            "[REDACTED]",
					"request_error": true, // From context
				}
				graphKeys := []string{
					"user_agent",
					"latency",
					"config_version",
					"request_id",
					"pid",
					"hostname",
				}
				checkValues(t, graphContext, graphVals, graphKeys)
			})
		})
	})

	t.Run("expression field logging", func(t *testing.T) {
		t.Parallel()

		t.Run("validate expression evaluation", func(t *testing.T) {
			t.Parallel()

			testenv.Run(t,
				&testenv.Config{
					AccessLogFields: []config.CustomAttribute{
						{
							Key: "service_name",
							ValueFrom: &config.CustomDynamicAttribute{
								RequestHeader: "service-name",
							},
						},
						{
							Key: "operation_hash",
							ValueFrom: &config.CustomDynamicAttribute{
								ContextField: core.ContextFieldOperationHash,
							},
						},
						{
							Key: "url_method_expression",
							ValueFrom: &config.CustomDynamicAttribute{
								Expression: "request.url.method",
							},
						},
					},
					LogObservation: testenv.LogObservationConfig{
						Enabled:  true,
						LogLevel: zapcore.InfoLevel,
					},
				},
				func(t *testing.T, xEnv *testenv.Environment) {
					res := xEnv.MakeGraphQLRequestOK(testenv.GraphQLRequest{
						Query:  `query employees { employees { id } }`,
						Header: map[string][]string{"service-name": {"service-name"}},
					})
					require.JSONEq(t, employeesIDData, res.Body)
					requestLog := xEnv.Observer().FilterMessage("/graphql")
					requestLogAll := requestLog.All()
					requestContext := requestLogAll[0].ContextMap()

					expectedValues := map[string]interface{}{
						"log_type":              "request",
						"status":                int64(200),
						"method":                "POST",
						"path":                  "/graphql",
						"query":                 "",
						"ip":                    "[REDACTED]",
						"service_name":          "service-name",        // From request header
						"operation_hash":        "1163600561566987607", // From context
						"url_method_expression": "POST",                // From expression
					}
					additionalExpectedKeys := []string{
						"user_agent",
						"latency",
						"config_version",
						"request_id",
						"pid",
						"hostname",
					}
					checkValues(t, requestContext, expectedValues, additionalExpectedKeys)
				},
			)
		})

		t.Run("validate expression evaluation for default value", func(t *testing.T) {
			t.Parallel()

			testenv.Run(t,
				&testenv.Config{
					AccessLogFields: []config.CustomAttribute{
						{
							Key: "service_name",
							ValueFrom: &config.CustomDynamicAttribute{
								RequestHeader: "service-name",
							},
						},
						{
							Key: "operation_hash",
							ValueFrom: &config.CustomDynamicAttribute{
								ContextField: core.ContextFieldOperationHash,
							},
						},
						{
							Key:     "test_default_value",
							Default: "value-defined",
							ValueFrom: &config.CustomDynamicAttribute{
								Expression: "request.header.Get('some-value-that-does-not-exist')",
							},
						},
					},
					LogObservation: testenv.LogObservationConfig{
						Enabled:  true,
						LogLevel: zapcore.InfoLevel,
					},
				},
				func(t *testing.T, xEnv *testenv.Environment) {
					res := xEnv.MakeGraphQLRequestOK(testenv.GraphQLRequest{
						Query:  `query employees { employees { id } }`,
						Header: map[string][]string{"service-name": {"service-name"}},
					})
					require.JSONEq(t, employeesIDData, res.Body)
					requestLog := xEnv.Observer().FilterMessage("/graphql")
					requestLogAll := requestLog.All()
					requestContext := requestLogAll[0].ContextMap()

					expectedValues := map[string]interface{}{
						"log_type":           "request",
						"status":             int64(200),
						"method":             "POST",
						"path":               "/graphql",
						"query":              "",
						"ip":                 "[REDACTED]",
						"service_name":       "service-name",        // From request header
						"operation_hash":     "1163600561566987607", // From context
						"test_default_value": "value-defined",       // From expression test default value
					}
					additionalExpectedKeys := []string{
						"user_agent",
						"latency",
						"config_version",
						"request_id",
						"pid",
						"hostname",
					}
					checkValues(t, requestContext, expectedValues, additionalExpectedKeys)
				},
			)
		})

		t.Run("attempt to run with uncompilable expression", func(t *testing.T) {
			t.Parallel()

			err := testenv.RunWithError(t, &testenv.Config{
				AccessLogFields: []config.CustomAttribute{
					{
						Key: "url_method_expression",
						ValueFrom: &config.CustomDynamicAttribute{
							Expression: "request.testing.method",
						},
					},
				},
			}, func(t *testing.T, _ *testenv.Environment) {
				assert.Fail(t, "should not be called")
			})

			require.ErrorContains(t, err, "type expr.Request has no field testing")
		})

		t.Run("attempt to run with expression that returns a non acceptable result", func(t *testing.T) {
			t.Parallel()

			err := testenv.RunWithError(t, &testenv.Config{
				AccessLogFields: []config.CustomAttribute{
					{
						Key: "url_method_expression",
						ValueFrom: &config.CustomDynamicAttribute{
							// upper is a function in exprlang
							Expression: "upper",
						},
					},
				},
			}, func(t *testing.T, _ *testenv.Environment) {
				assert.Fail(t, "should not be called")
			})

			require.ErrorContains(t, err, "disallowed type: func(string) string")
		})

		t.Run("attempt to run with expression that returns nil", func(t *testing.T) {
			t.Parallel()

			err := testenv.RunWithError(t, &testenv.Config{
				AccessLogFields: []config.CustomAttribute{
					{
						Key: "url_method_expression",
						ValueFrom: &config.CustomDynamicAttribute{
							Expression: "nil",
						},
					},
				},
			}, func(t *testing.T, _ *testenv.Environment) {
				assert.Fail(t, "should not be called")
			})

			require.ErrorContains(t, err, "disallowed nil")
		})

		t.Run("validate error expression for logging being processed in the router", func(t *testing.T) {
			t.Parallel()

			testenv.Run(t, &testenv.Config{
				AccessLogFields: []config.CustomAttribute{
					{
						Key:     "service_name",
						Default: "",
						ValueFrom: &config.CustomDynamicAttribute{
							RequestHeader: "service-name",
						},
					},
					{
						Key: "error_message",
						ValueFrom: &config.CustomDynamicAttribute{
							ContextField: core.ContextFieldResponseErrorMessage,
						},
					},
					{
						Key:     "expression_url_method",
						Default: "",
						ValueFrom: &config.CustomDynamicAttribute{
							Expression: "request.error ?? request.url.method",
						},
					},
					{
						Key:     "request_error",
						Default: "",
						ValueFrom: &config.CustomDynamicAttribute{
							ContextField: core.ContextFieldRequestError,
						},
					},
				},
				NoRetryClient: true,
				RouterOptions: []core.Option{
					core.WithEngineExecutionConfig(config.EngineExecutionConfiguration{
						EnableNetPoll:          true,
						EnableSingleFlight:     true,
						MaxConcurrentResolvers: 1,
					}),
					core.WithSubgraphRetryOptions(false, 0, 0, 0),
				},
				LogObservation: testenv.LogObservationConfig{
					Enabled:  true,
					LogLevel: zapcore.InfoLevel,
				}}, func(t *testing.T, xEnv *testenv.Environment) {
				_, err := xEnv.MakeGraphQLRequest(testenv.GraphQLRequest{
					Header: map[string][]string{
						"service-name": {"service-name"},
					},
					Query: `query employees { employees { id } `, // Missing closing bracket
				})
				require.NoError(t, err)
				requestLog := xEnv.Observer().FilterMessage("/graphql")
				requestContext := requestLog.All()[0].ContextMap()

				expectedValues := map[string]interface{}{
					"log_type":              "request",
					"status":                int64(200),
					"method":                "POST",
					"path":                  "/graphql",
					"query":                 "", // http query is empty
					"ip":                    "[REDACTED]",
					"user_agent":            "Go-http-client/1.1",
					"service_name":          "service-name", // From header
					"error_message":         "unexpected token - got: EOF want one of: [RBRACE IDENT SPREAD]",
					"expression_url_method": "unexpected token - got: EOF want one of: [RBRACE IDENT SPREAD]",
					"request_error":         true,
				}
				additionalExpectedKeys := []string{
					"latency",
					"config_version",
					"request_id",
					"pid",
					"hostname",
				}

				checkValues(t, requestContext, expectedValues, additionalExpectedKeys)
			})
		})

		t.Run("validate that expressions dont get processed yet in the subgraph logger", func(t *testing.T) {
			t.Parallel()

			testenv.Run(t, &testenv.Config{
				SubgraphAccessLogsEnabled: true,
				AccessLogFields: []config.CustomAttribute{
					{
						Key: "request_error",
						ValueFrom: &config.CustomDynamicAttribute{
							ContextField: core.ContextFieldRequestError,
						},
					},
				},
				SubgraphAccessLogFields: []config.CustomAttribute{
					{
						Key: "service_name",
						ValueFrom: &config.CustomDynamicAttribute{
							RequestHeader: "service-name",
						},
					},
					{
						Key: "response_header",
						ValueFrom: &config.CustomDynamicAttribute{
							ResponseHeader: "response-header-name",
						},
					},
					{
						Key: "custom_error_message",
						ValueFrom: &config.CustomDynamicAttribute{
							Expression: "request.error ?? 'request-data'",
						},
					},
				},
				LogObservation: testenv.LogObservationConfig{
					Enabled:  true,
					LogLevel: zapcore.InfoLevel,
				},
				RouterOptions: []core.Option{
					core.WithHeaderRules(config.HeaderRules{
						All: &config.GlobalHeaderRule{
							Request: []*config.RequestHeaderRule{
								{
									Operation: config.HeaderRuleOperationPropagate,
									Named:     "service-name",
								},
							},
						},
					}),
				},
				Subgraphs: testenv.SubgraphsConfig{
					Products: testenv.SubgraphConfig{
						Middleware: func(_ http.Handler) http.Handler {
							return http.HandlerFunc(func(w http.ResponseWriter, _ *http.Request) {
								w.Header().Set("Content-Type", "application/json")
								w.WriteHeader(http.StatusForbidden)
								_, _ = w.Write([]byte(`{"errors":[{"message":"Unauthorized","extensions":{"code":"UNAUTHORIZED"}}]}`))
							})
						},
					},
				},
			}, func(t *testing.T, xEnv *testenv.Environment) {
				xEnv.MakeGraphQLRequestOK(testenv.GraphQLRequest{
					Query:  `query employees { employees { id details { forename surname } notes } }`,
					Header: map[string][]string{"service-name": {"service-name"}},
				})
				requestLog := xEnv.Observer().FilterMessage("/graphql")
				productContext := requestLog.All()[1].ContextMap()

				additionalExpectedKeys := []string{
					"user_agent",
					"trace_id",
					"hostname",
					"latency",
					"config_version",
					"request_id",
					"pid",
					"url",
				}

				productSubgraphVals := map[string]interface{}{
					"log_type":      "client/subgraph",
					"subgraph_name": "products",
					"subgraph_id":   "3",
					"status":        int64(403),
					"method":        "POST",
					"path":          "/graphql",
					"query":         "", // http query is empty
					"ip":            "[REDACTED]",
					"service_name":  "service-name", // From request header
					// custom_error_message is removed
				}
				checkValues(t, productContext, productSubgraphVals, additionalExpectedKeys)
			})
		})

		t.Run("validate the evaluation of the body.raw expression for a query", func(t *testing.T) {
			t.Parallel()

			testenv.Run(t,
				&testenv.Config{
					AccessLogFields: []config.CustomAttribute{
						{
							Key: "service_name",
							ValueFrom: &config.CustomDynamicAttribute{
								RequestHeader: "service-name",
							},
						},
						{
							Key: "operation_hash",
							ValueFrom: &config.CustomDynamicAttribute{
								ContextField: core.ContextFieldOperationHash,
							},
						},
						{
							Key: "expression_body",
							ValueFrom: &config.CustomDynamicAttribute{
								Expression: "request.body.raw",
							},
						},
					},
					LogObservation: testenv.LogObservationConfig{
						Enabled:  true,
						LogLevel: zapcore.InfoLevel,
					},
				},
				func(t *testing.T, xEnv *testenv.Environment) {
					res := xEnv.MakeGraphQLRequestOK(testenv.GraphQLRequest{
						Query:  `query employees { employees { id } }`,
						Header: map[string][]string{"service-name": {"service-name"}},
					})
					require.JSONEq(t, employeesIDData, res.Body)
					requestLog := xEnv.Observer().FilterMessage("/graphql")
					requestLogAll := requestLog.All()
					requestContext := requestLogAll[0].ContextMap()

					expectedValues := map[string]interface{}{
						"log_type":        "request",
						"status":          int64(200),
						"method":          "POST",
						"path":            "/graphql",
						"query":           "",
						"ip":              "[REDACTED]",
						"service_name":    "service-name",                                         // From request header
						"operation_hash":  "1163600561566987607",                                  // From context
						"expression_body": "{\"query\":\"query employees { employees { id } }\"}", // From expression
					}
					additionalExpectedKeys := []string{
						"user_agent",
						"latency",
						"config_version",
						"request_id",
						"pid",
						"hostname",
					}
					checkValues(t, requestContext, expectedValues, additionalExpectedKeys)
				},
			)
		})

		t.Run("validate the evaluation of the body.raw expression for a file upload", func(t *testing.T) {
			testenv.Run(t, &testenv.Config{
				AccessLogFields: []config.CustomAttribute{
					{
						Key: "operation_hash",
						ValueFrom: &config.CustomDynamicAttribute{
							ContextField: core.ContextFieldOperationHash,
						},
					},
					{
						Key: "expression_body",
						ValueFrom: &config.CustomDynamicAttribute{
							Expression: "request.body.raw",
						},
					},
				},
				LogObservation: testenv.LogObservationConfig{
					Enabled:  true,
					LogLevel: zapcore.InfoLevel,
				},
				RouterOptions: []core.Option{
					core.WithRouterTrafficConfig(&config.RouterTrafficConfiguration{
						MaxRequestBodyBytes:  5 << 20,
						DecompressionEnabled: true,
					}),
				},
			}, func(t *testing.T, xEnv *testenv.Environment) {
				files := []testenv.FileUpload{
					{VariablesPath: "variables.files.0", FileContent: []byte("Contents of first file")},
					{VariablesPath: "variables.files.1", FileContent: []byte("Contents of second file")},
				}

				xEnv.MakeGraphQLRequestOK(testenv.GraphQLRequest{
					Query:     "mutation($files: [Upload!]!) { multipleUpload(files: $files)}",
					Variables: []byte(`{"files":[null, null]}`),
					Files:     files,
				})

				requestLog := xEnv.Observer().FilterMessage("/graphql")
				requestLogAll := requestLog.All()
				requestContext := requestLogAll[0].ContextMap()

				expectedValues := map[string]interface{}{
					"log_type":        "request",
					"status":          int64(200),
					"method":          "POST",
					"path":            "/graphql",
					"query":           "",
					"ip":              "[REDACTED]",
					"operation_hash":  "12894448895119646991",                                                                                                // From context
					"expression_body": "{\"query\":\"mutation($files: [Upload!]!) { multipleUpload(files: $files)}\",\"variables\":{\"files\":[null,null]}}", // From expression
				}
				additionalExpectedKeys := []string{
					"user_agent",
					"latency",
					"config_version",
					"request_id",
					"pid",
					"hostname",
				}
				checkValues(t, requestContext, expectedValues, additionalExpectedKeys)

			})
		})

		t.Run("validate the evaluation of the body.raw expression conditionally where body.raw is not evaluated", func(t *testing.T) {
			t.Parallel()

			testenv.Run(t,
				&testenv.Config{
					AccessLogFields: []config.CustomAttribute{
						{
							Key: "service_name",
							ValueFrom: &config.CustomDynamicAttribute{
								RequestHeader: "service-name",
							},
						},
						{
							Key: "operation_hash",
							ValueFrom: &config.CustomDynamicAttribute{
								ContextField: core.ContextFieldOperationHash,
							},
						},
						{
							Key: "expression_body",
							ValueFrom: &config.CustomDynamicAttribute{
								Expression: "request.error ?? request.body.raw",
							},
						},
					},
					LogObservation: testenv.LogObservationConfig{
						Enabled:  true,
						LogLevel: zapcore.InfoLevel,
					},
				},
				func(t *testing.T, xEnv *testenv.Environment) {
					xEnv.MakeGraphQLRequestOK(testenv.GraphQLRequest{
						Query:  `query employees { employees { id2 } }`,
						Header: map[string][]string{"service-name": {"service-name"}},
					})
					requestLog := xEnv.Observer().FilterMessage("/graphql")
					requestLogAll := requestLog.All()
					requestContext := requestLogAll[0].ContextMap()

					expectedValues := map[string]interface{}{
						"log_type":        "request",
						"status":          int64(200),
						"method":          "POST",
						"path":            "/graphql",
						"query":           "",
						"ip":              "[REDACTED]",
						"service_name":    "service-name",                             // From request header
						"operation_hash":  "13143784263060310243",                     // From context
						"expression_body": "field: id2 not defined on type: Employee", // From expression
					}
					additionalExpectedKeys := []string{
						"user_agent",
						"latency",
						"config_version",
						"request_id",
						"pid",
						"hostname",
					}
					checkValues(t, requestContext, expectedValues, additionalExpectedKeys)
				},
			)
		})

		t.Run("validate the evaluation of the body.raw expression conditionally where body.raw is evaluated", func(t *testing.T) {
			t.Parallel()

			testenv.Run(t,
				&testenv.Config{
					AccessLogFields: []config.CustomAttribute{
						{
							Key: "service_name",
							ValueFrom: &config.CustomDynamicAttribute{
								RequestHeader: "service-name",
							},
						},
						{
							Key: "operation_hash",
							ValueFrom: &config.CustomDynamicAttribute{
								ContextField: core.ContextFieldOperationHash,
							},
						},
						{
							Key: "expression_body",
							ValueFrom: &config.CustomDynamicAttribute{
								Expression: "request.error ?? request.body.raw",
							},
						},
					},
					LogObservation: testenv.LogObservationConfig{
						Enabled:  true,
						LogLevel: zapcore.InfoLevel,
					},
				},
				func(t *testing.T, xEnv *testenv.Environment) {
					res := xEnv.MakeGraphQLRequestOK(testenv.GraphQLRequest{
						Query:  `query employees { employees { id } }`,
						Header: map[string][]string{"service-name": {"service-name"}},
					})
					require.JSONEq(t, employeesIDData, res.Body)
					requestLog := xEnv.Observer().FilterMessage("/graphql")
					requestLogAll := requestLog.All()
					requestContext := requestLogAll[0].ContextMap()

					expectedValues := map[string]interface{}{
						"log_type":        "request",
						"status":          int64(200),
						"method":          "POST",
						"path":            "/graphql",
						"query":           "",
						"ip":              "[REDACTED]",
						"service_name":    "service-name",                                         // From request header
						"operation_hash":  "1163600561566987607",                                  // From context
						"expression_body": "{\"query\":\"query employees { employees { id } }\"}", // From expression
					}
					additionalExpectedKeys := []string{
						"user_agent",
						"latency",
						"config_version",
						"request_id",
						"pid",
						"hostname",
					}
					checkValues(t, requestContext, expectedValues, additionalExpectedKeys)
				},
			)
		})

		t.Run("verify trace.sampled in expression is true when request is sampled", func(t *testing.T) {
			t.Parallel()

			exporter := tracetest.NewInMemoryExporter(t)

			testenv.Run(t, &testenv.Config{
				AccessLogFields: []config.CustomAttribute{
					{
						Key: "is_sampled",
						ValueFrom: &config.CustomDynamicAttribute{
							Expression: "request.trace.sampled",
						},
					},
				},
				LogObservation: testenv.LogObservationConfig{
					Enabled:  true,
					LogLevel: zapcore.InfoLevel,
				},
				TraceExporter:                exporter,
				DisableSimulateCloudExporter: true,
			}, func(t *testing.T, xEnv *testenv.Environment) {
				xEnv.MakeGraphQLRequestOK(testenv.GraphQLRequest{
					Query: `query myQuery { employees { id } }`,
				})
				requestLog := xEnv.Observer().FilterMessage("/graphql")
				requestLogAll := requestLog.All()
				requestContextMap := requestLogAll[0].ContextMap()

				require.True(t, requestContextMap["is_sampled"].(bool))

				sn := exporter.GetSpans().Snapshots()
				require.Len(t, sn, 9)
			})
		})

		t.Run("verify trace.sampled in expression is false when request is not sampled", func(t *testing.T) {
			t.Parallel()

			metricReader := metric.NewManualReader()
			exporter := tracetest.NewInMemoryExporter(t)

			testenv.Run(t, &testenv.Config{
				AccessLogFields: []config.CustomAttribute{
					{
						Key: "is_sampled",
						ValueFrom: &config.CustomDynamicAttribute{
							Expression: "request.trace.sampled",
						},
					},
				},
				LogObservation: testenv.LogObservationConfig{
					Enabled:  true,
					LogLevel: zapcore.InfoLevel,
				},
				TraceExporter:                exporter,
				MetricReader:                 metricReader,
				DisableSimulateCloudExporter: true,
			}, func(t *testing.T, xEnv *testenv.Environment) {
				xEnv.MakeGraphQLRequestOK(testenv.GraphQLRequest{
					Query: `query myQuery { employees { id } }`,
					Header: map[string][]string{
						// traceparent header without sample flag set
						"traceparent": {"00-0af7651916cd43dd8448eb211c80319c-b7ad6b7169203332-00"}, // 00 = not sampled
					},
				})
				requestLog := xEnv.Observer().FilterMessage("/graphql")
				requestLogAll := requestLog.All()
				requestContextMap := requestLogAll[0].ContextMap()

				require.False(t, requestContextMap["is_sampled"].(bool))

				sn := exporter.GetSpans().Snapshots()
				require.Len(t, sn, 0)
			})
		})
	})

	t.Run("verify error codes from engine and not subgraph", func(t *testing.T) {
		t.Run("verify graphql validation error", func(t *testing.T) {
			t.Parallel()

			testenv.Run(t,
				&testenv.Config{
					RouterOptions: []core.Option{
						core.WithApolloCompatibilityFlagsConfig(config.ApolloCompatibilityFlags{
							ReplaceUndefinedOpFieldErrors: config.ApolloCompatibilityReplaceUndefinedOpFieldErrors{
								Enabled: true,
							},
						}),
					},
					AccessLogFields: []config.CustomAttribute{
						{
							Key: "error_codes",
							ValueFrom: &config.CustomDynamicAttribute{
								ContextField: core.ContextFieldGraphQLErrorCodes,
							},
						},
					},
					LogObservation: testenv.LogObservationConfig{
						Enabled:  true,
						LogLevel: zapcore.InfoLevel,
					},
				},
				func(t *testing.T, xEnv *testenv.Environment) {
					response, err := xEnv.MakeGraphQLRequest(testenv.GraphQLRequest{
						Query: `query employees { employees2 { id } }`,
					})
					require.NoError(t, err)
					require.Equal(t, http.StatusBadRequest, response.Response.StatusCode)

					requestLog := xEnv.Observer().FilterMessage("/graphql")
					requestLogAll := requestLog.All()
					requestContext := requestLogAll[0].ContextMap()

					actual, ok := requestContext["error_codes"].([]interface{})
					if !ok {
						require.Fail(t, "error_codes error when casting")
					}

					require.Len(t, actual, 1)
					require.Equal(t, "GRAPHQL_VALIDATION_FAILED", actual[0])
				},
			)
		})

		t.Run("verify graphql bad input error", func(t *testing.T) {
			t.Parallel()

			testenv.Run(t,
				&testenv.Config{
					RouterOptions: []core.Option{
						core.WithApolloCompatibilityFlagsConfig(config.ApolloCompatibilityFlags{
							ReplaceInvalidVarErrors: config.ApolloCompatibilityReplaceInvalidVarErrors{
								Enabled: true,
							},
						}),
					},
					AccessLogFields: []config.CustomAttribute{
						{
							Key: "error_codes",
							ValueFrom: &config.CustomDynamicAttribute{
								ContextField: core.ContextFieldGraphQLErrorCodes,
							},
						},
					},
					LogObservation: testenv.LogObservationConfig{
						Enabled:  true,
						LogLevel: zapcore.InfoLevel,
					},
				},
				func(t *testing.T, xEnv *testenv.Environment) {
					xEnv.MakeGraphQLRequestOK(testenv.GraphQLRequest{
						Query: `query employee { employee(id: "7") { id } }`,
					})

					requestLog := xEnv.Observer().FilterMessage("/graphql")
					requestLogAll := requestLog.All()
					requestContext := requestLogAll[0].ContextMap()

					actual, ok := requestContext["error_codes"].([]interface{})
					if !ok {
						require.Fail(t, "error_codes error when casting")
					}

					require.Len(t, actual, 1)
					require.Equal(t, "BAD_USER_INPUT", actual[0])
				},
			)
		})

		t.Run("verify graphql validation input type error", func(t *testing.T) {
			t.Parallel()

			testenv.Run(t,
				&testenv.Config{
					RouterOptions: []core.Option{
						core.WithApolloRouterCompatibilityFlags(config.ApolloRouterCompatibilityFlags{
							ReplaceInvalidVarErrors: config.ApolloRouterCompatibilityReplaceInvalidVarErrors{
								Enabled: true,
							},
						}),
					},
					AccessLogFields: []config.CustomAttribute{
						{
							Key: "error_codes",
							ValueFrom: &config.CustomDynamicAttribute{
								ContextField: core.ContextFieldGraphQLErrorCodes,
							},
						},
					},
					LogObservation: testenv.LogObservationConfig{
						Enabled:  true,
						LogLevel: zapcore.InfoLevel,
					},
				},
				func(t *testing.T, xEnv *testenv.Environment) {
					xEnv.MakeGraphQLRequestOK(testenv.GraphQLRequest{
						Query: `query employee { employee(id: "7") { id } }`,
					})

					requestLog := xEnv.Observer().FilterMessage("/graphql")
					requestLogAll := requestLog.All()
					requestContext := requestLogAll[0].ContextMap()

					actual, ok := requestContext["error_codes"].([]interface{})
					if !ok {
						require.Fail(t, "error_codes error when casting")
					}

					require.Len(t, actual, 1)
					require.Equal(t, "VALIDATION_INVALID_TYPE_VARIABLE", actual[0])
				},
			)
		})
		
	})

}

func checkValues(t *testing.T, requestContext map[string]interface{}, expectedValues map[string]interface{}, additionalExpectedKeys []string) {
	t.Helper()

	require.Lenf(t, requestContext, len(expectedValues)+len(additionalExpectedKeys), "unexpected number of keys")

	for key, val := range expectedValues {
		mapVal, exists := requestContext[key]
		require.Truef(t, exists, "key '%s' not found", key)
		require.Equalf(t, val, mapVal, "expected '%v', got '%v'", val, mapVal)
	}
	for _, key := range additionalExpectedKeys {
		_, exists := requestContext[key]
		require.Truef(t, exists, "key '%s' not found", key)
	}
}<|MERGE_RESOLUTION|>--- conflicted
+++ resolved
@@ -4,29 +4,19 @@
 	"bytes"
 	"encoding/json"
 	"fmt"
-<<<<<<< HEAD
-=======
-	"github.com/stretchr/testify/assert"
-	"github.com/stretchr/testify/require"
-	"go.opentelemetry.io/otel/sdk/metric"
-	"go.uber.org/zap"
-	"go.uber.org/zap/zapcore"
->>>>>>> 3fe509c0
 	"math"
 	"net/http"
 	"os"
 	"path/filepath"
 	"testing"
 
-<<<<<<< HEAD
-	"github.com/stretchr/testify/assert"
-
 	"github.com/stretchr/testify/require"
+	"go.opentelemetry.io/otel/sdk/metric"
 	"go.uber.org/zap"
 	"go.uber.org/zap/zapcore"
 
-=======
->>>>>>> 3fe509c0
+	"github.com/stretchr/testify/assert"
+
 	"github.com/wundergraph/cosmo/router-tests/testenv"
 	"github.com/wundergraph/cosmo/router/core"
 	"github.com/wundergraph/cosmo/router/pkg/config"
@@ -2719,7 +2709,7 @@
 				},
 			)
 		})
-		
+
 	})
 
 }
