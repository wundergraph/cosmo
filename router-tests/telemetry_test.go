package integration

import (
	"context"
	"net/http"
	"testing"

	"github.com/stretchr/testify/require"
	"go.opentelemetry.io/otel/attribute"
	"go.opentelemetry.io/otel/codes"
	"go.opentelemetry.io/otel/sdk/instrumentation"
	"go.opentelemetry.io/otel/sdk/metric"
	"go.opentelemetry.io/otel/sdk/metric/metricdata"
	"go.opentelemetry.io/otel/sdk/metric/metricdata/metricdatatest"
	sdktrace "go.opentelemetry.io/otel/sdk/trace"
	semconv "go.opentelemetry.io/otel/semconv/v1.19.0"
	"go.opentelemetry.io/otel/trace"

	"github.com/wundergraph/cosmo/router-tests/testenv"
	"github.com/wundergraph/cosmo/router/core"
	"github.com/wundergraph/cosmo/router/pkg/config"
	"github.com/wundergraph/cosmo/router/pkg/otel"
	"github.com/wundergraph/cosmo/router/pkg/trace/tracetest"
)

func TestTelemetry(t *testing.T) {
	t.Parallel()

	const employeesIDData = `{"data":{"employees":[{"id":1},{"id":2},{"id":3},{"id":4},{"id":5},{"id":7},{"id":8},{"id":10},{"id":11},{"id":12}]}}`

	t.Run("Trace unnamed GraphQL operation and validate all metrics and spans", func(t *testing.T) {
		t.Parallel()

		metricReader := metric.NewManualReader()
		exporter := tracetest.NewInMemoryExporter(t)

		testenv.Run(t, &testenv.Config{
			TraceExporter: exporter,
			MetricReader:  metricReader,
		}, func(t *testing.T, xEnv *testenv.Environment) {
			res := xEnv.MakeGraphQLRequestOK(testenv.GraphQLRequest{
				Query: `query { employees { id } }`,
			})
			require.JSONEq(t, employeesIDData, res.Body)

			sn := exporter.GetSpans().Snapshots()
			require.Len(t, sn, 9, "expected 9 spans, got %d", len(sn))

			/**
			* Spans
			 */

			// Pre-Handler Operation Read

			require.Equal(t, "HTTP - Read Body", sn[0].Name())
			require.Equal(t, trace.SpanKindInternal, sn[0].SpanKind())
			require.Equal(t, sdktrace.Status{Code: codes.Unset}, sn[0].Status())
			require.Len(t, sn[0].Attributes(), 7)
			require.Contains(t, sn[0].Attributes(), otel.WgRouterVersion.String("dev"))
			require.Contains(t, sn[0].Attributes(), otel.WgRouterClusterName.String(""))
			require.Contains(t, sn[0].Attributes(), otel.WgFederatedGraphID.String("graph"))
			require.Contains(t, sn[0].Attributes(), otel.WgRouterConfigVersion.String(xEnv.RouterConfigVersionMain()))
			require.Contains(t, sn[0].Attributes(), otel.WgClientName.String("unknown"))
			require.Contains(t, sn[0].Attributes(), otel.WgClientVersion.String("missing"))
			require.Contains(t, sn[0].Attributes(), otel.WgOperationProtocol.String("http"))

			// Pre-Handler Operation Parse

			require.Equal(t, "Operation - Parse", sn[1].Name())
			require.Equal(t, trace.SpanKindInternal, sn[1].SpanKind())
			require.Equal(t, sdktrace.Status{Code: codes.Unset}, sn[1].Status())

			// Span Resource attributes

			rs := attribute.NewSet(sn[1].Resource().Attributes()...)

			require.True(t, rs.HasValue("host.name"))
			require.True(t, rs.HasValue("os.type"))
			require.True(t, rs.HasValue("process.pid"))

			require.NotEmpty(t, sn[1].Resource().Attributes(), attribute.String("telemetry.sdk.version", "1.24.0"))
			require.Contains(t, sn[1].Resource().Attributes(), attribute.String("service.instance.id", "test-instance"))
			require.Contains(t, sn[1].Resource().Attributes(), attribute.String("telemetry.sdk.name", "opentelemetry"))
			require.Contains(t, sn[1].Resource().Attributes(), attribute.String("telemetry.sdk.language", "go"))
			require.Contains(t, sn[1].Resource().Attributes(), attribute.String("service.version", "dev"))
			require.Contains(t, sn[1].Resource().Attributes(), attribute.String("service.name", "cosmo-router"))

			// Span attributes

			require.Len(t, sn[1].Attributes(), 7)
			require.Contains(t, sn[1].Attributes(), otel.WgRouterVersion.String("dev"))
			require.Contains(t, sn[1].Attributes(), otel.WgRouterClusterName.String(""))
			require.Contains(t, sn[1].Attributes(), otel.WgFederatedGraphID.String("graph"))
			require.Contains(t, sn[1].Attributes(), otel.WgRouterConfigVersion.String(xEnv.RouterConfigVersionMain()))
			require.Contains(t, sn[1].Attributes(), otel.WgClientName.String("unknown"))
			require.Contains(t, sn[1].Attributes(), otel.WgClientVersion.String("missing"))
			require.Contains(t, sn[1].Attributes(), otel.WgOperationProtocol.String("http"))

			require.Equal(t, "Operation - Normalize", sn[2].Name())
			require.Equal(t, trace.SpanKindInternal, sn[2].SpanKind())
			require.Equal(t, sdktrace.Status{Code: codes.Unset}, sn[2].Status())

			// Span Resource attributes

			rs = attribute.NewSet(sn[2].Resource().Attributes()...)

			require.Len(t, sn[2].Resource().Attributes(), 9)

			require.True(t, rs.HasValue("host.name"))
			require.True(t, rs.HasValue("os.type"))
			require.True(t, rs.HasValue("process.pid"))

			require.NotEmpty(t, sn[2].Resource().Attributes(), attribute.String("telemetry.sdk.version", "1.24.0"))
			require.Contains(t, sn[2].Resource().Attributes(), attribute.String("service.instance.id", "test-instance"))
			require.Contains(t, sn[2].Resource().Attributes(), attribute.String("telemetry.sdk.name", "opentelemetry"))
			require.Contains(t, sn[2].Resource().Attributes(), attribute.String("telemetry.sdk.language", "go"))
			require.Contains(t, sn[2].Resource().Attributes(), attribute.String("service.version", "dev"))
			require.Contains(t, sn[2].Resource().Attributes(), attribute.String("service.name", "cosmo-router"))

			// Span attributes

			require.Len(t, sn[2].Attributes(), 10)

			require.Contains(t, sn[2].Attributes(), otel.WgRouterVersion.String("dev"))
			require.Contains(t, sn[2].Attributes(), otel.WgRouterClusterName.String(""))
			require.Contains(t, sn[2].Attributes(), otel.WgFederatedGraphID.String("graph"))
			require.Contains(t, sn[2].Attributes(), otel.WgRouterConfigVersion.String(xEnv.RouterConfigVersionMain()))
			require.Contains(t, sn[2].Attributes(), otel.WgOperationName.String(""))
			require.Contains(t, sn[2].Attributes(), otel.WgOperationType.String("query"))
			require.Contains(t, sn[2].Attributes(), otel.WgNormalizationCacheHit.Bool(false))
			require.Contains(t, sn[2].Attributes(), otel.WgClientName.String("unknown"))
			require.Contains(t, sn[2].Attributes(), otel.WgClientVersion.String("missing"))
			require.Contains(t, sn[2].Attributes(), otel.WgOperationProtocol.String("http"))

			require.Equal(t, "Operation - Validate", sn[3].Name())
			require.Equal(t, trace.SpanKindInternal, sn[3].SpanKind())
			require.Equal(t, sdktrace.Status{Code: codes.Unset}, sn[3].Status())

			// Span Resource attributes

			rs = attribute.NewSet(sn[3].Resource().Attributes()...)

			require.Len(t, sn[3].Resource().Attributes(), 9)

			require.True(t, rs.HasValue("host.name"))
			require.True(t, rs.HasValue("os.type"))
			require.True(t, rs.HasValue("process.pid"))

			require.NotEmpty(t, sn[3].Resource().Attributes(), attribute.String("telemetry.sdk.version", "1.24.0"))
			require.Contains(t, sn[3].Resource().Attributes(), attribute.String("service.instance.id", "test-instance"))
			require.Contains(t, sn[3].Resource().Attributes(), attribute.String("telemetry.sdk.name", "opentelemetry"))
			require.Contains(t, sn[3].Resource().Attributes(), attribute.String("telemetry.sdk.language", "go"))
			require.Contains(t, sn[3].Resource().Attributes(), attribute.String("service.version", "dev"))
			require.Contains(t, sn[3].Resource().Attributes(), attribute.String("service.name", "cosmo-router"))

			// Span attributes

			require.Len(t, sn[3].Attributes(), 11)

			require.Equal(t, "Operation - Plan", sn[4].Name())
			require.Equal(t, trace.SpanKindInternal, sn[4].SpanKind())
			require.Equal(t, sdktrace.Status{Code: codes.Unset}, sn[4].Status())

			require.Contains(t, sn[3].Attributes(), otel.WgRouterVersion.String("dev"))
			require.Contains(t, sn[3].Attributes(), otel.WgRouterClusterName.String(""))
			require.Contains(t, sn[3].Attributes(), otel.WgFederatedGraphID.String("graph"))
			require.Contains(t, sn[3].Attributes(), otel.WgRouterConfigVersion.String(xEnv.RouterConfigVersionMain()))
			require.Contains(t, sn[3].Attributes(), otel.WgValidationCacheHit.Bool(false))
			require.Contains(t, sn[3].Attributes(), otel.WgClientName.String("unknown"))
			require.Contains(t, sn[3].Attributes(), otel.WgClientVersion.String("missing"))
			require.Contains(t, sn[3].Attributes(), otel.WgOperationName.String(""))
			require.Contains(t, sn[3].Attributes(), otel.WgOperationType.String("query"))
			require.Contains(t, sn[3].Attributes(), otel.WgOperationProtocol.String("http"))
			require.Contains(t, sn[3].Attributes(), otel.WgOperationHash.String("14226210703439426856"))

			// Span Resource attributes

			rs = attribute.NewSet(sn[4].Resource().Attributes()...)

			require.Len(t, sn[4].Resource().Attributes(), 9)

			require.True(t, rs.HasValue("host.name"))
			require.True(t, rs.HasValue("os.type"))
			require.True(t, rs.HasValue("process.pid"))

			require.NotEmpty(t, sn[4].Resource().Attributes(), attribute.String("telemetry.sdk.version", "1.24.0"))
			require.Contains(t, sn[4].Resource().Attributes(), attribute.String("service.instance.id", "test-instance"))
			require.Contains(t, sn[4].Resource().Attributes(), attribute.String("telemetry.sdk.name", "opentelemetry"))
			require.Contains(t, sn[4].Resource().Attributes(), attribute.String("telemetry.sdk.language", "go"))
			require.Contains(t, sn[4].Resource().Attributes(), attribute.String("service.version", "dev"))
			require.Contains(t, sn[4].Resource().Attributes(), attribute.String("service.name", "cosmo-router"))

			// Span attributes

			require.Len(t, sn[4].Attributes(), 12)
			require.Contains(t, sn[4].Attributes(), otel.WgRouterVersion.String("dev"))
			require.Contains(t, sn[4].Attributes(), otel.WgRouterClusterName.String(""))
			require.Contains(t, sn[4].Attributes(), otel.WgFederatedGraphID.String("graph"))
			require.Contains(t, sn[4].Attributes(), otel.WgRouterConfigVersion.String(xEnv.RouterConfigVersionMain()))
			require.Contains(t, sn[4].Attributes(), otel.WgEngineRequestTracingEnabled.Bool(false))
			require.Contains(t, sn[4].Attributes(), otel.WgEnginePlanCacheHit.Bool(false))
			require.Contains(t, sn[4].Attributes(), otel.WgClientName.String("unknown"))
			require.Contains(t, sn[4].Attributes(), otel.WgClientVersion.String("missing"))
			require.Contains(t, sn[4].Attributes(), otel.WgOperationName.String(""))
			require.Contains(t, sn[4].Attributes(), otel.WgOperationType.String("query"))
			require.Contains(t, sn[4].Attributes(), otel.WgOperationProtocol.String("http"))
			require.Contains(t, sn[4].Attributes(), otel.WgOperationHash.String("14226210703439426856"))

			// Engine Transport
			require.Equal(t, "query unnamed", sn[5].Name())
			require.Equal(t, trace.SpanKindClient, sn[5].SpanKind())
			require.Equal(t, sdktrace.Status{Code: codes.Unset}, sn[5].Status())

			// Span Resource attributes

			rs = attribute.NewSet(sn[5].Resource().Attributes()...)

			require.Len(t, sn[5].Resource().Attributes(), 9)

			require.True(t, rs.HasValue("host.name"))
			require.True(t, rs.HasValue("os.type"))
			require.True(t, rs.HasValue("process.pid"))

			require.NotEmpty(t, sn[5].Resource().Attributes(), attribute.String("telemetry.sdk.version", "1.24.0"))
			require.Contains(t, sn[5].Resource().Attributes(), attribute.String("service.instance.id", "test-instance"))
			require.Contains(t, sn[5].Resource().Attributes(), attribute.String("telemetry.sdk.name", "opentelemetry"))
			require.Contains(t, sn[5].Resource().Attributes(), attribute.String("telemetry.sdk.language", "go"))
			require.Contains(t, sn[5].Resource().Attributes(), attribute.String("service.version", "dev"))
			require.Contains(t, sn[5].Resource().Attributes(), attribute.String("service.name", "cosmo-router"))

			// Span attributes

			sa := attribute.NewSet(sn[5].Attributes()...)

			require.Len(t, sn[5].Attributes(), 21)
			require.True(t, sa.HasValue(semconv.HTTPURLKey))
			require.True(t, sa.HasValue(semconv.NetPeerPortKey))

			require.Contains(t, sn[5].Attributes(), otel.WgRouterVersion.String("dev"))
			require.Contains(t, sn[5].Attributes(), otel.WgRouterClusterName.String(""))
			require.Contains(t, sn[5].Attributes(), otel.WgFederatedGraphID.String("graph"))
			require.Contains(t, sn[5].Attributes(), otel.WgRouterConfigVersion.String(xEnv.RouterConfigVersionMain()))
			require.Contains(t, sn[5].Attributes(), otel.WgComponentName.String("engine-transport"))
			require.Contains(t, sn[5].Attributes(), semconv.HTTPMethod("POST"))
			require.Contains(t, sn[5].Attributes(), semconv.HTTPFlavorKey.String("1.1"))
			require.Contains(t, sn[5].Attributes(), semconv.NetPeerName("127.0.0.1"))
			require.Contains(t, sn[5].Attributes(), semconv.HTTPRequestContentLength(28))
			require.Contains(t, sn[5].Attributes(), otel.WgClientName.String("unknown"))
			require.Contains(t, sn[5].Attributes(), otel.WgClientVersion.String("missing"))
			require.Contains(t, sn[5].Attributes(), otel.WgOperationName.String(""))
			require.Contains(t, sn[5].Attributes(), otel.WgOperationType.String("query"))
			require.Contains(t, sn[5].Attributes(), otel.WgOperationProtocol.String("http"))
			require.Contains(t, sn[5].Attributes(), otel.WgOperationHash.String("14226210703439426856"))
			require.Contains(t, sn[5].Attributes(), otel.WgSubgraphID.String("0"))
			require.Contains(t, sn[5].Attributes(), otel.WgSubgraphName.String("employees"))
			require.Contains(t, sn[5].Attributes(), semconv.HTTPStatusCode(200))
			require.Contains(t, sn[5].Attributes(), semconv.HTTPResponseContentLength(117))

			// Engine Loader Hooks
			require.Equal(t, "Engine - Fetch", sn[6].Name())
			require.Equal(t, trace.SpanKindInternal, sn[6].SpanKind())
			require.Equal(t, sdktrace.Status{Code: codes.Unset}, sn[6].Status())

			// Span Resource attributes

			rs = attribute.NewSet(sn[6].Resource().Attributes()...)

			require.Len(t, sn[6].Resource().Attributes(), 9)

			require.True(t, rs.HasValue("host.name"))
			require.True(t, rs.HasValue("os.type"))
			require.True(t, rs.HasValue("process.pid"))

			require.NotEmpty(t, sn[6].Resource().Attributes(), attribute.String("telemetry.sdk.version", "1.24.0"))
			require.Contains(t, sn[6].Resource().Attributes(), attribute.String("service.instance.id", "test-instance"))
			require.Contains(t, sn[6].Resource().Attributes(), attribute.String("telemetry.sdk.name", "opentelemetry"))
			require.Contains(t, sn[6].Resource().Attributes(), attribute.String("telemetry.sdk.language", "go"))
			require.Contains(t, sn[6].Resource().Attributes(), attribute.String("service.version", "dev"))
			require.Contains(t, sn[6].Resource().Attributes(), attribute.String("service.name", "cosmo-router"))

			// Span attributes

			require.Len(t, sn[6].Attributes(), 14)

			require.Contains(t, sn[6].Attributes(), otel.WgSubgraphID.String("0"))
			require.Contains(t, sn[6].Attributes(), otel.WgSubgraphName.String("employees"))
			require.Contains(t, sn[6].Attributes(), semconv.HTTPStatusCode(200))
			require.Contains(t, sn[6].Attributes(), otel.WgComponentName.String("engine-loader"))
			require.Contains(t, sn[6].Attributes(), otel.WgClientName.String("unknown"))
			require.Contains(t, sn[6].Attributes(), otel.WgClientVersion.String("missing"))
			require.Contains(t, sn[6].Attributes(), otel.WgOperationName.String(""))
			require.Contains(t, sn[6].Attributes(), otel.WgOperationType.String("query"))
			require.Contains(t, sn[6].Attributes(), otel.WgOperationProtocol.String("http"))
			require.Contains(t, sn[6].Attributes(), otel.WgOperationHash.String("14226210703439426856"))
			require.Contains(t, sn[6].Attributes(), otel.WgRouterVersion.String("dev"))
			require.Contains(t, sn[6].Attributes(), otel.WgRouterClusterName.String(""))
			require.Contains(t, sn[6].Attributes(), otel.WgFederatedGraphID.String("graph"))
			require.Contains(t, sn[6].Attributes(), otel.WgRouterConfigVersion.String(xEnv.RouterConfigVersionMain()))

			// GraphQL handler
			require.Equal(t, "Operation - Execute", sn[7].Name())
			require.Equal(t, trace.SpanKindInternal, sn[7].SpanKind())
			require.Equal(t, sdktrace.Status{Code: codes.Unset}, sn[7].Status())

			// Span Resource attributes

			rs = attribute.NewSet(sn[7].Resource().Attributes()...)

			require.Len(t, sn[7].Resource().Attributes(), 9)

			require.True(t, rs.HasValue("host.name"))
			require.True(t, rs.HasValue("os.type"))
			require.True(t, rs.HasValue("process.pid"))

			require.NotEmpty(t, sn[7].Resource().Attributes(), attribute.String("telemetry.sdk.version", "1.24.0"))
			require.Contains(t, sn[7].Resource().Attributes(), attribute.String("service.instance.id", "test-instance"))
			require.Contains(t, sn[7].Resource().Attributes(), attribute.String("telemetry.sdk.name", "opentelemetry"))
			require.Contains(t, sn[7].Resource().Attributes(), attribute.String("telemetry.sdk.language", "go"))
			require.Contains(t, sn[7].Resource().Attributes(), attribute.String("service.version", "dev"))
			require.Contains(t, sn[7].Resource().Attributes(), attribute.String("service.name", "cosmo-router"))

			// Span attributes

			require.Len(t, sn[7].Attributes(), 5)
			require.Contains(t, sn[7].Attributes(), otel.WgRouterVersion.String("dev"))
			require.Contains(t, sn[7].Attributes(), otel.WgRouterClusterName.String(""))
			require.Contains(t, sn[7].Attributes(), otel.WgFederatedGraphID.String("graph"))
			require.Contains(t, sn[7].Attributes(), otel.WgRouterConfigVersion.String(xEnv.RouterConfigVersionMain()))
			require.Contains(t, sn[7].Attributes(), otel.WgAcquireResolverWaitTimeMs.Int64(0))

			// Root Server middleware
			require.Equal(t, "query unnamed", sn[8].Name())
			require.Equal(t, trace.SpanKindServer, sn[8].SpanKind())
			require.Equal(t, sdktrace.Status{Code: codes.Unset}, sn[8].Status())

			// Span Resource attributes

			rs = attribute.NewSet(sn[8].Resource().Attributes()...)

			require.Len(t, sn[8].Resource().Attributes(), 9)

			require.True(t, rs.HasValue("host.name"))
			require.True(t, rs.HasValue("os.type"))
			require.True(t, rs.HasValue("process.pid"))

			require.NotEmpty(t, sn[8].Resource().Attributes(), attribute.String("telemetry.sdk.version", "1.24.0"))
			require.Contains(t, sn[8].Resource().Attributes(), attribute.String("service.instance.id", "test-instance"))
			require.Contains(t, sn[8].Resource().Attributes(), attribute.String("telemetry.sdk.name", "opentelemetry"))
			require.Contains(t, sn[8].Resource().Attributes(), attribute.String("telemetry.sdk.language", "go"))
			require.Contains(t, sn[8].Resource().Attributes(), attribute.String("service.version", "dev"))
			require.Contains(t, sn[8].Resource().Attributes(), attribute.String("service.name", "cosmo-router"))

			sa = attribute.NewSet(sn[8].Attributes()...)

			require.Len(t, sn[8].Attributes(), 26)
			require.True(t, sa.HasValue(semconv.NetHostPortKey))
			require.True(t, sa.HasValue(semconv.NetSockPeerAddrKey))
			require.True(t, sa.HasValue(semconv.NetSockPeerPortKey))
			require.True(t, sa.HasValue(otel.WgRouterConfigVersion))
			require.True(t, sa.HasValue(otel.WgFederatedGraphID))
			require.True(t, sa.HasValue("http.user_agent"))
			require.True(t, sa.HasValue("http.host"))
			require.True(t, sa.HasValue("http.read_bytes"))
			require.True(t, sa.HasValue("http.wrote_bytes"))

			require.Contains(t, sn[8].Attributes(), semconv.HTTPMethod("POST"))
			require.Contains(t, sn[8].Attributes(), semconv.HTTPScheme("http"))
			require.Contains(t, sn[8].Attributes(), semconv.HTTPFlavorKey.String("1.1"))
			require.Contains(t, sn[8].Attributes(), semconv.NetHostName("localhost"))
			require.Contains(t, sn[8].Attributes(), otel.WgRouterVersion.String("dev"))
			require.Contains(t, sn[8].Attributes(), otel.WgRouterClusterName.String(""))
			require.Contains(t, sn[8].Attributes(), otel.WgComponentName.String("router-server"))
			require.Contains(t, sn[8].Attributes(), otel.WgRouterRootSpan.Bool(true))
			require.Contains(t, sn[8].Attributes(), semconv.HTTPTarget("/graphql"))
			require.Contains(t, sn[8].Attributes(), otel.WgClientName.String("unknown"))
			require.Contains(t, sn[8].Attributes(), otel.WgClientVersion.String("missing"))
			require.Contains(t, sn[8].Attributes(), otel.WgOperationProtocol.String("http"))
			require.Contains(t, sn[8].Attributes(), otel.WgOperationName.String(""))
			require.Contains(t, sn[8].Attributes(), otel.WgOperationType.String("query"))
			require.Contains(t, sn[8].Attributes(), otel.WgOperationContent.String("{employees {id}}"))
			require.Contains(t, sn[8].Attributes(), otel.WgFederatedGraphID.String("graph"))
			require.Contains(t, sn[8].Attributes(), otel.WgOperationHash.String("14226210703439426856"))
			require.Contains(t, sn[8].Attributes(), semconv.HTTPStatusCode(200))

			/**
			* Metrics
			 */
			rm := metricdata.ResourceMetrics{}
			err := metricReader.Collect(context.Background(), &rm)
			require.NoError(t, err)

			httpRequestsMetric := metricdata.Metrics{
				Name:        "router.http.requests",
				Description: "Total number of requests",
				Unit:        "",
				Data: metricdata.Sum[int64]{
					Temporality: metricdata.CumulativeTemporality,
					IsMonotonic: true,
					DataPoints: []metricdata.DataPoint[int64]{
						{
							Attributes: attribute.NewSet(
								otel.WgClientName.String("unknown"),
								otel.WgClientVersion.String("missing"),
								otel.WgFederatedGraphID.String("graph"),
								otel.WgOperationHash.String("14226210703439426856"),
								otel.WgOperationName.String(""),
								otel.WgOperationProtocol.String("http"),
								otel.WgOperationType.String("query"),
								otel.WgRouterClusterName.String(""),
								otel.WgRouterConfigVersion.String(xEnv.RouterConfigVersionMain()),
								otel.WgRouterVersion.String("dev"),
								otel.WgSubgraphID.String("0"),
								otel.WgSubgraphName.String("employees"),
							),
							Value: 1,
						},
						{
							Attributes: attribute.NewSet(
								semconv.HTTPStatusCode(200),
								otel.WgClientName.String("unknown"),
								otel.WgClientVersion.String("missing"),
								otel.WgFederatedGraphID.String("graph"),
								otel.WgOperationHash.String("14226210703439426856"),
								otel.WgOperationName.String(""),
								otel.WgOperationProtocol.String("http"),
								otel.WgOperationType.String("query"),
								otel.WgRouterClusterName.String(""),
								otel.WgRouterConfigVersion.String(xEnv.RouterConfigVersionMain()),
								otel.WgRouterVersion.String("dev"),
							),
							Value: 1,
						},
					},
				},
			}

			requestDurationMetric := metricdata.Metrics{
				Name:        "router.http.request.duration_milliseconds",
				Description: "Server latency in milliseconds",
				Unit:        "ms",
				Data: metricdata.Histogram[float64]{
					Temporality: metricdata.CumulativeTemporality,
					DataPoints: []metricdata.HistogramDataPoint[float64]{
						{
							Attributes: attribute.NewSet(
								otel.WgClientName.String("unknown"),
								otel.WgClientVersion.String("missing"),
								otel.WgFederatedGraphID.String("graph"),
								otel.WgOperationHash.String("14226210703439426856"),
								otel.WgOperationName.String(""),
								otel.WgOperationProtocol.String("http"),
								otel.WgOperationType.String("query"),
								otel.WgRouterClusterName.String(""),
								otel.WgRouterConfigVersion.String(xEnv.RouterConfigVersionMain()),
								otel.WgRouterVersion.String("dev"),
								otel.WgSubgraphID.String("0"),
								otel.WgSubgraphName.String("employees"),
							),
							Sum: 0,
						},
						{
							Attributes: attribute.NewSet(
								semconv.HTTPStatusCode(200),
								otel.WgClientName.String("unknown"),
								otel.WgClientVersion.String("missing"),
								otel.WgFederatedGraphID.String("graph"),
								otel.WgOperationHash.String("14226210703439426856"),
								otel.WgOperationName.String(""),
								otel.WgOperationProtocol.String("http"),
								otel.WgOperationType.String("query"),
								otel.WgRouterClusterName.String(""),
								otel.WgRouterConfigVersion.String(xEnv.RouterConfigVersionMain()),
								otel.WgRouterVersion.String("dev"),
							),
							Sum: 0,
						},
					},
				},
			}

			requestContentLengthMetric := metricdata.Metrics{
				Name:        "router.http.request.content_length",
				Description: "Total number of request bytes",
				Unit:        "bytes",
				Data: metricdata.Sum[int64]{
					Temporality: metricdata.CumulativeTemporality,
					IsMonotonic: true,
					DataPoints: []metricdata.DataPoint[int64]{
						{
							Attributes: attribute.NewSet(
								otel.WgClientName.String("unknown"),
								otel.WgClientVersion.String("missing"),
								otel.WgFederatedGraphID.String("graph"),
								otel.WgOperationHash.String("14226210703439426856"),
								otel.WgOperationName.String(""),
								otel.WgOperationProtocol.String("http"),
								otel.WgOperationType.String("query"),
								otel.WgRouterClusterName.String(""),
								otel.WgRouterConfigVersion.String(xEnv.RouterConfigVersionMain()),
								otel.WgRouterVersion.String("dev"),
								otel.WgSubgraphID.String("0"),
								otel.WgSubgraphName.String("employees"),
							),
							Value: 28,
						},
						{
							Attributes: attribute.NewSet(
								semconv.HTTPStatusCode(200),
								otel.WgClientName.String("unknown"),
								otel.WgClientVersion.String("missing"),
								otel.WgFederatedGraphID.String("graph"),
								otel.WgOperationHash.String("14226210703439426856"),
								otel.WgOperationName.String(""),
								otel.WgOperationProtocol.String("http"),
								otel.WgOperationType.String("query"),
								otel.WgRouterClusterName.String(""),
								otel.WgRouterConfigVersion.String(xEnv.RouterConfigVersionMain()),
								otel.WgRouterVersion.String("dev"),
							),
							Value: 38,
						},
					},
				},
			}

			responseContentLengthMetric := metricdata.Metrics{
				Name:        "router.http.response.content_length",
				Description: "Total number of response bytes",
				Unit:        "bytes",
				Data: metricdata.Sum[int64]{
					Temporality: metricdata.CumulativeTemporality,
					IsMonotonic: true,
					DataPoints: []metricdata.DataPoint[int64]{
						{
							Attributes: attribute.NewSet(
								semconv.HTTPStatusCode(200),
								otel.WgClientName.String("unknown"),
								otel.WgClientVersion.String("missing"),
								otel.WgFederatedGraphID.String("graph"),
								otel.WgOperationHash.String("14226210703439426856"),
								otel.WgOperationName.String(""),
								otel.WgOperationProtocol.String("http"),
								otel.WgOperationType.String("query"),
								otel.WgRouterClusterName.String(""),
								otel.WgRouterConfigVersion.String(xEnv.RouterConfigVersionMain()),
								otel.WgRouterVersion.String("dev"),
								otel.WgSubgraphID.String("0"),
								otel.WgSubgraphName.String("employees"),
							),
							Value: 117,
						},
						{
							Attributes: attribute.NewSet(
								semconv.HTTPStatusCode(200),
								otel.WgClientName.String("unknown"),
								otel.WgClientVersion.String("missing"),
								otel.WgFederatedGraphID.String("graph"),
								otel.WgOperationHash.String("14226210703439426856"),
								otel.WgOperationName.String(""),
								otel.WgOperationProtocol.String("http"),
								otel.WgOperationType.String("query"),
								otel.WgRouterClusterName.String(""),
								otel.WgRouterConfigVersion.String(xEnv.RouterConfigVersionMain()),
								otel.WgRouterVersion.String("dev"),
							),
							Value: 117,
						},
					},
				},
			}

			requestInFlightMetric := metricdata.Metrics{
				Name:        "router.http.requests.in_flight",
				Description: "Number of requests in flight",
				Unit:        "",
				Data: metricdata.Sum[int64]{
					Temporality: metricdata.CumulativeTemporality,
					DataPoints: []metricdata.DataPoint[int64]{
						{
							Attributes: attribute.NewSet(
								otel.WgClientName.String("unknown"),
								otel.WgClientVersion.String("missing"),
								otel.WgFederatedGraphID.String("graph"),
								otel.WgOperationProtocol.String("http"),
								otel.WgRouterClusterName.String(""),
								otel.WgRouterConfigVersion.String(xEnv.RouterConfigVersionMain()),
								otel.WgRouterVersion.String("dev"),
							),
							Value: 0,
						},
						{
							Attributes: attribute.NewSet(
								otel.WgClientName.String("unknown"),
								otel.WgClientVersion.String("missing"),
								otel.WgFederatedGraphID.String("graph"),
								otel.WgOperationHash.String("14226210703439426856"),
								otel.WgOperationName.String(""),
								otel.WgOperationProtocol.String("http"),
								otel.WgOperationType.String("query"),
								otel.WgRouterClusterName.String(""),
								otel.WgRouterConfigVersion.String(xEnv.RouterConfigVersionMain()),
								otel.WgRouterVersion.String("dev"),
								otel.WgSubgraphID.String("0"),
								otel.WgSubgraphName.String("employees"),
							),
							Value: 0,
						},
					},
				},
			}

			want := metricdata.ScopeMetrics{
				Scope: instrumentation.Scope{
					Name:      "cosmo.router",
					SchemaURL: "",
					Version:   "0.0.1",
				},
				Metrics: []metricdata.Metrics{
					httpRequestsMetric,
					requestDurationMetric,
					requestContentLengthMetric,
					responseContentLengthMetric,
					requestInFlightMetric,
				},
			}

			rs = attribute.NewSet(rm.Resource.Attributes()...)

			require.True(t, rs.HasValue("host.name"))
			require.True(t, rs.HasValue("os.type"))
			require.True(t, rs.HasValue("process.pid"))

			require.NotEmpty(t, rm.Resource.Attributes(), attribute.String("telemetry.sdk.version", "1.24.0"))
			require.Contains(t, rm.Resource.Attributes(), attribute.String("service.instance.id", "test-instance"))
			require.Contains(t, rm.Resource.Attributes(), attribute.String("telemetry.sdk.name", "opentelemetry"))
			require.Contains(t, rm.Resource.Attributes(), attribute.String("telemetry.sdk.language", "go"))
			require.Contains(t, rm.Resource.Attributes(), attribute.String("service.version", "dev"))
			require.Contains(t, rm.Resource.Attributes(), attribute.String("service.name", "cosmo-router"))

			require.Equal(t, 1, len(rm.ScopeMetrics), "expected 1 ScopeMetrics, got %d", len(rm.ScopeMetrics))
			require.Equal(t, 5, len(rm.ScopeMetrics[0].Metrics), "expected 5 Metrics, got %d", len(rm.ScopeMetrics[0].Metrics))

			metricdatatest.AssertEqual(t, want, rm.ScopeMetrics[0], metricdatatest.IgnoreTimestamp(), metricdatatest.IgnoreValue())

			metricdatatest.AssertEqual(t, httpRequestsMetric, rm.ScopeMetrics[0].Metrics[0], metricdatatest.IgnoreTimestamp())
			metricdatatest.AssertEqual(t, requestContentLengthMetric, rm.ScopeMetrics[0].Metrics[2], metricdatatest.IgnoreTimestamp())
			metricdatatest.AssertEqual(t, responseContentLengthMetric, rm.ScopeMetrics[0].Metrics[3], metricdatatest.IgnoreTimestamp())
			metricdatatest.AssertEqual(t, requestInFlightMetric, rm.ScopeMetrics[0].Metrics[4], metricdatatest.IgnoreTimestamp())

			// make a second request and assert that we're now hitting the validation cache

			exporter.Reset()

			res = xEnv.MakeGraphQLRequestOK(testenv.GraphQLRequest{
				Query: `query { employees { id } }`,
			})
			require.JSONEq(t, employeesIDData, res.Body)

			sn = exporter.GetSpans().Snapshots()
			require.Len(t, sn, 9, "expected 9 spans, got %d", len(sn))
			require.Len(t, sn[3].Attributes(), 11)
			require.Contains(t, sn[3].Attributes(), otel.WgValidationCacheHit.Bool(true))
		})
	})

	t.Run("Trace persisted operation", func(t *testing.T) {
		t.Parallel()

		metricReader := metric.NewManualReader()
		exporter := tracetest.NewInMemoryExporter(t)

		testenv.Run(t, &testenv.Config{
			TraceExporter: exporter,
			MetricReader:  metricReader,
		}, func(t *testing.T, xEnv *testenv.Environment) {
			header := make(http.Header)
			header.Add("graphql-client-name", "my-client")
			res, err := xEnv.MakeGraphQLRequest(testenv.GraphQLRequest{
				OperationName: []byte(`"MyQuery"`),
				Extensions:    []byte(`{"persistedQuery": {"version": 1, "sha256Hash": "listArgQuery"}}`),
				Header:        header,
				Variables:     []byte(`{"arg": "a"}`),
			})
			require.NoError(t, err)
			require.Equal(t, `{"data":{"rootFieldWithListArg":["a"]}}`, res.Body)
			require.Equal(t, "MISS", res.Response.Header.Get(core.PersistedOperationCacheHeader))

			sn := exporter.GetSpans().Snapshots()

			require.Len(t, sn, 10, "expected 10 spans, got %d", len(sn))
			require.Equal(t, "Load Persisted Operation", sn[1].Name())
			require.Equal(t, trace.SpanKindClient, sn[1].SpanKind())
			require.Equal(t, sdktrace.Status{Code: codes.Unset}, sn[1].Status())
			require.Contains(t, sn[1].Attributes(), otel.WgRouterVersion.String("dev"))
			require.Contains(t, sn[1].Attributes(), otel.WgRouterConfigVersion.String(xEnv.RouterConfigVersionMain()))
			require.Contains(t, sn[1].Attributes(), otel.WgRouterClusterName.String(""))
			require.Contains(t, sn[1].Attributes(), otel.WgFederatedGraphID.String("graph"))
			require.Contains(t, sn[1].Attributes(), semconv.HTTPMethod(http.MethodGet))
			require.Contains(t, sn[1].Attributes(), semconv.HTTPStatusCode(200))

			// Ensure the persisted operation span is a child of the root span
			require.Equal(t, sn[1].Parent().SpanID(), sn[9].SpanContext().SpanID())

			exporter.Reset()

			res, err = xEnv.MakeGraphQLRequest(testenv.GraphQLRequest{
				OperationName: []byte(`"MyQuery"`),
				Extensions:    []byte(`{"persistedQuery": {"version": 1, "sha256Hash": "listArgQuery"}}`),
				Header:        header,
				Variables:     []byte(`{"arg": "a"}`),
			})
			require.NoError(t, err)
			require.Equal(t, `{"data":{"rootFieldWithListArg":["a"]}}`, res.Body)
			require.Equal(t, "HIT", res.Response.Header.Get(core.PersistedOperationCacheHeader))

			sn = exporter.GetSpans().Snapshots()

			require.Len(t, sn, 8, "expected 8 spans, got %d", len(sn))
			require.NotEqualf(t, "Load Persisted Operation", sn[1].Name(), "excepted no span because it was a cache hit")
		})
	})

	t.Run("Custom span and resource attributes are attached to all metrics and spans / from header", func(t *testing.T) {
		t.Parallel()

		metricReader := metric.NewManualReader()
		exporter := tracetest.NewInMemoryExporter(t)

		testenv.Run(t, &testenv.Config{
			TraceExporter: exporter,
			MetricReader:  metricReader,
			OtelResourceAttributes: []config.CustomStaticAttribute{
				{
					Key:   "custom.resource",
					Value: "value",
				},
			},
			OtelAttributes: []config.CustomAttribute{
				{
					Key:     "custom",
					Default: "value",
					ValueFrom: &config.CustomDynamicAttribute{
						RequestHeader: "x-custom-header",
					},
				},
			},
		}, func(t *testing.T, xEnv *testenv.Environment) {
			res := xEnv.MakeGraphQLRequestOK(testenv.GraphQLRequest{
				Header: map[string][]string{
					"x-custom-header": {"value"},
				},
				Query: `query { employees { id } }`,
			})
			require.JSONEq(t, employeesIDData, res.Body)

			sn := exporter.GetSpans().Snapshots()
			require.Len(t, sn, 9, "expected 9 spans, got %d", len(sn))

			/**
			* Spans
			 */

			// Pre-Handler Operation steps
			require.Equal(t, "Operation - Parse", sn[1].Name())
			require.Equal(t, trace.SpanKindInternal, sn[1].SpanKind())
			require.Equal(t, sdktrace.Status{Code: codes.Unset}, sn[1].Status())
			require.Contains(t, sn[1].Attributes(), attribute.String("custom", "value"))
			require.Contains(t, sn[1].Resource().Attributes(), attribute.String("custom.resource", "value"))

			require.Equal(t, "Operation - Normalize", sn[2].Name())
			require.Equal(t, trace.SpanKindInternal, sn[2].SpanKind())
			require.Equal(t, sdktrace.Status{Code: codes.Unset}, sn[2].Status())
			require.Contains(t, sn[2].Attributes(), attribute.String("custom", "value"))
			require.Contains(t, sn[2].Resource().Attributes(), attribute.String("custom.resource", "value"))

			require.Equal(t, "Operation - Validate", sn[3].Name())
			require.Equal(t, trace.SpanKindInternal, sn[3].SpanKind())
			require.Equal(t, sdktrace.Status{Code: codes.Unset}, sn[3].Status())
			require.Contains(t, sn[3].Attributes(), attribute.String("custom", "value"))
			require.Contains(t, sn[3].Resource().Attributes(), attribute.String("custom.resource", "value"))

			require.Equal(t, "Operation - Plan", sn[4].Name())
			require.Equal(t, trace.SpanKindInternal, sn[4].SpanKind())
			require.Equal(t, sdktrace.Status{Code: codes.Unset}, sn[4].Status())
			require.Contains(t, sn[4].Attributes(), attribute.String("custom", "value"))
			require.Contains(t, sn[4].Resource().Attributes(), attribute.String("custom.resource", "value"))

			// Engine Transport
			require.Equal(t, "query unnamed", sn[5].Name())
			require.Equal(t, trace.SpanKindClient, sn[5].SpanKind())
			require.Equal(t, sdktrace.Status{Code: codes.Unset}, sn[5].Status())
			require.Contains(t, sn[5].Attributes(), attribute.String("custom", "value"))
			require.Contains(t, sn[5].Resource().Attributes(), attribute.String("custom.resource", "value"))

			// Engine Loader Hooks
			require.Equal(t, "Engine - Fetch", sn[6].Name())
			require.Equal(t, trace.SpanKindInternal, sn[6].SpanKind())
			require.Equal(t, sdktrace.Status{Code: codes.Unset}, sn[6].Status())
			require.Contains(t, sn[6].Attributes(), attribute.String("custom", "value"))
			require.Contains(t, sn[6].Resource().Attributes(), attribute.String("custom.resource", "value"))

			// GraphQL handler
			require.Equal(t, "Operation - Execute", sn[7].Name())
			require.Equal(t, trace.SpanKindInternal, sn[7].SpanKind())
			require.Equal(t, sdktrace.Status{Code: codes.Unset}, sn[7].Status())
			require.Contains(t, sn[7].Attributes(), attribute.String("custom", "value"))
			require.Contains(t, sn[7].Resource().Attributes(), attribute.String("custom.resource", "value"))

			// Root Server middleware
			require.Equal(t, "query unnamed", sn[8].Name())
			require.Equal(t, trace.SpanKindServer, sn[8].SpanKind())
			require.Equal(t, sdktrace.Status{Code: codes.Unset}, sn[8].Status())
			require.Contains(t, sn[8].Attributes(), attribute.String("custom", "value"))
			require.Contains(t, sn[8].Resource().Attributes(), attribute.String("custom.resource", "value"))

			/**
			* Metrics
			 */
			rm := metricdata.ResourceMetrics{}
			err := metricReader.Collect(context.Background(), &rm)
			require.NoError(t, err)

			httpRequestsMetric := metricdata.Metrics{
				Name:        "router.http.requests",
				Description: "Total number of requests",
				Unit:        "",
				Data: metricdata.Sum[int64]{
					Temporality: metricdata.CumulativeTemporality,
					IsMonotonic: true,
					DataPoints: []metricdata.DataPoint[int64]{
						{
							Attributes: attribute.NewSet(
								attribute.String("custom", "value"),
								otel.WgClientName.String("unknown"),
								otel.WgClientVersion.String("missing"),
								otel.WgFederatedGraphID.String("graph"),
								otel.WgOperationHash.String("14226210703439426856"),
								otel.WgOperationName.String(""),
								otel.WgOperationProtocol.String("http"),
								otel.WgOperationType.String("query"),
								otel.WgRouterClusterName.String(""),
								otel.WgRouterConfigVersion.String(xEnv.RouterConfigVersionMain()),
								otel.WgRouterVersion.String("dev"),
								otel.WgSubgraphID.String("0"),
								otel.WgSubgraphName.String("employees"),
							),
							Value: 1,
						},
						{
							Attributes: attribute.NewSet(
								attribute.String("custom", "value"),
								semconv.HTTPStatusCode(200),
								otel.WgClientName.String("unknown"),
								otel.WgClientVersion.String("missing"),
								otel.WgFederatedGraphID.String("graph"),
								otel.WgOperationHash.String("14226210703439426856"),
								otel.WgOperationName.String(""),
								otel.WgOperationProtocol.String("http"),
								otel.WgOperationType.String("query"),
								otel.WgRouterClusterName.String(""),
								otel.WgRouterConfigVersion.String(xEnv.RouterConfigVersionMain()),
								otel.WgRouterVersion.String("dev"),
							),
							Value: 1,
						},
					},
				},
			}

			requestDurationMetric := metricdata.Metrics{
				Name:        "router.http.request.duration_milliseconds",
				Description: "Server latency in milliseconds",
				Unit:        "ms",
				Data: metricdata.Histogram[float64]{
					Temporality: metricdata.CumulativeTemporality,
					DataPoints: []metricdata.HistogramDataPoint[float64]{
						{
							Attributes: attribute.NewSet(
								attribute.String("custom", "value"),
								otel.WgClientName.String("unknown"),
								otel.WgClientVersion.String("missing"),
								otel.WgFederatedGraphID.String("graph"),
								otel.WgOperationHash.String("14226210703439426856"),
								otel.WgOperationName.String(""),
								otel.WgOperationProtocol.String("http"),
								otel.WgOperationType.String("query"),
								otel.WgRouterClusterName.String(""),
								otel.WgRouterConfigVersion.String(xEnv.RouterConfigVersionMain()),
								otel.WgRouterVersion.String("dev"),
								otel.WgSubgraphID.String("0"),
								otel.WgSubgraphName.String("employees"),
							),
							Sum: 0,
						},
						{
							Attributes: attribute.NewSet(
								attribute.String("custom", "value"),
								semconv.HTTPStatusCode(200),
								otel.WgClientName.String("unknown"),
								otel.WgClientVersion.String("missing"),
								otel.WgFederatedGraphID.String("graph"),
								otel.WgOperationHash.String("14226210703439426856"),
								otel.WgOperationName.String(""),
								otel.WgOperationProtocol.String("http"),
								otel.WgOperationType.String("query"),
								otel.WgRouterClusterName.String(""),
								otel.WgRouterConfigVersion.String(xEnv.RouterConfigVersionMain()),
								otel.WgRouterVersion.String("dev"),
							),
							Sum: 0,
						},
					},
				},
			}

			requestContentLengthMetric := metricdata.Metrics{
				Name:        "router.http.request.content_length",
				Description: "Total number of request bytes",
				Unit:        "bytes",
				Data: metricdata.Sum[int64]{
					Temporality: metricdata.CumulativeTemporality,
					IsMonotonic: true,
					DataPoints: []metricdata.DataPoint[int64]{
						{
							Attributes: attribute.NewSet(
								attribute.String("custom", "value"),
								otel.WgClientName.String("unknown"),
								otel.WgClientVersion.String("missing"),
								otel.WgFederatedGraphID.String("graph"),
								otel.WgOperationHash.String("14226210703439426856"),
								otel.WgOperationName.String(""),
								otel.WgOperationProtocol.String("http"),
								otel.WgOperationType.String("query"),
								otel.WgRouterClusterName.String(""),
								otel.WgRouterConfigVersion.String(xEnv.RouterConfigVersionMain()),
								otel.WgRouterVersion.String("dev"),
								otel.WgSubgraphID.String("0"),
								otel.WgSubgraphName.String("employees"),
							),
							Value: 28,
						},
						{
							Attributes: attribute.NewSet(
								attribute.String("custom", "value"),
								semconv.HTTPStatusCode(200),
								otel.WgClientName.String("unknown"),
								otel.WgClientVersion.String("missing"),
								otel.WgFederatedGraphID.String("graph"),
								otel.WgOperationHash.String("14226210703439426856"),
								otel.WgOperationName.String(""),
								otel.WgOperationProtocol.String("http"),
								otel.WgOperationType.String("query"),
								otel.WgRouterClusterName.String(""),
								otel.WgRouterConfigVersion.String(xEnv.RouterConfigVersionMain()),
								otel.WgRouterVersion.String("dev"),
							),
							Value: 38,
						},
					},
				},
			}

			responseContentLengthMetric := metricdata.Metrics{
				Name:        "router.http.response.content_length",
				Description: "Total number of response bytes",
				Unit:        "bytes",
				Data: metricdata.Sum[int64]{
					Temporality: metricdata.CumulativeTemporality,
					IsMonotonic: true,
					DataPoints: []metricdata.DataPoint[int64]{
						{
							Attributes: attribute.NewSet(
								attribute.String("custom", "value"),
								semconv.HTTPStatusCode(200),
								otel.WgClientName.String("unknown"),
								otel.WgClientVersion.String("missing"),
								otel.WgFederatedGraphID.String("graph"),
								otel.WgOperationHash.String("14226210703439426856"),
								otel.WgOperationName.String(""),
								otel.WgOperationProtocol.String("http"),
								otel.WgOperationType.String("query"),
								otel.WgRouterClusterName.String(""),
								otel.WgRouterConfigVersion.String(xEnv.RouterConfigVersionMain()),
								otel.WgRouterVersion.String("dev"),
								otel.WgSubgraphID.String("0"),
								otel.WgSubgraphName.String("employees"),
							),
							Value: 117,
						},
						{
							Attributes: attribute.NewSet(
								attribute.String("custom", "value"),
								semconv.HTTPStatusCode(200),
								otel.WgClientName.String("unknown"),
								otel.WgClientVersion.String("missing"),
								otel.WgFederatedGraphID.String("graph"),
								otel.WgOperationHash.String("14226210703439426856"),
								otel.WgOperationName.String(""),
								otel.WgOperationProtocol.String("http"),
								otel.WgOperationType.String("query"),
								otel.WgRouterClusterName.String(""),
								otel.WgRouterConfigVersion.String(xEnv.RouterConfigVersionMain()),
								otel.WgRouterVersion.String("dev"),
							),
							Value: 117,
						},
					},
				},
			}

			requestInFlightMetric := metricdata.Metrics{
				Name:        "router.http.requests.in_flight",
				Description: "Number of requests in flight",
				Unit:        "",
				Data: metricdata.Sum[int64]{
					Temporality: metricdata.CumulativeTemporality,
					DataPoints: []metricdata.DataPoint[int64]{
						{
							Attributes: attribute.NewSet(
								attribute.String("custom", "value"),
								otel.WgClientName.String("unknown"),
								otel.WgClientVersion.String("missing"),
								otel.WgFederatedGraphID.String("graph"),
								otel.WgOperationProtocol.String("http"),
								otel.WgRouterClusterName.String(""),
								otel.WgRouterConfigVersion.String(xEnv.RouterConfigVersionMain()),
								otel.WgRouterVersion.String("dev"),
							),
							Value: 0,
						},
						{
							Attributes: attribute.NewSet(
								attribute.String("custom", "value"),
								otel.WgClientName.String("unknown"),
								otel.WgClientVersion.String("missing"),
								otel.WgFederatedGraphID.String("graph"),
								otel.WgOperationHash.String("14226210703439426856"),
								otel.WgOperationName.String(""),
								otel.WgOperationProtocol.String("http"),
								otel.WgOperationType.String("query"),
								otel.WgRouterClusterName.String(""),
								otel.WgRouterConfigVersion.String(xEnv.RouterConfigVersionMain()),
								otel.WgRouterVersion.String("dev"),
								otel.WgSubgraphID.String("0"),
								otel.WgSubgraphName.String("employees"),
							),
							Value: 0,
						},
					},
				},
			}

			want := metricdata.ScopeMetrics{
				Scope: instrumentation.Scope{
					Name:      "cosmo.router",
					SchemaURL: "",
					Version:   "0.0.1",
				},
				Metrics: []metricdata.Metrics{
					httpRequestsMetric,
					requestDurationMetric,
					requestContentLengthMetric,
					responseContentLengthMetric,
					requestInFlightMetric,
				},
			}

			rs := attribute.NewSet(rm.Resource.Attributes()...)

			require.True(t, rs.HasValue("host.name"))
			require.True(t, rs.HasValue("os.type"))
			require.True(t, rs.HasValue("process.pid"))

			require.Contains(t, rm.Resource.Attributes(), attribute.String("custom.resource", "value"))
			require.NotEmpty(t, rm.Resource.Attributes(), attribute.String("telemetry.sdk.version", "1.24.0"))
			require.Contains(t, rm.Resource.Attributes(), attribute.String("service.instance.id", "test-instance"))
			require.Contains(t, rm.Resource.Attributes(), attribute.String("telemetry.sdk.name", "opentelemetry"))
			require.Contains(t, rm.Resource.Attributes(), attribute.String("telemetry.sdk.language", "go"))
			require.Contains(t, rm.Resource.Attributes(), attribute.String("service.version", "dev"))
			require.Contains(t, rm.Resource.Attributes(), attribute.String("service.name", "cosmo-router"))

			require.Equal(t, 1, len(rm.ScopeMetrics), "expected 1 ScopeMetrics, got %d", len(rm.ScopeMetrics))
			require.Equal(t, 5, len(rm.ScopeMetrics[0].Metrics), "expected 5 Metrics, got %d", len(rm.ScopeMetrics[0].Metrics))

			metricdatatest.AssertEqual(t, want, rm.ScopeMetrics[0], metricdatatest.IgnoreTimestamp(), metricdatatest.IgnoreValue())

			metricdatatest.AssertEqual(t, httpRequestsMetric, rm.ScopeMetrics[0].Metrics[0], metricdatatest.IgnoreTimestamp())
			metricdatatest.AssertEqual(t, requestContentLengthMetric, rm.ScopeMetrics[0].Metrics[2], metricdatatest.IgnoreTimestamp())
			metricdatatest.AssertEqual(t, responseContentLengthMetric, rm.ScopeMetrics[0].Metrics[3], metricdatatest.IgnoreTimestamp())
			metricdatatest.AssertEqual(t, requestInFlightMetric, rm.ScopeMetrics[0].Metrics[4], metricdatatest.IgnoreTimestamp())

		})
	})

	t.Run("Custom span and resource attributes are attached to all metrics and spans / static", func(t *testing.T) {
		t.Parallel()

		metricReader := metric.NewManualReader()
		exporter := tracetest.NewInMemoryExporter(t)

		testenv.Run(t, &testenv.Config{
			TraceExporter: exporter,
			MetricReader:  metricReader,
			OtelResourceAttributes: []config.CustomStaticAttribute{
				{
					Key:   "custom.resource",
					Value: "value",
				},
			},
			OtelAttributes: []config.CustomAttribute{
				{
					Key:     "custom",
					Default: "value",
				},
			},
		}, func(t *testing.T, xEnv *testenv.Environment) {
			res := xEnv.MakeGraphQLRequestOK(testenv.GraphQLRequest{
				Header: map[string][]string{
					"x-custom-header": {"value_different"},
				},
				Query: `query { employees { id } }`,
			})
			require.JSONEq(t, employeesIDData, res.Body)

			sn := exporter.GetSpans().Snapshots()
			require.Len(t, sn, 9, "expected 9 spans, got %d", len(sn))

			/**
			* Spans
			 */

			// Pre-Handler Operation steps
			require.Equal(t, "Operation - Parse", sn[1].Name())
			require.Equal(t, trace.SpanKindInternal, sn[1].SpanKind())
			require.Equal(t, sdktrace.Status{Code: codes.Unset}, sn[1].Status())
			require.Contains(t, sn[1].Attributes(), attribute.String("custom", "value"))
			require.Contains(t, sn[1].Resource().Attributes(), attribute.String("custom.resource", "value"))

			require.Equal(t, "Operation - Normalize", sn[2].Name())
			require.Equal(t, trace.SpanKindInternal, sn[2].SpanKind())
			require.Equal(t, sdktrace.Status{Code: codes.Unset}, sn[2].Status())
			require.Contains(t, sn[2].Attributes(), attribute.String("custom", "value"))
			require.Contains(t, sn[2].Resource().Attributes(), attribute.String("custom.resource", "value"))

			require.Equal(t, "Operation - Validate", sn[3].Name())
			require.Equal(t, trace.SpanKindInternal, sn[3].SpanKind())
			require.Equal(t, sdktrace.Status{Code: codes.Unset}, sn[3].Status())
			require.Contains(t, sn[3].Attributes(), attribute.String("custom", "value"))
			require.Contains(t, sn[3].Resource().Attributes(), attribute.String("custom.resource", "value"))

			require.Equal(t, "Operation - Plan", sn[4].Name())
			require.Equal(t, trace.SpanKindInternal, sn[4].SpanKind())
			require.Equal(t, sdktrace.Status{Code: codes.Unset}, sn[4].Status())
			require.Contains(t, sn[4].Attributes(), attribute.String("custom", "value"))
			require.Contains(t, sn[4].Resource().Attributes(), attribute.String("custom.resource", "value"))

			// Engine Transport
			require.Equal(t, "query unnamed", sn[5].Name())
			require.Equal(t, trace.SpanKindClient, sn[5].SpanKind())
			require.Equal(t, sdktrace.Status{Code: codes.Unset}, sn[5].Status())
			require.Contains(t, sn[5].Attributes(), attribute.String("custom", "value"))
			require.Contains(t, sn[5].Resource().Attributes(), attribute.String("custom.resource", "value"))

			// Engine Loader Hooks
			require.Equal(t, "Engine - Fetch", sn[6].Name())
			require.Equal(t, trace.SpanKindInternal, sn[6].SpanKind())
			require.Equal(t, sdktrace.Status{Code: codes.Unset}, sn[6].Status())
			require.Contains(t, sn[6].Attributes(), attribute.String("custom", "value"))
			require.Contains(t, sn[6].Resource().Attributes(), attribute.String("custom.resource", "value"))

			// GraphQL handler
			require.Equal(t, "Operation - Execute", sn[7].Name())
			require.Equal(t, trace.SpanKindInternal, sn[7].SpanKind())
			require.Equal(t, sdktrace.Status{Code: codes.Unset}, sn[7].Status())
			require.Contains(t, sn[7].Attributes(), attribute.String("custom", "value"))
			require.Contains(t, sn[7].Resource().Attributes(), attribute.String("custom.resource", "value"))

			// Root Server middleware
			require.Equal(t, "query unnamed", sn[8].Name())
			require.Equal(t, trace.SpanKindServer, sn[8].SpanKind())
			require.Equal(t, sdktrace.Status{Code: codes.Unset}, sn[8].Status())
			require.Contains(t, sn[8].Attributes(), attribute.String("custom", "value"))
			require.Contains(t, sn[8].Resource().Attributes(), attribute.String("custom.resource", "value"))

			/**
			* Metrics
			 */
			rm := metricdata.ResourceMetrics{}
			err := metricReader.Collect(context.Background(), &rm)
			require.NoError(t, err)

			httpRequestsMetric := metricdata.Metrics{
				Name:        "router.http.requests",
				Description: "Total number of requests",
				Unit:        "",
				Data: metricdata.Sum[int64]{
					Temporality: metricdata.CumulativeTemporality,
					IsMonotonic: true,
					DataPoints: []metricdata.DataPoint[int64]{
						{
							Attributes: attribute.NewSet(
								attribute.String("custom", "value"),
								otel.WgClientName.String("unknown"),
								otel.WgClientVersion.String("missing"),
								otel.WgFederatedGraphID.String("graph"),
								otel.WgOperationHash.String("14226210703439426856"),
								otel.WgOperationName.String(""),
								otel.WgOperationProtocol.String("http"),
								otel.WgOperationType.String("query"),
								otel.WgRouterClusterName.String(""),
								otel.WgRouterConfigVersion.String(xEnv.RouterConfigVersionMain()),
								otel.WgRouterVersion.String("dev"),
								otel.WgSubgraphID.String("0"),
								otel.WgSubgraphName.String("employees"),
							),
							Value: 1,
						},
						{
							Attributes: attribute.NewSet(
								attribute.String("custom", "value"),
								semconv.HTTPStatusCode(200),
								otel.WgClientName.String("unknown"),
								otel.WgClientVersion.String("missing"),
								otel.WgFederatedGraphID.String("graph"),
								otel.WgOperationHash.String("14226210703439426856"),
								otel.WgOperationName.String(""),
								otel.WgOperationProtocol.String("http"),
								otel.WgOperationType.String("query"),
								otel.WgRouterClusterName.String(""),
								otel.WgRouterConfigVersion.String(xEnv.RouterConfigVersionMain()),
								otel.WgRouterVersion.String("dev"),
							),
							Value: 1,
						},
					},
				},
			}

			requestDurationMetric := metricdata.Metrics{
				Name:        "router.http.request.duration_milliseconds",
				Description: "Server latency in milliseconds",
				Unit:        "ms",
				Data: metricdata.Histogram[float64]{
					Temporality: metricdata.CumulativeTemporality,
					DataPoints: []metricdata.HistogramDataPoint[float64]{
						{
							Attributes: attribute.NewSet(
								attribute.String("custom", "value"),
								otel.WgClientName.String("unknown"),
								otel.WgClientVersion.String("missing"),
								otel.WgFederatedGraphID.String("graph"),
								otel.WgOperationHash.String("14226210703439426856"),
								otel.WgOperationName.String(""),
								otel.WgOperationProtocol.String("http"),
								otel.WgOperationType.String("query"),
								otel.WgRouterClusterName.String(""),
								otel.WgRouterConfigVersion.String(xEnv.RouterConfigVersionMain()),
								otel.WgRouterVersion.String("dev"),
								otel.WgSubgraphID.String("0"),
								otel.WgSubgraphName.String("employees"),
							),
							Sum: 0,
						},
						{
							Attributes: attribute.NewSet(
								attribute.String("custom", "value"),
								semconv.HTTPStatusCode(200),
								otel.WgClientName.String("unknown"),
								otel.WgClientVersion.String("missing"),
								otel.WgFederatedGraphID.String("graph"),
								otel.WgOperationHash.String("14226210703439426856"),
								otel.WgOperationName.String(""),
								otel.WgOperationProtocol.String("http"),
								otel.WgOperationType.String("query"),
								otel.WgRouterClusterName.String(""),
								otel.WgRouterConfigVersion.String(xEnv.RouterConfigVersionMain()),
								otel.WgRouterVersion.String("dev"),
							),
							Sum: 0,
						},
					},
				},
			}

			requestContentLengthMetric := metricdata.Metrics{
				Name:        "router.http.request.content_length",
				Description: "Total number of request bytes",
				Unit:        "bytes",
				Data: metricdata.Sum[int64]{
					Temporality: metricdata.CumulativeTemporality,
					IsMonotonic: true,
					DataPoints: []metricdata.DataPoint[int64]{
						{
							Attributes: attribute.NewSet(
								attribute.String("custom", "value"),
								otel.WgClientName.String("unknown"),
								otel.WgClientVersion.String("missing"),
								otel.WgFederatedGraphID.String("graph"),
								otel.WgOperationHash.String("14226210703439426856"),
								otel.WgOperationName.String(""),
								otel.WgOperationProtocol.String("http"),
								otel.WgOperationType.String("query"),
								otel.WgRouterClusterName.String(""),
								otel.WgRouterConfigVersion.String(xEnv.RouterConfigVersionMain()),
								otel.WgRouterVersion.String("dev"),
								otel.WgSubgraphID.String("0"),
								otel.WgSubgraphName.String("employees"),
							),
							Value: 28,
						},
						{
							Attributes: attribute.NewSet(
								attribute.String("custom", "value"),
								semconv.HTTPStatusCode(200),
								otel.WgClientName.String("unknown"),
								otel.WgClientVersion.String("missing"),
								otel.WgFederatedGraphID.String("graph"),
								otel.WgOperationHash.String("14226210703439426856"),
								otel.WgOperationName.String(""),
								otel.WgOperationProtocol.String("http"),
								otel.WgOperationType.String("query"),
								otel.WgRouterClusterName.String(""),
								otel.WgRouterConfigVersion.String(xEnv.RouterConfigVersionMain()),
								otel.WgRouterVersion.String("dev"),
							),
							Value: 38,
						},
					},
				},
			}

			responseContentLengthMetric := metricdata.Metrics{
				Name:        "router.http.response.content_length",
				Description: "Total number of response bytes",
				Unit:        "bytes",
				Data: metricdata.Sum[int64]{
					Temporality: metricdata.CumulativeTemporality,
					IsMonotonic: true,
					DataPoints: []metricdata.DataPoint[int64]{
						{
							Attributes: attribute.NewSet(
								attribute.String("custom", "value"),
								semconv.HTTPStatusCode(200),
								otel.WgClientName.String("unknown"),
								otel.WgClientVersion.String("missing"),
								otel.WgFederatedGraphID.String("graph"),
								otel.WgOperationHash.String("14226210703439426856"),
								otel.WgOperationName.String(""),
								otel.WgOperationProtocol.String("http"),
								otel.WgOperationType.String("query"),
								otel.WgRouterClusterName.String(""),
								otel.WgRouterConfigVersion.String(xEnv.RouterConfigVersionMain()),
								otel.WgRouterVersion.String("dev"),
								otel.WgSubgraphID.String("0"),
								otel.WgSubgraphName.String("employees"),
							),
							Value: 117,
						},
						{
							Attributes: attribute.NewSet(
								attribute.String("custom", "value"),
								semconv.HTTPStatusCode(200),
								otel.WgClientName.String("unknown"),
								otel.WgClientVersion.String("missing"),
								otel.WgFederatedGraphID.String("graph"),
								otel.WgOperationHash.String("14226210703439426856"),
								otel.WgOperationName.String(""),
								otel.WgOperationProtocol.String("http"),
								otel.WgOperationType.String("query"),
								otel.WgRouterClusterName.String(""),
								otel.WgRouterConfigVersion.String(xEnv.RouterConfigVersionMain()),
								otel.WgRouterVersion.String("dev"),
							),
							Value: 117,
						},
					},
				},
			}

			requestInFlightMetric := metricdata.Metrics{
				Name:        "router.http.requests.in_flight",
				Description: "Number of requests in flight",
				Unit:        "",
				Data: metricdata.Sum[int64]{
					Temporality: metricdata.CumulativeTemporality,
					DataPoints: []metricdata.DataPoint[int64]{
						{
							Attributes: attribute.NewSet(
								attribute.String("custom", "value"),
								otel.WgClientName.String("unknown"),
								otel.WgClientVersion.String("missing"),
								otel.WgFederatedGraphID.String("graph"),
								otel.WgOperationProtocol.String("http"),
								otel.WgRouterClusterName.String(""),
								otel.WgRouterConfigVersion.String(xEnv.RouterConfigVersionMain()),
								otel.WgRouterVersion.String("dev"),
							),
							Value: 0,
						},
						{
							Attributes: attribute.NewSet(
								attribute.String("custom", "value"),
								otel.WgClientName.String("unknown"),
								otel.WgClientVersion.String("missing"),
								otel.WgFederatedGraphID.String("graph"),
								otel.WgOperationHash.String("14226210703439426856"),
								otel.WgOperationName.String(""),
								otel.WgOperationProtocol.String("http"),
								otel.WgOperationType.String("query"),
								otel.WgRouterClusterName.String(""),
								otel.WgRouterConfigVersion.String(xEnv.RouterConfigVersionMain()),
								otel.WgRouterVersion.String("dev"),
								otel.WgSubgraphID.String("0"),
								otel.WgSubgraphName.String("employees"),
							),
							Value: 0,
						},
					},
				},
			}

			want := metricdata.ScopeMetrics{
				Scope: instrumentation.Scope{
					Name:      "cosmo.router",
					SchemaURL: "",
					Version:   "0.0.1",
				},
				Metrics: []metricdata.Metrics{
					httpRequestsMetric,
					requestDurationMetric,
					requestContentLengthMetric,
					responseContentLengthMetric,
					requestInFlightMetric,
				},
			}

			rs := attribute.NewSet(rm.Resource.Attributes()...)

			require.True(t, rs.HasValue("host.name"))
			require.True(t, rs.HasValue("os.type"))
			require.True(t, rs.HasValue("process.pid"))

			require.Contains(t, rm.Resource.Attributes(), attribute.String("custom.resource", "value"))
			require.NotEmpty(t, rm.Resource.Attributes(), attribute.String("telemetry.sdk.version", "1.24.0"))
			require.Contains(t, rm.Resource.Attributes(), attribute.String("service.instance.id", "test-instance"))
			require.Contains(t, rm.Resource.Attributes(), attribute.String("telemetry.sdk.name", "opentelemetry"))
			require.Contains(t, rm.Resource.Attributes(), attribute.String("telemetry.sdk.language", "go"))
			require.Contains(t, rm.Resource.Attributes(), attribute.String("service.version", "dev"))
			require.Contains(t, rm.Resource.Attributes(), attribute.String("service.name", "cosmo-router"))

			require.Equal(t, 1, len(rm.ScopeMetrics), "expected 1 ScopeMetrics, got %d", len(rm.ScopeMetrics))
			require.Equal(t, 5, len(rm.ScopeMetrics[0].Metrics), "expected 5 Metrics, got %d", len(rm.ScopeMetrics[0].Metrics))

			metricdatatest.AssertEqual(t, want, rm.ScopeMetrics[0], metricdatatest.IgnoreTimestamp(), metricdatatest.IgnoreValue())

			metricdatatest.AssertEqual(t, httpRequestsMetric, rm.ScopeMetrics[0].Metrics[0], metricdatatest.IgnoreTimestamp())
			metricdatatest.AssertEqual(t, requestContentLengthMetric, rm.ScopeMetrics[0].Metrics[2], metricdatatest.IgnoreTimestamp())
			metricdatatest.AssertEqual(t, responseContentLengthMetric, rm.ScopeMetrics[0].Metrics[3], metricdatatest.IgnoreTimestamp())
			metricdatatest.AssertEqual(t, requestInFlightMetric, rm.ScopeMetrics[0].Metrics[4], metricdatatest.IgnoreTimestamp())

		})
	})

	t.Run("Requesting a feature flags will emit different router config version and add the feature flag attribute", func(t *testing.T) {
		t.Parallel()

		metricReader := metric.NewManualReader()
		exporter := tracetest.NewInMemoryExporter(t)

		testenv.Run(t, &testenv.Config{
			TraceExporter: exporter,
			MetricReader:  metricReader,
		}, func(t *testing.T, xEnv *testenv.Environment) {
			res := xEnv.MakeGraphQLRequestOK(testenv.GraphQLRequest{
				Query: `query { employees { id } }`,
				Header: map[string][]string{
					"X-Feature-Flag": {"myff"},
				},
			})
			require.JSONEq(t, employeesIDData, res.Body)

			sn := exporter.GetSpans().Snapshots()
			require.Len(t, sn, 9, "expected 9 spans, got %d", len(sn))

			/**
			* Spans
			 */

			require.Equal(t, "Operation - Parse", sn[1].Name())
			require.Len(t, sn[1].Attributes(), 8)
			require.Contains(t, sn[1].Attributes(), otel.WgRouterConfigVersion.String(xEnv.RouterConfigVersionMyFF()))
			require.Contains(t, sn[1].Attributes(), otel.WgFeatureFlag.String("myff"))

			require.Equal(t, "Operation - Normalize", sn[2].Name())
			require.Len(t, sn[2].Attributes(), 11)
			require.Contains(t, sn[2].Attributes(), otel.WgRouterConfigVersion.String(xEnv.RouterConfigVersionMyFF()))
			require.Contains(t, sn[2].Attributes(), otel.WgFeatureFlag.String("myff"))

			require.Equal(t, "Operation - Validate", sn[3].Name())
			require.Len(t, sn[3].Attributes(), 12)
			require.Contains(t, sn[3].Attributes(), otel.WgRouterConfigVersion.String(xEnv.RouterConfigVersionMyFF()))
			require.Contains(t, sn[3].Attributes(), otel.WgFeatureFlag.String("myff"))
			require.Contains(t, sn[3].Attributes(), otel.WgValidationCacheHit.Bool(false))

			require.Equal(t, "Operation - Plan", sn[4].Name())
			require.Len(t, sn[4].Attributes(), 13)
			require.Contains(t, sn[4].Attributes(), otel.WgRouterConfigVersion.String(xEnv.RouterConfigVersionMyFF()))
			require.Contains(t, sn[4].Attributes(), otel.WgFeatureFlag.String("myff"))

			require.Equal(t, "query unnamed", sn[5].Name())
			require.Len(t, sn[5].Attributes(), 22)
			require.Contains(t, sn[5].Attributes(), otel.WgRouterConfigVersion.String(xEnv.RouterConfigVersionMyFF()))
			require.Contains(t, sn[5].Attributes(), otel.WgFeatureFlag.String("myff"))

			require.Equal(t, "Engine - Fetch", sn[6].Name())
			require.Len(t, sn[6].Attributes(), 15)
			require.Contains(t, sn[6].Attributes(), otel.WgRouterConfigVersion.String(xEnv.RouterConfigVersionMyFF()))
			require.Contains(t, sn[6].Attributes(), otel.WgFeatureFlag.String("myff"))

			require.Equal(t, "Operation - Execute", sn[7].Name())
			require.Len(t, sn[7].Attributes(), 6)
			require.Contains(t, sn[7].Attributes(), otel.WgRouterConfigVersion.String(xEnv.RouterConfigVersionMyFF()))
			require.Contains(t, sn[7].Attributes(), otel.WgFeatureFlag.String("myff"))

			require.Equal(t, "query unnamed", sn[8].Name())
			require.Len(t, sn[8].Attributes(), 27)

			require.Contains(t, sn[8].Attributes(), otel.WgRouterConfigVersion.String(xEnv.RouterConfigVersionMyFF()))
			require.Contains(t, sn[8].Attributes(), otel.WgFeatureFlag.String("myff"))

			/**
			* Metrics
			 */
			rm := metricdata.ResourceMetrics{}
			err := metricReader.Collect(context.Background(), &rm)
			require.NoError(t, err)

			httpRequestsMetric := metricdata.Metrics{
				Name:        "router.http.requests",
				Description: "Total number of requests",
				Unit:        "",
				Data: metricdata.Sum[int64]{
					Temporality: metricdata.CumulativeTemporality,
					IsMonotonic: true,
					DataPoints: []metricdata.DataPoint[int64]{
						{
							Attributes: attribute.NewSet(
								otel.WgClientName.String("unknown"),
								otel.WgClientVersion.String("missing"),
								otel.WgFederatedGraphID.String("graph"),
								otel.WgOperationHash.String("14226210703439426856"),
								otel.WgOperationName.String(""),
								otel.WgOperationProtocol.String("http"),
								otel.WgOperationType.String("query"),
								otel.WgRouterClusterName.String(""),
								otel.WgRouterConfigVersion.String(xEnv.RouterConfigVersionMyFF()),
								otel.WgRouterVersion.String("dev"),
								otel.WgSubgraphID.String("0"),
								otel.WgSubgraphName.String("employees"),
								otel.WgFeatureFlag.String("myff"),
							),
							Value: 1,
						},
						{
							Attributes: attribute.NewSet(
								semconv.HTTPStatusCode(200),
								otel.WgClientName.String("unknown"),
								otel.WgClientVersion.String("missing"),
								otel.WgFederatedGraphID.String("graph"),
								otel.WgOperationHash.String("14226210703439426856"),
								otel.WgOperationName.String(""),
								otel.WgOperationProtocol.String("http"),
								otel.WgOperationType.String("query"),
								otel.WgRouterClusterName.String(""),
								otel.WgRouterConfigVersion.String(xEnv.RouterConfigVersionMyFF()),
								otel.WgRouterVersion.String("dev"),
								otel.WgFeatureFlag.String("myff"),
							),
							Value: 1,
						},
					},
				},
			}

			requestDurationMetric := metricdata.Metrics{
				Name:        "router.http.request.duration_milliseconds",
				Description: "Server latency in milliseconds",
				Unit:        "ms",
				Data: metricdata.Histogram[float64]{
					Temporality: metricdata.CumulativeTemporality,
					DataPoints: []metricdata.HistogramDataPoint[float64]{
						{
							Attributes: attribute.NewSet(
								otel.WgClientName.String("unknown"),
								otel.WgClientVersion.String("missing"),
								otel.WgFederatedGraphID.String("graph"),
								otel.WgOperationHash.String("14226210703439426856"),
								otel.WgOperationName.String(""),
								otel.WgOperationProtocol.String("http"),
								otel.WgOperationType.String("query"),
								otel.WgRouterClusterName.String(""),
								otel.WgRouterConfigVersion.String(xEnv.RouterConfigVersionMyFF()),
								otel.WgRouterVersion.String("dev"),
								otel.WgSubgraphID.String("0"),
								otel.WgSubgraphName.String("employees"),
								otel.WgFeatureFlag.String("myff"),
							),
							Sum: 0,
						},
						{
							Attributes: attribute.NewSet(
								semconv.HTTPStatusCode(200),
								otel.WgClientName.String("unknown"),
								otel.WgClientVersion.String("missing"),
								otel.WgFederatedGraphID.String("graph"),
								otel.WgOperationHash.String("14226210703439426856"),
								otel.WgOperationName.String(""),
								otel.WgOperationProtocol.String("http"),
								otel.WgOperationType.String("query"),
								otel.WgRouterClusterName.String(""),
								otel.WgRouterConfigVersion.String(xEnv.RouterConfigVersionMyFF()),
								otel.WgRouterVersion.String("dev"),
								otel.WgFeatureFlag.String("myff"),
							),
							Sum: 0,
						},
					},
				},
			}

			requestContentLengthMetric := metricdata.Metrics{
				Name:        "router.http.request.content_length",
				Description: "Total number of request bytes",
				Unit:        "bytes",
				Data: metricdata.Sum[int64]{
					Temporality: metricdata.CumulativeTemporality,
					IsMonotonic: true,
					DataPoints: []metricdata.DataPoint[int64]{
						{
							Attributes: attribute.NewSet(
								otel.WgClientName.String("unknown"),
								otel.WgClientVersion.String("missing"),
								otel.WgFederatedGraphID.String("graph"),
								otel.WgOperationHash.String("14226210703439426856"),
								otel.WgOperationName.String(""),
								otel.WgOperationProtocol.String("http"),
								otel.WgOperationType.String("query"),
								otel.WgRouterClusterName.String(""),
								otel.WgRouterConfigVersion.String(xEnv.RouterConfigVersionMyFF()),
								otel.WgRouterVersion.String("dev"),
								otel.WgSubgraphID.String("0"),
								otel.WgSubgraphName.String("employees"),
								otel.WgFeatureFlag.String("myff"),
							),
							Value: 28,
						},
						{
							Attributes: attribute.NewSet(
								semconv.HTTPStatusCode(200),
								otel.WgClientName.String("unknown"),
								otel.WgClientVersion.String("missing"),
								otel.WgFederatedGraphID.String("graph"),
								otel.WgOperationHash.String("14226210703439426856"),
								otel.WgOperationName.String(""),
								otel.WgOperationProtocol.String("http"),
								otel.WgOperationType.String("query"),
								otel.WgRouterClusterName.String(""),
								otel.WgRouterConfigVersion.String(xEnv.RouterConfigVersionMyFF()),
								otel.WgRouterVersion.String("dev"),
								otel.WgFeatureFlag.String("myff"),
							),
							Value: 38,
						},
					},
				},
			}

			responseContentLengthMetric := metricdata.Metrics{
				Name:        "router.http.response.content_length",
				Description: "Total number of response bytes",
				Unit:        "bytes",
				Data: metricdata.Sum[int64]{
					Temporality: metricdata.CumulativeTemporality,
					IsMonotonic: true,
					DataPoints: []metricdata.DataPoint[int64]{
						{
							Attributes: attribute.NewSet(
								semconv.HTTPStatusCode(200),
								otel.WgClientName.String("unknown"),
								otel.WgClientVersion.String("missing"),
								otel.WgFederatedGraphID.String("graph"),
								otel.WgOperationHash.String("14226210703439426856"),
								otel.WgOperationName.String(""),
								otel.WgOperationProtocol.String("http"),
								otel.WgOperationType.String("query"),
								otel.WgRouterClusterName.String(""),
								otel.WgRouterConfigVersion.String(xEnv.RouterConfigVersionMyFF()),
								otel.WgRouterVersion.String("dev"),
								otel.WgSubgraphID.String("0"),
								otel.WgSubgraphName.String("employees"),
								otel.WgFeatureFlag.String("myff"),
							),
							Value: 117,
						},
						{
							Attributes: attribute.NewSet(
								semconv.HTTPStatusCode(200),
								otel.WgClientName.String("unknown"),
								otel.WgClientVersion.String("missing"),
								otel.WgFederatedGraphID.String("graph"),
								otel.WgOperationHash.String("14226210703439426856"),
								otel.WgOperationName.String(""),
								otel.WgOperationProtocol.String("http"),
								otel.WgOperationType.String("query"),
								otel.WgRouterClusterName.String(""),
								otel.WgRouterConfigVersion.String(xEnv.RouterConfigVersionMyFF()),
								otel.WgRouterVersion.String("dev"),
								otel.WgFeatureFlag.String("myff"),
							),
							Value: 117,
						},
					},
				},
			}

			requestInFlightMetric := metricdata.Metrics{
				Name:        "router.http.requests.in_flight",
				Description: "Number of requests in flight",
				Unit:        "",
				Data: metricdata.Sum[int64]{
					Temporality: metricdata.CumulativeTemporality,
					DataPoints: []metricdata.DataPoint[int64]{
						{
							Attributes: attribute.NewSet(
								otel.WgClientName.String("unknown"),
								otel.WgClientVersion.String("missing"),
								otel.WgFederatedGraphID.String("graph"),
								otel.WgOperationProtocol.String("http"),
								otel.WgRouterClusterName.String(""),
								otel.WgRouterConfigVersion.String(xEnv.RouterConfigVersionMyFF()),
								otel.WgRouterVersion.String("dev"),
								otel.WgFeatureFlag.String("myff"),
							),
							Value: 0,
						},
						{
							Attributes: attribute.NewSet(
								otel.WgClientName.String("unknown"),
								otel.WgClientVersion.String("missing"),
								otel.WgFederatedGraphID.String("graph"),
								otel.WgOperationHash.String("14226210703439426856"),
								otel.WgOperationName.String(""),
								otel.WgOperationProtocol.String("http"),
								otel.WgOperationType.String("query"),
								otel.WgRouterClusterName.String(""),
								otel.WgRouterConfigVersion.String(xEnv.RouterConfigVersionMyFF()),
								otel.WgRouterVersion.String("dev"),
								otel.WgSubgraphID.String("0"),
								otel.WgSubgraphName.String("employees"),
								otel.WgFeatureFlag.String("myff"),
							),
							Value: 0,
						},
					},
				},
			}

			want := metricdata.ScopeMetrics{
				Scope: instrumentation.Scope{
					Name:      "cosmo.router",
					SchemaURL: "",
					Version:   "0.0.1",
				},
				Metrics: []metricdata.Metrics{
					httpRequestsMetric,
					requestDurationMetric,
					requestContentLengthMetric,
					responseContentLengthMetric,
					requestInFlightMetric,
				},
			}

			require.Equal(t, 1, len(rm.ScopeMetrics), "expected 1 ScopeMetrics, got %d", len(rm.ScopeMetrics))
			require.Equal(t, 5, len(rm.ScopeMetrics[0].Metrics), "expected 5 Metrics, got %d", len(rm.ScopeMetrics[0].Metrics))

			metricdatatest.AssertEqual(t, want, rm.ScopeMetrics[0], metricdatatest.IgnoreTimestamp(), metricdatatest.IgnoreValue())

			metricdatatest.AssertEqual(t, httpRequestsMetric, rm.ScopeMetrics[0].Metrics[0], metricdatatest.IgnoreTimestamp())
			metricdatatest.AssertEqual(t, requestContentLengthMetric, rm.ScopeMetrics[0].Metrics[2], metricdatatest.IgnoreTimestamp())
			metricdatatest.AssertEqual(t, responseContentLengthMetric, rm.ScopeMetrics[0].Metrics[3], metricdatatest.IgnoreTimestamp())
			metricdatatest.AssertEqual(t, requestInFlightMetric, rm.ScopeMetrics[0].Metrics[4], metricdatatest.IgnoreTimestamp())

		})
	})

	t.Run("Spans are sampled because parent based sampling is disabled and ratio based sampler is set 1 (always)", func(t *testing.T) {
		t.Parallel()

		exporter := tracetest.NewInMemoryExporter(t)

		testenv.Run(t, &testenv.Config{
			TraceExporter:             exporter,
			DisableParentBasedSampler: true,
		}, func(t *testing.T, xEnv *testenv.Environment) {
			res := xEnv.MakeGraphQLRequestOK(testenv.GraphQLRequest{
				Query: `query myQuery { employees { id } }`,
				Header: map[string][]string{
					// traceparent header without sample flag set
					"traceparent": {"00-0af7651916cd43dd8448eb211c80319c-b7ad6b7169203332-00"}, // 00 = not sampled
				},
			})
			require.JSONEq(t, employeesIDData, res.Body)

			sn := exporter.GetSpans().Snapshots()
			require.Len(t, sn, 9, "expected 9 spans, got %d", len(sn))

			// Pre-Handler Operation steps
			require.Equal(t, "Operation - Parse", sn[1].Name())
			require.Equal(t, trace.SpanKindInternal, sn[1].SpanKind())
			require.Equal(t, sn[1].Parent().SpanID(), sn[8].SpanContext().SpanID())
			require.Equal(t, sdktrace.Status{Code: codes.Unset}, sn[1].Status())

			require.Equal(t, "Operation - Normalize", sn[2].Name())
			require.Equal(t, trace.SpanKindInternal, sn[2].SpanKind())
			require.Equal(t, sn[2].Parent().SpanID(), sn[8].SpanContext().SpanID())
			require.Equal(t, sdktrace.Status{Code: codes.Unset}, sn[2].Status())

			require.Equal(t, "Operation - Validate", sn[3].Name())
			require.Equal(t, trace.SpanKindInternal, sn[3].SpanKind())
			require.Equal(t, sn[3].Parent().SpanID(), sn[8].SpanContext().SpanID())
			require.Equal(t, sdktrace.Status{Code: codes.Unset}, sn[3].Status())

			require.Equal(t, "Operation - Plan", sn[4].Name())
			require.Equal(t, trace.SpanKindInternal, sn[4].SpanKind())
			require.Equal(t, sn[4].Parent().SpanID(), sn[8].SpanContext().SpanID())
			require.Equal(t, sdktrace.Status{Code: codes.Unset}, sn[4].Status())

			// Engine Transport
			require.Equal(t, "query myQuery", sn[5].Name())
			require.Equal(t, trace.SpanKindClient, sn[5].SpanKind())
			require.Equal(t, sn[5].Parent().SpanID(), sn[6].SpanContext().SpanID())
			require.Equal(t, sdktrace.Status{Code: codes.Unset}, sn[5].Status())

			// Engine Loader Hooks
			require.Equal(t, "Engine - Fetch", sn[6].Name())
			require.Equal(t, sn[6].Parent().SpanID(), sn[7].SpanContext().SpanID())
			require.Equal(t, trace.SpanKindInternal, sn[6].SpanKind())
			require.Equal(t, sdktrace.Status{Code: codes.Unset}, sn[6].Status())

			// GraphQL handler
			require.Equal(t, "Operation - Execute", sn[7].Name())
			require.Equal(t, trace.SpanKindInternal, sn[7].SpanKind())
			require.Equal(t, sn[7].Parent().SpanID(), sn[8].SpanContext().SpanID())
			require.Equal(t, sdktrace.Status{Code: codes.Unset}, sn[7].Status())

			// Root Server middleware
			require.Equal(t, "query myQuery", sn[8].Name())
			require.Equal(t, sn[8].ChildSpanCount(), 6)
			require.Equal(t, trace.SpanKindServer, sn[8].SpanKind())
			require.Equal(t, sdktrace.Status{Code: codes.Unset}, sn[8].Status())
		})
	})

	t.Run("Spans are sampled because parent based sampler is enabled by default and parent span sample flag is set", func(t *testing.T) {
		t.Parallel()

		exporter := tracetest.NewInMemoryExporter(t)

		testenv.Run(t, &testenv.Config{
			TraceExporter: exporter,
		}, func(t *testing.T, xEnv *testenv.Environment) {
			res := xEnv.MakeGraphQLRequestOK(testenv.GraphQLRequest{
				Query: `query myQuery { employees { id } }`,
				Header: map[string][]string{
					// traceparent header with sample flag set
					"traceparent": {"00-0af7651916cd43dd8448eb211c80319c-b7ad6b7169203332-01"}, // 01 = sampled
				},
			})
			require.JSONEq(t, employeesIDData, res.Body)

			sn := exporter.GetSpans().Snapshots()
			require.Len(t, sn, 9, "expected 9 spans, got %d", len(sn))

			// Pre-Handler Operation steps
			require.Equal(t, "Operation - Parse", sn[1].Name())
			require.Equal(t, trace.SpanKindInternal, sn[1].SpanKind())
			require.Equal(t, sn[1].Parent().SpanID(), sn[8].SpanContext().SpanID())
			require.Equal(t, sdktrace.Status{Code: codes.Unset}, sn[1].Status())

			require.Equal(t, "Operation - Normalize", sn[2].Name())
			require.Equal(t, trace.SpanKindInternal, sn[2].SpanKind())
			require.Equal(t, sn[2].Parent().SpanID(), sn[8].SpanContext().SpanID())
			require.Equal(t, sdktrace.Status{Code: codes.Unset}, sn[2].Status())

			require.Equal(t, "Operation - Validate", sn[3].Name())
			require.Equal(t, trace.SpanKindInternal, sn[3].SpanKind())
			require.Equal(t, sn[3].Parent().SpanID(), sn[8].SpanContext().SpanID())
			require.Equal(t, sdktrace.Status{Code: codes.Unset}, sn[3].Status())

			require.Equal(t, "Operation - Plan", sn[4].Name())
			require.Equal(t, trace.SpanKindInternal, sn[4].SpanKind())
			require.Equal(t, sn[4].Parent().SpanID(), sn[8].SpanContext().SpanID())
			require.Equal(t, sdktrace.Status{Code: codes.Unset}, sn[4].Status())

			// Engine Transport
			require.Equal(t, "query myQuery", sn[5].Name())
			require.Equal(t, trace.SpanKindClient, sn[5].SpanKind())
			require.Equal(t, sn[5].Parent().SpanID(), sn[6].SpanContext().SpanID())
			require.Equal(t, sdktrace.Status{Code: codes.Unset}, sn[5].Status())

			// Engine Loader Hooks
			require.Equal(t, "Engine - Fetch", sn[6].Name())
			require.Equal(t, sn[6].Parent().SpanID(), sn[7].SpanContext().SpanID())
			require.Equal(t, trace.SpanKindInternal, sn[6].SpanKind())
			require.Equal(t, sdktrace.Status{Code: codes.Unset}, sn[6].Status())

			// GraphQL handler
			require.Equal(t, "Operation - Execute", sn[7].Name())
			require.Equal(t, trace.SpanKindInternal, sn[7].SpanKind())
			require.Equal(t, sn[7].Parent().SpanID(), sn[8].SpanContext().SpanID())
			require.Equal(t, sdktrace.Status{Code: codes.Unset}, sn[7].Status())

			// Root Server middleware
			require.Equal(t, "query myQuery", sn[8].Name())
			require.Equal(t, sn[8].ChildSpanCount(), 6)
			require.Equal(t, trace.SpanKindServer, sn[8].SpanKind())
			require.Equal(t, sdktrace.Status{Code: codes.Unset}, sn[8].Status())
		})
	})

	t.Run("Spans are not sampled because parent based sampler is enabled by default and parent span sample flag is not set", func(t *testing.T) {
		t.Parallel()

		exporter := tracetest.NewInMemoryExporter(t)

		testenv.Run(t, &testenv.Config{
			TraceExporter: exporter,
		}, func(t *testing.T, xEnv *testenv.Environment) {
			res := xEnv.MakeGraphQLRequestOK(testenv.GraphQLRequest{
				Query: `query myQuery { employees { id } }`,
				Header: map[string][]string{
					// traceparent header without sample flag set
					"traceparent": {"00-0af7651916cd43dd8448eb211c80319c-b7ad6b7169203332-00"}, // 00 = not sampled
				},
			})
			require.JSONEq(t, employeesIDData, res.Body)

			sn := exporter.GetSpans().Snapshots()
			require.Len(t, sn, 0, "expected 0 spans, got %d", len(sn))
		})
	})

	t.Run("Client TraceID is respected with parent based sampler", func(t *testing.T) {
		t.Parallel()

		exporter := tracetest.NewInMemoryExporter(t)

		testenv.Run(t, &testenv.Config{
			TraceExporter: exporter,
		}, func(t *testing.T, xEnv *testenv.Environment) {
			res := xEnv.MakeGraphQLRequestOK(testenv.GraphQLRequest{
				Query: `query myQuery { employees { id } }`,
				Header: map[string][]string{
					// traceparent header without sample flag set
					"traceparent": {"00-0af7651916cd43dd8448eb211c80319c-b7ad6b7169203332-01"}, // 01 = sampled
				},
			})
			require.JSONEq(t, employeesIDData, res.Body)

			sn := exporter.GetSpans().Snapshots()
			require.Len(t, sn, 9, "expected 9 spans, got %d", len(sn))
			require.Equal(t, "0af7651916cd43dd8448eb211c80319c", sn[0].SpanContext().TraceID().String())
		})
	})

	t.Run("Trace named operation with parent-child relationship", func(t *testing.T) {
		t.Parallel()

		exporter := tracetest.NewInMemoryExporter(t)

		testenv.Run(t, &testenv.Config{
			TraceExporter: exporter,
		}, func(t *testing.T, xEnv *testenv.Environment) {
			res := xEnv.MakeGraphQLRequestOK(testenv.GraphQLRequest{
				Query: `query myQuery { employees { id } }`,
			})
			require.JSONEq(t, employeesIDData, res.Body)

			sn := exporter.GetSpans().Snapshots()
			require.Len(t, sn, 9, "expected 9 spans, got %d", len(sn))

			require.Equal(t, "HTTP - Read Body", sn[0].Name())
			require.Equal(t, trace.SpanKindInternal, sn[0].SpanKind())
			require.Equal(t, sn[0].Parent().SpanID(), sn[8].SpanContext().SpanID())
			require.Equal(t, sdktrace.Status{Code: codes.Unset}, sn[0].Status())

			// Pre-Handler Operation steps
			require.Equal(t, "Operation - Parse", sn[1].Name())
			require.Equal(t, trace.SpanKindInternal, sn[1].SpanKind())
			require.Equal(t, sn[1].Parent().SpanID(), sn[8].SpanContext().SpanID())
			require.Equal(t, sdktrace.Status{Code: codes.Unset}, sn[1].Status())

			require.Equal(t, "Operation - Normalize", sn[2].Name())
			require.Equal(t, trace.SpanKindInternal, sn[2].SpanKind())
			require.Equal(t, sn[2].Parent().SpanID(), sn[8].SpanContext().SpanID())
			require.Equal(t, sdktrace.Status{Code: codes.Unset}, sn[2].Status())

			require.Equal(t, "Operation - Validate", sn[3].Name())
			require.Equal(t, trace.SpanKindInternal, sn[3].SpanKind())
			require.Equal(t, sn[3].Parent().SpanID(), sn[8].SpanContext().SpanID())
			require.Equal(t, sdktrace.Status{Code: codes.Unset}, sn[3].Status())

			require.Equal(t, "Operation - Plan", sn[4].Name())
			require.Equal(t, trace.SpanKindInternal, sn[4].SpanKind())
			require.Equal(t, sn[4].Parent().SpanID(), sn[8].SpanContext().SpanID())
			require.Equal(t, sdktrace.Status{Code: codes.Unset}, sn[4].Status())

			// Engine Transport
			require.Equal(t, "query myQuery", sn[5].Name())
			require.Equal(t, trace.SpanKindClient, sn[5].SpanKind())
			require.Equal(t, sn[5].Parent().SpanID(), sn[6].SpanContext().SpanID())
			require.Equal(t, sdktrace.Status{Code: codes.Unset}, sn[5].Status())

			// Engine Loader Hooks
			require.Equal(t, "Engine - Fetch", sn[6].Name())
			require.Equal(t, sn[6].Parent().SpanID(), sn[7].SpanContext().SpanID())
			require.Equal(t, trace.SpanKindInternal, sn[6].SpanKind())
			require.Equal(t, sdktrace.Status{Code: codes.Unset}, sn[6].Status())

			// GraphQL handler
			require.Equal(t, "Operation - Execute", sn[7].Name())
			require.Equal(t, trace.SpanKindInternal, sn[7].SpanKind())
			require.Equal(t, sn[7].Parent().SpanID(), sn[8].SpanContext().SpanID())
			require.Equal(t, sdktrace.Status{Code: codes.Unset}, sn[7].Status())

			// Root Server middleware
			require.Equal(t, "query myQuery", sn[8].Name())
			require.Equal(t, sn[8].ChildSpanCount(), 6)
			require.Equal(t, trace.SpanKindServer, sn[8].SpanKind())
			require.Equal(t, sdktrace.Status{Code: codes.Unset}, sn[8].Status())
		})
	})

	t.Run("Origin connectivity issue is traced", func(t *testing.T) {
		t.Parallel()

		exporter := tracetest.NewInMemoryExporter(t)
		testenv.Run(t, &testenv.Config{
			TraceExporter: exporter,
			Subgraphs: testenv.SubgraphsConfig{
				Products: testenv.SubgraphConfig{
					CloseOnStart: true,
				},
			},
		}, func(t *testing.T, xEnv *testenv.Environment) {
			res := xEnv.MakeGraphQLRequestOK(testenv.GraphQLRequest{
				Query: `{ employees { id details { forename surname } notes } }`,
			})
			require.Equal(t, `{"errors":[{"message":"Failed to fetch from Subgraph 'products' at Path 'employees'."}],"data":{"employees":[{"id":1,"details":{"forename":"Jens","surname":"Neuse"},"notes":null},{"id":2,"details":{"forename":"Dustin","surname":"Deus"},"notes":null},{"id":3,"details":{"forename":"Stefan","surname":"Avram"},"notes":null},{"id":4,"details":{"forename":"Björn","surname":"Schwenzer"},"notes":null},{"id":5,"details":{"forename":"Sergiy","surname":"Petrunin"},"notes":null},{"id":7,"details":{"forename":"Suvij","surname":"Surya"},"notes":null},{"id":8,"details":{"forename":"Nithin","surname":"Kumar"},"notes":null},{"id":10,"details":{"forename":"Eelco","surname":"Wiersma"},"notes":null},{"id":11,"details":{"forename":"Alexandra","surname":"Neuse"},"notes":null},{"id":12,"details":{"forename":"David","surname":"Stutt"},"notes":null}]}}`, res.Body)
			sn := exporter.GetSpans().Snapshots()

			require.Len(t, sn, 11, "expected 11 spans, got %d", len(sn))

			require.Equal(t, "Engine - Fetch", sn[6].Name())
			require.Equal(t, trace.SpanKindInternal, sn[6].SpanKind())
			require.Equal(t, sdktrace.Status{Code: codes.Unset}, sn[6].Status())

			require.Equal(t, "Engine - Fetch", sn[8].Name())
			require.Equal(t, trace.SpanKindInternal, sn[8].SpanKind())
			require.Equal(t, codes.Error, sn[8].Status().Code)
			require.Contains(t, sn[8].Status().Description, "connect: connection refused\nFailed to fetch from Subgraph 'products' at Path: 'employees'.")

			events := sn[8].Events()
			require.Len(t, events, 1, "expected 1 event because the GraphQL request failed")
			require.Equal(t, "exception", events[0].Name)

			// Validate if the root span has the correct status and error
			require.Equal(t, "query unnamed", sn[10].Name())
			require.Equal(t, trace.SpanKindServer, sn[10].SpanKind())
			require.Equal(t, codes.Error, sn[10].Status().Code)
			require.Contains(t, sn[10].Status().Description, "connect: connection refused\nFailed to fetch from Subgraph 'products' at Path: 'employees'.")

		})
	})

	t.Run("Subgraph error produces a span event per GraphQL error", func(t *testing.T) {
		exporter := tracetest.NewInMemoryExporter(t)

		testenv.Run(t, &testenv.Config{
			TraceExporter: exporter,
			Subgraphs: testenv.SubgraphsConfig{
				Products: testenv.SubgraphConfig{
					Middleware: func(handler http.Handler) http.Handler {
						return http.HandlerFunc(func(w http.ResponseWriter, r *http.Request) {
							w.Header().Set("Content-Type", "application/json")
							w.WriteHeader(http.StatusForbidden)
							_, _ = w.Write([]byte(`{"errors":[{"message":"Unauthorized","path": ["foo"],"extensions":{"code":"UNAUTHORIZED"}},{"message":"MyErrorMessage","path": ["bar"],"extensions":{"code":"YOUR_ERROR_CODE"}}]}`))
						})
					},
				},
			},
		}, func(t *testing.T, xEnv *testenv.Environment) {
			res := xEnv.MakeGraphQLRequestOK(testenv.GraphQLRequest{
				Query: `query myQuery { employees { id details { forename surname } notes } }`,
			})
			require.Equal(t, `{"errors":[{"message":"Failed to fetch from Subgraph 'products' at Path 'employees'.","extensions":{"errors":[{"message":"Unauthorized","path":["foo"],"extensions":{"code":"UNAUTHORIZED"}},{"message":"MyErrorMessage","path":["bar"],"extensions":{"code":"YOUR_ERROR_CODE"}}],"statusCode":403}}],"data":{"employees":[{"id":1,"details":{"forename":"Jens","surname":"Neuse"},"notes":null},{"id":2,"details":{"forename":"Dustin","surname":"Deus"},"notes":null},{"id":3,"details":{"forename":"Stefan","surname":"Avram"},"notes":null},{"id":4,"details":{"forename":"Björn","surname":"Schwenzer"},"notes":null},{"id":5,"details":{"forename":"Sergiy","surname":"Petrunin"},"notes":null},{"id":7,"details":{"forename":"Suvij","surname":"Surya"},"notes":null},{"id":8,"details":{"forename":"Nithin","surname":"Kumar"},"notes":null},{"id":10,"details":{"forename":"Eelco","surname":"Wiersma"},"notes":null},{"id":11,"details":{"forename":"Alexandra","surname":"Neuse"},"notes":null},{"id":12,"details":{"forename":"David","surname":"Stutt"},"notes":null}]}}`, res.Body)
			sn := exporter.GetSpans().Snapshots()
			require.Len(t, sn, 11, "expected 11 spans, got %d", len(sn))

			// The request to the employees subgraph succeeded
			require.Equal(t, "Engine - Fetch", sn[6].Name())
			require.Equal(t, trace.SpanKindInternal, sn[6].SpanKind())
			require.Equal(t, sdktrace.Status{Code: codes.Unset}, sn[6].Status())

			given := attribute.NewSet(sn[6].Attributes()...)
			want := attribute.NewSet([]attribute.KeyValue{
				semconv.HTTPStatusCode(200),
				otel.WgClientName.String("unknown"),
				otel.WgClientVersion.String("missing"),
				otel.WgComponentName.String("engine-loader"),
				otel.WgFederatedGraphID.String("graph"),
				otel.WgOperationHash.String("16884868987896027258"),
				otel.WgOperationProtocol.String("http"),
				otel.WgOperationType.String("query"),
				otel.WgRouterClusterName.String(""),
				otel.WgRouterConfigVersion.String(xEnv.RouterConfigVersionMain()),
				otel.WgRouterVersion.String("dev"),
				otel.WgOperationName.String("myQuery"),
				otel.WgSubgraphName.String("employees"),
				otel.WgSubgraphID.String("0"),
			}...)

			require.True(t, given.Equals(&want))

			// The request to the products subgraph failed with a 403 status code
			require.Equal(t, "Engine - Fetch", sn[8].Name())
			require.Equal(t, trace.SpanKindInternal, sn[8].SpanKind())

			given = attribute.NewSet(sn[8].Attributes()...)
			want = attribute.NewSet([]attribute.KeyValue{
				otel.WgSubgraphName.String("products"),
				otel.WgSubgraphID.String("3"),
				semconv.HTTPStatusCode(403),
				otel.WgComponentName.String("engine-loader"),
				otel.WgFederatedGraphID.String("graph"),
				otel.WgRouterClusterName.String(""),
				otel.WgRouterConfigVersion.String(xEnv.RouterConfigVersionMain()),
				otel.WgRouterVersion.String("dev"),
				otel.WgClientName.String("unknown"),
				otel.WgClientVersion.String("missing"),
				otel.WgOperationName.String("myQuery"),
				otel.WgOperationType.String("query"),
				otel.WgOperationProtocol.String("http"),
				otel.WgOperationHash.String("16884868987896027258"),
				// Downstream errors
				otel.WgSubgraphErrorExtendedCode.String("UNAUTHORIZED,YOUR_ERROR_CODE"),
			}...)

			require.True(t, given.Equals(&want))

			require.Equal(t, sdktrace.Status{Code: codes.Error, Description: `Failed to fetch from Subgraph 'products' at Path: 'employees'.`}, sn[8].Status())

			events := sn[8].Events()
			require.Len(t, events, 3, "expected 2 events, one for the fetch and one two downstream GraphQL errors")
			require.Equal(t, "exception", events[0].Name)

			require.Equal(t, "Downstream error 1", events[1].Name)
			require.Equal(t, []attribute.KeyValue{
				otel.WgSubgraphErrorExtendedCode.String("UNAUTHORIZED"),
				otel.WgSubgraphErrorMessage.String("Unauthorized"),
			}, events[1].Attributes)

			require.Equal(t, "Downstream error 2", events[2].Name)
			require.Equal(t, []attribute.KeyValue{
				otel.WgSubgraphErrorExtendedCode.String("YOUR_ERROR_CODE"),
				otel.WgSubgraphErrorMessage.String("MyErrorMessage"),
			}, events[2].Attributes)

			// Validate if the root span has the correct status and error
			require.Equal(t, "query myQuery", sn[10].Name())
			require.Equal(t, trace.SpanKindServer, sn[10].SpanKind())
			require.Equal(t, codes.Error, sn[10].Status().Code)
			require.Contains(t, sn[10].Status().Description, `Failed to fetch from Subgraph 'products' at Path: 'employees'.`)
		})
	})

	t.Run("Operation parsing errors are traced", func(t *testing.T) {
		t.Parallel()

		exporter := tracetest.NewInMemoryExporter(t)
		testenv.Run(t, &testenv.Config{
			TraceExporter: exporter,
		}, func(t *testing.T, xEnv *testenv.Environment) {
			res := xEnv.MakeGraphQLRequestOK(testenv.GraphQLRequest{
				Query: `invalid query`,
			})
			require.Equal(t, `{"errors":[{"message":"unexpected literal - got: UNDEFINED want one of: [ENUM TYPE UNION QUERY INPUT EXTEND SCHEMA SCALAR FRAGMENT INTERFACE DIRECTIVE]","locations":[{"line":1,"column":1}]}]}`, res.Body)
			sn := exporter.GetSpans().Snapshots()

			require.Len(t, sn, 3, "expected 3 spans, got %d", len(sn))

			require.Equal(t, "Operation - Parse", sn[1].Name())
			require.Equal(t, trace.SpanKindInternal, sn[1].SpanKind())
			require.Equal(t, codes.Error, sn[1].Status().Code)
			require.Contains(t, sn[1].Status().Description, "unexpected literal - got: UNDEFINED want one of: [ENUM TYPE UNION QUERY INPUT EXTEND SCHEMA SCALAR FRAGMENT INTERFACE DIRECTIVE]")

			events := sn[1].Events()
			require.Len(t, events, 1, "expected 1 event because the GraphQL parsing failed")
			require.Equal(t, "exception", events[0].Name)

			require.Equal(t, "POST /graphql", sn[2].Name())
			require.Equal(t, trace.SpanKindServer, sn[2].SpanKind())
			require.Equal(t, codes.Error, sn[2].Status().Code)
			require.Contains(t, sn[2].Status().Description, "unexpected literal - got: UNDEFINED want one of: [ENUM TYPE UNION QUERY INPUT EXTEND SCHEMA SCALAR FRAGMENT INTERFACE DIRECTIVE]")

			events = sn[2].Events()
			require.Len(t, events, 1, "expected 1 event because the GraphQL request failed")
			require.Equal(t, "exception", events[0].Name)
		})
	})

	t.Run("Operation normalization errors are traced", func(t *testing.T) {
		t.Parallel()

		exporter := tracetest.NewInMemoryExporter(t)
		testenv.Run(t, &testenv.Config{
			TraceExporter: exporter,
		}, func(t *testing.T, xEnv *testenv.Environment) {
			res := xEnv.MakeGraphQLRequestOK(testenv.GraphQLRequest{
				Query: `query foo { employeesTypeNotExist { id } }`,
			})
			require.Equal(t, `{"errors":[{"message":"field: employeesTypeNotExist not defined on type: Query","path":["query","employeesTypeNotExist"]}]}`, res.Body)
			sn := exporter.GetSpans().Snapshots()

			require.Len(t, sn, 4, "expected 4 spans, got %d", len(sn))

			require.Equal(t, "Operation - Parse", sn[1].Name())
			require.Equal(t, trace.SpanKindInternal, sn[1].SpanKind())
			require.Equal(t, codes.Unset, sn[1].Status().Code)
			require.Empty(t, sn[1].Status().Description)

			require.Empty(t, sn[1].Events())

			require.Equal(t, "Operation - Normalize", sn[2].Name())
			require.Equal(t, trace.SpanKindInternal, sn[2].SpanKind())
			require.Equal(t, codes.Error, sn[2].Status().Code)
			require.Equal(t, sn[2].Status().Description, "field: employeesTypeNotExist not defined on type: Query")

			events := sn[2].Events()
			require.Len(t, events, 1, "expected 1 event because the GraphQL normalization failed")
			require.Equal(t, "exception", events[0].Name)

			require.Equal(t, "query foo", sn[3].Name())
			require.Equal(t, trace.SpanKindServer, sn[3].SpanKind())
			require.Equal(t, codes.Error, sn[3].Status().Code)
			require.Contains(t, sn[3].Status().Description, "field: employeesTypeNotExist not defined on type: Query")

			events = sn[3].Events()
			require.Len(t, events, 1, "expected 1 event because the GraphQL request failed")
			require.Equal(t, "exception", events[0].Name)
		})
	})

	t.Run("Datadog Propagation", func(t *testing.T) {
		var (
			datadogTraceId = "9532127138774266268"
			testPropConfig = config.PropagationConfig{
				TraceContext: true,
				Datadog:      true,
			}
		)

		t.Run("Datadog headers are propagated if enabled", func(t *testing.T) {
			t.Parallel()

			exporter := tracetest.NewInMemoryExporter(t)

			testenv.Run(t, &testenv.Config{
				TraceExporter:     exporter,
				PropagationConfig: testPropConfig,
				Subgraphs: testenv.SubgraphsConfig{
					Employees: testenv.SubgraphConfig{
						Middleware: func(handler http.Handler) http.Handler {
							return http.HandlerFunc(func(w http.ResponseWriter, r *http.Request) {
								require.Equal(t, datadogTraceId, r.Header.Get("x-datadog-trace-id"))
								require.NotEqual(t, "", r.Header.Get("x-datadog-parent-id"))
								require.Equal(t, "1", r.Header.Get("x-datadog-sampling-priority"))
								handler.ServeHTTP(w, r)
							})
						},
					},
				},
			}, func(t *testing.T, xEnv *testenv.Environment) {
				res := xEnv.MakeGraphQLRequestOK(testenv.GraphQLRequest{
					Query: `query myQuery { employees { id } }`,
					Header: map[string][]string{
						"traceparent": {"00-0af7651916cd43dd8448eb211c80319c-b7ad6b7169203332-01"}, // 01 = sampled
					},
				})
				require.JSONEq(t, employeesIDData, res.Body)
			})
		})

		t.Run("Datadog headers correctly recognize sampling bit", func(t *testing.T) {
			t.Parallel()

			exporter := tracetest.NewInMemoryExporter(t)

			testenv.Run(t, &testenv.Config{
				TraceExporter:     exporter,
				PropagationConfig: testPropConfig,
				Subgraphs: testenv.SubgraphsConfig{
					Employees: testenv.SubgraphConfig{
						Middleware: func(handler http.Handler) http.Handler {
							return http.HandlerFunc(func(w http.ResponseWriter, r *http.Request) {
								require.Equal(t, datadogTraceId, r.Header.Get("x-datadog-trace-id"))
								require.NotEqual(t, "", r.Header.Get("x-datadog-parent-id"))
								require.Equal(t, "0", r.Header.Get("x-datadog-sampling-priority"))
								handler.ServeHTTP(w, r)
							})
						},
					},
				},
			}, func(t *testing.T, xEnv *testenv.Environment) {
				res := xEnv.MakeGraphQLRequestOK(testenv.GraphQLRequest{
					Query: `query myQuery { employees { id } }`,
					Header: map[string][]string{
						"traceparent": {"00-0af7651916cd43dd8448eb211c80319c-b7ad6b7169203332-00"}, // 01 = sampled
					},
				})
				require.JSONEq(t, employeesIDData, res.Body)
			})
		})

		t.Run("Correctly pass along Datadog headers", func(t *testing.T) {
			t.Parallel()

			exporter := tracetest.NewInMemoryExporter(t)

			testenv.Run(t, &testenv.Config{
				TraceExporter:     exporter,
				PropagationConfig: testPropConfig,
				Subgraphs: testenv.SubgraphsConfig{
					Employees: testenv.SubgraphConfig{
						Middleware: func(handler http.Handler) http.Handler {
							return http.HandlerFunc(func(w http.ResponseWriter, r *http.Request) {
								require.Equal(t, datadogTraceId, r.Header.Get("x-datadog-trace-id"))
								require.NotEqual(t, "6023947403358210776", r.Header.Get("x-datadog-parent-id"))
								require.Equal(t, "1", r.Header.Get("x-datadog-sampling-priority"))
								handler.ServeHTTP(w, r)
							})
						},
					},
				},
			}, func(t *testing.T, xEnv *testenv.Environment) {
				res := xEnv.MakeGraphQLRequestOK(testenv.GraphQLRequest{
					Query: `query myQuery { employees { id } }`,
					Header: map[string][]string{
						"x-datadog-trace-id":          {datadogTraceId},
						"x-datadog-parent-id":         {"6023947403358210776"},
						"x-datadog-sampling-priority": {"1"},
					},
				})
				require.JSONEq(t, employeesIDData, res.Body)

				sn := exporter.GetSpans().Snapshots()
				require.GreaterOrEqual(t, len(sn), 1)
				require.Equal(t, "00000000000000008448eb211c80319c", sn[0].SpanContext().TraceID().String())
			})
		})

		t.Run("Doesn't propagate headers in datadog format if datadog config is not set", func(t *testing.T) {
			t.Parallel()

			exporter := tracetest.NewInMemoryExporter(t)

			testenv.Run(t, &testenv.Config{
				TraceExporter:     exporter,
				PropagationConfig: config.PropagationConfig{Datadog: false},
				Subgraphs: testenv.SubgraphsConfig{
					Employees: testenv.SubgraphConfig{
						Middleware: func(handler http.Handler) http.Handler {
							return http.HandlerFunc(func(w http.ResponseWriter, r *http.Request) {
								require.Equal(t, "", r.Header.Get("x-datadog-trace-id"))
								require.Equal(t, "", r.Header.Get("x-datadog-parent-id"))
								require.Equal(t, "", r.Header.Get("x-datadog-sampling-priority"))
								handler.ServeHTTP(w, r)
							})
						},
					},
				},
			}, func(t *testing.T, xEnv *testenv.Environment) {
				res := xEnv.MakeGraphQLRequestOK(testenv.GraphQLRequest{
					Query: `query myQuery { employees { id } }`,
					Header: map[string][]string{
						"traceparent": {"00-0af7651916cd43dd8448eb211c80319c-b7ad6b7169203332-00"}, // 01 = sampled
					},
				})
				require.JSONEq(t, employeesIDData, res.Body)
			})
		})
	})

<<<<<<< HEAD
	t.Run("Custom client name and client version headers", func(t *testing.T) {
		t.Parallel()

		exporter := tracetest.NewInMemoryExporter(t)

		customClientHeaderName := "client-name"
		customClientHeaderVersion := "client-version"

		testenv.Run(t, &testenv.Config{
			TraceExporter: exporter,
			ClientHeader: config.ClientHeader{
				Name:    customClientHeaderName,
				Version: customClientHeaderVersion,
			},
		}, func(t *testing.T, xEnv *testenv.Environment) {
			header := make(http.Header)
			header.Add("client-name", "name")
			header.Add("client-version", "version")
			res := xEnv.MakeGraphQLRequestOK(testenv.GraphQLRequest{
				Query:  `query { employees { id } }`,
				Header: header,
=======
	t.Run("Trace ID Response header", func(t *testing.T) {
		t.Parallel()

		exporter := tracetest.NewInMemoryExporter(t)
		customTraceHeader := "trace-id"

		testenv.Run(t, &testenv.Config{
			TraceExporter: exporter,
			ResponseTraceHeader: config.ResponseTraceHeader{
				Enabled:    true,
				HeaderName: customTraceHeader,
			},
		}, func(t *testing.T, xEnv *testenv.Environment) {

			res := xEnv.MakeGraphQLRequestOK(testenv.GraphQLRequest{
				Query: `query { employees { id } }`,
>>>>>>> f8f50781
			})
			require.JSONEq(t, employeesIDData, res.Body)

			sn := exporter.GetSpans().Snapshots()
<<<<<<< HEAD

			var clientName, clientVersion string
			for _, v := range sn[0].Attributes() {
				if v.Key == "wg.client.name" {
					clientName = v.Value.AsString()
				}
				if v.Key == "wg.client.version" {
					clientVersion = v.Value.AsString()
				}
			}
			require.Equal(t, "name", clientName)
			require.Equal(t, "version", clientVersion)
=======
			require.Equal(t, sn[0].SpanContext().TraceID().String(), res.Response.Header.Get("trace-id"))
		})
	})

	t.Run("Trace ID Response header with default header name", func(t *testing.T) {
		t.Parallel()

		exporter := tracetest.NewInMemoryExporter(t)

		testenv.Run(t, &testenv.Config{
			TraceExporter: exporter,
			ResponseTraceHeader: config.ResponseTraceHeader{
				Enabled:    true,
				HeaderName: "x-wg-trace-id",
			},
		}, func(t *testing.T, xEnv *testenv.Environment) {

			res := xEnv.MakeGraphQLRequestOK(testenv.GraphQLRequest{
				Query: `query { employees { id } }`,
			})
			require.JSONEq(t, employeesIDData, res.Body)

			sn := exporter.GetSpans().Snapshots()
			require.Equal(t, sn[0].SpanContext().TraceID().String(), res.Response.Header.Get("x-wg-trace-id"))
>>>>>>> f8f50781
		})
	})
}<|MERGE_RESOLUTION|>--- conflicted
+++ resolved
@@ -2401,7 +2401,53 @@
 		})
 	})
 
-<<<<<<< HEAD
+	t.Run("Trace ID Response header", func(t *testing.T) {
+		t.Parallel()
+
+		exporter := tracetest.NewInMemoryExporter(t)
+		customTraceHeader := "trace-id"
+
+		testenv.Run(t, &testenv.Config{
+			TraceExporter: exporter,
+			ResponseTraceHeader: config.ResponseTraceHeader{
+				Enabled:    true,
+				HeaderName: customTraceHeader,
+			},
+		}, func(t *testing.T, xEnv *testenv.Environment) {
+
+			res := xEnv.MakeGraphQLRequestOK(testenv.GraphQLRequest{
+				Query: `query { employees { id } }`,
+			})
+			require.JSONEq(t, employeesIDData, res.Body)
+
+			sn := exporter.GetSpans().Snapshots()
+			require.Equal(t, sn[0].SpanContext().TraceID().String(), res.Response.Header.Get("trace-id"))
+		})
+	})
+
+	t.Run("Trace ID Response header with default header name", func(t *testing.T) {
+		t.Parallel()
+
+		exporter := tracetest.NewInMemoryExporter(t)
+
+		testenv.Run(t, &testenv.Config{
+			TraceExporter: exporter,
+			ResponseTraceHeader: config.ResponseTraceHeader{
+				Enabled:    true,
+				HeaderName: "x-wg-trace-id",
+			},
+		}, func(t *testing.T, xEnv *testenv.Environment) {
+
+			res := xEnv.MakeGraphQLRequestOK(testenv.GraphQLRequest{
+				Query: `query { employees { id } }`,
+			})
+			require.JSONEq(t, employeesIDData, res.Body)
+
+			sn := exporter.GetSpans().Snapshots()
+			require.Equal(t, sn[0].SpanContext().TraceID().String(), res.Response.Header.Get("x-wg-trace-id"))
+		})
+	})
+
 	t.Run("Custom client name and client version headers", func(t *testing.T) {
 		t.Parallel()
 
@@ -2423,29 +2469,10 @@
 			res := xEnv.MakeGraphQLRequestOK(testenv.GraphQLRequest{
 				Query:  `query { employees { id } }`,
 				Header: header,
-=======
-	t.Run("Trace ID Response header", func(t *testing.T) {
-		t.Parallel()
-
-		exporter := tracetest.NewInMemoryExporter(t)
-		customTraceHeader := "trace-id"
-
-		testenv.Run(t, &testenv.Config{
-			TraceExporter: exporter,
-			ResponseTraceHeader: config.ResponseTraceHeader{
-				Enabled:    true,
-				HeaderName: customTraceHeader,
-			},
-		}, func(t *testing.T, xEnv *testenv.Environment) {
-
-			res := xEnv.MakeGraphQLRequestOK(testenv.GraphQLRequest{
-				Query: `query { employees { id } }`,
->>>>>>> f8f50781
 			})
 			require.JSONEq(t, employeesIDData, res.Body)
 
 			sn := exporter.GetSpans().Snapshots()
-<<<<<<< HEAD
 
 			var clientName, clientVersion string
 			for _, v := range sn[0].Attributes() {
@@ -2458,32 +2485,6 @@
 			}
 			require.Equal(t, "name", clientName)
 			require.Equal(t, "version", clientVersion)
-=======
-			require.Equal(t, sn[0].SpanContext().TraceID().String(), res.Response.Header.Get("trace-id"))
-		})
-	})
-
-	t.Run("Trace ID Response header with default header name", func(t *testing.T) {
-		t.Parallel()
-
-		exporter := tracetest.NewInMemoryExporter(t)
-
-		testenv.Run(t, &testenv.Config{
-			TraceExporter: exporter,
-			ResponseTraceHeader: config.ResponseTraceHeader{
-				Enabled:    true,
-				HeaderName: "x-wg-trace-id",
-			},
-		}, func(t *testing.T, xEnv *testenv.Environment) {
-
-			res := xEnv.MakeGraphQLRequestOK(testenv.GraphQLRequest{
-				Query: `query { employees { id } }`,
-			})
-			require.JSONEq(t, employeesIDData, res.Body)
-
-			sn := exporter.GetSpans().Snapshots()
-			require.Equal(t, sn[0].SpanContext().TraceID().String(), res.Response.Header.Get("x-wg-trace-id"))
->>>>>>> f8f50781
 		})
 	})
 }