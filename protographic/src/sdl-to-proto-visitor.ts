--- conflicted
+++ resolved
@@ -91,19 +91,6 @@
 export interface GraphQLToProtoTextVisitorOptions {
   serviceName?: string;
   packageName?: string;
-<<<<<<< HEAD
-  goPackage?: string;
-  javaPackage?: string;
-  javaOuterClassname?: string;
-  javaMultipleFiles?: boolean;
-  csharpNamespace?: string;
-  rubyPackage?: string;
-  phpNamespace?: string;
-  phpMetadataNamespace?: string;
-  objcClassPrefix?: string;
-  swiftPrefix?: string;
-=======
->>>>>>> dde0ec06
   lockData?: ProtoLock;
   /** Whether to include descriptions/comments from GraphQL schema */
   includeComments?: boolean;
@@ -221,26 +208,7 @@
    * @param options - Configuration options for the visitor
    */
   constructor(schema: GraphQLSchema, options: GraphQLToProtoTextVisitorOptions = {}) {
-<<<<<<< HEAD
-    const {
-      serviceName = 'DefaultService',
-      packageName = 'service.v1',
-      goPackage,
-      javaPackage,
-      javaOuterClassname,
-      javaMultipleFiles,
-      csharpNamespace,
-      rubyPackage,
-      phpNamespace,
-      phpMetadataNamespace,
-      objcClassPrefix,
-      swiftPrefix,
-      lockData,
-      includeComments = true,
-    } = options;
-=======
     const { serviceName = 'DefaultService', packageName = 'service.v1', lockData, includeComments = true } = options;
->>>>>>> dde0ec06
 
     this.schema = schema;
     this.serviceName = serviceName;
@@ -253,29 +221,10 @@
       this.initializeFieldNumbersMap(lockData);
     }
 
-<<<<<<< HEAD
-    // Initialize options using the shared utility
-    this.options = buildProtoOptions(
-      {
-        goPackage,
-        javaPackage,
-        javaOuterClassname,
-        javaMultipleFiles,
-        csharpNamespace,
-        rubyPackage,
-        phpNamespace,
-        phpMetadataNamespace,
-        objcClassPrefix,
-        swiftPrefix,
-      },
-      packageName,
-    );
-=======
     if (options.protoOptions && options.protoOptions.length > 0) {
       const processedOptions = options.protoOptions.map((opt) => `option ${opt.name} = ${opt.constant};`);
       this.options.push(...processedOptions);
     }
->>>>>>> dde0ec06
   }
 
   /**
