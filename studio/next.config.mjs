import withMarkdoc from "@markdoc/next.js";
import { withSentryConfig } from "@sentry/nextjs";
import pkg from "./package.json" assert { type: "json" };

const isPreview = process.env.VERCEL_ENV === "preview";
// Allow it only for development once https://github.com/vercel/next.js/issues/23587 is fixed
const allowUnsafeEval = true;
// Report CSP violations to the console instead of blocking them
const debugCSP = false;
// Enable or disable the sentry integration
const isSentryEnabled = process.env.NEXT_PUBLIC_SENTRY_ENABLED === "true";
<<<<<<< HEAD
const isSentryFeatureReplayEnabled = isSentryEnabled && (process.env.NEXT_PUBLIC_SENTRY_REPLAY_ENABLED === "true");

const sentryDebugEnabled = process.env.SENTRY_DEBUG === "true";
const sentryOrganization = process.env.SENTRY_ORGANIZATION || "";
=======
const isSentryFeatureReplayEnabled =
  isSentryEnabled && process.env.NEXT_PUBLIC_SENTRY_REPLAY_ENABLED === "true";
const clientTracesSampleRate = parseFloat(
  process.env.NEXT_PUBLIC_SENTRY_CLIENT_TRACES_SAMPLE_RATE || "0",
);
const serverSampleRate = parseFloat(
  process.env.SENTRY_SERVER_SAMPLE_RATE || "0",
);

const isSentryTracesEnabled =
  clientTracesSampleRate > 0 || serverSampleRate > 0;

const sentryDebugEnabled = process.env.SENTRY_DEBUG === "true";
const sentryOrganization = process.env.SENTRY_ORG || "";
>>>>>>> 07454ace
const sentryProject = process.env.SENTRY_PROJECT || "";
const sentryAuthToken = process.env.SENTRY_AUTH_TOKEN || "";

if (isSentryEnabled) {
  if (sentryAuthToken === "") {
    throw Error(
      "SENTRY_AUTH_TOKEN please ensure it's set during build time when using sentry!",
    );
  }
  if (sentryOrganization === "" || sentryProject === "") {
    throw Error(
<<<<<<< HEAD
      "SENTRY_ORGANIZATION or SENTRY_PROJECT not set please check your environment variables!",
=======
      "SENTRY_ORG or SENTRY_PROJECT not set please check your environment variables!",
>>>>>>> 07454ace
    );
  }
}

// Content Security Policy (CSP) is a security standard that helps prevent cross-site scripting (XSS),
// clickjacking, and other code injection attacks resulting from execution of malicious content
// in the trusted web page context.
// For more information see https://developer.mozilla.org/en-US/docs/Web/HTTP/Headers/Content-Security-Policy
// Known provider content security policies:
// For Stripe see https://docs.stripe.com/security/guide?csp=csp-js#content-security-policy
// Vercel Preview Environment see https://vercel.com/docs/workflow-collaboration/comments/specialized-usage#using-a-content-security-policy
// Entry session replay worker https://docs.sentry.io/platforms/javascript/session-replay/#content-security-policy-csp
// Important: 'unsafe-eval' is only used in development mode, when script is injected by Next.js

const lightweightCspHeader = `
  style-src 'report-sample' 'self' 'unsafe-inline' data:;
  object-src 'none';
  base-uri 'self';
  font-src 'self' data:;
  frame-src 'self' https://js.stripe.com https://hooks.stripe.com ${
    isPreview ? "https://vercel.live/ https://vercel.com" : ""
  };
  img-src 'self' ${
    isPreview
      ? "https://vercel.live/ https://vercel.com *.pusher.com/ data: blob:"
      : ""
  };
   script-src 'report-sample' 'self' 'unsafe-inline' ${
    allowUnsafeEval ? "'unsafe-eval'" : ""
  } https://*.wundergraph.com https://js.stripe.com https://maps.googleapis.com https://plausible.io https://wundergraph.com ${
      isPreview ? "https://vercel.live https://vercel.com" : ""
  };
  manifest-src 'self';
  media-src 'self';
<<<<<<< HEAD
  worker-src 'self' ${isSentryFeatureReplayEnabled ? "blob:": ""};
=======
  worker-src 'self' ${isSentryFeatureReplayEnabled ? "blob:" : ""};
>>>>>>> 07454ace
`;

/**
 * We can't enforce connect directives yet because the studio can connect to any public router.
 * Leave it open for now.
 */
// const fullCspHeader = `
//   default-src 'self' ${process.env.NEXT_PUBLIC_COSMO_STUDIO_URL} ${
//     process.env.NEXT_PUBLIC_COSMO_CP_URL
//   };
//   connect-src 'self' ${process.env.NEXT_PUBLIC_COSMO_STUDIO_URL} ${
//     process.env.NEXT_PUBLIC_COSMO_CP_URL
//   } https://*.wundergraph.com wss://*.wundergraph.com https://plausible.io https://api.stripe.com https://maps.googleapis.com ${
//     isPreview
//       ? "https://vercel.live https://vercel.com *.pusher.com *.pusherapp.com"
//       : ""
//   };
//   ${lightweightCspHeader}
// `;

/** @type {import("next").NextConfig} */
const config = {
  output: "standalone",
  // This is done to reduce the production build size
  // see: https://docs.sentry.io/platforms/javascript/guides/nextjs/configuration/tree-shaking/
  webpack: (config, { webpack }) => {
    config.plugins.push(
      new webpack.DefinePlugin({
        __SENTRY_TRACING__: !isSentryTracesEnabled,
        __RRWEB_EXCLUDE_IFRAME__: !isSentryFeatureReplayEnabled,
        __RRWEB_EXCLUDE_SHADOW_DOM__: !isSentryFeatureReplayEnabled,
        __SENTRY_EXCLUDE_REPLAY_WORKER__: !isSentryFeatureReplayEnabled,
      }),
    );

    return config;
  },
  pageExtensions: ["md", "mdoc", "js", "jsx", "ts", "tsx"],
  publicRuntimeConfig: {
    version: pkg.version,
  },
  async headers() {
    return [
      {
        source: "/(.*)",
        headers: [
          {
            key: debugCSP
                ? "Content-Security-Policy-Report-Only"
                : "Content-Security-Policy",
            value: lightweightCspHeader.replace(/\n/g, ""),
          },
        ],
      }
    ];
  },
};

const withOptionalSentryConfig = (org, project, config) =>
  withSentryConfig(config, {
    // For all available options, see:
    // https://github.com/getsentry/sentry-webpack-plugin#options

    org: org,
    project: project,
    sourcemaps: {
      disable: false,
      deleteSourcemapsAfterUpload: true,
    },

    telemetry: false,

    // Only print logs for uploading source maps in CI
    silent: !process.env.CI,

    // For all available options, see:
    // https://docs.sentry.io/platforms/javascript/guides/nextjs/manual-setup/

    // Upload a larger set of source maps for prettier stack traces (increases build time)
    widenClientFileUpload: true,

    // Uncomment to route browser requests to Sentry through a Next.js rewrite to circumvent ad-blockers.
    // This can increase your server load as well as your hosting bill.
    // Note: Check that the configured route will not match with your Next.js middleware, otherwise reporting of client-
    // side errors will fail.
    // tunnelRoute: "/monitoring",

    // Hides source maps from generated client bundles
    hideSourceMaps: true,
    reactComponentAnnotation: {
      enabled: true,
    },

    // Automatically tree-shake Sentry logger statements to reduce bundle size
    disableLogger: !sentryDebugEnabled,

    // Enables automatic instrumentation of Vercel Cron Monitors. (Does not yet work with App Router route handlers.)
    // See the following for more information:
    // https://docs.sentry.io/product/crons/
    // https://vercel.com/docs/cron-jobs
<<<<<<< HEAD
    automaticVercelMonitors: true,
=======
    automaticVercelMonitors: false,
>>>>>>> 07454ace
  });

const withOptionalFeatures = (config) => {
  if (isSentryEnabled) {
    config = withOptionalSentryConfig(
      sentryOrganization,
      sentryProject,
      config,
    );
  }
  return config;
};

export default withOptionalFeatures(withMarkdoc({ mode: "static" })(config));<|MERGE_RESOLUTION|>--- conflicted
+++ resolved
@@ -9,12 +9,6 @@
 const debugCSP = false;
 // Enable or disable the sentry integration
 const isSentryEnabled = process.env.NEXT_PUBLIC_SENTRY_ENABLED === "true";
-<<<<<<< HEAD
-const isSentryFeatureReplayEnabled = isSentryEnabled && (process.env.NEXT_PUBLIC_SENTRY_REPLAY_ENABLED === "true");
-
-const sentryDebugEnabled = process.env.SENTRY_DEBUG === "true";
-const sentryOrganization = process.env.SENTRY_ORGANIZATION || "";
-=======
 const isSentryFeatureReplayEnabled =
   isSentryEnabled && process.env.NEXT_PUBLIC_SENTRY_REPLAY_ENABLED === "true";
 const clientTracesSampleRate = parseFloat(
@@ -29,7 +23,6 @@
 
 const sentryDebugEnabled = process.env.SENTRY_DEBUG === "true";
 const sentryOrganization = process.env.SENTRY_ORG || "";
->>>>>>> 07454ace
 const sentryProject = process.env.SENTRY_PROJECT || "";
 const sentryAuthToken = process.env.SENTRY_AUTH_TOKEN || "";
 
@@ -41,11 +34,7 @@
   }
   if (sentryOrganization === "" || sentryProject === "") {
     throw Error(
-<<<<<<< HEAD
-      "SENTRY_ORGANIZATION or SENTRY_PROJECT not set please check your environment variables!",
-=======
       "SENTRY_ORG or SENTRY_PROJECT not set please check your environment variables!",
->>>>>>> 07454ace
     );
   }
 }
@@ -80,11 +69,7 @@
   };
   manifest-src 'self';
   media-src 'self';
-<<<<<<< HEAD
-  worker-src 'self' ${isSentryFeatureReplayEnabled ? "blob:": ""};
-=======
   worker-src 'self' ${isSentryFeatureReplayEnabled ? "blob:" : ""};
->>>>>>> 07454ace
 `;
 
 /**
@@ -185,11 +170,7 @@
     // See the following for more information:
     // https://docs.sentry.io/product/crons/
     // https://vercel.com/docs/cron-jobs
-<<<<<<< HEAD
-    automaticVercelMonitors: true,
-=======
     automaticVercelMonitors: false,
->>>>>>> 07454ace
   });
 
 const withOptionalFeatures = (config) => {
