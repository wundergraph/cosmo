--- conflicted
+++ resolved
@@ -173,17 +173,6 @@
       });
 
       if (process.env.NEXT_PUBLIC_SENTRY_ENABLED) {
-<<<<<<< HEAD
-        import('@sentry/nextjs').then(Sentry => {
-          Sentry.setUser({
-            id: data.id,
-            email: data.email,
-            organization: organization.name,
-            organizationId: organization.id,
-            organizationSlug: organization.slug,
-            plan: organization.plan,
-          });
-=======
         setSentryUser({
           id: data.id,
           email: data.email,
@@ -191,7 +180,6 @@
           organizationId: organization.id,
           organizationSlug: organization.slug,
           plan: organization.plan,
->>>>>>> 07454ace
         });
       }
 
