import { useUser } from "@/hooks/use-user";
import { docsBaseURL } from "@/lib/constants";
import { CommandLineIcon } from "@heroicons/react/24/outline";
import { useMutation, useQuery } from "@tanstack/react-query";
import {
  addSubgraphMember,
  getOrganizationMembers,
  getSubgraphMembers,
  removeSubgraphMember,
} from "@wundergraph/cosmo-connect/dist/platform/v1/platform-PlatformService_connectquery";
import {
  FederatedGraph,
  Subgraph,
  SubgraphMember,
} from "@wundergraph/cosmo-connect/dist/platform/v1/platform_pb";
import { formatDistanceToNow } from "date-fns";
import Link from "next/link";
import { Dispatch, SetStateAction, useEffect, useState } from "react";
import { IoPersonAdd } from "react-icons/io5";
import { EmptyState } from "./empty-state";
import { Badge } from "./ui/badge";
import { Button } from "./ui/button";
import { CLISteps } from "./ui/cli";
import {
  Dialog,
  DialogContent,
  DialogHeader,
  DialogTitle,
  DialogTrigger,
} from "./ui/dialog";
import {
  Select,
  SelectContent,
  SelectItem,
  SelectTrigger,
  SelectValue,
} from "./ui/select";
import {
  Table,
  TableBody,
  TableCell,
  TableHead,
  TableHeader,
  TableRow,
} from "./ui/table";
import {
  Tooltip,
  TooltipContent,
  TooltipProvider,
  TooltipTrigger,
} from "./ui/tooltip";
import { useToast } from "./ui/use-toast";
import { cn } from "@/lib/utils";
import { InfoCircledIcon } from "@radix-ui/react-icons";
<<<<<<< HEAD
import { useHas } from "@/hooks/use-has";
=======
import { useRouter } from "next/router";
>>>>>>> e33f0c39

export const Empty = ({ graph }: { graph?: FederatedGraph }) => {
  let label = "team=A";
  if (graph?.labelMatchers && graph.labelMatchers.length > 0) {
    label = graph.labelMatchers[0].split(",")[0];
  }
  return (
    <EmptyState
      icon={<CommandLineIcon />}
      title="Create subgraph using CLI"
      description={
        <>
          No subgraphs found. Use the CLI tool to create one.{" "}
          <a
            target="_blank"
            rel="noreferrer"
            href={docsBaseURL + "/cli/subgraphs/create"}
            className="text-primary"
          >
            Learn more.
          </a>
        </>
      }
      actions={
        <CLISteps
          steps={[
            {
              description:
                "Publish a subgraph. If the subgraph does not exist, it will be created.",
              command: `npx wgc subgraph publish users --schema users.graphql --label ${label} --routing-url http://localhost:4003/graphql`,
            },
          ]}
        />
      }
    />
  );
};

export const AddSubgraphUsersContent = ({
  subgraphName,
  setOpen,
  inviteOptions,
  subgraphMembers,
  creatorUserId,
  refetchSubgraphMembers,
}: {
  subgraphName: string;
  setOpen?: Dispatch<SetStateAction<boolean>>;
  inviteOptions: string[];
  subgraphMembers: SubgraphMember[];
  creatorUserId: string | undefined;
  refetchSubgraphMembers: () => void;
}) => {
  const user = useUser();
  const isAdmin = user?.currentOrganization.roles.includes("admin");
  const { mutate: addMember, isPending: addingMember } = useMutation(
    addSubgraphMember.useMutation(),
  );
  const { mutate: removeMember, isPending: removingMember } = useMutation(
    removeSubgraphMember.useMutation(),
  );

  const { toast } = useToast();

  const sendToast = (description: string) => {
    toast({ description, duration: 3000 });
  };

  const [inviteeEmail, setInviteeEmail] = useState(
    inviteOptions?.[0] || "Select the member",
  );

  const onSubmit = () => {
    if (inviteeEmail === "Select the member" || inviteeEmail === "") return;
    addMember(
      { userEmail: inviteeEmail, subgraphName },
      {
        onSuccess: (d) => {
          sendToast(d.response?.details || "Added member successfully.");
          setOpen?.(false);
          refetchSubgraphMembers();
        },
        onError: (error) => {
          sendToast("Could not add the member. Please try again.");
        },
      },
    );
  };

  return (
    <div className="flex flex-col gap-y-6">
      {!user?.currentOrganization.isRBACEnabled ? (
        <div className="mt-4 flex items-center gap-x-2 rounded-lg border !border-primary-foreground px-4 py-2 text-sm text-primary-foreground">
          <InfoCircledIcon className="h-[18px] w-[18px]" />
          <span>Enable RBAC in the settings to add subgraph members.</span>
        </div>
      ) : (
        inviteOptions.length === 0 && (
          <div className="mt-4 flex items-center gap-x-2 rounded-lg border !border-primary-foreground px-4 py-2 text-sm text-primary-foreground">
            <InfoCircledIcon className="h-[20px] w-[20px]" />
            <span>
              All organization members are already a part of this subgraph.
            </span>
          </div>
        )
      )}
      <form className="flex gap-x-4" onSubmit={onSubmit}>
        <div className="flex-1">
          <Select
            value={inviteeEmail}
            onValueChange={(value) => setInviteeEmail(value)}
            disabled={
              inviteOptions.length === 0 ||
              !user?.currentOrganization.isRBACEnabled ||
              (!isAdmin && !(creatorUserId && creatorUserId === user?.id))
            }
          >
            <SelectTrigger
              value={inviteeEmail}
              className="w-[200px] lg:w-full"
              onClick={(e) => e.stopPropagation()}
            >
              <SelectValue aria-label={inviteeEmail}>
                {inviteeEmail}
              </SelectValue>
            </SelectTrigger>
            <SelectContent>
              {inviteOptions.map((option) => {
                return (
                  <SelectItem key={option} value={option}>
                    {option}
                  </SelectItem>
                );
              })}
            </SelectContent>
          </Select>
        </div>
        <Button
          type="submit"
          disabled={
            inviteOptions.length === 0 ||
            inviteeEmail === "Select the member" ||
            !user?.currentOrganization.isRBACEnabled ||
            (!isAdmin && !(creatorUserId && creatorUserId === user?.id))
          }
          variant="default"
          isLoading={addingMember}
        >
          Add
        </Button>
      </form>
      {subgraphMembers.length > 0 && (
        <Table>
          <TableBody>
            {subgraphMembers.map(({ email, userId, subgraphMemberId }) => {
              return (
                <TableRow key={userId} className="h-12 py-1">
                  <TableCell className="px-4 font-medium">{email}</TableCell>
                  {(isAdmin ||
                    (creatorUserId && creatorUserId === user?.id)) &&
                    user?.currentOrganization.isRBACEnabled && (
                      <TableCell className="flex h-12 items-center justify-end px-4">
                        <Button
                          variant="ghost"
                          className="text-primary"
                          isLoading={removingMember}
                          onClick={() => {
                            removeMember(
                              { subgraphMemberId, subgraphName },
                              {
                                onSuccess: (d) => {
                                  sendToast(
                                    d.response?.details ||
                                      "Removed member successfully.",
                                  );
                                  refetchSubgraphMembers();
                                },
                                onError: (error) => {
                                  sendToast(
                                    "Could not remove the member. Please try again.",
                                  );
                                },
                              },
                            );
                          }}
                        >
                          Remove
                        </Button>
                      </TableCell>
                    )}
                </TableRow>
              );
            })}
          </TableBody>
        </Table>
      )}
    </div>
  );
};

const AddSubgraphUsers = ({
  subgraphName,
  creatorUserId,
}: {
  subgraphName: string;
  creatorUserId?: string;
}) => {
  const [open, setOpen] = useState(false);
  const user = useUser();
  const isAdmin = user?.currentOrganization.roles.includes("admin");
  const { data } = useQuery(getOrganizationMembers.useQuery());

  const { data: subgraphMembersData, refetch } = useQuery(
    getSubgraphMembers.useQuery({
      subgraphName,
    }),
  );

  const [inviteOptions, setInviteOptions] = useState<string[]>([]);

  useEffect(() => {
    if (!data || !subgraphMembersData) return;
    const orgMemberEmails = data.members.map((m) => m.email);
    const subgraphMemberEmails = subgraphMembersData.members.map(
      (m) => m.email,
    );

    const options = orgMemberEmails.filter(
      (x) => !subgraphMemberEmails.includes(x),
    );
    setInviteOptions(options);
  }, [data, subgraphMembersData]);

  return (
    <div className="flex items-center justify-end px-2">
      <Dialog open={open} onOpenChange={setOpen}>
        <DialogTrigger
          disabled={!isAdmin && !(creatorUserId && creatorUserId === user?.id)}
        >
          <TooltipProvider>
            <Tooltip delayDuration={100}>
              <TooltipTrigger>
                <Button
                  variant="ghost"
                  size="icon-sm"
                  disabled={
                    !isAdmin && !(creatorUserId && creatorUserId === user?.id)
                  }
                >
                  <IoPersonAdd className="h-4 w-4" />
                </Button>
              </TooltipTrigger>
              <TooltipContent>
                {isAdmin || (creatorUserId && creatorUserId === user?.id)
                  ? "Add users"
                  : "Only admins or the creator of the subgraph can add users."}
              </TooltipContent>
            </Tooltip>
          </TooltipProvider>
        </DialogTrigger>
        <DialogContent>
          <DialogHeader>
            <DialogTitle>
              Add users to <span className="italic">{subgraphName}</span>{" "}
              subgraph
            </DialogTitle>
          </DialogHeader>
          <AddSubgraphUsersContent
            subgraphName={subgraphName}
            setOpen={setOpen}
            inviteOptions={inviteOptions}
            subgraphMembers={subgraphMembersData?.members || []}
            refetchSubgraphMembers={refetch}
            creatorUserId={creatorUserId}
          />
        </DialogContent>
      </Dialog>
    </div>
  );
};

export const SubgraphsTable = ({
  graph,
  subgraphs,
}: {
  graph?: FederatedGraph;
  subgraphs: Subgraph[];
}) => {
<<<<<<< HEAD
  const rbac = useHas("rbac");
=======
  const user = useUser();
  const router = useRouter();
  const organizationSlug = router.query.organizationSlug;
>>>>>>> e33f0c39

  if (!subgraphs || subgraphs.length === 0) return <Empty graph={graph} />;

  return (
    <Table>
      <TableHeader>
        <TableRow>
          <TableHead className="px-4">Name</TableHead>
          <TableHead className="w-4/12 px-4">Url</TableHead>
          <TableHead className="w-4/12 px-4">Labels</TableHead>
          <TableHead className="w-2/12 px-4 text-right">
            Last Published
          </TableHead>
          {rbac && <TableHead className="w-1/12"></TableHead>}
        </TableRow>
      </TableHeader>
      <TableBody>
        {subgraphs.map(
          ({ name, routingURL, lastUpdatedAt, labels, creatorUserId }) => {
            const path = `/${organizationSlug}/subgraph/${name}`;
            return (
              <TableRow
                key={name}
                className="group py-1 even:bg-secondary/20 hover:bg-secondary/40"
              >
                <TableCell className="px-4 font-medium">{name}</TableCell>
                <TableCell className="px-4 text-muted-foreground hover:text-current">
                  <Link target="_blank" rel="noreferrer" href={routingURL}>
                    {routingURL}
                  </Link>
                </TableCell>
                <TableCell className="px-4">
                  <div className="flex space-x-2">
                    {labels.map(({ key, value }) => {
                      return (
                        <Badge variant="secondary" key={key + value}>
                          {key}={value}
                        </Badge>
                      );
                    })}
                  </div>
                </TableCell>
                <TableCell className="px-4 text-right text-muted-foreground">
                  {lastUpdatedAt
                    ? formatDistanceToNow(new Date(lastUpdatedAt), {
                        addSuffix: true,
                      })
                    : "Never"}
                </TableCell>
<<<<<<< HEAD
                {rbac && (
                  <TableCell>
                    <InviteUsers
=======
                <TableCell className="flex">
                  {user?.currentOrganization.isRBACEnabled && (
                    <AddSubgraphUsers
>>>>>>> e33f0c39
                      subgraphName={name}
                      creatorUserId={creatorUserId}
                    />
                  )}
                  <Button
                    asChild
                    variant="ghost"
                    size="sm"
                    className="table-action"
                  >
                    <Link href={path}>View</Link>
                  </Button>
                </TableCell>
              </TableRow>
            );
          },
        )}
      </TableBody>
    </Table>
  );
};<|MERGE_RESOLUTION|>--- conflicted
+++ resolved
@@ -50,13 +50,10 @@
   TooltipTrigger,
 } from "./ui/tooltip";
 import { useToast } from "./ui/use-toast";
-import { cn } from "@/lib/utils";
 import { InfoCircledIcon } from "@radix-ui/react-icons";
-<<<<<<< HEAD
 import { useHas } from "@/hooks/use-has";
-=======
 import { useRouter } from "next/router";
->>>>>>> e33f0c39
+import { useFeature } from "@/hooks/use-feature";
 
 export const Empty = ({ graph }: { graph?: FederatedGraph }) => {
   let label = "team=A";
@@ -111,6 +108,7 @@
   refetchSubgraphMembers: () => void;
 }) => {
   const user = useUser();
+  const rbac = useFeature("rbac");
   const isAdmin = user?.currentOrganization.roles.includes("admin");
   const { mutate: addMember, isPending: addingMember } = useMutation(
     addSubgraphMember.useMutation(),
@@ -148,7 +146,7 @@
 
   return (
     <div className="flex flex-col gap-y-6">
-      {!user?.currentOrganization.isRBACEnabled ? (
+      {!rbac?.enabled ? (
         <div className="mt-4 flex items-center gap-x-2 rounded-lg border !border-primary-foreground px-4 py-2 text-sm text-primary-foreground">
           <InfoCircledIcon className="h-[18px] w-[18px]" />
           <span>Enable RBAC in the settings to add subgraph members.</span>
@@ -170,7 +168,7 @@
             onValueChange={(value) => setInviteeEmail(value)}
             disabled={
               inviteOptions.length === 0 ||
-              !user?.currentOrganization.isRBACEnabled ||
+              !rbac?.enabled ||
               (!isAdmin && !(creatorUserId && creatorUserId === user?.id))
             }
           >
@@ -199,7 +197,7 @@
           disabled={
             inviteOptions.length === 0 ||
             inviteeEmail === "Select the member" ||
-            !user?.currentOrganization.isRBACEnabled ||
+            !rbac?.enabled ||
             (!isAdmin && !(creatorUserId && creatorUserId === user?.id))
           }
           variant="default"
@@ -215,9 +213,8 @@
               return (
                 <TableRow key={userId} className="h-12 py-1">
                   <TableCell className="px-4 font-medium">{email}</TableCell>
-                  {(isAdmin ||
-                    (creatorUserId && creatorUserId === user?.id)) &&
-                    user?.currentOrganization.isRBACEnabled && (
+                  {(isAdmin || (creatorUserId && creatorUserId === user?.id)) &&
+                    rbac?.enabled && (
                       <TableCell className="flex h-12 items-center justify-end px-4">
                         <Button
                           variant="ghost"
@@ -345,13 +342,9 @@
   graph?: FederatedGraph;
   subgraphs: Subgraph[];
 }) => {
-<<<<<<< HEAD
   const rbac = useHas("rbac");
-=======
-  const user = useUser();
   const router = useRouter();
   const organizationSlug = router.query.organizationSlug;
->>>>>>> e33f0c39
 
   if (!subgraphs || subgraphs.length === 0) return <Empty graph={graph} />;
 
@@ -401,15 +394,9 @@
                       })
                     : "Never"}
                 </TableCell>
-<<<<<<< HEAD
-                {rbac && (
-                  <TableCell>
-                    <InviteUsers
-=======
                 <TableCell className="flex">
-                  {user?.currentOrganization.isRBACEnabled && (
+                  {rbac && (
                     <AddSubgraphUsers
->>>>>>> e33f0c39
                       subgraphName={name}
                       creatorUserId={creatorUserId}
                     />
