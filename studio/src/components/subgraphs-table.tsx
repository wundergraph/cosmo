import { Alert, AlertDescription, AlertTitle } from "@/components/ui/alert";
import { useFeature } from "@/hooks/use-feature";
import { useHas } from "@/hooks/use-has";
import { useUser } from "@/hooks/use-user";
import { docsBaseURL } from "@/lib/constants";
import { ChartBarIcon, CommandLineIcon } from "@heroicons/react/24/outline";
import { InfoCircledIcon } from "@radix-ui/react-icons";
import { useMutation, useQuery } from "@tanstack/react-query";
import {
  addSubgraphMember,
  getOrganizationMembers,
  getSubgraphMembers,
  removeSubgraphMember,
} from "@wundergraph/cosmo-connect/dist/platform/v1/platform-PlatformService_connectquery";
import {
  FederatedGraph,
  Subgraph,
  SubgraphMember,
} from "@wundergraph/cosmo-connect/dist/platform/v1/platform_pb";
import { formatDistanceToNow } from "date-fns";
import Link from "next/link";
import { useRouter } from "next/router";
import { Dispatch, SetStateAction, useEffect, useState } from "react";
import { IoPersonAdd } from "react-icons/io5";
import { EmptyState } from "./empty-state";
import { Badge } from "./ui/badge";
import { Button } from "./ui/button";
import { CLISteps } from "./ui/cli";
import {
  Dialog,
  DialogContent,
  DialogHeader,
  DialogTitle,
  DialogTrigger,
} from "./ui/dialog";
import {
  Select,
  SelectContent,
  SelectItem,
  SelectTrigger,
  SelectValue,
} from "./ui/select";
import {
  Table,
  TableBody,
  TableCell,
  TableHead,
  TableHeader,
  TableRow,
  TableWrapper,
} from "./ui/table";
import {
  Tooltip,
  TooltipContent,
  TooltipProvider,
  TooltipTrigger,
} from "./ui/tooltip";
import { useToast } from "./ui/use-toast";
import { cn } from "@/lib/utils";

export const Empty = ({ graph }: { graph?: FederatedGraph }) => {
  const router = useRouter();

  let label = "team=A";
  if (graph?.labelMatchers && graph.labelMatchers.length > 0) {
    label = graph.labelMatchers[0].split(",")[0];
  }
  return (
    <EmptyState
      icon={<CommandLineIcon />}
      title="Create subgraph using CLI"
      description={
        <>
          No subgraphs found. Use the CLI tool to create one.{" "}
          <a
            target="_blank"
            rel="noreferrer"
            href={docsBaseURL + "/cli/subgraphs/create"}
            className="text-primary"
          >
            Learn more.
          </a>
        </>
      }
      actions={
        <CLISteps
          steps={[
            {
              description:
                "Publish a subgraph. If the subgraph does not exist, it will be created.",
              command: `npx wgc subgraph publish users --namespace ${router.query.namespace} --schema users.graphql --label ${label} --routing-url http://localhost:4003/graphql`,
            },
          ]}
        />
      }
    />
  );
};

export const AddSubgraphUsersContent = ({
  subgraphName,
  setOpen,
  inviteOptions,
  subgraphMembers,
  creatorUserId,
  refetchSubgraphMembers,
}: {
  subgraphName: string;
  setOpen?: Dispatch<SetStateAction<boolean>>;
  inviteOptions: string[];
  subgraphMembers: SubgraphMember[];
  creatorUserId: string | undefined;
  refetchSubgraphMembers: () => void;
}) => {
  const user = useUser();
  const rbac = useFeature("rbac");
  const isAdmin = user?.currentOrganization.roles.includes("admin");
  const { mutate: addMember, isPending: addingMember } = useMutation(
    addSubgraphMember.useMutation(),
  );
  const { mutate: removeMember, isPending: removingMember } = useMutation(
    removeSubgraphMember.useMutation(),
  );

  const { toast } = useToast();

  const sendToast = (description: string) => {
    toast({ description, duration: 3000 });
  };

  const [inviteeEmail, setInviteeEmail] = useState(
    inviteOptions?.[0] || "Select the member",
  );

  const onSubmit = () => {
    if (inviteeEmail === "Select the member" || inviteeEmail === "") return;
    addMember(
      { userEmail: inviteeEmail, subgraphName },
      {
        onSuccess: (d) => {
          sendToast(d.response?.details || "Added member successfully.");
          setOpen?.(false);
          refetchSubgraphMembers();
        },
        onError: (error) => {
          sendToast("Could not add the member. Please try again.");
        },
      },
    );
  };

  return (
    <div className="flex flex-col gap-y-6">
      {!rbac?.enabled ? (
        <Alert>
          <InfoCircledIcon className="h-4 w-4" />
          <AlertTitle>Attention!</AlertTitle>
          <AlertDescription>
            Enable RBAC in the settings to add subgraph members.
          </AlertDescription>
        </Alert>
      ) : (
        inviteOptions.length === 0 && (
          <Alert>
            <InfoCircledIcon className="h-4 w-4" />
            <AlertTitle>Heads up!</AlertTitle>
            <AlertDescription>
              All organization members are already a part of this subgraph.
            </AlertDescription>
          </Alert>
        )
      )}
      <form
        className={cn(
          "flex gap-x-4",
          rbac?.enabled && inviteOptions.length === 0 && "hidden",
        )}
        onSubmit={onSubmit}
      >
        <div className="flex-1">
          <Select
            value={inviteeEmail}
            onValueChange={(value) => setInviteeEmail(value)}
            disabled={
              inviteOptions.length === 0 ||
              !rbac?.enabled ||
              (!isAdmin && !(creatorUserId && creatorUserId === user?.id))
            }
          >
            <SelectTrigger
              value={inviteeEmail}
              className="w-[200px] lg:w-full"
              onClick={(e) => e.stopPropagation()}
            >
              <SelectValue aria-label={inviteeEmail}>
                {inviteeEmail}
              </SelectValue>
            </SelectTrigger>
            <SelectContent>
              {inviteOptions.map((option) => {
                return (
                  <SelectItem key={option} value={option}>
                    {option}
                  </SelectItem>
                );
              })}
            </SelectContent>
          </Select>
        </div>
        <Button
          type="submit"
          disabled={
            inviteOptions.length === 0 ||
            inviteeEmail === "Select the member" ||
            !rbac?.enabled ||
            (!isAdmin && !(creatorUserId && creatorUserId === user?.id))
          }
          variant="default"
          isLoading={addingMember}
        >
          Add
        </Button>
      </form>
      {subgraphMembers.length > 0 && (
        <TableWrapper>
          <Table>
            <TableBody>
              {subgraphMembers.map(({ email, userId, subgraphMemberId }) => {
                return (
                  <TableRow key={userId} className="h-12 py-1">
                    <TableCell className="px-4 font-medium">{email}</TableCell>
                    {(isAdmin ||
                      (creatorUserId && creatorUserId === user?.id)) &&
                      rbac?.enabled && (
                        <TableCell className="flex h-12 items-center justify-end px-4">
                          <Button
                            variant="ghost"
                            className="text-primary"
                            isLoading={removingMember}
                            onClick={() => {
                              removeMember(
                                { subgraphMemberId, subgraphName },
                                {
                                  onSuccess: (d) => {
                                    sendToast(
                                      d.response?.details ||
                                        "Removed member successfully.",
                                    );
                                    refetchSubgraphMembers();
                                  },
                                  onError: (error) => {
                                    sendToast(
                                      "Could not remove the member. Please try again.",
                                    );
                                  },
                                },
                              );
                            }}
                          >
                            Remove
                          </Button>
                        </TableCell>
                      )}
                  </TableRow>
                );
              })}
            </TableBody>
          </Table>
        </TableWrapper>
      )}
    </div>
  );
};

const AddSubgraphUsers = ({
  subgraphName,
  namespace,
  creatorUserId,
}: {
  subgraphName: string;
  namespace: string;
  creatorUserId?: string;
}) => {
  const [open, setOpen] = useState(false);
  const user = useUser();
  const isAdmin = user?.currentOrganization.roles.includes("admin");
  const { data } = useQuery(getOrganizationMembers.useQuery());

  const { data: subgraphMembersData, refetch } = useQuery(
    getSubgraphMembers.useQuery({
      subgraphName,
      namespace,
    }),
  );

  const [inviteOptions, setInviteOptions] = useState<string[]>([]);

  useEffect(() => {
    if (!data || !subgraphMembersData) return;
    const orgMemberEmails = data.members.map((m) => m.email);
    const subgraphMemberEmails = subgraphMembersData.members.map(
      (m) => m.email,
    );

    const options = orgMemberEmails.filter(
      (x) => !subgraphMemberEmails.includes(x),
    );
    setInviteOptions(options);
  }, [data, subgraphMembersData]);

  return (
    <div className="flex items-center justify-end px-2">
      <Dialog open={open} onOpenChange={setOpen}>
        <DialogTrigger
          disabled={!isAdmin && !(creatorUserId && creatorUserId === user?.id)}
        >
          <TooltipProvider>
            <Tooltip delayDuration={100}>
              <TooltipTrigger>
                <Button
                  variant="ghost"
                  size="icon-sm"
                  disabled={
                    !isAdmin && !(creatorUserId && creatorUserId === user?.id)
                  }
                >
                  <IoPersonAdd className="h-4 w-4" />
                </Button>
              </TooltipTrigger>
              <TooltipContent>
                {isAdmin || (creatorUserId && creatorUserId === user?.id)
                  ? "Add users"
                  : "Only admins or the creator of the subgraph can add users."}
              </TooltipContent>
            </Tooltip>
          </TooltipProvider>
        </DialogTrigger>
        <DialogContent>
          <DialogHeader>
            <DialogTitle>
              Add users to <span className="italic">{subgraphName}</span>{" "}
              subgraph
            </DialogTitle>
          </DialogHeader>
          <AddSubgraphUsersContent
            subgraphName={subgraphName}
            setOpen={setOpen}
            inviteOptions={inviteOptions}
            subgraphMembers={subgraphMembersData?.members || []}
            refetchSubgraphMembers={refetch}
            creatorUserId={creatorUserId}
          />
        </DialogContent>
      </Dialog>
    </div>
  );
};

export const SubgraphsTable = ({
  graph,
  subgraphs,
}: {
  graph?: FederatedGraph;
  subgraphs: Subgraph[];
}) => {
  const rbac = useHas("rbac");
  const router = useRouter();
  const organizationSlug = router.query.organizationSlug;

  if (!subgraphs || subgraphs.length === 0) return <Empty graph={graph} />;

  return (
    <TableWrapper>
      <Table>
        <TableHeader>
          <TableRow>
            <TableHead className="px-4">Name</TableHead>
            <TableHead className="w-4/12 px-4">Url</TableHead>
            <TableHead className="w-4/12 px-4">Labels</TableHead>
            <TableHead className="w-2/12 px-4">Last Published</TableHead>
            {rbac && <TableHead className="w-1/12"></TableHead>}
          </TableRow>
        </TableHeader>
        <TableBody>
          {subgraphs.map(
<<<<<<< HEAD
            ({ name, routingURL, lastUpdatedAt, labels, creatorUserId }) => {
              const path = `/${organizationSlug}/subgraph/${name}`;
              let analyticsPath = `${path}/analytics`;
              if (router.asPath.split("/")[2] === "graph") {
                const query = [
                  {
                    id: "federatedGraphId",
                    value: [
                      JSON.stringify({
                        label: graph?.name,
                        operator: 0,
                        value: graph?.id,
                      }),
                    ],
                  },
                ];
                analyticsPath += `?filterState=${encodeURIComponent(
                  JSON.stringify(query),
                )}`;
              }
=======
            ({
              name,
              routingURL,
              lastUpdatedAt,
              labels,
              creatorUserId,
              namespace,
            }) => {
              const path = `/${organizationSlug}/${namespace}/subgraph/${name}`;
>>>>>>> 59efabd6
              return (
                <TableRow
                  key={name}
                  className="group py-1 even:bg-secondary/20 hover:bg-secondary/40"
                >
                  <TableCell className="px-4 font-medium">{name}</TableCell>
                  <TableCell className="px-4 text-muted-foreground hover:text-current">
                    <Link target="_blank" rel="noreferrer" href={routingURL}>
                      {routingURL}
                    </Link>
                  </TableCell>
                  <TableCell className="px-4">
                    <div className="flex space-x-2">
                      {labels.map(({ key, value }) => {
                        return (
                          <Badge variant="secondary" key={key + value}>
                            {key}={value}
                          </Badge>
                        );
                      })}
                    </div>
                  </TableCell>
                  <TableCell className="px-4 text-muted-foreground">
                    {lastUpdatedAt
                      ? formatDistanceToNow(new Date(lastUpdatedAt), {
                          addSuffix: true,
                        })
                      : "Never"}
                  </TableCell>
                  <TableCell className="flex justify-end gap-0.5">
                    {rbac && (
                      <AddSubgraphUsers
                        subgraphName={name}
                        namespace={namespace}
                        creatorUserId={creatorUserId}
                      />
                    )}
                    <Button variant="ghost" size="icon-sm">
                      <Link href={analyticsPath}>
                        <ChartBarIcon className="h-4 w-4" />
                      </Link>
                    </Button>
                    <Button
                      asChild
                      variant="ghost"
                      size="sm"
                      className="table-action"
                    >
                      <Link href={path}>View</Link>
                    </Button>
                  </TableCell>
                </TableRow>
              );
            },
          )}
        </TableBody>
      </Table>
    </TableWrapper>
  );
};<|MERGE_RESOLUTION|>--- conflicted
+++ resolved
@@ -383,7 +383,6 @@
         </TableHeader>
         <TableBody>
           {subgraphs.map(
-<<<<<<< HEAD
             ({ name, routingURL, lastUpdatedAt, labels, creatorUserId }) => {
               const path = `/${organizationSlug}/subgraph/${name}`;
               let analyticsPath = `${path}/analytics`;
@@ -404,17 +403,6 @@
                   JSON.stringify(query),
                 )}`;
               }
-=======
-            ({
-              name,
-              routingURL,
-              lastUpdatedAt,
-              labels,
-              creatorUserId,
-              namespace,
-            }) => {
-              const path = `/${organizationSlug}/${namespace}/subgraph/${name}`;
->>>>>>> 59efabd6
               return (
                 <TableRow
                   key={name}
