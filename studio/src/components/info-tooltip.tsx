import { FiInfo } from "react-icons/fi";
import { Tooltip, TooltipContent, TooltipTrigger } from "./ui/tooltip";
import { TooltipArrow } from "@radix-ui/react-tooltip";

export interface InfoTooltipProps {
  children: React.ReactNode;
}

export const InfoTooltip: React.FC<InfoTooltipProps> = (props) => {
  const { children } = props;
  return (
    <Tooltip delayDuration={50}>
<<<<<<< HEAD
      <TooltipTrigger>
=======
      <TooltipTrigger asChild>
>>>>>>> 702ef47c
        <span className="text-sm text-muted-foreground">
          <FiInfo />
        </span>
      </TooltipTrigger>

      <TooltipContent>
        <TooltipArrow />
        {children}
      </TooltipContent>
    </Tooltip>
  );
};<|MERGE_RESOLUTION|>--- conflicted
+++ resolved
@@ -10,11 +10,7 @@
   const { children } = props;
   return (
     <Tooltip delayDuration={50}>
-<<<<<<< HEAD
-      <TooltipTrigger>
-=======
       <TooltipTrigger asChild>
->>>>>>> 702ef47c
         <span className="text-sm text-muted-foreground">
           <FiInfo />
         </span>
