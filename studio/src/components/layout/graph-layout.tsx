import { cn } from "@/lib/utils";
import {
  ChartBarIcon,
  ExclamationTriangleIcon,
} from "@heroicons/react/24/outline";
import {
  CheckCircledIcon,
  Component2Icon,
  FileTextIcon,
  HomeIcon,
  PlayIcon,
} from "@radix-ui/react-icons";
import { useQuery } from "@tanstack/react-query";
import { EnumStatusCode } from "@wundergraph/cosmo-connect/dist/common/common_pb";
import {
  getFederatedGraphByName,
  getFederatedGraphs,
} from "@wundergraph/cosmo-connect/dist/platform/v1/platform-PlatformService_connectquery";
import { GetFederatedGraphByNameResponse } from "@wundergraph/cosmo-connect/dist/platform/v1/platform_pb";
<<<<<<< HEAD
import { useRouter } from "next/router";
import { ReactNode, createContext, useMemo } from "react";
import { MdDevices } from "react-icons/md";
import { PiDevices, PiGitBranch } from "react-icons/pi";
=======
import { Fragment, ReactNode, createContext, useContext, useMemo } from "react";
import { PiGitBranch, PiDevices } from "react-icons/pi";
>>>>>>> c42c9066
import { EmptyState } from "../empty-state";
import { Button } from "../ui/button";
import { Loader } from "../ui/loader";
import {
  Select,
  SelectContent,
  SelectItem,
  SelectTrigger,
  SelectValue,
} from "../ui/select";
import { PageHeader } from "./head";
import { LayoutProps } from "./layout";
import { NavLink, SideNav } from "./sidenav";

const icons: { [key: string]: ReactNode } = {
  Overview: <HomeIcon />,
  Subgraphs: <Component2Icon />,
  Explorer: <PlayIcon />,
  Schema: <FileTextIcon />,
  Compositions: <FileTextIcon />,
  Changelog: <PiGitBranch />,
  Checks: <CheckCircledIcon />,
  Analytics: <ChartBarIcon className="h-4 w-4" />,
  Clients: <MdDevices className="h-4 w-4" />,
};

export interface GraphContextProps {
  graph: GetFederatedGraphByNameResponse["graph"];
  subgraphs: GetFederatedGraphByNameResponse["subgraphs"];
  graphToken: string;
  graphRequestToken: string;
}

export const GraphContext = createContext<GraphContextProps | undefined>(
  undefined,
);

export const GraphLayout = ({ children }: LayoutProps) => {
  const router = useRouter();
  const organizationSlug = router.query.organizationSlug as string;
  const slug = router.query.slug as string;

  const { data, isLoading, error, refetch } = useQuery(
    getFederatedGraphByName.useQuery({
      name: slug,
    }),
  );

  const graphContextData = useMemo(() => {
    if (!data) {
      return undefined;
    }
    return {
      graph: data.graph,
      subgraphs: data.subgraphs,
      graphToken: data.graphToken,
      graphRequestToken: data.graphRequestToken,
    };
  }, [data]);

  const links: NavLink[] = useMemo(() => {
    const basePath = `/${organizationSlug}/graph/${slug}`;

    return [
      {
        title: "Overview",
        href: basePath,
        icon: <HomeIcon className="h-4 w-4" />,
      },
      {
        title: "Subgraphs",
        href: basePath + "/subgraphs",
        icon: <Component2Icon className="h-4 w-4" />,
      },
      {
        title: "Playground",
        href: basePath + "/playground",
        icon: <PlayIcon className="h-4 w-4" />,
      },
      {
        title: "Schema",
        href: basePath + "/schema",
        matchExact: false,
        icon: <FileTextIcon className="h-4 w-4" />,
      },
      {
        title: "Compositions",
        href: basePath + "/compositions",
        icon: <FileTextIcon />,
      },
      {
        title: "Clients",
        href: basePath + "/clients",
        icon: <PiDevices className="h-4 w-4" />,
      },
      {
        title: "Analytics",
        href: basePath + "/analytics",
        matchExact: false,
        icon: <ChartBarIcon className="h-4 w-4" />,
      },
      {
        title: "Changelog",
        href: basePath + "/changelog",
        icon: <PiGitBranch className="h-4 w-4" />,
      },
      {
        title: "Checks",
        href: basePath + "/checks",
        matchExact: false,
        icon: <CheckCircledIcon className="h-4 w-4" />,
      },
    ];
  }, [slug, organizationSlug]);

  let render: React.ReactNode;

  if (isLoading) {
    render = <Loader fullscreen />;
  } else if (error || data?.response?.code !== EnumStatusCode.OK) {
    render = (
      <div className="my-auto">
        <EmptyState
          icon={<ExclamationTriangleIcon />}
          title="Could not retrieve your federated graph"
          description={
            data?.response?.details || error?.message || "Please try again"
          }
          actions={<Button onClick={() => refetch()}>Retry</Button>}
        />
      </div>
    );
  } else {
    render = (
      <GraphContext.Provider value={graphContextData}>
        {children}
      </GraphContext.Provider>
    );
  }

  return (
    <div className="2xl:flex 2xl:flex-1 2xl:flex-col 2xl:items-center">
      <div className="flex min-h-screen w-full flex-1 flex-col bg-background font-sans antialiased lg:grid lg:grid-cols-[auto_1fr] lg:divide-x">
        <SideNav links={links} />
        <main className="flex-1">{render}</main>
      </div>
    </div>
  );
};

export const GraphSelect = () => {
  const { data } = useQuery(getFederatedGraphs.useQuery());

  const router = useRouter();
  const slug = router.query.slug as string;
  if (router.pathname.split("/")[2] !== "graph") return null;

  return (
    <Select
      value={slug}
      onValueChange={(gID) =>
        router.push({
          pathname: router.pathname,
          query: {
            ...router.query,
            slug: gID,
          },
        })
      }
    >
      <SelectTrigger
        value={slug}
        className="flex h-8 w-auto gap-x-2 border-0 bg-transparent pl-3 pr-1 text-muted-foreground shadow-none data-[state=open]:bg-accent data-[state=open]:text-accent-foreground hover:bg-accent hover:text-accent-foreground focus:ring-0"
      >
        <SelectValue aria-label={slug}>{slug}</SelectValue>
      </SelectTrigger>
      <SelectContent className="min-w-[200px]">
        {data?.graphs?.map(({ name }) => {
          return (
            <SelectItem key={name} value={name}>
              {name}
            </SelectItem>
          );
        })}
      </SelectContent>
    </Select>
  );
};

export const getGraphLayout = (page: React.ReactNode, { title }: any = {}) => {
  return (
    <GraphLayout>
      <PageHeader title={`${title} | Studio`}>{page}</PageHeader>
    </GraphLayout>
  );
};

export interface TitleLayoutProps {
  breadcrumbs?: React.ReactNode[];
  title: React.ReactNode;
  subtitle: string;
  items?: React.ReactNode;
  toolbar?: React.ReactNode;
  noPadding?: boolean;
  children?: React.ReactNode;
  scrollRef?: React.RefObject<HTMLDivElement>;
}

export const GraphPageLayout = ({
  title,
  breadcrumbs,
  items,
  toolbar,
  noPadding,
  children,
  scrollRef,
}: TitleLayoutProps) => {
  const breadcrumb = (
    <div className="-ml-2 flex flex-row items-center space-x-2 text-sm">
      <GraphSelect /> <span className="text-muted-foreground">/</span>
      {breadcrumbs?.map((b, i) => (
        <Fragment key={i}>
          <span className="text-muted-foreground hover:text-current">{b}</span>
          <span className="text-muted-foreground">/</span>
        </Fragment>
      ))}
      <h1 className="truncate whitespace-nowrap font-medium">{title}</h1>
    </div>
  );

  return (
    <div className="flex flex-col lg:h-screen">
      <div className="bg-background">
        <div
          className={cn(
            "flex flex-col justify-between gap-y-4 px-4 pb-2 pt-4 lg:flex-row lg:items-center lg:px-8",
            {
              "border-b": !toolbar,
              "pb-4": !toolbar,
            },
          )}
        >
          {breadcrumb}
          {items}
        </div>
        {toolbar}
      </div>
      <div
        ref={scrollRef}
        className={cn(
          "scrollbar-custom h-auto flex-1 overflow-y-auto",
          noPadding !== true && "px-4 py-6 lg:px-8",
        )}
      >
        {children}
      </div>
    </div>
  );
};<|MERGE_RESOLUTION|>--- conflicted
+++ resolved
@@ -17,15 +17,10 @@
   getFederatedGraphs,
 } from "@wundergraph/cosmo-connect/dist/platform/v1/platform-PlatformService_connectquery";
 import { GetFederatedGraphByNameResponse } from "@wundergraph/cosmo-connect/dist/platform/v1/platform_pb";
-<<<<<<< HEAD
 import { useRouter } from "next/router";
-import { ReactNode, createContext, useMemo } from "react";
+import { Fragment, ReactNode, createContext, useMemo } from "react";
 import { MdDevices } from "react-icons/md";
 import { PiDevices, PiGitBranch } from "react-icons/pi";
-=======
-import { Fragment, ReactNode, createContext, useContext, useMemo } from "react";
-import { PiGitBranch, PiDevices } from "react-icons/pi";
->>>>>>> c42c9066
 import { EmptyState } from "../empty-state";
 import { Button } from "../ui/button";
 import { Loader } from "../ui/loader";
