import { cn } from "@/lib/utils";
import {
  ExclamationTriangleIcon,
  FileTextIcon,
  HomeIcon,
} from "@radix-ui/react-icons";
import { useQuery } from "@tanstack/react-query";
import { EnumStatusCode } from "@wundergraph/cosmo-connect/dist/common/common_pb";
import {
  getSubgraphByName,
  getSubgraphs,
} from "@wundergraph/cosmo-connect/dist/platform/v1/platform-PlatformService_connectquery";
import {
  GetSubgraphByNameResponse,
  Subgraph,
} from "@wundergraph/cosmo-connect/dist/platform/v1/platform_pb";
import { useRouter } from "next/router";
import { Fragment, createContext, useMemo } from "react";
import { PiChat, PiGraphLight } from "react-icons/pi";
import { EmptyState } from "../empty-state";
import { Button } from "../ui/button";
import { Loader } from "../ui/loader";
import {
  Select,
  SelectContent,
  SelectGroup,
  SelectItem,
  SelectLabel,
  SelectTrigger,
  SelectValue,
} from "../ui/select";
import { TitleLayoutProps } from "./graph-layout";
import { PageHeader } from "./head";
import { LayoutProps } from "./layout";
import { NavLink, SideNav } from "./sidenav";
<<<<<<< HEAD
import { EnumStatusCode } from "@wundergraph/cosmo-connect/dist/common/common_pb";
import { EmptyState } from "../empty-state";
import { Button } from "../ui/button";
import { GetSubgraphByNameResponse } from "@wundergraph/cosmo-connect/dist/platform/v1/platform_pb";
import { PiChat, PiGraphLight } from "react-icons/pi";
import { ChartBarIcon } from "@heroicons/react/24/outline";
=======
import { Badge } from "../ui/badge";
>>>>>>> 59efabd6

export interface SubgraphContextProps {
  subgraph: GetSubgraphByNameResponse["graph"];
  members: GetSubgraphByNameResponse["members"];
}

export const SubgraphContext = createContext<SubgraphContextProps | undefined>(
  undefined,
);

export const SubgraphLayout = ({ children }: LayoutProps) => {
  const router = useRouter();
  const organizationSlug = router.query.organizationSlug as string;
  const namespace = router.query.namespace as string;
  const slug = router.query.subgraphSlug as string;

  const { data, isLoading, error, refetch } = useQuery(
    getSubgraphByName.useQuery({
      name: slug,
      namespace,
    }),
  );

  const subgraphContextData = useMemo(() => {
    if (!data) {
      return undefined;
    }
    return {
      subgraph: data.graph,
      members: data.members,
    };
  }, [data]);

  const links: NavLink[] = useMemo(() => {
    const basePath = `/${organizationSlug}/${namespace}/subgraph/${slug}`;

    return [
      {
        title: "Overview",
        href: basePath,
        icon: <HomeIcon className="h-4 w-4" />,
      },
      {
        title: "Schema",
        href: basePath + "/schema",
        icon: <FileTextIcon className="h-4 w-4" />,
      },
      {
        title: "Federated Graphs",
        href: basePath + "/graphs",
        icon: <PiGraphLight className="h-4 w-4" />,
      },
      {
        title: "Analytics",
        href: basePath + "/analytics",
        matchExact: false,
        icon: <ChartBarIcon className="h-4 w-4" />,
      },
      {
        title: "Discussions",
        href: basePath + "/discussions",
        matchExact: false,
        icon: <PiChat className="h-4 w-4" />,
      },
    ];
  }, [organizationSlug, namespace, slug]);

  let render: React.ReactNode;

  if (isLoading) {
    render = <Loader fullscreen />;
  } else if (error || data?.response?.code !== EnumStatusCode.OK) {
    render = (
      <div className="my-auto">
        <EmptyState
          icon={<ExclamationTriangleIcon />}
          title="Could not retrieve your subgraph"
          description={
            data?.response?.details || error?.message || "Please try again"
          }
          actions={<Button onClick={() => refetch()}>Retry</Button>}
        />
      </div>
    );
  } else {
    render = (
      <SubgraphContext.Provider value={subgraphContextData}>
        {children}
      </SubgraphContext.Provider>
    );
  }

  return (
    <div className="2xl:flex 2xl:flex-1 2xl:flex-col 2xl:items-center">
      <div className="flex min-h-screen w-full flex-1 flex-col bg-background font-sans antialiased lg:grid lg:grid-cols-[auto_1fr] lg:divide-x">
        <SideNav links={links} />
        <main className="flex-1">{render}</main>
      </div>
    </div>
  );
};

export const SubgraphSelect = () => {
  const { data } = useQuery(getSubgraphs.useQuery());

  const router = useRouter();
  const slug = router.query.subgraphSlug as string;
  const namespace = router.query.namespace as string;

  const selected = data?.graphs.find(
    (g) => g.name === slug && g.namespace === namespace,
  );

  const groupedGraphs = data?.graphs.reduce<Record<string, Subgraph[]>>(
    (result, graph) => {
      const { namespace, name } = graph;

      if (!result[namespace]) {
        result[namespace] = [];
      }

      result[namespace].push(graph);

      return result;
    },
    {},
  );

  return (
    <Select
      value={selected?.id}
      onValueChange={(gID) => {
        const graph = data?.graphs.find((g) => g.id === gID);
        router.push({
          pathname: router.pathname,
          query: {
            ...router.query,
            namespace: graph?.namespace,
            subgraphSlug: graph?.name,
          },
        });
      }}
    >
      <SelectTrigger
        value={slug}
        className="flex h-8 w-auto gap-x-2 border-0 bg-transparent pl-3 pr-1 text-muted-foreground shadow-none data-[state=open]:bg-accent data-[state=open]:text-accent-foreground hover:bg-accent hover:text-accent-foreground focus:ring-0"
      >
        <SelectValue aria-label={selected?.name}>
          {selected?.name}{" "}
          <Badge variant="secondary">{selected?.namespace}</Badge>
        </SelectValue>
      </SelectTrigger>
      <SelectContent className="min-w-[200px]">
        {Object.entries(groupedGraphs ?? {}).map(([namespace, graphs]) => {
          return (
            <SelectGroup key={namespace}>
              <SelectLabel>{namespace}</SelectLabel>
              {graphs.map(({ id, name }) => {
                return (
                  <SelectItem key={id} value={id}>
                    {name}
                  </SelectItem>
                );
              })}
            </SelectGroup>
          );
        })}
      </SelectContent>
    </Select>
  );
};

export const getSubgraphLayout = (
  page: React.ReactNode,
  { title }: any = {},
) => {
  return (
    <SubgraphLayout>
      <PageHeader title={`${title} | Studio`}>{page}</PageHeader>
    </SubgraphLayout>
  );
};

export const SubgraphPageLayout = ({
  title,
  breadcrumbs,
  items,
  toolbar,
  noPadding,
  children,
  scrollRef,
}: TitleLayoutProps) => {
  const breadcrumb = (
    <div className="-ml-2 flex flex-row items-center space-x-2 text-sm">
      <SubgraphSelect /> <span className="text-muted-foreground">/</span>
      {breadcrumbs?.map((b, i) => (
        <Fragment key={i}>
          <span className="text-muted-foreground hover:text-current">{b}</span>
          <span className="text-muted-foreground">/</span>
        </Fragment>
      ))}
      <h1 className="truncate whitespace-nowrap font-medium">{title}</h1>
    </div>
  );

  return (
    <div className="flex h-[calc(100vh_-_104px)] flex-col lg:h-screen">
      <div className="flex w-full flex-wrap items-center justify-between gap-4 border-b bg-background py-4">
        <div
          className={cn(
            "flex w-full flex-col justify-between gap-y-4 px-4 md:w-auto lg:flex-row lg:items-center lg:px-6 xl:px-8",
          )}
        >
          {breadcrumb}
          {items}
        </div>
        {toolbar}
      </div>
      <div
        ref={scrollRef}
        className={cn(
          "scrollbar-custom h-auto flex-1 overflow-y-auto",
          noPadding !== true && "px-4 py-6 lg:px-8",
        )}
      >
        {children}
      </div>
    </div>
  );
};<|MERGE_RESOLUTION|>--- conflicted
+++ resolved
@@ -33,16 +33,13 @@
 import { PageHeader } from "./head";
 import { LayoutProps } from "./layout";
 import { NavLink, SideNav } from "./sidenav";
-<<<<<<< HEAD
 import { EnumStatusCode } from "@wundergraph/cosmo-connect/dist/common/common_pb";
 import { EmptyState } from "../empty-state";
 import { Button } from "../ui/button";
 import { GetSubgraphByNameResponse } from "@wundergraph/cosmo-connect/dist/platform/v1/platform_pb";
 import { PiChat, PiGraphLight } from "react-icons/pi";
 import { ChartBarIcon } from "@heroicons/react/24/outline";
-=======
 import { Badge } from "../ui/badge";
->>>>>>> 59efabd6
 
 export interface SubgraphContextProps {
   subgraph: GetSubgraphByNameResponse["graph"];
