--- conflicted
+++ resolved
@@ -2,19 +2,12 @@
 import { ChangesTable } from "@/components/checks/changes-table";
 import { ChecksToolbar } from "@/components/checks/toolbar";
 import { EmptyState } from "@/components/empty-state";
-<<<<<<< HEAD
 import {
   GraphContext,
   GraphPageLayout,
   getGraphLayout,
 } from "@/components/layout/graph-layout";
-import { SchemaViewer } from "@/components/schema-viewer";
-=======
-import { GraphContext, getGraphLayout } from "@/components/layout/graph-layout";
-import { PageHeader } from "@/components/layout/head";
-import { TitleLayout } from "@/components/layout/title-layout";
 import { CodeViewer } from "@/components/code-viewer";
->>>>>>> 22c71fd1
 import {
   Accordion,
   AccordionContent,
