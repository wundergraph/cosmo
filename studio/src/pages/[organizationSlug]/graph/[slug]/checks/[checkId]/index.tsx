--- conflicted
+++ resolved
@@ -4,19 +4,12 @@
   isCheckSuccessful,
 } from "@/components/check-badge-icon";
 import { EmptyState } from "@/components/empty-state";
-<<<<<<< HEAD
 import {
   GraphContext,
   GraphPageLayout,
   getGraphLayout,
 } from "@/components/layout/graph-layout";
-import { SchemaViewer, SchemaViewerActions } from "@/components/schema-viewer";
-=======
-import { GraphContext, getGraphLayout } from "@/components/layout/graph-layout";
-import { PageHeader } from "@/components/layout/head";
-import { TitleLayout } from "@/components/layout/title-layout";
 import { CodeViewer, CodeViewerActions } from "@/components/code-viewer";
->>>>>>> 22c71fd1
 import {
   AlertDialog,
   AlertDialogAction,
@@ -69,7 +62,6 @@
 
 const ForceSuccess: React.FC<{ onSubmit: () => void }> = (props) => {
   return (
-<<<<<<< HEAD
     <AlertDialog>
       <AlertDialogTrigger asChild>
         <Button
@@ -96,20 +88,6 @@
         </AlertDialogFooter>
       </AlertDialogContent>
     </AlertDialog>
-=======
-    <Dialog>
-      <DialogTrigger className="text-primary">View</DialogTrigger>
-      <DialogContent className="max-w-2xl">
-        <DialogHeader>
-          <DialogTitle>Schema</DialogTitle>
-        </DialogHeader>
-        <div className="scrollbar-custom h-[70vh] overflow-auto rounded border">
-          <CodeViewer code={sdl} disableLinking />
-        </div>
-        <CodeViewerActions code={sdl} subgraphName={subgraphName} />
-      </DialogContent>
-    </Dialog>
->>>>>>> 22c71fd1
   );
 };
 
@@ -560,15 +538,15 @@
                 </TabsContent>
                 <TabsContent value="schema" className="relative max-w-full">
                   <div className="absolute right-8 top-5">
-                    <SchemaViewerActions
-                      sdl={sdl}
+                    <CodeViewerActions
+                      code={sdl}
                       subgraphName={data.check.subgraphName}
                       size="sm"
                       variant="outline"
                     />
                   </div>
                   <div className="scrollbar-custom h-full w-full overflow-auto">
-                    <SchemaViewer sdl={sdl} disableLinking />
+                    <CodeViewer code={sdl} disableLinking />
                   </div>
                 </TabsContent>
               </div>
