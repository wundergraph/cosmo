--- conflicted
+++ resolved
@@ -5,12 +5,7 @@
   getGraphLayout,
 } from "@/components/layout/graph-layout";
 import { PageHeader } from "@/components/layout/head";
-<<<<<<< HEAD
-import { SchemaViewer, SchemaViewerActions } from "@/components/schema-viewer";
-=======
-import { TitleLayout } from "@/components/layout/title-layout";
 import { CodeViewer, CodeViewerActions } from "@/components/code-viewer";
->>>>>>> 22c71fd1
 import { SchemaToolbar } from "@/components/schema/toolbar";
 import {
   Select,
