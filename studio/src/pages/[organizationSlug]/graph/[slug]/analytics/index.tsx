import BarList from "@/components/analytics/barlist";
import { ChartTooltip } from "@/components/analytics/charts";
import { createFilterState } from "@/components/analytics/constructAnalyticsTableQueryState";
import { DeltaBadge } from "@/components/analytics/delta-badge";
import {
  AnalyticsFilter,
  AnalyticsFilters,
  AnalyticsSelectedFilters,
} from "@/components/analytics/filters";
import { optionConstructor } from "@/components/analytics/getDataTableFilters";
import { RefreshInterval } from "@/components/analytics/refresh-interval";
import { AnalyticsToolbar } from "@/components/analytics/toolbar";
import { useApplyParams } from "@/components/analytics/use-apply-params";
import { useRange } from "@/components/analytics/use-range";
import { useAnalyticsQueryState } from "@/components/analytics/useAnalyticsQueryState";
import {
  DatePickerWithRange,
  DateRangePickerChangeHandler,
  getRange,
} from "@/components/date-picker-with-range";
import { EmptyState } from "@/components/empty-state";
import { InfoTooltip } from "@/components/info-tooltip";
import { GraphContext, getGraphLayout } from "@/components/layout/graph-layout";
import { PageHeader } from "@/components/layout/head";
import { TitleLayout } from "@/components/layout/title-layout";
import { Button } from "@/components/ui/button";
import { Card, CardContent, CardHeader, CardTitle } from "@/components/ui/card";
import { Loader } from "@/components/ui/loader";
import { Spacer } from "@/components/ui/spacer";
import {
  Tooltip,
  TooltipContent,
  TooltipTrigger,
} from "@/components/ui/tooltip";
import useWindowSize from "@/hooks/use-window-size";
import {
  formatDurationMetric,
  formatMetric,
  formatPercentMetric,
} from "@/lib/format-metric";
import { createDateRange, useChartData } from "@/lib/insights-helpers";
import { NextPageWithLayout } from "@/lib/page";
import { cn } from "@/lib/utils";
import {
  ChevronRightIcon,
  ExclamationTriangleIcon,
} from "@heroicons/react/24/outline";
import { UpdateIcon } from "@radix-ui/react-icons";
import { useIsFetching, useQuery, useQueryClient } from "@tanstack/react-query";
import { EnumStatusCode } from "@wundergraph/cosmo-connect/dist/common/common_pb";
import {
  getGraphMetrics,
  getMetricsErrorRate,
} from "@wundergraph/cosmo-connect/dist/platform/v1/platform-PlatformService_connectquery";
import {
  AnalyticsViewResultFilter,
  MetricsDashboardMetric,
  MetricsTopItem,
} from "@wundergraph/cosmo-connect/dist/platform/v1/platform_pb";
import { differenceInHours, formatISO } from "date-fns";
import Link from "next/link";
import { useRouter } from "next/router";
import React, { useCallback, useContext, useId } from "react";
import {
  Area,
  AreaChart,
  Legend,
  ResponsiveContainer,
  XAxis,
  YAxis,
} from "recharts";

export type OperationAnalytics = {
  name: string;
  content: string;
  operationType: number;
};

const getInfoTip = (range?: number) => {
  switch (range) {
    case 72:
      return "last 3 day";
    case 168:
      return "last 1 week";
    case 720:
      return "last 1 month";
    case 24:
      return "last 1 day";
    default:
      return "selected period";
  }
};

const useSelectedFilters = () => {
  const router = useRouter();

  const selectedFilters = React.useMemo(() => {
    try {
      return JSON.parse(router.query.filterState?.toString() ?? "[]");
    } catch {
      return [];
    }
  }, [router.query.filterState]);

  return selectedFilters as { id: string; value: string[] }[];
};

const useMetricsFilters = (filters: AnalyticsViewResultFilter[]) => {
  const router = useRouter();

  const applyNewParams = useCallback(
    (newParams: Record<string, string | null>, unset?: string[]) => {
      const q = Object.fromEntries(
        Object.entries(router.query).filter(([key]) => !unset?.includes(key)),
      );
      router.push({
        query: {
          ...q,
          ...newParams,
        },
      });
    },
    [router],
  );

  const selectedFilters = useSelectedFilters();

  const filtersList = (filters ?? []).map((filter) => {
    return {
      ...filter,
      id: filter.columnName,
      onSelect: (value) => {
        const newSelected = [...selectedFilters];

        const index = newSelected.findIndex((f) => f.id === filter.columnName);

        if (!value || value.length === 0) {
          newSelected.splice(index, 1);
        } else if (newSelected[index]) {
          newSelected[index].value = value;
        } else {
          newSelected.push({
            id: filter.columnName,
            value: value ?? [],
          });
        }

        let stringifiedFilters;
        try {
          stringifiedFilters = JSON.stringify(newSelected);
        } catch {
          stringifiedFilters = "[]";
        }
        applyNewParams({
          filterState: stringifiedFilters,
        });
      },
      selectedOptions:
        selectedFilters.find(
          (f: { id: string; value: string[] }) => f.id === filter.columnName,
        )?.value ?? [],
      options: filter.options.map((each) =>
        optionConstructor({
          label: each.label || "-",
          operator: each.operator as unknown as string,
          value: each.value as unknown as string,
        }),
      ),
    } as AnalyticsFilter;
  });

  const resetFilters = () => {
    applyNewParams({
      filterState: null,
    });
  };

  return {
    filtersList,
    selectedFilters,
    resetFilters,
  };
};

interface MetricsFiltersProps {
  filters: AnalyticsViewResultFilter[];
}

const MetricsFilters: React.FC<MetricsFiltersProps> = (props) => {
  const { filters } = props;

  const { filtersList } = useMetricsFilters(filters);

  return <AnalyticsFilters filters={filtersList} />;
};

const AnalyticsPage: NextPageWithLayout = () => {
  const graphContext = useContext(GraphContext);

  const { filters, range, dateRange, refreshInterval } =
    useAnalyticsQueryState();

  let { data, isLoading, error, refetch } = useQuery({
    ...getGraphMetrics.useQuery({
      federatedGraphName: graphContext?.graph?.name,
      range,
      dateRange: range
        ? undefined
        : {
            start: formatISO(dateRange.start),
            end: formatISO(dateRange.end),
          },
      filters,
    }),
    keepPreviousData: true,
    refetchOnWindowFocus: false,
    refetchInterval: refreshInterval,
  });

  if (!isLoading && (error || data?.response?.code !== EnumStatusCode.OK)) {
    return (
      <div className="my-auto">
        <EmptyState
          icon={<ExclamationTriangleIcon />}
          title="Could not retrieve analytics data"
          description={
            data?.response?.details || error?.message || "Please try again"
          }
          actions={<Button onClick={() => refetch()}>Retry</Button>}
        />
      </div>
    );
  } else if (isLoading) {
    return <Loader fullscreen />;
  }

  return (
    <div className="w-full space-y-4">
      <OverviewToolbar />
      <div className="flex flex-col gap-4 lg:grid lg:grid-cols-3">
        <RequestMetricsCard data={data?.requests} />
        <LatencyMetricsCard data={data?.latency} />
        <ErrorMetricsCard data={data?.errors} />
      </div>

      <div className="flex flex-col items-stretch">
        <ErrorRateOverTimeCard />
      </div>
    </div>
  );
};

const getDeltaType = (
  value: number,
  { invert, neutral }: { invert?: boolean; neutral?: boolean },
) => {
  if (value === 0) {
    return "neutral";
  }

  const d = value > 0 ? "increase" : "decrease";

  if (neutral) {
    return `${d}-neutral`;
  } else if (value > 0 && !invert) {
    return "increase-positive";
  } else if (value > 0 && invert) {
    return "increase-negative";
  } else if (value < 0 && !invert) {
    return "decrease-negative";
  } else if (value < 0 && invert) {
    return "decrease-positive";
  }

  return "neutral";
};

const Change = ({
  value,
  previousValue,
  invert,
  neutral,
  deltaType,
}: {
  value?: number;
  previousValue?: number;
  invert?: boolean;
  neutral?: boolean;
  deltaType?: string;
}) => {
  if (typeof value === "undefined" || typeof previousValue === "undefined") {
    return null;
  }

  let delta = 0;
  if (previousValue !== 0) {
    delta = ((value || 0) / (previousValue || 1)) * 100 - 100;
  } else if (value !== 0 && previousValue === 0) {
    // If previous range is zero, we assume 100% change.
    delta = 100;
  }

  return (
    <DeltaBadge
      type={deltaType || (getDeltaType(delta, { invert, neutral }) as any)}
      value={formatPercentMetric(delta)}
    />
  );
};

const TopList: React.FC<{
  title: string;
  items: MetricsTopItem[];
  formatter: (value: number) => string;
  queryParams?: Record<string, string | number>;
}> = ({ title, items, formatter, queryParams = {} }) => {
  const router = useRouter();
<<<<<<< HEAD
  const { range, dateRange } = useAnalyticsQueryState();

  console.log({ dateRange });
=======

  const range = router.query.range;
  const dateRange = router.query.dateRange;
>>>>>>> 9b784cf2

  return (
    <CardContent className="pt-6">
      <div className="mb-2 flex space-x-2 text-sm">
        <Tooltip delayDuration={200}>
          <TooltipTrigger asChild>
            <h5 className="group text-sm font-medium">
              <Link
                href={{
                  pathname: `${router.pathname}/traces`,
                  query: {
                    organizationSlug: router.query.organizationSlug,
                    slug: router.query.slug,
                    filterState: router.query.filterState || "[]",
<<<<<<< HEAD
                    dateRange: range
                      ? createDateRange(getRange(range))
                      : JSON.stringify({
                          start: formatISO(dateRange.start),
                          end: formatISO(dateRange.end),
                        }),
=======
                    range,
                    dateRange,
>>>>>>> 9b784cf2
                    ...queryParams,
                  },
                }}
                className="inline-flex rounded-md px-2 py-1 hover:bg-muted"
              >
                {title}
                <ChevronRightIcon className="h4 ml-1 w-4 transition-all group-hover:ml-2" />
              </Link>
            </h5>
          </TooltipTrigger>
          <TooltipContent>View all operations</TooltipContent>
        </Tooltip>
      </div>
      <BarList
        data={items.map((row) => ({
          ...row,
          value: Number.parseFloat(row.value ?? "0"),
          name: row.name === "" ? "-" : row.name,
          href: {
            pathname: `${router.pathname}/traces`,
            query: {
              organizationSlug: router.query.organizationSlug,
              slug: router.query.slug,
              filterState: createFilterState({
                operationName: row.name,
              }),
<<<<<<< HEAD
              dateRange: range
                ? createDateRange(getRange(range))
                : JSON.stringify({
                    start: formatISO(dateRange.start),
                    end: formatISO(dateRange.end),
                  }),
=======
              range,
              dateRange,
>>>>>>> 9b784cf2
            },
          },
        }))}
        valueFormatter={formatter}
        rowHeight={4}
        rowClassName="bg-muted text-muted-foreground hover:text-foreground"
      />
    </CardContent>
  );
};

const RequestMetricsCard = (props: { data?: MetricsDashboardMetric }) => {
  const range = useRange();
  const { data } = props;

  const top = data?.top ?? [];

  const value = Number.parseFloat(data?.value || "0");
  const previousValue = Number.parseFloat(data?.previousValue || "0");

  const formatter = (value: number) => {
    if (value < 1) {
      return (
        formatMetric(value, {
          maximumFractionDigits: 3,
        }) + " RPM"
      );
    }

    return (
      formatMetric(value, {
        maximumFractionDigits: 0,
      }) + " RPM"
    );
  };

  return (
    <Card className="bg-transparent">
      <CardHeader className="flex flex-row items-start pb-2">
        <div className="flex-1">
          <div className="flex space-x-2 text-sm">
            <h4>Request Rate</h4>
            <InfoTooltip>RPM in last {getInfoTip(range)}</InfoTooltip>
          </div>

          <p className="text-xl font-semibold">{formatter(value)}</p>

          <p className="text-sm text-muted-foreground">
            vs {formatter(previousValue)} last period
          </p>
        </div>

        <Change value={value} previousValue={previousValue} neutral />
      </CardHeader>
      <CardContent className="border-b pb-2">
        <Sparkline
          series={data?.series ?? []}
          valueFormatter={formatter}
          timeRange={range}
        />
      </CardContent>
      <TopList
        title="Highest RPM"
        items={top}
        formatter={formatter}
        queryParams={top.length > 1 ? { group: "OperationName" } : {}}
      />
    </Card>
  );
};

const LatencyMetricsCard = (props: { data?: MetricsDashboardMetric }) => {
  const range = useRange();
  const { data } = props;

  const top = data?.top ?? [];

  const value = Number.parseInt(data?.value || "0");
  const previousValue = Number.parseInt(data?.previousValue || "0");

  const formatter = (value: number) => {
    return formatDurationMetric(value, {
      maximumFractionDigits: 3,
    });
  };

  return (
    <Card className="bg-transparent">
      <CardHeader className="flex flex-row items-start pb-2">
        <div className="flex-1">
          <div className="flex space-x-2 text-sm">
            <h4>P95 Latency</h4>
            <InfoTooltip>P95 latency in {getInfoTip(range)}</InfoTooltip>
          </div>
          <p className="text-xl font-semibold">{formatter(value)}</p>

          <p className="text-sm text-muted-foreground">
            vs {formatter(previousValue)} last period
          </p>
        </div>

        <Change value={value} previousValue={previousValue} invert />
      </CardHeader>
      <CardContent className="border-b pb-2">
        <Sparkline
          series={data?.series ?? []}
          valueFormatter={formatter}
          timeRange={range}
        />
      </CardContent>
      <TopList
        title="Highest latency"
        items={top}
        formatter={formatter}
        queryParams={
          top.length > 1
            ? { group: "OperationName", sort: "p95", sortDir: "desc" }
            : {}
        }
      />
    </Card>
  );
};

const ErrorMetricsCard = (props: { data?: MetricsDashboardMetric }) => {
  const range = useRange();
  const { data } = props;

  const top = data?.top ?? [];

  const value = Number.parseFloat(data?.value || "0");
  const previousValue = Number.parseFloat(data?.previousValue || "0");

  const formatter = (value: number) => formatPercentMetric(value);

  return (
    <Card className="bg-transparent">
      <CardHeader className="flex flex-row items-start pb-2">
        <div className="flex-1">
          <div className="flex space-x-2 text-sm">
            <h4>Error Percentage</h4>
            <InfoTooltip>Error percentage in {getInfoTip(range)}</InfoTooltip>
          </div>
          <p className="text-xl font-semibold">{formatter(value)}</p>
          <p className="text-sm text-muted-foreground">
            vs {formatter(previousValue)} last period
          </p>
        </div>

        <Change value={value} previousValue={previousValue} invert />
      </CardHeader>
      <CardContent className="border-b pb-2">
        <ErrorPercentChart
          series={data?.series ?? []}
          valueFormatter={formatter}
          timeRange={range}
        />
      </CardContent>
      <TopList
        title="Highest error percentage"
        items={top}
        formatter={formatter}
        queryParams={
          top.length > 1
            ? { group: "OperationName", sort: "errorsWithRate" }
            : {}
        }
      />
    </Card>
  );
};

interface SparklineProps {
  series: any[];
  timeRange: number;
  className?: string;
  valueFormatter?: (value: any) => any;
}

const Sparkline: React.FC<SparklineProps> = (props) => {
  const { timeRange = 24, valueFormatter } = props;
  const id = useId();

  const { data, ticks, domain, timeFormatter } = useChartData(
    timeRange,
    props.series,
  );

  const strokeColor = "hsl(var(--chart-primary))";

  return (
    <div className={cn("-mx-6 h-20", props.className)}>
      <ResponsiveContainer width="100%" height="100%">
        <AreaChart
          data={data}
          margin={{ top: 10, right: 6, bottom: 8, left: 6 }}
        >
          <defs>
            <linearGradient
              id={`${id}-gradient-previous`}
              x1="0"
              y1="0"
              x2="0"
              y2="1"
            >
              <stop
                offset="5%"
                stopColor={"hsl(var(--chart-primary-gradient))"}
              />
              <stop offset="95%" stopColor={"hsl(var(--background))"} />
            </linearGradient>
            <linearGradient id={`${id}-gradient`} x1="0" y1="0" x2="0" y2="1">
              <stop
                offset="0%"
                stopColor={"hsl(var(--chart-primary-gradient))"}
              />
              <stop offset="100%" stopColor={"hsl(var(--background))"} />
            </linearGradient>
          </defs>
          <Area
            name="Previous"
            type="monotone"
            dataKey="previousValue"
            activeDot={false}
            animationDuration={300}
            stroke={strokeColor}
            fill={`url(#${id}-gradient-previous)`}
            dot={false}
            strokeWidth={1.5}
            opacity="0.4"
            strokeDasharray="4 2"
          />
          <Area
            name="Current"
            type="monotone"
            dataKey="value"
            animationDuration={300}
            stroke={strokeColor}
            fill={`url(#${id}-gradient)`}
            fillOpacity="1"
            dot={false}
            strokeWidth={1.5}
          />

          <XAxis
            dataKey="timestamp"
            domain={domain}
            ticks={ticks}
            tickFormatter={timeFormatter}
            type="number"
            axisLine={false}
            hide
          />

          <ChartTooltip formatter={valueFormatter} />
        </AreaChart>
      </ResponsiveContainer>
    </div>
  );
};

const ErrorPercentChart: React.FC<SparklineProps> = (props) => {
  const { timeRange = 24, valueFormatter } = props;
  const id = useId();
  const { data, ticks, domain, timeFormatter } = useChartData(
    timeRange,
    props.series,
  );

  return (
    <div className={cn("-mx-6 h-20", props.className)}>
      <ResponsiveContainer width="100%" height="100%">
        <AreaChart
          data={data}
          margin={{ top: 10, right: 6, bottom: 8, left: 6 }}
        >
          <defs>
            <linearGradient id={`${id}-gradient`} x1="0" y1="0" x2="0" y2="1">
              <stop offset="5%" stopColor={"hsl(var(--muted-foreground))"} />
              <stop offset="95%" stopColor={"hsl(var(--muted))"} />
            </linearGradient>
          </defs>
          <Area
            name="Previous"
            type="monotone"
            dataKey="previousValue"
            activeDot={false}
            animationDuration={300}
            stroke={"hsl(215.4 16.3% 46.9%)"}
            fill={`url(#${id}-gradient)`}
            fillOpacity="0.3"
            dot={false}
            strokeWidth={1.5}
            opacity="0.4"
            strokeDasharray="4 2"
          />
          <Area
            name="Current"
            type="monotone"
            dataKey="value"
            animationDuration={300}
            stroke="hsl(var(--destructive))"
            fill="none"
            fillOpacity="1"
            dot={false}
            strokeWidth={1.5}
          />

          <XAxis
            dataKey="timestamp"
            domain={domain}
            ticks={ticks}
            tickFormatter={timeFormatter}
            type="number"
            axisLine={false}
            hide
          />

          <XAxis dataKey="timestamp" type="number" axisLine={false} hide />

          <ChartTooltip formatter={valueFormatter} />
        </AreaChart>
      </ResponsiveContainer>
    </div>
  );
};

const ErrorRateOverTimeCard = () => {
  const id = useId();
  const graphContext = useContext(GraphContext);

  const formatter = (value: number) => {
    if (value < 1) {
      return (
        formatMetric(value, {
          maximumFractionDigits: 3,
        }) + " RPM"
      );
    }

    return (
      formatMetric(value, {
        maximumFractionDigits: 0,
      }) + " RPM"
    );
  };

  const { isMobile } = useWindowSize();

  const { filters, range, dateRange, refreshInterval } =
    useAnalyticsQueryState();

  let {
    data: responseData,
    isLoading,
    error,
    refetch,
  } = useQuery({
    ...getMetricsErrorRate.useQuery({
      federatedGraphName: graphContext?.graph?.name,
      range,
      dateRange: range
        ? undefined
        : {
            start: formatISO(dateRange.start),
            end: formatISO(dateRange.end),
          },
      filters,
    }),
    keepPreviousData: true,
    refetchOnWindowFocus: false,
    refetchInterval: refreshInterval,
  });

  const { data, ticks, domain, timeFormatter } = useChartData(
<<<<<<< HEAD
    range,
    responseData?.series ?? [],
=======
    differenceInHours(dateRange.end, dateRange.start) ?? 24,
    responseData?.series ?? []
>>>>>>> 9b784cf2
  );

  let content;
  if (
    !isLoading &&
    (error || responseData?.response?.code !== EnumStatusCode.OK)
  ) {
    content = (
      <EmptyState
        className="h-auto"
        icon={<ExclamationTriangleIcon />}
        title="Could not retrieve analytics data"
        description={
          responseData?.response?.details ||
          error?.message ||
          "Please try again"
        }
        actions={<Button onClick={() => refetch()}>Retry</Button>}
      />
    );
  } else if (isLoading) {
    content = <Loader fullscreen />;
  } else {
    content = (
      <ResponsiveContainer width="100%" height="100%">
        <AreaChart
          data={data}
          margin={{ top: 8, right: 8, bottom: 8, left: 0 }}
        >
          <defs>
            <linearGradient id={`${id}-gradient`} x1="0" y1="0" x2="0" y2="1">
              <stop offset="5%" stopColor={"hsl(var(--muted-foreground))"} />
              <stop offset="95%" stopColor={"hsl(var(--muted))"} />
            </linearGradient>
          </defs>
          <Area
            name="Request rate"
            type="monotone"
            dataKey="requestRate"
            animationDuration={300}
            stroke="hsl(var(--muted-foreground))"
            fill={`url(#${id}-gradient)`}
            dot={false}
            strokeWidth={1.5}
            opacity="0.4"
          />
          <Area
            name="Error rate"
            type="monotone"
            dataKey="errorRate"
            animationDuration={300}
            stroke="hsl(var(--destructive))"
            fill="none"
            fillOpacity="1"
            dot={false}
            strokeWidth={1.5}
          />

          <XAxis
            dataKey="timestamp"
            domain={domain}
            ticks={ticks}
            tickFormatter={timeFormatter}
            type="number"
            interval="preserveStart"
            minTickGap={60}
            tick={{ fill: "hsl(var(--muted-foreground))", fontSize: "13px" }}
          />

          <YAxis
            hide={isMobile}
            tick={{ fill: "hsl(var(--muted-foreground))", fontSize: "13px" }}
          />

          <Legend
            verticalAlign="top"
            align="right"
            wrapperStyle={{ fontSize: "13px", marginTop: "-10px" }}
          />

          <ChartTooltip formatter={formatter} />
        </AreaChart>
      </ResponsiveContainer>
    );
  }

  return (
    <Card className="bg-transparent">
      <CardHeader>
        <div className="flex space-x-2">
          <CardTitle>Error rate over time</CardTitle>
          <InfoTooltip>
            Error rate per minute in {getInfoTip(range)}
          </InfoTooltip>
        </div>
      </CardHeader>

      <CardContent className="h-[240px]">{content}</CardContent>
    </Card>
  );
};

const OverviewToolbar = () => {
  const graphContext = useContext(GraphContext);
  const client = useQueryClient();

  const { filters, range, dateRange, refreshInterval } =
    useAnalyticsQueryState();

  const metrics = getGraphMetrics.useQuery({
    federatedGraphName: graphContext?.graph?.name,
    range,
  });

  const errorRate = getMetricsErrorRate.useQuery({
    federatedGraphName: graphContext?.graph?.name,
    range,
  });

  const isFetching = useIsFetching();

  let { data } = useQuery({
    ...getGraphMetrics.useQuery({
      federatedGraphName: graphContext?.graph?.name,
      dateRange: range
        ? undefined
        : {
            start: formatISO(dateRange.start),
            end: formatISO(dateRange.end),
          },
      range,
      filters,
    }),
    keepPreviousData: true,
    refetchOnWindowFocus: false,
  });

  const { filtersList, selectedFilters, resetFilters } = useMetricsFilters(
    data?.filters ?? [],
  );

  const applyParams = useApplyParams();

  const onDateRangeChange: DateRangePickerChangeHandler = ({
    range,
    dateRange,
  }) => {
    if (range) {
      applyParams({
        range: range.toString(),
        dateRange: null,
      });
    } else if (dateRange) {
      const stringifiedDateRange = JSON.stringify({
        start: formatISO(dateRange.start),
        end: formatISO(dateRange.end ?? dateRange.start),
      });

      applyParams({
        range: null,
        dateRange: stringifiedDateRange,
      });
    }
  };

  const onRefreshIntervalChange = (value?: number) => {
    applyParams({
      refreshInterval: value ? value.toString() : null,
    });
  };

  return (
    <div className="flex flex-col gap-2 space-y-2">
      <div className="flex gap-2">
        <div className="flex flex-wrap gap-2">
          <DatePickerWithRange
            range={range}
            dateRange={dateRange}
            onChange={onDateRangeChange}
          />

          <MetricsFilters filters={data?.filters ?? []} />
          <AnalyticsSelectedFilters
            filters={filtersList}
            selectedFilters={selectedFilters}
            onReset={() => resetFilters()}
          />
        </div>

        <Spacer />
        <Button
          isLoading={!!isFetching}
          onClick={() => {
            client.invalidateQueries(metrics.queryKey);
            client.invalidateQueries(errorRate.queryKey);
          }}
          variant="outline"
          className="px-3"
        >
          <UpdateIcon />
        </Button>
        <RefreshInterval
          value={refreshInterval}
          onChange={onRefreshIntervalChange}
        />
      </div>
    </div>
  );
};

AnalyticsPage.getLayout = (page) =>
  getGraphLayout(
    <PageHeader title="Studio | Analytics">
      <TitleLayout
        title="Analytics"
        subtitle="Comprehensive view into Federated GraphQL Performance"
        toolbar={<AnalyticsToolbar tab="overview" />}
      >
        {page}
      </TitleLayout>
    </PageHeader>,
  );
export default AnalyticsPage;<|MERGE_RESOLUTION|>--- conflicted
+++ resolved
@@ -315,15 +315,9 @@
   queryParams?: Record<string, string | number>;
 }> = ({ title, items, formatter, queryParams = {} }) => {
   const router = useRouter();
-<<<<<<< HEAD
-  const { range, dateRange } = useAnalyticsQueryState();
-
-  console.log({ dateRange });
-=======
 
   const range = router.query.range;
   const dateRange = router.query.dateRange;
->>>>>>> 9b784cf2
 
   return (
     <CardContent className="pt-6">
@@ -338,17 +332,8 @@
                     organizationSlug: router.query.organizationSlug,
                     slug: router.query.slug,
                     filterState: router.query.filterState || "[]",
-<<<<<<< HEAD
-                    dateRange: range
-                      ? createDateRange(getRange(range))
-                      : JSON.stringify({
-                          start: formatISO(dateRange.start),
-                          end: formatISO(dateRange.end),
-                        }),
-=======
                     range,
                     dateRange,
->>>>>>> 9b784cf2
                     ...queryParams,
                   },
                 }}
@@ -375,17 +360,8 @@
               filterState: createFilterState({
                 operationName: row.name,
               }),
-<<<<<<< HEAD
-              dateRange: range
-                ? createDateRange(getRange(range))
-                : JSON.stringify({
-                    start: formatISO(dateRange.start),
-                    end: formatISO(dateRange.end),
-                  }),
-=======
               range,
               dateRange,
->>>>>>> 9b784cf2
             },
           },
         }))}
@@ -761,13 +737,8 @@
   });
 
   const { data, ticks, domain, timeFormatter } = useChartData(
-<<<<<<< HEAD
-    range,
+    differenceInHours(dateRange.end, dateRange.start) ?? 24,
     responseData?.series ?? [],
-=======
-    differenceInHours(dateRange.end, dateRange.start) ?? 24,
-    responseData?.series ?? []
->>>>>>> 9b784cf2
   );
 
   let content;
