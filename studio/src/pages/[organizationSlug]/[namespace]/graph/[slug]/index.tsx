--- conflicted
+++ resolved
@@ -209,14 +209,13 @@
                 <span className="w-28 text-muted-foreground">Name</span>
                 <span className="truncate">{graphData.graph.name}</span>
               </div>
-<<<<<<< HEAD
               {!isMonograph && (
                 <>
                   <div className="flex gap-x-4">
                     <span className="w-28 text-muted-foreground">
                       Subgraphs
                     </span>
-                    <span className="w-32">{connectedSubgraphs}</span>
+                    <span>{connectedSubgraphs}</span>
                   </div>
                   <div className="flex items-start gap-x-3">
                     <span className="w-28 flex-shrink-0 text-muted-foreground">
@@ -247,34 +246,6 @@
                   </div>
                 </>
               )}
-=======
-              <div className="flex gap-x-4">
-                <span className="w-28 text-muted-foreground">Subgraphs</span>
-                <span>{connectedSubgraphs}</span>
-              </div>
-              <div className="flex items-start gap-x-3">
-                <span className="w-28 flex-shrink-0 text-muted-foreground">
-                  Matchers
-                </span>
-                <div className="flex flex-wrap gap-2 overflow-hidden">
-                  {labelMatchers.length === 0 && (
-                    <Tooltip delayDuration={200}>
-                      <TooltipTrigger>-</TooltipTrigger>
-                      <TooltipContent>
-                        This graph will only compose subgraphs without labels
-                      </TooltipContent>
-                    </Tooltip>
-                  )}
-                  {labelMatchers.map((lm: any) => {
-                    return (
-                      <Badge variant="secondary" key={lm} className="truncate">
-                        <span className="truncate">{lm}</span>
-                      </Badge>
-                    );
-                  })}
-                </div>
-              </div>
->>>>>>> 9947d437
               <div className="flex items-center gap-x-3">
                 <span className="w-28 text-muted-foreground">Composition</span>
                 <Badge variant="secondary" className="truncate">
