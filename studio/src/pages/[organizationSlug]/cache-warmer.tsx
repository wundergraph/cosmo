--- conflicted
+++ resolved
@@ -93,7 +93,6 @@
           <h3 className="font-semibold tracking-tight">Enable Cache Warmer</h3>
           <p className="text-sm text-muted-foreground">
             {!!cacheWarmerFeature?.enabled
-<<<<<<< HEAD
               ? "Enable cache warmer to warm the router with your top opeartions."
               : "Upgrade your billing plan to use this cacheWarmer."}{" "}
             <Link
@@ -104,10 +103,6 @@
             >
               Learn more
             </Link>
-=======
-              ? "Enable cache warmer to warm the router with your top operations."
-              : "Upgrade your billing plan to use this cacheWarmer."}
->>>>>>> 6a3a2141
           </p>
         </div>
         <Switch
