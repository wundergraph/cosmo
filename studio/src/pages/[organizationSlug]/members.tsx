import { UserContext } from "@/components/app-provider";
import { EmptyState } from "@/components/empty-state";
import { getDashboardLayout } from "@/components/layout/dashboard-layout";
import { Button } from "@/components/ui/button";
import {
  DropdownMenu,
  DropdownMenuContent,
  DropdownMenuItem,
  DropdownMenuTrigger,
} from "@/components/ui/dropdown-menu";
import { Input } from "@/components/ui/input";
import { Loader } from "@/components/ui/loader";
import { useToast } from "@/components/ui/use-toast";
import { SubmitHandler, useZodForm } from "@/hooks/use-form";
import { calURL } from "@/lib/constants";
import { NextPageWithLayout } from "@/lib/page";
<<<<<<< HEAD
import { cn, getHighestPriorityRole, showCal } from "@/lib/utils";
=======
import { cn } from "@/lib/utils";
>>>>>>> 7f9262ef
import { ExclamationTriangleIcon } from "@heroicons/react/24/outline";
import { useMutation, useQuery } from "@tanstack/react-query";
import { EnumStatusCode } from "@wundergraph/cosmo-connect/dist/common/common_pb";
import {
  getOrganizationMembers,
  inviteUser,
  removeInvitation,
  updateOrgMemberRole,
} from "@wundergraph/cosmo-connect/dist/platform/v1/platform-PlatformService_connectquery";
import { sentenceCase } from "change-case";
import { useContext } from "react";
import { HiOutlineDotsVertical } from "react-icons/hi";
import { IoInformationCircle } from "react-icons/io5";
import { z } from "zod";

const emailInputSchema = z.object({
  email: z.string().email(),
});

type EmailInput = z.infer<typeof emailInputSchema>;

const InviteForm = ({ refresh }: { refresh: () => void }) => {
  const {
    register,
    formState: { isValid, errors },
    reset,
    handleSubmit,
  } = useZodForm<EmailInput>({
    mode: "onChange",
    schema: emailInputSchema,
  });

  const { mutate, isLoading } = useMutation(inviteUser.useMutation());

  const { toast } = useToast();

  const sendToast = (description: string) => {
    const { id } = toast({ description, duration: 3000 });
  };

  const onSubmit: SubmitHandler<EmailInput> = (data) => {
    mutate(
      { email: data.email },
      {
        onSuccess: (d) => {
          sendToast(d.response?.details || "Invited member successfully.");
          refresh();
          reset();
        },
        onError: (error) => {
          sendToast("Could not invite the member. Please try again.");
        },
      }
    );
  };

  return (
    <form className="flex gap-x-4" onSubmit={handleSubmit(onSubmit)}>
      <div className="flex-1">
        <Input
          placeholder="janedoe@example.com"
          className="w-full"
          type="text"
          {...register("email")}
        />
        {errors.email && (
          <span className="mt-2 text-sm text-destructive">
            {errors.email.message}
          </span>
        )}
      </div>
      <Button
        type="submit"
        disabled={!isValid}
        variant="default"
        isLoading={isLoading}
      >
        Invite
      </Button>
    </form>
  );
};

const MemberCard = ({
  email,
  role,
  memberUserID,
  acceptedInvite,
  isAdmin,
  isCurrentUser,
  refresh,
}: {
  email: string;
  role: string;
  memberUserID: string;
  acceptedInvite: boolean;
  isAdmin: boolean;
  isCurrentUser: boolean;
  refresh: () => void;
}) => {
  const user = useContext(UserContext);

  const { mutate: resendInvitation } = useMutation(inviteUser.useMutation());
  const { mutate: revokeInvitation } = useMutation(
    removeInvitation.useMutation()
  );
  const { mutate: updateUserRole } = useMutation(
    updateOrgMemberRole.useMutation()
  );

  const { toast, update } = useToast();

  return (
    <div className="flex items-center justify-between px-4 py-3 text-sm">
      <div className="flex gap-x-2">
        <span>{email}</span>
      </div>
      <div className="flex items-center gap-x-4 text-muted-foreground">
        <div className={cn({ "pr-[14px]": isAdmin && isCurrentUser })}>
          {acceptedInvite ? (
            <span className="text-sm">{sentenceCase(role)}</span>
          ) : (
            <span className="text-sm text-gray-800 dark:text-gray-400">
              Pending
            </span>
          )}
        </div>

        <div>
          {isAdmin && !isCurrentUser && (
            <DropdownMenu>
              <DropdownMenuTrigger asChild>
                <div className="cursor-pointer">
                  <HiOutlineDotsVertical />
                </div>
              </DropdownMenuTrigger>
              <DropdownMenuContent align="end" className="w-[180px]">
                {!acceptedInvite && (
                  <DropdownMenuItem
                    onClick={() => {
                      const { id } = toast({
                        description: "Inviting member...",
                      });
                      resendInvitation(
                        { email },
                        {
                          onSuccess: (d) => {
                            update({
                              description:
                                d.response?.details ||
                                "Invited member successfully.",
                              duration: 2000,
                              id: id,
                            });
                          },
                          onError: (error) => {
                            update({
                              description:
                                "Could not invite the member. Please try again.",
                              duration: 3000,
                              id: id,
                            });
                          },
                        }
                      );
                    }}
                  >
                    Resend invitation
                  </DropdownMenuItem>
                )}
                <DropdownMenuItem
                  onClick={() => {
                    revokeInvitation(
                      { email },
                      {
                        onSuccess: (d) => {
                          toast({
                            description:
                              d.response?.details ||
                              (acceptedInvite
                                ? "Removed member successfully."
                                : "Removed invitation successfully."),
                            duration: 3000,
                          });
                          refresh();
                        },
                        onError: (error) => {
                          toast({
                            description: acceptedInvite
                              ? "Could not remove member. Please try again."
                              : "Could not remove invitation. Please try again.",
                            duration: 3000,
                          });
                        },
                      }
                    );
                  }}
                >
                  {acceptedInvite ? "Remove member" : "Remove invitation"}
                </DropdownMenuItem>
                <DropdownMenuItem
                  onClick={() => {
                    updateUserRole(
                      {
                        userID: user?.id,
                        orgMemberUserID: memberUserID,
                        role: role === "admin" ? "member" : "admin",
                      },
                      {
                        onSuccess: (d) => {
                          toast({
                            description:
                              d.response?.details ||
                              (role === "admin"
                                ? "Demoted member successfully."
                                : "Promoted member successfully."),
                            duration: 3000,
                          });
                          refresh();
                        },
                        onError: (error) => {
                          toast({
                            description:
                              role === "admin"
                                ? "Could not demote member. Please try again."
                                : "Could not promote member. Please try again.",
                            duration: 3000,
                          });
                        },
                      }
                    );
                  }}
                >
                  {role === "admin" ? "Demote to member" : "Promote to admin"}
                </DropdownMenuItem>
              </DropdownMenuContent>
            </DropdownMenu>
          )}
        </div>
      </div>
    </div>
  );
};

const MembersPage: NextPageWithLayout = () => {
  const user = useContext(UserContext);
  const { data, isLoading, error, refetch } = useQuery({
    ...getOrganizationMembers.useQuery(),
    queryKey: [
      user?.currentOrganization.slug || "",
      "GetOrganizationMembers",
      {},
    ],
  });

  if (isLoading) return <Loader fullscreen />;

  if (error || data.response?.code !== EnumStatusCode.OK || !user)
    return (
      <EmptyState
        icon={<ExclamationTriangleIcon />}
        title="Could not retrieve the members of this organization."
        description={
          data?.response?.details || error?.message || "Please try again"
        }
        actions={<Button onClick={() => refetch()}>Retry</Button>}
      />
    );

  if (!data?.members) return null;

  const currentUser = data.members.find(
    (member) => member.email === user.email
  );
  const isAdmin = currentUser?.roles.includes("admin");

  return (
    <div className="flex flex-col gap-y-6">
      {isAdmin && !user.currentOrganization.isFreeTrial && (
        <InviteForm refresh={() => refetch()} />
      )}
      {user.currentOrganization.isFreeTrial && (
        <div className="flex items-center justify-center gap-x-2 rounded bg-secondary px-2 py-1 text-secondary-foreground">
          <IoInformationCircle size={20} className="text-primary" />
          <span>
            {"Your organization's plan does not allow you to invite members. "}
            Please{" "}
            <a
              className="text-primary underline underline-offset-2"
              href={calURL}
              target="_blank"
              rel="noreferrer"
            >
              contact us
            </a>{" "}
            to upgrade.
          </span>
        </div>
      )}
      <div className="flex flex-col divide-y rounded-md border">
        {data.members?.map((member) => {
          return (
            <MemberCard
              key={member.userID}
              email={member.email}
              role={getHighestPriorityRole({ userRoles: member.roles })}
              memberUserID={member.userID}
              acceptedInvite={member.acceptedInvite}
              isAdmin={isAdmin || false}
              isCurrentUser={member.email === user.email}
              refresh={() => refetch()}
            />
          );
        })}
      </div>
    </div>
  );
};

MembersPage.getLayout = (page) => {
  return getDashboardLayout(
    page,
    "Members",
    "Manage all the members of your organization"
  );
};

export default MembersPage;<|MERGE_RESOLUTION|>--- conflicted
+++ resolved
@@ -14,11 +14,7 @@
 import { SubmitHandler, useZodForm } from "@/hooks/use-form";
 import { calURL } from "@/lib/constants";
 import { NextPageWithLayout } from "@/lib/page";
-<<<<<<< HEAD
-import { cn, getHighestPriorityRole, showCal } from "@/lib/utils";
-=======
-import { cn } from "@/lib/utils";
->>>>>>> 7f9262ef
+import { cn, getHighestPriorityRole } from "@/lib/utils";
 import { ExclamationTriangleIcon } from "@heroicons/react/24/outline";
 import { useMutation, useQuery } from "@tanstack/react-query";
 import { EnumStatusCode } from "@wundergraph/cosmo-connect/dist/common/common_pb";
