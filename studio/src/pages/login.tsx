--- conflicted
+++ resolved
@@ -6,33 +6,43 @@
 import { ArrowRightIcon, GitHubLogoIcon } from "@radix-ui/react-icons";
 import Link from "next/link";
 import { useRouter } from "next/router";
-<<<<<<< HEAD
 import { FaGoogle } from "react-icons/fa";
 
-const loginUrl = `${process.env.NEXT_PUBLIC_COSMO_CP_URL}/v1/auth/login`;
-=======
 import { BsBuildingLock } from "react-icons/bs";
 import { RiLoginBoxLine } from "react-icons/ri";
 import { useCookies } from "react-cookie";
 import { useEffect } from "react";
->>>>>>> 8bf61a90
+import { z } from "zod";
+
+const loginUrl = `${process.env.NEXT_PUBLIC_COSMO_CP_URL}/v1/auth/login`;
+
+const querySchema = z.object({
+  redirectURL: z.string().url().optional(),
+  hint: z.string().optional(),
+});
 
 const LoginPage: NextPageWithLayout = () => {
   const router = useRouter();
-  const redirectURL = router.query.redirectURL;
-  const hint = router.query.hint;
+
+  const { redirectURL, hint } = querySchema.parse(router.query);
+
   const [cookies] = useCookies(["cosmo_idp_hint"]);
 
-  const constructLoginURL = () => {
-    if (redirectURL && hint) {
-      return `${process.env.NEXT_PUBLIC_COSMO_CP_URL}/v1/auth/login?redirectURL=${redirectURL}&hint=${hint}`;
-    } else if (redirectURL) {
-      return `${process.env.NEXT_PUBLIC_COSMO_CP_URL}/v1/auth/login?redirectURL=${redirectURL}`;
-    } else if (hint) {
-      return `${process.env.NEXT_PUBLIC_COSMO_CP_URL}/v1/auth/login?hint=${hint}`;
-    } else {
-      return `${process.env.NEXT_PUBLIC_COSMO_CP_URL}/v1/auth/login`;
-    }
+  const constructLoginURL = ({
+    redirectURL,
+    hint,
+  }: {
+    redirectURL?: string;
+    hint?: string;
+  }) => {
+    const q = new URLSearchParams();
+
+    if (redirectURL) q.append("redirectURL", redirectURL);
+    if (hint) q.append("hint", hint);
+
+    const queryString = q.size ? "?" + q.toString() : "";
+
+    return loginUrl + queryString;
   };
 
   useEffect(() => {
@@ -42,10 +52,87 @@
     }
   }, [cookies, hint, router]);
 
-  const urlAffix = redirectURL ? `redirectURL=${redirectURL}` : "";
+  let content;
+  if (hint) {
+    content = (
+      <div className="mt-12 space-y-4">
+        <Button
+          variant="default"
+          size="lg"
+          className="text-md px-12 py-6"
+          asChild
+        >
+          <Link
+            href={constructLoginURL({ redirectURL, hint })}
+            className="flex gap-x-2"
+          >
+            <BsBuildingLock className="h-5 w-5" />
+            Login with SSO
+          </Link>
+        </Button>
+      </div>
+    );
+  } else {
+    content = (
+      <>
+        <p className="text-muted-foreground">
+          Don&apos;t have an account yet?{" "}
+          <Link
+            href={
+              redirectURL ? `/signup?redirectURL=${redirectURL}` : "/signup"
+            }
+            className="underline hover:text-foreground"
+          >
+            Sign up
+          </Link>
+        </p>
+        <div className="mt-12 space-y-4">
+          <Button
+            variant="outline"
+            size="lg"
+            className="text-md w-full px-12 py-6"
+            asChild
+          >
+            <Link href={constructLoginURL({ redirectURL, hint: "github" })}>
+              <GitHubLogoIcon className="me-2" />
+              Sign in with GitHub
+            </Link>
+          </Button>
+          <Button
+            variant="outline"
+            size="lg"
+            className="text-md w-full px-12 py-6"
+            asChild
+          >
+            <Link href={constructLoginURL({ redirectURL, hint: "google" })}>
+              <FaGoogle className="me-2" />
+              Sign in with Google
+            </Link>
+          </Button>
+
+          <div className="relative flex items-center py-5" role="separator">
+            <div className="flex-grow border-t border-muted"></div>
+            <span className="mx-4 flex-shrink text-muted-foreground">or</span>
+            <div className="flex-grow border-t border-muted"></div>
+          </div>
+
+          <Button
+            variant="outline"
+            size="lg"
+            className="text-md group w-full px-12 py-6"
+            asChild
+          >
+            <Link href={constructLoginURL({ redirectURL })}>
+              Continue with Email{" "}
+              <ArrowRightIcon className="ms-2 transition-all group-hover:translate-x-1" />
+            </Link>
+          </Button>
+        </div>
+      </>
+    );
+  }
 
   return (
-<<<<<<< HEAD
     <div className="flex h-screen items-start justify-center overflow-hidden xl:justify-start">
       <div className="relative z-10 m-4 mt-20 flex max-w-xl flex-col gap-y-4 rounded-lg border bg-gray-950/60 p-10 text-center text-white shadow-xl backdrop-blur-xl lg:m-10 xl:mt-60">
         <div className="flex items-center gap-2">
@@ -54,112 +141,12 @@
         </div>
         <div className="flex flex-col items-start pt-16">
           <h2 className="mb-1 text-2xl font-medium">Sign in</h2>
-          <p className="text-muted-foreground">
-            Don&apos;t have an account yet?{" "}
-            <Link
-              href={
-                redirectURL ? `/signup?redirectURL=${redirectURL}` : "/signup"
-              }
-              className="underline hover:text-foreground"
-            >
-              Sign up
-            </Link>
-          </p>
-
-          <div className="mt-12 space-y-4">
-            <Button
-              variant="outline"
-              size="lg"
-              className="text-md w-full px-12 py-6"
-              asChild
-            >
-              <Link href={loginUrl + `?provider=github&${urlAffix}`}>
-                <GitHubLogoIcon className="me-2" />
-                Sign in with GitHub
-              </Link>
-            </Button>
-=======
-    <div className="-mt-[230px] flex flex-col items-center gap-y-4 text-center text-white">
-      <Logo width={100} height={100} />
-      <div className="flex flex-col items-center px-4 text-center">
-        <h1 className="text-3xl font-bold md:text-6xl">Wundergraph Cosmo</h1>
-        <p className="mt-4 text-sm tracking-wide md:text-lg">
-          The GraphQL federation platform. One place for all your GraphQL API
-          integrations, hosted on-prem or in our cloud.
-        </p>
-        {hint ? (
-          <div className="mt-4 flex gap-x-4 lg:mt-8">
-            <Button
-              variant="default"
-              size="lg"
-              className="text-md px-12 py-6"
-              asChild
-            >
-              <Link href={constructLoginURL()} className="flex gap-x-2">
-                <BsBuildingLock className="h-5 w-5" />
-                Login with SSO
-              </Link>
-            </Button>
-            <Button variant="outline" size="lg" className="px-8 py-6" asChild>
-              <Link
-                href={`${process.env.NEXT_PUBLIC_COSMO_CP_URL}/v1/auth/login`}
-                className="flex gap-x-2"
-              >
-                <RiLoginBoxLine className="h-5 w-5" />
-                Login
-              </Link>
-            </Button>
-          </div>
-        ) : (
-          <div className="mt-4 flex gap-x-4 lg:mt-8">
->>>>>>> 8bf61a90
-            <Button
-              variant="outline"
-              size="lg"
-              className="text-md w-full px-12 py-6"
-              asChild
-            >
-<<<<<<< HEAD
-              <Link href={loginUrl + `?provider=google&${urlAffix}`}>
-                <FaGoogle className="me-2" />
-                Sign in with Google
-=======
-              <Link
-                href={`${process.env.NEXT_PUBLIC_COSMO_CP_URL}/v1/auth/login`}
-                className="flex gap-x-2"
-              >
-                <RiLoginBoxLine className="h-5 w-5" />
-                Login
->>>>>>> 8bf61a90
-              </Link>
-            </Button>
-
-            <div className="relative flex items-center py-5" role="separator">
-              <div className="flex-grow border-t border-muted"></div>
-              <span className="mx-4 flex-shrink text-muted-foreground">or</span>
-              <div className="flex-grow border-t border-muted"></div>
-            </div>
-
-            <Button
-              variant="outline"
-              size="lg"
-              className="text-md group w-full px-12 py-6"
-              asChild
-            >
-              <Link href={loginUrl + `?${urlAffix}`}>
-                Continue with Email{" "}
-                <ArrowRightIcon className="ms-2 transition-all group-hover:translate-x-1" />
-              </Link>
-            </Button>
-          </div>
-        )}
+          {content}
+        </div>
       </div>
-<<<<<<< HEAD
       <div className="relative hidden flex-1 flex-col items-center gap-y-4 pt-52 text-center text-white xl:flex">
         <ProductCosmoStack />
       </div>
-=======
->>>>>>> 8bf61a90
     </div>
   );
 };
