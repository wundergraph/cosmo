--- conflicted
+++ resolved
@@ -1,17 +1,11 @@
 import { EnumStatusCode } from '@wundergraph/cosmo-connect/dist/common/common_pb';
 import { joinLabel } from '@wundergraph/cosmo-shared';
 import { addSeconds, formatISO, subDays } from 'date-fns';
-<<<<<<< HEAD
-import { Label } from '../src/types/index.js';
-import { afterAllSetup, beforeAllSetup, genID, genUniqueLabel } from '../src/core/test-util.js';
-import { ClickHouseClient } from '../src/core/clickhouse/index.js';
-import { checkIfLabelMatchersChanged } from '../src/core/util.js';
-=======
 import { afterAll, afterEach, beforeAll, beforeEach, describe, expect, test, vi } from 'vitest';
 import { ClickHouseClient } from '../src/core/clickhouse/index.js';
 import { afterAllSetup, beforeAllSetup, genID, genUniqueLabel } from '../src/core/test-util.js';
 import { Label } from '../src/types/index.js';
->>>>>>> 29461397
+import { checkIfLabelMatchersChanged } from '../src/core/util.js';
 import { createAndPublishSubgraph, createFederatedGraph, createThenPublishSubgraph, SetupTest } from './test-util.js';
 
 let dbname = '';
@@ -597,11 +591,7 @@
     await server.close();
   });
 
-<<<<<<< HEAD
-  test('Updating federated graph with same label matchers should not cause composition', async (testContext) => {
-=======
   test('Updating subgraph label should result in a single composition', async (testContext) => {
->>>>>>> 29461397
     const { client, server } = await SetupTest({ dbname, chClient });
 
     const fedGraph1Name = genID('fedGraph1');
@@ -635,7 +625,58 @@
     expect(graph1.response?.code).toBe(EnumStatusCode.OK);
     expect(graph1.compositions.length).toBe(1);
 
-<<<<<<< HEAD
+    await client.updateSubgraph({
+      name: subgraph1Name,
+      namespace: 'default',
+      labels: [label2],
+    });
+
+    const updatedGraph = await client.getCompositions({
+      fedGraphName: fedGraph1Name,
+      namespace: 'default',
+      startDate: formatISO(subDays(new Date(), 1)),
+      endDate: formatISO(addSeconds(new Date(), 5)),
+    });
+    expect(updatedGraph.response?.code).toBe(EnumStatusCode.OK);
+    expect(updatedGraph.compositions.length).toBe(2);
+
+    await server.close();
+  });
+
+  test('Updating federated graph with same label matchers should not cause composition', async (testContext) => {
+    const { client, server } = await SetupTest({ dbname, chClient });
+
+    const fedGraph1Name = genID('fedGraph1');
+    const subgraph1Name = genID('subgraph1');
+    const label1 = genUniqueLabel('label1');
+    const label2 = genUniqueLabel('label2');
+
+    await createFederatedGraph(
+      client,
+      fedGraph1Name,
+      'default',
+      [`${joinLabel(label1)},${joinLabel(label2)}`],
+      'http://localhost:8081',
+    );
+
+    await createAndPublishSubgraph(
+      client,
+      subgraph1Name,
+      'default',
+      `type Query { name: String! }`,
+      [label1],
+      'http://localhost:8083',
+    );
+
+    const graph1 = await client.getCompositions({
+      fedGraphName: fedGraph1Name,
+      namespace: 'default',
+      startDate: formatISO(subDays(new Date(), 1)),
+      endDate: formatISO(addSeconds(new Date(), 5)),
+    });
+    expect(graph1.response?.code).toBe(EnumStatusCode.OK);
+    expect(graph1.compositions.length).toBe(1);
+
     const res = await client.updateFederatedGraph({
       name: fedGraph1Name,
       namespace: 'default',
@@ -643,13 +684,6 @@
       routingUrl: 'http://localhost:8089',
     });
     expect(res.response?.code).toBe(EnumStatusCode.OK);
-=======
-    await client.updateSubgraph({
-      name: subgraph1Name,
-      namespace: 'default',
-      labels: [label2],
-    });
->>>>>>> 29461397
 
     const updatedGraph = await client.getCompositions({
       fedGraphName: fedGraph1Name,
@@ -658,7 +692,6 @@
       endDate: formatISO(addSeconds(new Date(), 5)),
     });
     expect(updatedGraph.response?.code).toBe(EnumStatusCode.OK);
-<<<<<<< HEAD
     expect(updatedGraph.compositions.length).toBe(1);
 
     await server.close();
@@ -823,10 +856,4 @@
     });
     expect(result).toBe(false);
   });
-=======
-    expect(updatedGraph.compositions.length).toBe(2);
-
-    await server.close();
-  });
->>>>>>> 29461397
 });