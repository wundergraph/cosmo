import Fastify from 'fastify';
import { afterAll, beforeAll, describe, expect, test } from 'vitest';

import { createPromiseClient } from '@connectrpc/connect';
import { fastifyConnectPlugin } from '@connectrpc/connect-fastify';
import { createConnectTransport } from '@connectrpc/connect-node';
import { pino } from 'pino';
import { PlatformService } from '@wundergraph/cosmo-connect/dist/platform/v1/platform_connect';
import { EnumStatusCode } from '@wundergraph/cosmo-connect/dist/common/common_pb';

import { joinLabel } from '@wundergraph/cosmo-shared';
import database from '../src/core/plugins/database';
import routes from '../src/core/routes';
import { Label } from '../src/types';
import {
  afterAllSetup,
  beforeAllSetup,
  createTestAuthenticator,
  genID,
  genUniqueLabel,
  seedTest,
} from '../src/core/test-util';
import Keycloak from '../src/core/services/Keycloak';
import { MockPlatformWebhookService } from '../src/core/webhooks/PlatformWebhookService';

let dbname = '';

describe('Labels', (ctx) => {
  beforeAll(async () => {
    dbname = await beforeAllSetup();
  });

  afterAll(async () => {
    await afterAllSetup(dbname);
  });

  test('Changing labels of federated should reassign subgraphs', async (testContext) => {
    const databaseConnectionUrl = `postgresql://postgres:changeme@localhost:5432/${dbname}`;
    const server = Fastify();

    await server.register(database, {
      databaseConnectionUrl,
      debugSQL: false,
      runMigration: true,
    });

    testContext.onTestFailed(async () => {
      await server.close();
    });

    const { authenticator, userTestData } = createTestAuthenticator();

    const realm = 'test';
    const apiUrl = 'http://localhost:8080';
    const webBaseUrl = 'http://localhost:3000';
    const clientId = 'studio';
    const adminUser = 'admin';
    const adminPassword = 'changeme';

    const keycloakClient = new Keycloak({
      apiUrl,
      realm,
      clientId,
      adminUser,
      adminPassword,
    });

    const platformWebhooks = new MockPlatformWebhookService();

    await server.register(fastifyConnectPlugin, {
      routes: routes({
        db: server.db,
        logger: pino(),
        authenticator,
        jwtSecret: 'secret',
        keycloakRealm: realm,
        keycloakClient,
        platformWebhooks,
<<<<<<< HEAD
=======
        prometheus,
        webBaseUrl,
>>>>>>> e03090af
      }),
    });

    const addr = await server.listen({
      port: 0,
    });

    await seedTest(databaseConnectionUrl, userTestData);

    const transport = createConnectTransport({
      httpVersion: '1.1',
      baseUrl: addr,
    });

    const client = createPromiseClient(PlatformService, transport);
    const subgraph1Name = genID();
    const subgraph2Name = genID();
    const fedGraphName = genID();
    const label1 = genUniqueLabel();
    const label2 = genUniqueLabel();

    const createSubgraph = async (name: string, labels: Label[], routingUrl: string) => {
      const createRes = await client.createFederatedSubgraph({
        name,
        labels,
        routingUrl,
      });
      expect(createRes.response?.code).toBe(EnumStatusCode.OK);
      const publishResp = await client.publishFederatedSubgraph({
        name,
        schema: Uint8Array.from(Buffer.from('type Query { hello: String! }')),
      });
      expect(publishResp.response?.code).toBe(EnumStatusCode.OK);
    };

    await createSubgraph(subgraph1Name, [label1], 'http://localhost:8081');
    await createSubgraph(subgraph2Name, [label2], 'http://localhost:8082');

    const createFedGraphRes = await client.createFederatedGraph({
      name: fedGraphName,
      routingUrl: 'http://localhost:8080',
      labelMatchers: [joinLabel(label1)],
    });
    expect(createFedGraphRes.response?.code).toBe(EnumStatusCode.OK);

    const graph = await client.getFederatedGraphByName({
      name: fedGraphName,
    });
    expect(graph.response?.code).toBe(EnumStatusCode.OK);
    expect(graph.subgraphs.length).toBe(1);
    expect(graph.subgraphs[0].name).toBe(subgraph1Name);

    const updateRes = await client.updateFederatedGraph({
      name: fedGraphName,
      labelMatchers: [joinLabel(label2)],
    });
    expect(updateRes.response?.code).toBe(EnumStatusCode.OK);

    const updatedGraph = await client.getFederatedGraphByName({
      name: fedGraphName,
    });
    expect(updatedGraph.response?.code).toBe(EnumStatusCode.OK);
    expect(updatedGraph.subgraphs.length).toBe(1);
    expect(updatedGraph.subgraphs[0].name).toBe(subgraph2Name);

    await server.close();
  });

  test('Changing labels of subgraph should affect federated graphs', async (testContext) => {
    const databaseConnectionUrl = `postgresql://postgres:changeme@localhost:5432/${dbname}`;
    const server = Fastify();

    await server.register(database, {
      databaseConnectionUrl,
      debugSQL: false,
      runMigration: true,
    });

    testContext.onTestFailed(async () => {
      await server.close();
    });

    const { authenticator, userTestData } = createTestAuthenticator();

    const realm = 'test';
    const apiUrl = 'http://localhost:8080';
    const webBaseUrl = 'http://localhost:3000';
    const clientId = 'studio';
    const adminUser = 'admin';
    const adminPassword = 'changeme';

    const keycloakClient = new Keycloak({
      apiUrl,
      realm,
      clientId,
      adminUser,
      adminPassword,
    });

    const platformWebhooks = new MockPlatformWebhookService();

    await server.register(fastifyConnectPlugin, {
      routes: routes({
        db: server.db,
        logger: pino(),
        authenticator,
        jwtSecret: 'secret',
        keycloakRealm: realm,
        keycloakClient,
        platformWebhooks,
<<<<<<< HEAD
=======
        prometheus,
        webBaseUrl,
>>>>>>> e03090af
      }),
    });

    const addr = await server.listen({
      port: 0,
    });

    await seedTest(databaseConnectionUrl, userTestData);

    const transport = createConnectTransport({
      httpVersion: '1.1',
      baseUrl: addr,
    });

    const client = createPromiseClient(PlatformService, transport);
    const fedGraph1Name = genID();
    const fedGraph2Name = genID();
    const subgraph1Name = genID();
    const subgraph2Name = genID();
    const label1 = genUniqueLabel();
    const label2 = genUniqueLabel();

    const createFederatedGraph = async (name: string, labelMatchers: string[], routingUrl: string) => {
      const createFedGraphRes = await client.createFederatedGraph({
        name,
        routingUrl,
        labelMatchers,
      });
      expect(createFedGraphRes.response?.code).toBe(EnumStatusCode.OK);
    };

    await createFederatedGraph(fedGraph1Name, [joinLabel(label1)], 'http://localhost:8081');
    await createFederatedGraph(fedGraph2Name, [joinLabel(label2)], 'http://localhost:8082');

    const createSubgraph = async (name: string, labels: Label[], routingUrl: string) => {
      const createRes = await client.createFederatedSubgraph({
        name,
        labels,
        routingUrl,
      });
      expect(createRes.response?.code).toBe(EnumStatusCode.OK);
      const publishResp = await client.publishFederatedSubgraph({
        name,
        schema: Uint8Array.from(Buffer.from(`type Query { name: String! }`)),
      });
      expect(publishResp.response?.code).toBe(EnumStatusCode.OK);
    };

    await createSubgraph(subgraph1Name, [label1], 'http://localhost:8083');
    await createSubgraph(subgraph2Name, [label2], 'http://localhost:8084');

    // fedGraph1 should have subgraph1 and fedGraph2 should have subgraph2
    const graph1 = await client.getFederatedGraphByName({
      name: fedGraph1Name,
    });
    const graph2 = await client.getFederatedGraphByName({
      name: fedGraph2Name,
    });
    expect(graph1.response?.code).toBe(EnumStatusCode.OK);
    expect(graph1.subgraphs.length).toBe(1);
    expect(graph1.subgraphs[0].name).toBe(subgraph1Name);
    expect(graph2.response?.code).toBe(EnumStatusCode.OK);
    expect(graph2.subgraphs.length).toBe(1);
    expect(graph2.subgraphs[0].name).toBe(subgraph2Name);

    const updateRes1 = await client.updateSubgraph({
      name: subgraph1Name,
      labels: [label2],
    });
    expect(updateRes1.response?.code).toBe(EnumStatusCode.OK);
    const updateRes2 = await client.updateSubgraph({
      name: subgraph2Name,
      labels: [label1],
    });
    expect(updateRes2.response?.code).toBe(EnumStatusCode.OK);

    // fedGraph1 should have subgraph2 and fedGraph2 should have subgraph1
    const updatedGraph1 = await client.getFederatedGraphByName({
      name: fedGraph1Name,
    });
    const updatedGraph2 = await client.getFederatedGraphByName({
      name: fedGraph2Name,
    });
    expect(updatedGraph1.response?.code).toBe(EnumStatusCode.OK);
    expect(updatedGraph1.subgraphs.length).toBe(1);
    expect(updatedGraph1.subgraphs[0].name).toBe(subgraph2Name);
    expect(updatedGraph2.response?.code).toBe(EnumStatusCode.OK);
    expect(updatedGraph2.subgraphs.length).toBe(1);
    expect(updatedGraph2.subgraphs[0].name).toBe(subgraph1Name);

    await server.close();
  });

  test('Assign graphs with multiple label matchers correctly', async (testContext) => {
    const databaseConnectionUrl = `postgresql://postgres:changeme@localhost:5432/${dbname}`;
    const server = Fastify();

    await server.register(database, {
      databaseConnectionUrl,
      debugSQL: false,
      runMigration: true,
    });

    testContext.onTestFailed(async () => {
      await server.close();
    });

    const { authenticator, userTestData } = createTestAuthenticator();

    const realm = 'test';
    const apiUrl = 'http://localhost:8080';
    const webBaseUrl = 'http://localhost:3000';
    const clientId = 'studio';
    const adminUser = 'admin';
    const adminPassword = 'changeme';

    const keycloakClient = new Keycloak({
      apiUrl,
      realm,
      clientId,
      adminUser,
      adminPassword,
    });

    const platformWebhooks = new MockPlatformWebhookService();

    await server.register(fastifyConnectPlugin, {
      routes: routes({
        db: server.db,
        logger: pino(),
        authenticator,
        jwtSecret: 'secret',
        keycloakRealm: realm,
        keycloakClient,
        platformWebhooks,
<<<<<<< HEAD
=======
        prometheus,
        webBaseUrl,
>>>>>>> e03090af
      }),
    });

    const addr = await server.listen({
      port: 0,
    });

    await seedTest(databaseConnectionUrl, userTestData);

    const transport = createConnectTransport({
      httpVersion: '1.1',
      baseUrl: addr,
    });

    const client = createPromiseClient(PlatformService, transport);
    const subgraph1Name = genID();
    const subgraph2Name = genID();
    const subgraph3Name = genID();
    const fedGraphName = genID();
    const labelTeamA = genUniqueLabel();
    const labelTeamB = genUniqueLabel();
    const labelTeamC = genUniqueLabel();
    const labelEnvProd = genUniqueLabel();
    const labelEnvDev = genUniqueLabel();
    const labelProviderAWS = genUniqueLabel();

    // Federated Graph
    // --label-matcher team=A,team=B,team=C --label-matcher env=prod
    // Subgraphs
    // 1. --labels team=A,provider=aws,env=prod
    // 2. --labels team=B,env=prod
    // 3. --labels team=C,env=dev
    // This will create a federated graph consists of subgraphs 1 and 2 with labels team=A,team=B and env=prod

    const createSubgraph = async (name: string, labels: Label[], routingUrl: string) => {
      const createRes = await client.createFederatedSubgraph({
        name,
        labels,
        routingUrl,
      });
      expect(createRes.response?.code).toBe(EnumStatusCode.OK);
      const publishResp = await client.publishFederatedSubgraph({
        name,
        schema: Uint8Array.from(Buffer.from('type Query { hello: String! }')),
      });
      expect(publishResp.response?.code).toBe(EnumStatusCode.OK);
    };

    await createSubgraph(subgraph1Name, [labelTeamA, labelProviderAWS, labelEnvProd], 'http://localhost:8081');
    await createSubgraph(subgraph2Name, [labelTeamB, labelEnvProd], 'http://localhost:8082');
    await createSubgraph(subgraph3Name, [labelTeamC, labelEnvDev], 'http://localhost:8082');

    const createFedGraphRes = await client.createFederatedGraph({
      name: fedGraphName,
      routingUrl: 'http://localhost:8080',
      labelMatchers: [
        [joinLabel(labelTeamA), joinLabel(labelTeamB), joinLabel(labelTeamC)].join(','),
        joinLabel(labelEnvProd),
      ],
    });
    expect(createFedGraphRes.response?.code).toBe(EnumStatusCode.OK);

    const graph = await client.getFederatedGraphByName({
      name: fedGraphName,
    });
    expect(graph.response?.code).toBe(EnumStatusCode.OK);
    expect(graph.subgraphs.length).toBe(2);
    expect(graph.subgraphs[0].name).toBe(subgraph1Name);
    expect(graph.subgraphs[1].name).toBe(subgraph2Name);

    await server.close();
  });
});<|MERGE_RESOLUTION|>--- conflicted
+++ resolved
@@ -76,11 +76,7 @@
         keycloakRealm: realm,
         keycloakClient,
         platformWebhooks,
-<<<<<<< HEAD
-=======
-        prometheus,
         webBaseUrl,
->>>>>>> e03090af
       }),
     });
 
@@ -191,11 +187,7 @@
         keycloakRealm: realm,
         keycloakClient,
         platformWebhooks,
-<<<<<<< HEAD
-=======
-        prometheus,
         webBaseUrl,
->>>>>>> e03090af
       }),
     });
 
@@ -331,11 +323,7 @@
         keycloakRealm: realm,
         keycloakClient,
         platformWebhooks,
-<<<<<<< HEAD
-=======
-        prometheus,
         webBaseUrl,
->>>>>>> e03090af
       }),
     });
 
