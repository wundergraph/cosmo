import { afterAll, beforeAll, describe, expect, test } from 'vitest';
import Fastify from 'fastify';

import { createConnectTransport } from '@connectrpc/connect-node';
import { createPromiseClient } from '@connectrpc/connect';
import { PlatformService } from '@wundergraph/cosmo-connect/dist/platform/v1/platform_connect';
import { fastifyConnectPlugin } from '@connectrpc/connect-fastify';
import { pino } from 'pino';

import { NodeService } from '@wundergraph/cosmo-connect/dist/node/v1/node_connect';
import { joinLabel } from '@wundergraph/cosmo-shared';
import { EnumStatusCode } from '@wundergraph/cosmo-connect/dist/common/common_pb';
import { noQueryRootTypeError } from '@wundergraph/composition';
import routes from '../src/core/routes';
import database from '../src/core/plugins/database';
import {
  afterAllSetup,
  beforeAllSetup,
  createTestAuthenticator,
  genID,
  genUniqueLabel,
  seedTest,
} from '../src/core/test-util';
import Keycloak from '../src/core/services/Keycloak';
import { MockPlatformWebhookService } from '../src/core/webhooks/PlatformWebhookService';

let dbname = '';

describe('Router Config', (ctx) => {
  beforeAll(async () => {
    dbname = await beforeAllSetup();
  });

  afterAll(async () => {
    await afterAllSetup(dbname);
  });

  test('Should return routerConfig after federating a valid graph', async (testContext) => {
    const databaseConnectionUrl = `postgresql://postgres:changeme@localhost:5432/${dbname}`;
    const server = Fastify();

    await server.register(database, {
      databaseConnectionUrl,
      debugSQL: false,
      runMigration: true,
    });

    testContext.onTestFailed(async () => {
      await server.close();
    });

    const { authenticator, userTestData } = createTestAuthenticator();

    const realm = 'test';
    const apiUrl = 'http://localhost:8080';
    const webBaseUrl = 'http://localhost:3000';
    const clientId = 'studio';
    const adminUser = 'admin';
    const adminPassword = 'changeme';

    const keycloakClient = new Keycloak({
      apiUrl,
      realm,
      clientId,
      adminUser,
      adminPassword,
    });

    const platformWebhooks = new MockPlatformWebhookService();

    await server.register(fastifyConnectPlugin, {
      routes: routes({
        db: server.db,
        logger: pino(),
        authenticator,
        jwtSecret: 'secret',
        keycloakRealm: realm,
        keycloakClient,
        platformWebhooks,
<<<<<<< HEAD
=======
        prometheus,
        webBaseUrl,
>>>>>>> e03090af
      }),
    });

    const addr = await server.listen({
      port: 0,
    });

    await seedTest(databaseConnectionUrl, userTestData);

    const transport = createConnectTransport({
      httpVersion: '1.1',
      baseUrl: addr,
    });

    const platformClient = createPromiseClient(PlatformService, transport);
    const nodeClient = createPromiseClient(NodeService, transport);

    const investorySubgraph = genID();
    const pandasSubgraph = genID();
    const usersSubgraph = genID();
    const productsSubgraph = genID();
    const fedGraphName = genID();
    const label = genUniqueLabel();

    const createPandasSubgraph = await platformClient.createFederatedSubgraph({
      name: pandasSubgraph,
      labels: [label],
      routingUrl: 'http://localhost:8081',
    });

    expect(createPandasSubgraph.response?.code).toBe(EnumStatusCode.OK);

    const publishPandaResp = await platformClient.publishFederatedSubgraph({
      name: pandasSubgraph,
      schema: Uint8Array.from(
        Buffer.from(`
        type Query {
          allPandas: [Panda]
          panda(name: ID!): Panda
        }
        
        type Panda {
            name:ID!
            favoriteFood: String
        }
      `),
      ),
    });

    expect(publishPandaResp.response?.code).toBe(EnumStatusCode.OK);

    const createUsersSubgraph = await platformClient.createFederatedSubgraph({
      name: usersSubgraph,
      labels: [label],
      routingUrl: 'http://localhost:8082',
    });

    expect(createUsersSubgraph.response?.code).toBe(EnumStatusCode.OK);

    const publishUsersResp = await platformClient.publishFederatedSubgraph({
      name: usersSubgraph,
      schema: Uint8Array.from(
        Buffer.from(`
        type User @key(fields: "email") {
          email: ID!
          name: String
          totalProductsCreated: Int
        }
        
        type Query {
          user: User
        }
      `),
      ),
    });

    expect(publishUsersResp.response?.code).toBe(EnumStatusCode.OK);

    const createInvetorySubgraph = await platformClient.createFederatedSubgraph({
      name: investorySubgraph,
      labels: [label],
      routingUrl: 'http://localhost:8083',
    });

    expect(createInvetorySubgraph.response?.code).toBe(EnumStatusCode.OK);

    const publishInventoryResp = await platformClient.publishFederatedSubgraph({
      name: investorySubgraph,
      schema: Uint8Array.from(
        Buffer.from(`
          directive @tag(name: String!) repeatable on FIELD_DEFINITION

          extend type Product @key(fields: "id") {
            id: ID! @external @tag(name: "hi-from-inventory")
            dimensions: ProductDimension @external
            delivery(zip: String): DeliveryEstimates @requires(fields: "dimensions { size weight }")
          }

          type ProductDimension {
            size: String
            weight: Float @tag(name: "hi-from-inventory-value-type-field")
          }

          type DeliveryEstimates {
            estimatedDelivery: String
            fastestDelivery: String
          }
      `),
      ),
    });

    expect(publishInventoryResp.response?.code).toBe(EnumStatusCode.OK);

    const createProductsSubgraph = await platformClient.createFederatedSubgraph({
      name: productsSubgraph,
      labels: [label],
      routingUrl: 'http://localhost:8084',
    });

    expect(createProductsSubgraph.response?.code).toBe(EnumStatusCode.OK);

    const publishProductsResp = await platformClient.publishFederatedSubgraph({
      name: productsSubgraph,
      schema: Uint8Array.from(
        Buffer.from(`
        directive @tag(name: String!) repeatable on FIELD_DEFINITION

        type Product @key(fields: "id") @key(fields: "sku package") @key(fields: "sku variation { id }"){
          id: ID! @tag(name: "hi-from-products")
          sku: String @tag(name: "hi-from-products")
          package: String
          variation: ProductVariation
          dimensions: ProductDimension
        
          createdBy: User @provides(fields: "totalProductsCreated")
        }
        
        type ProductVariation {
          id: ID!
        }
        
        type ProductDimension {
          size: String
          weight: Float
        }
        
        extend type Query {
          allProducts: [Product]
          product(id: ID!): Product
        }
        
        extend type User @key(fields: "email") {
          email: ID! @external
          totalProductsCreated: Int @external
        }        
      `),
      ),
    });

    expect(publishProductsResp.response?.code).toBe(EnumStatusCode.OK);

    const createFedGraphRes = await platformClient.createFederatedGraph({
      name: fedGraphName,
      routingUrl: 'http://localhost:8080',
      labelMatchers: [joinLabel(label)],
    });

    expect(createFedGraphRes.response?.code).toBe(EnumStatusCode.OK);

    const graph = await platformClient.getFederatedGraphByName({
      name: fedGraphName,
    });

    expect(graph.response?.code).toBe(EnumStatusCode.OK);

    expect(graph.graph?.isComposable).toBe(true);
    expect(graph.graph?.compositionErrors).toBe('');

    const resp = await nodeClient.getLatestValidRouterConfig({
      graphName: fedGraphName,
    });

    expect(resp.response?.code).toBe(EnumStatusCode.OK);
    expect(resp.config?.engineConfig).toBeDefined();

    await server.close();
  });

  test('Should not return routerConfig if an invalid schema version is available', async (testContext) => {
    const databaseConnectionUrl = `postgresql://postgres:changeme@localhost:5432/${dbname}`;
    const server = Fastify();

    await server.register(database, {
      databaseConnectionUrl,
      debugSQL: false,
      runMigration: true,
    });

    testContext.onTestFailed(async () => {
      await server.close();
    });

    const { authenticator, userTestData } = createTestAuthenticator();

    const realm = 'test';
    const apiUrl = 'http://localhost:8080';
    const webBaseUrl = 'http://localhost:3000';
    const clientId = 'studio';
    const adminUser = 'admin';
    const adminPassword = 'changeme';

    const keycloakClient = new Keycloak({
      apiUrl,
      realm,
      clientId,
      adminUser,
      adminPassword,
    });

    const platformWebhooks = new MockPlatformWebhookService();

    await server.register(fastifyConnectPlugin, {
      routes: routes({
        db: server.db,
        logger: pino(),
        authenticator,
        jwtSecret: 'secret',
        keycloakRealm: realm,
        keycloakClient,
        platformWebhooks,
<<<<<<< HEAD
=======
        prometheus,
        webBaseUrl,
>>>>>>> e03090af
      }),
    });

    const addr = await server.listen({
      port: 0,
    });

    await seedTest(databaseConnectionUrl, userTestData);

    const transport = createConnectTransport({
      httpVersion: '1.1',
      baseUrl: addr,
    });

    const platformClient = createPromiseClient(PlatformService, transport);
    const nodeClient = createPromiseClient(NodeService, transport);

    const pandasSubgraph = genID();
    const usersSubgraph = genID();
    const fedGraphName = genID();
    const label = genUniqueLabel();

    const createFedGraphRes = await platformClient.createFederatedGraph({
      name: fedGraphName,
      routingUrl: 'http://localhost:8080',
      labelMatchers: [joinLabel(label)],
    });

    expect(createFedGraphRes.response?.code).toBe(EnumStatusCode.OK);

    const createPandasSubgraph = await platformClient.createFederatedSubgraph({
      name: pandasSubgraph,
      labels: [label],
      routingUrl: 'http://localhost:8081',
    });

    expect(createPandasSubgraph.response?.code).toBe(EnumStatusCode.OK);

    const publishPandaResp = await platformClient.publishFederatedSubgraph({
      name: pandasSubgraph,
      schema: Uint8Array.from(
        Buffer.from(`
        type Panda {
            name:ID!
            favoriteFood: String
        }
      `),
      ),
    });

    expect(publishPandaResp.response?.code).toBe(EnumStatusCode.ERR_SUBGRAPH_COMPOSITION_FAILED);
    expect(publishPandaResp.compositionErrors).toHaveLength(1);
    expect(publishPandaResp.compositionErrors[0].message).toStrictEqual(noQueryRootTypeError.message);

    const createUsersSubgraph = await platformClient.createFederatedSubgraph({
      name: usersSubgraph,
      labels: [label],
      routingUrl: 'http://localhost:8082',
    });

    expect(createUsersSubgraph.response?.code).toBe(EnumStatusCode.OK);

    const publishUsersResp = await platformClient.publishFederatedSubgraph({
      name: pandasSubgraph,
      schema: Uint8Array.from(
        Buffer.from(`
        type Query {
            username: String
        }
        extend type User{
          name: String
        }
      `),
      ),
    });

    expect(publishUsersResp.response?.code).toBe(EnumStatusCode.ERR_SUBGRAPH_COMPOSITION_FAILED);

    const graph = await platformClient.getFederatedGraphByName({
      name: fedGraphName,
    });

    expect(graph.response?.code).toBe(EnumStatusCode.OK);
    expect(graph.graph?.compositionErrors).toBe(
      'Error: Extension error:\n' + ' Could not extend the type "User" because no base definition exists.',
    );
    expect(graph.graph?.isComposable).toBe(false);

    const resp = await nodeClient.getLatestValidRouterConfig({
      graphName: fedGraphName,
    });

    expect(resp.response?.code).toBe(EnumStatusCode.ERR_NOT_FOUND);
    expect(resp.config).toBeUndefined();

    await server.close();
  });
});<|MERGE_RESOLUTION|>--- conflicted
+++ resolved
@@ -77,11 +77,7 @@
         keycloakRealm: realm,
         keycloakClient,
         platformWebhooks,
-<<<<<<< HEAD
-=======
-        prometheus,
         webBaseUrl,
->>>>>>> e03090af
       }),
     });
 
@@ -312,11 +308,7 @@
         keycloakRealm: realm,
         keycloakClient,
         platformWebhooks,
-<<<<<<< HEAD
-=======
-        prometheus,
         webBaseUrl,
->>>>>>> e03090af
       }),
     });
 
