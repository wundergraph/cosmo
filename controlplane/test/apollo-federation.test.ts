import Fastify from 'fastify';
import { afterAll, beforeAll, describe, expect, test } from 'vitest';

import { createPromiseClient } from '@connectrpc/connect';
import { fastifyConnectPlugin } from '@connectrpc/connect-fastify';
import { createConnectTransport } from '@connectrpc/connect-node';
import { pino } from 'pino';
import { PlatformService } from '@wundergraph/cosmo-connect/dist/platform/v1/platform_connect';

import { joinLabel } from '@wundergraph/cosmo-shared';
import { EnumStatusCode } from '@wundergraph/cosmo-connect/dist/common/common_pb';
import database from '../src/core/plugins/database';
import routes from '../src/core/routes';
import {
  afterAllSetup,
  beforeAllSetup,
  createTestAuthenticator,
  genID,
  genUniqueLabel,
  seedTest,
} from '../src/core/test-util';
import Keycloak from '../src/core/services/Keycloak';
import { MockPlatformWebhookService } from '../src/core/webhooks/PlatformWebhookService';

let dbname = '';

describe('Apollo Federated Graph', (ctx) => {
  beforeAll(async () => {
    dbname = await beforeAllSetup();
  });

  afterAll(async () => {
    await afterAllSetup(dbname);
  });

  test('Should be able to create a Apollo Federated Graph', async (testContext) => {
    const databaseConnectionUrl = `postgresql://postgres:changeme@localhost:5432/${dbname}`;
    const server = Fastify();

    await server.register(database, {
      databaseConnectionUrl,
      debugSQL: false,
      runMigration: true,
    });

    testContext.onTestFailed(async () => {
      await server.close();
    });

    const { authenticator, userTestData } = createTestAuthenticator();

    const realm = 'test';
    const apiUrl = 'http://localhost:8080';
    const webBaseUrl = 'http://localhost:3000';
    const clientId = 'studio';
    const adminUser = 'admin';
    const adminPassword = 'changeme';

    const keycloakClient = new Keycloak({
      apiUrl,
      realm,
      clientId,
      adminUser,
      adminPassword,
    });

    const platformWebhooks = new MockPlatformWebhookService();

    await server.register(fastifyConnectPlugin, {
      routes: routes({
        db: server.db,
        logger: pino(),
        authenticator,
        jwtSecret: 'secret',
        keycloakRealm: realm,
        keycloakClient,
        platformWebhooks,
<<<<<<< HEAD
=======
        prometheus,
        webBaseUrl,
>>>>>>> e03090af
      }),
    });

    const addr = await server.listen({
      port: 0,
    });

    await seedTest(databaseConnectionUrl, userTestData);

    const transport = createConnectTransport({
      httpVersion: '1.1',
      baseUrl: addr,
    });

    const client = createPromiseClient(PlatformService, transport);
    const investorySubgraph = genID();
    const pandasSubgraph = genID();
    const usersSubgraph = genID();
    const productsSubgraph = genID();
    const fedGraphName = genID();
    const label = genUniqueLabel();

    const createPandasSubgraph = await client.createFederatedSubgraph({
      name: pandasSubgraph,
      labels: [label],
      routingUrl: 'http://localhost:8081',
    });

    expect(createPandasSubgraph.response?.code).toBe(EnumStatusCode.OK);

    const publishPandaResp = await client.publishFederatedSubgraph({
      name: pandasSubgraph,
      schema: Uint8Array.from(
        Buffer.from(`
        type Query {
          allPandas: [Panda]
          panda(name: ID!): Panda
        }
        
        type Panda {
            name:ID!
            favoriteFood: String
        }
      `),
      ),
    });

    expect(publishPandaResp.response?.code).toBe(EnumStatusCode.OK);

    const createUsersSubgraph = await client.createFederatedSubgraph({
      name: usersSubgraph,
      labels: [label],
      routingUrl: 'http://localhost:8082',
    });

    expect(createUsersSubgraph.response?.code).toBe(EnumStatusCode.OK);

    const publishUsersResp = await client.publishFederatedSubgraph({
      name: usersSubgraph,
      schema: Uint8Array.from(
        Buffer.from(`
        type User @key(fields: "email") {
          email: ID!
          name: String
          totalProductsCreated: Int
        }
        
        type Query {
          user: User
        }
      `),
      ),
    });

    expect(publishUsersResp.response?.code).toBe(EnumStatusCode.OK);

    const createInvetorySubgraph = await client.createFederatedSubgraph({
      name: investorySubgraph,
      labels: [label],
      routingUrl: 'http://localhost:8083',
    });

    expect(createInvetorySubgraph.response?.code).toBe(EnumStatusCode.OK);

    const publishInventoryResp = await client.publishFederatedSubgraph({
      name: investorySubgraph,
      schema: Uint8Array.from(
        Buffer.from(`
          directive @tag(name: String!) repeatable on FIELD_DEFINITION

          extend type Product @key(fields: "id") {
            id: ID! @external @tag(name: "hi-from-inventory")
            dimensions: ProductDimension @external
            delivery(zip: String): DeliveryEstimates @requires(fields: "dimensions { size weight }")
          }

          type ProductDimension {
            size: String
            weight: Float @tag(name: "hi-from-inventory-value-type-field")
          }

          type DeliveryEstimates {
            estimatedDelivery: String
            fastestDelivery: String
          }
      `),
      ),
    });

    expect(publishInventoryResp.response?.code).toBe(EnumStatusCode.OK);

    const createProductsSubgraph = await client.createFederatedSubgraph({
      name: productsSubgraph,
      labels: [label],
      routingUrl: 'http://localhost:8084',
    });

    expect(createProductsSubgraph.response?.code).toBe(EnumStatusCode.OK);

    const publishProductsResp = await client.publishFederatedSubgraph({
      name: productsSubgraph,
      schema: Uint8Array.from(
        Buffer.from(`
        directive @tag(name: String!) repeatable on FIELD_DEFINITION

        type Product @key(fields: "id") @key(fields: "sku package") @key(fields: "sku variation { id }"){
          id: ID! @tag(name: "hi-from-products")
          sku: String @tag(name: "hi-from-products")
          package: String
          variation: ProductVariation
          dimensions: ProductDimension
        
          createdBy: User @provides(fields: "totalProductsCreated")
        }
        
        type ProductVariation {
          id: ID!
        }
        
        type ProductDimension {
          size: String
          weight: Float
        }
        
        extend type Query {
          allProducts: [Product]
          product(id: ID!): Product
        }
        
        extend type User @key(fields: "email") {
          email: ID! @external
          totalProductsCreated: Int @external
        }        
      `),
      ),
    });

    expect(publishProductsResp.response?.code).toBe(EnumStatusCode.OK);

    const createFedGraphRes = await client.createFederatedGraph({
      name: fedGraphName,
      routingUrl: 'http://localhost:8080',
      labelMatchers: [joinLabel(label)],
    });

    expect(createFedGraphRes.response?.code).toBe(EnumStatusCode.OK);

    const graph = await client.getFederatedGraphByName({
      name: fedGraphName,
    });

    expect(graph.response?.code).toBe(EnumStatusCode.OK);

    expect(graph.subgraphs.length).toBe(4);
    expect(graph.graph?.name).toEqual(fedGraphName);
    expect(graph.graph?.isComposable).toEqual(true);
    expect(graph.graph?.compositionErrors).toEqual('');
    expect(graph.graph?.labelMatchers).toEqual([joinLabel(label)]);
    expect(graph.graph?.lastUpdatedAt).toBeTruthy();
    expect(graph.graph?.routingURL).toEqual('http://localhost:8080');

    expect(graph.subgraphs[0]?.name).toEqual(pandasSubgraph);
    expect(graph.subgraphs[0]?.labels).toEqual([label]);
    expect(graph.subgraphs[0]?.lastUpdatedAt).toBeTruthy();
    expect(graph.subgraphs[0]?.routingURL).toEqual('http://localhost:8081');

    expect(graph.subgraphs[1]?.name).toEqual(usersSubgraph);
    expect(graph.subgraphs[1]?.labels).toEqual([label]);
    expect(graph.subgraphs[1]?.lastUpdatedAt).toBeTruthy();
    expect(graph.subgraphs[1]?.routingURL).toEqual('http://localhost:8082');

    expect(graph.subgraphs[2]?.name).toEqual(investorySubgraph);
    expect(graph.subgraphs[2]?.labels).toEqual([label]);
    expect(graph.subgraphs[2]?.lastUpdatedAt).toBeTruthy();
    expect(graph.subgraphs[2]?.routingURL).toEqual('http://localhost:8083');

    expect(graph.subgraphs[3]?.name).toEqual(productsSubgraph);
    expect(graph.subgraphs[3]?.labels).toEqual([label]);
    expect(graph.subgraphs[3]?.lastUpdatedAt).toBeTruthy();
    expect(graph.subgraphs[3]?.routingURL).toEqual('http://localhost:8084');

    await server.close();
  });
});<|MERGE_RESOLUTION|>--- conflicted
+++ resolved
@@ -75,11 +75,7 @@
         keycloakRealm: realm,
         keycloakClient,
         platformWebhooks,
-<<<<<<< HEAD
-=======
-        prometheus,
         webBaseUrl,
->>>>>>> e03090af
       }),
     });
 
