--- conflicted
+++ resolved
@@ -66,19 +66,8 @@
         logger: pino(),
         authenticator,
         jwtSecret: 'secret',
-<<<<<<< HEAD
         keycloakRealm: realm,
         keycloakClient,
-=======
-        keycloak: {
-          realm: 'test',
-          adminUser: 'admin',
-          adminPassword: 'changeme',
-          apiUrl: 'http://localhost:8080',
-          frontendUrl: 'http://localhost:8080',
-          clientId: 'studio',
-        },
->>>>>>> d5870388
       }),
     });
 
@@ -130,49 +119,30 @@
 
     const { authenticator, userTestData } = createTestAuthenticator();
 
-<<<<<<< HEAD
-   const realm = 'test';
-   const apiUrl = 'http://localhost:8080';
-   const clientId = 'studio';
-   const adminUser = 'admin';
-   const adminPassword = 'changeme';
+    const realm = 'test';
+    const apiUrl = 'http://localhost:8080';
+    const clientId = 'studio';
+    const adminUser = 'admin';
+    const adminPassword = 'changeme';
 
-   const keycloakClient = new Keycloak({
-     apiUrl,
-     realm,
-     clientId,
-     adminUser,
-     adminPassword,
-   });
+    const keycloakClient = new Keycloak({
+      apiUrl,
+      realm,
+      clientId,
+      adminUser,
+      adminPassword,
+    });
 
-   await server.register(fastifyConnectPlugin, {
-     routes: routes({
-       db: server.db,
-       logger: pino(),
-       authenticator,
-       jwtSecret: 'secret',
-       keycloakRealm: realm,
-       keycloakClient,
-     }),
-   });
-=======
     await server.register(fastifyConnectPlugin, {
       routes: routes({
         db: server.db,
         logger: pino(),
         authenticator,
         jwtSecret: 'secret',
-        keycloak: {
-          realm: 'test',
-          adminUser: 'admin',
-          adminPassword: 'changeme',
-          apiUrl: 'http://localhost:8080',
-          frontendUrl: 'http://localhost:8080',
-          clientId: 'studio',
-        },
+        keycloakRealm: realm,
+        keycloakClient,
       }),
     });
->>>>>>> d5870388
 
     const addr = await server.listen({
       port: 0,
