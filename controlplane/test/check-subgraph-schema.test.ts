import { createPromiseClient } from '@connectrpc/connect';
import { fastifyConnectPlugin } from '@connectrpc/connect-fastify';
import { createConnectTransport } from '@connectrpc/connect-node';
import Fastify from 'fastify';
import pino from 'pino';
import { PlatformService } from '@wundergraph/cosmo-connect/dist/platform/v1/platform_connect';
import { EnumStatusCode } from '@wundergraph/cosmo-connect/dist/common/common_pb';
import { joinLabel } from '@wundergraph/cosmo-shared';
import { afterAll, beforeAll, describe, expect, test } from 'vitest';
import database from '../src/core/plugins/database';
import routes from '../src/core/routes';
import { SchemaChangeType } from '../src/types';
import {
  afterAllSetup,
  beforeAllSetup,
  createTestAuthenticator,
  genID,
  genUniqueLabel,
  seedTest,
} from '../src/core/test-util';
import Keycloak from '../src/core/services/Keycloak';
import { MockPlatformWebhookService } from '../src/core/webhooks/PlatformWebhookService';

let dbname = '';

describe('CheckSubgraphSchema', (ctx) => {
  beforeAll(async () => {
    dbname = await beforeAllSetup();
  });

  afterAll(async () => {
    await afterAllSetup(dbname);
  });

  test('Should be able to create a subgraph, publish the schema and then check with new schema', async (testContext) => {
    const databaseConnectionUrl = `postgresql://postgres:changeme@localhost:5432/${dbname}`;
    const server = Fastify();

    await server.register(database, {
      databaseConnectionUrl,
      debugSQL: false,
      runMigration: true,
    });

    testContext.onTestFailed(async () => {
      await server.close();
    });

    const { authenticator, userTestData } = createTestAuthenticator();

    const realm = 'test';
    const apiUrl = 'http://localhost:8080';
    const webBaseUrl = 'http://localhost:3000';
    const clientId = 'studio';
    const adminUser = 'admin';
    const adminPassword = 'changeme';

    const keycloakClient = new Keycloak({
      apiUrl,
      realm,
      clientId,
      adminUser,
      adminPassword,
    });

    const platformWebhooks = new MockPlatformWebhookService();

    await server.register(fastifyConnectPlugin, {
      routes: routes({
        db: server.db,
        logger: pino(),
        authenticator,
        jwtSecret: 'secret',
        keycloakRealm: realm,
        keycloakClient,
        platformWebhooks,
<<<<<<< HEAD
=======
        prometheus,
        webBaseUrl,
>>>>>>> e03090af
      }),
    });

    const addr = await server.listen({
      port: 0,
    });

    await seedTest(databaseConnectionUrl, userTestData);

    const transport = createConnectTransport({
      httpVersion: '1.1',
      baseUrl: addr,
    });

    const client = createPromiseClient(PlatformService, transport);
    const subgraphName = genID();
    const label = genUniqueLabel();

    let resp = await client.createFederatedSubgraph({
      name: subgraphName,
      labels: [label],
      routingUrl: 'http://localhost:8080',
    });

    expect(resp.response?.code).toBe(EnumStatusCode.OK);

    resp = await client.publishFederatedSubgraph({
      name: subgraphName,
      schema: Uint8Array.from(Buffer.from('type Query { hello: String! }')),
    });

    expect(resp.response?.code).toBe(EnumStatusCode.OK);

    // test for no changes in schema
    let checkResp = await client.checkSubgraphSchema({
      subgraphName,
      schema: Uint8Array.from(Buffer.from('type Query { hello: String! }')),
    });
    expect(checkResp.response?.code).toBe(EnumStatusCode.OK);
    expect(checkResp.breakingChanges.length).toBe(0);
    expect(checkResp.nonBreakingChanges.length).toBe(0);

    // test for breaking changes in schema
    checkResp = await client.checkSubgraphSchema({
      subgraphName,
      schema: Uint8Array.from(Buffer.from('type Query { name: String! }')),
    });
    expect(checkResp.response?.code).toBe(EnumStatusCode.OK);
    expect(checkResp.breakingChanges.length).not.toBe(0);
    expect(checkResp.breakingChanges[0].changeType).toBe(SchemaChangeType.FIELD_REMOVED);
    expect(checkResp.nonBreakingChanges.length).not.toBe(0);
    expect(checkResp.nonBreakingChanges[0].changeType).toBe(SchemaChangeType.FIELD_ADDED);

    await server.close();
  });

  test('Should be able to create a federated graph,subgraph, publish the schema and then check the new schema for composition errors', async (testContext) => {
    const databaseConnectionUrl = `postgresql://postgres:changeme@localhost:5432/${dbname}`;
    const server = Fastify();

    await server.register(database, {
      databaseConnectionUrl,
      debugSQL: false,
      runMigration: true,
    });

    testContext.onTestFailed(async () => {
      await server.close();
    });

    const { authenticator, userTestData } = createTestAuthenticator();

    const realm = 'test';
    const apiUrl = 'http://localhost:8080';
    const webBaseUrl = 'http://localhost:3000';
    const clientId = 'studio';
    const adminUser = 'admin';
    const adminPassword = 'changeme';

    const keycloakClient = new Keycloak({
      apiUrl,
      realm,
      clientId,
      adminUser,
      adminPassword,
    });

    const platformWebhooks = new MockPlatformWebhookService();

    await server.register(fastifyConnectPlugin, {
      routes: routes({
        db: server.db,
        logger: pino(),
        authenticator,
        jwtSecret: 'secret',
        keycloakRealm: realm,
        keycloakClient,
        platformWebhooks,
<<<<<<< HEAD
=======
        prometheus,
        webBaseUrl,
>>>>>>> e03090af
      }),
    });

    const addr = await server.listen({
      port: 0,
    });

    await seedTest(databaseConnectionUrl, userTestData);

    const transport = createConnectTransport({
      httpVersion: '1.1',
      baseUrl: addr,
    });

    const client = createPromiseClient(PlatformService, transport);
    const federatedGraphName = genID();
    const subgraphName = genID();
    const label = genUniqueLabel();

    const createFederatedGraphResp = await client.createFederatedGraph({
      name: federatedGraphName,
      labelMatchers: [joinLabel(label)],
      routingUrl: 'http://localhost:8081',
    });
    expect(createFederatedGraphResp.response?.code).toBe(EnumStatusCode.OK);

    let resp = await client.createFederatedSubgraph({
      name: subgraphName,
      labels: [label],
      routingUrl: 'http://localhost:8080',
    });

    expect(resp.response?.code).toBe(EnumStatusCode.OK);

    resp = await client.publishFederatedSubgraph({
      name: subgraphName,
      schema: Uint8Array.from(Buffer.from('type Query { hello: String! }')),
    });

    expect(resp.response?.code).toBe(EnumStatusCode.OK);

    const checkResp = await client.checkSubgraphSchema({
      subgraphName,
      schema: Uint8Array.from(Buffer.from('type Query { hello: String! } extend type Product { hello: String! }')),
    });
    expect(checkResp.response?.code).toBe(EnumStatusCode.OK);
    expect(checkResp.compositionErrors.length).not.toBe(0);
    expect(checkResp.compositionErrors[0].message).toBe(
      `Extension error:\n Could not extend the type "Product" because no base definition exists.`,
    );

    await server.close();
  });

  test('Should be able to create a federated graph,subgraph and then perform the check operation on the subgragh with valid schema ', async (testContext) => {
    const databaseConnectionUrl = `postgresql://postgres:changeme@localhost:5432/${dbname}`;
    const server = Fastify();

    await server.register(database, {
      databaseConnectionUrl,
      debugSQL: false,
      runMigration: true,
    });

    testContext.onTestFailed(async () => {
      await server.close();
    });

    const { authenticator, userTestData } = createTestAuthenticator();

    const realm = 'test';
    const apiUrl = 'http://localhost:8080';
    const webBaseUrl = 'http://localhost:3000';
    const clientId = 'studio';
    const adminUser = 'admin';
    const adminPassword = 'changeme';

    const keycloakClient = new Keycloak({
      apiUrl,
      realm,
      clientId,
      adminUser,
      adminPassword,
    });

    const platformWebhooks = new MockPlatformWebhookService();

    await server.register(fastifyConnectPlugin, {
      routes: routes({
        db: server.db,
        logger: pino(),
        authenticator,
        jwtSecret: 'secret',
        keycloakRealm: realm,
        keycloakClient,
        platformWebhooks,
<<<<<<< HEAD
=======
        prometheus,
        webBaseUrl,
>>>>>>> e03090af
      }),
    });

    const addr = await server.listen({
      port: 0,
    });

    await seedTest(databaseConnectionUrl, userTestData);

    const transport = createConnectTransport({
      httpVersion: '1.1',
      baseUrl: addr,
    });

    const client = createPromiseClient(PlatformService, transport);
    const federatedGraphName = genID();
    const subgraphName = genID();
    const label = genUniqueLabel();

    const createFederatedGraphResp = await client.createFederatedGraph({
      name: federatedGraphName,
      labelMatchers: [joinLabel(label)],
      routingUrl: 'http://localhost:8081',
    });
    expect(createFederatedGraphResp.response?.code).toBe(EnumStatusCode.OK);

    const resp = await client.createFederatedSubgraph({
      name: subgraphName,
      labels: [label],
      routingUrl: 'http://localhost:8080',
    });

    expect(resp.response?.code).toBe(EnumStatusCode.OK);

    const checkResp = await client.checkSubgraphSchema({
      subgraphName,
      schema: Uint8Array.from(Buffer.from('type Query { hello: String! }')),
    });
    expect(checkResp.response?.code).toBe(EnumStatusCode.OK);
    expect(checkResp.compositionErrors.length).toBe(0);
    expect(checkResp.breakingChanges.length).toBe(0);

    await server.close();
  });
});<|MERGE_RESOLUTION|>--- conflicted
+++ resolved
@@ -74,11 +74,7 @@
         keycloakRealm: realm,
         keycloakClient,
         platformWebhooks,
-<<<<<<< HEAD
-=======
-        prometheus,
         webBaseUrl,
->>>>>>> e03090af
       }),
     });
 
@@ -177,11 +173,7 @@
         keycloakRealm: realm,
         keycloakClient,
         platformWebhooks,
-<<<<<<< HEAD
-=======
-        prometheus,
         webBaseUrl,
->>>>>>> e03090af
       }),
     });
 
@@ -278,11 +270,7 @@
         keycloakRealm: realm,
         keycloakClient,
         platformWebhooks,
-<<<<<<< HEAD
-=======
-        prometheus,
         webBaseUrl,
->>>>>>> e03090af
       }),
     });
 
