import { EnumStatusCode } from '@wundergraph/cosmo-connect/dist/common/common_pb';
import { joinLabel } from '@wundergraph/cosmo-shared';
import { addSeconds, formatISO, subDays } from 'date-fns';
import { afterAll, afterEach, beforeAll, beforeEach, describe, expect, Mock, test, vi } from 'vitest';
import {
  invalidOverrideTargetSubgraphNameWarning,
  noBaseDefinitionForExtensionError,
  OBJECT,
} from '@wundergraph/composition';
import { afterAllSetup, beforeAllSetup, genID, genUniqueLabel } from '../src/core/test-util.js';
import { ClickHouseClient } from '../src/core/clickhouse/index.js';
import { SchemaChangeType } from '../src/types/index.js';
import { DEFAULT_NAMESPACE, SetupTest } from './test-util.js';

let dbname = '';

vi.mock('../src/core/clickhouse/index.js', () => {
  const ClickHouseClient = vi.fn();
  ClickHouseClient.prototype.queryPromise = vi.fn();

  return { ClickHouseClient };
});

describe('CheckSubgraphSchema', (ctx) => {
  let chClient: ClickHouseClient;

  beforeEach(() => {
    chClient = new ClickHouseClient();
  });

  afterEach(() => {
    vi.clearAllMocks();
  });

  beforeAll(async () => {
    dbname = await beforeAllSetup();
  });

  afterAll(async () => {
    await afterAllSetup(dbname);
  });

  test('Should be able to create a subgraph, publish the schema and then check with new schema', async (testContext) => {
    const { client, server } = await SetupTest({ dbname, chClient });

    const subgraphName = genID('subgraph1');
    const label = genUniqueLabel();

    let resp = await client.createFederatedSubgraph({
      name: subgraphName,
      namespace: 'default',
      labels: [label],
      routingUrl: 'http://localhost:8080',
    });

    expect(resp.response?.code).toBe(EnumStatusCode.OK);

    resp = await client.publishFederatedSubgraph({
      name: subgraphName,
      namespace: 'default',
      schema: 'type Query { hello: String! }',
    });

    expect(resp.response?.code).toBe(EnumStatusCode.OK);

    // test for no changes in schema
    let checkResp = await client.checkSubgraphSchema({
      subgraphName,
      namespace: 'default',
      schema: Uint8Array.from(Buffer.from('type Query { hello: String! }')),
    });
    expect(checkResp.response?.code).toBe(EnumStatusCode.OK);
    expect(checkResp.breakingChanges.length).toBe(0);
    expect(checkResp.nonBreakingChanges.length).toBe(0);

    // test for breaking changes in schema
    checkResp = await client.checkSubgraphSchema({
      subgraphName,
      namespace: 'default',
      schema: Uint8Array.from(Buffer.from('type Query { name: String! }')),
    });
    expect(checkResp.response?.code).toBe(EnumStatusCode.OK);
    expect(checkResp.breakingChanges.length).not.toBe(0);
    expect(checkResp.breakingChanges[0].changeType).toBe(SchemaChangeType.FIELD_REMOVED);
    expect(checkResp.nonBreakingChanges.length).not.toBe(0);
    expect(checkResp.nonBreakingChanges[0].changeType).toBe(SchemaChangeType.FIELD_ADDED);

    await server.close();
  });

  test('Should be able to create a federated graph,subgraph, publish the schema and then check the new schema for composition errors', async (testContext) => {
    const { client, server } = await SetupTest({ dbname, chClient });

    const federatedGraphName = genID('fedGraph');
    const subgraphName = genID('subgraph1');
    const label = genUniqueLabel();

    const createFederatedGraphResp = await client.createFederatedGraph({
      name: federatedGraphName,
      namespace: DEFAULT_NAMESPACE,
      labelMatchers: [joinLabel(label)],
      routingUrl: 'http://localhost:8081',
    });
    expect(createFederatedGraphResp.response?.code).toBe(EnumStatusCode.OK);

    let resp = await client.createFederatedSubgraph({
      name: subgraphName,
      namespace: DEFAULT_NAMESPACE,
      labels: [label],
      routingUrl: 'http://localhost:8080',
    });

    expect(resp.response?.code).toBe(EnumStatusCode.OK);

    resp = await client.publishFederatedSubgraph({
      name: subgraphName,
      namespace: DEFAULT_NAMESPACE,
      schema: 'type Query { hello: String! }',
    });

    expect(resp.response?.code).toBe(EnumStatusCode.OK);

    const checkResp = await client.checkSubgraphSchema({
      subgraphName,
      namespace: DEFAULT_NAMESPACE,
      schema: Uint8Array.from(Buffer.from('type Query { hello: String! } extend type Product { hello: String! }')),
    });
    expect(checkResp.response?.code).toBe(EnumStatusCode.OK);
    expect(checkResp.compositionErrors).toHaveLength(1);
    expect(checkResp.compositionErrors[0].message).toBe(noBaseDefinitionForExtensionError(OBJECT, 'Product').message);

    const checkSummary = await client.getCheckSummary({
      namespace: DEFAULT_NAMESPACE,
      graphName: federatedGraphName,
      checkId: checkResp.checkId,
    });

    expect(checkSummary.response?.code).toBe(EnumStatusCode.OK);
    expect(checkSummary.affectedGraphs).toHaveLength(1);
    expect(checkSummary.check?.checkedSubgraphs.length).toEqual(1);
    await server.close();
  });

  test('Should be able to create a federated graph,subgraph, publish the schema and then check the new schema for composition warning', async (testContext) => {
    const { client, server } = await SetupTest({ dbname, chClient });

    const federatedGraphName = genID('fedGraph');
    const subgraphName = genID('subgraph1');
    const label = genUniqueLabel();

    const createFederatedGraphResp = await client.createFederatedGraph({
      name: federatedGraphName,
      namespace: DEFAULT_NAMESPACE,
      labelMatchers: [joinLabel(label)],
      routingUrl: 'http://localhost:8081',
    });
    expect(createFederatedGraphResp.response?.code).toBe(EnumStatusCode.OK);

    let resp = await client.createFederatedSubgraph({
      name: subgraphName,
      namespace: DEFAULT_NAMESPACE,
      labels: [label],
      routingUrl: 'http://localhost:8080',
    });

    expect(resp.response?.code).toBe(EnumStatusCode.OK);

    resp = await client.publishFederatedSubgraph({
      name: subgraphName,
      namespace: DEFAULT_NAMESPACE,
      schema: 'type Query { hello: String! }',
    });

    expect(resp.response?.code).toBe(EnumStatusCode.OK);

    const checkResp = await client.checkSubgraphSchema({
      subgraphName,
      namespace: DEFAULT_NAMESPACE,
      schema: Uint8Array.from(Buffer.from('type Query { hello: String! @override(from: "employees") }')),
    });
    expect(checkResp.response?.code).toBe(EnumStatusCode.OK);
    expect(checkResp.compositionWarnings).toHaveLength(1);
    expect(checkResp.compositionWarnings[0].message).toBe(
      invalidOverrideTargetSubgraphNameWarning('employees', 'Query', ['hello'], subgraphName).message,
    );

    const checkSummary = await client.getCheckSummary({
      namespace: DEFAULT_NAMESPACE,
      graphName: federatedGraphName,
      checkId: checkResp.checkId,
    });

    expect(checkSummary.response?.code).toBe(EnumStatusCode.OK);
    expect(checkSummary.affectedGraphs).toHaveLength(1);
    expect(checkSummary.check?.checkedSubgraphs.length).toEqual(1);

    await server.close();
  });

  test('Should be able to create a federated graph,subgraph and then perform the check operation on the subgragh with valid schema ', async (testContext) => {
    const { client, server } = await SetupTest({ dbname });

    const federatedGraphName = genID('fedGraph');
    const subgraphName = genID('subgraph1');
    const label = genUniqueLabel();

    const createFederatedGraphResp = await client.createFederatedGraph({
      name: federatedGraphName,
      namespace: 'default',
      labelMatchers: [joinLabel(label)],
      routingUrl: 'http://localhost:8081',
    });
    expect(createFederatedGraphResp.response?.code).toBe(EnumStatusCode.OK);

    const resp = await client.createFederatedSubgraph({
      name: subgraphName,
      namespace: 'default',
      labels: [label],
      routingUrl: 'http://localhost:8080',
    });

    expect(resp.response?.code).toBe(EnumStatusCode.OK);

    const checkResp = await client.checkSubgraphSchema({
      subgraphName,
      namespace: 'default',
      schema: Uint8Array.from(Buffer.from('type Query { hello: String! }')),
    });
    expect(checkResp.response?.code).toBe(EnumStatusCode.OK);
    expect(checkResp.compositionErrors).toHaveLength(0);
    expect(checkResp.breakingChanges).toHaveLength(0);

    const checkSummary = await client.getCheckSummary({
      namespace: DEFAULT_NAMESPACE,
      graphName: federatedGraphName,
      checkId: checkResp.checkId,
    });

    expect(checkSummary.response?.code).toBe(EnumStatusCode.OK);
    expect(checkSummary.affectedGraphs).toHaveLength(1);
    expect(checkSummary.check?.checkedSubgraphs.length).toEqual(1);

    await server.close();
  });

  test('Should retrieve checks performed against unpublished subgraphs', async (testContext) => {
    const { client, server } = await SetupTest({ dbname });

    const federatedGraphName = genID('fedGraph');
    const subgraphName = genID('subgraph1');
    const label = genUniqueLabel();

    const createFederatedGraphResp = await client.createFederatedGraph({
      name: federatedGraphName,
      namespace: 'default',
      labelMatchers: [joinLabel(label)],
      routingUrl: 'http://localhost:8081',
    });
    expect(createFederatedGraphResp.response?.code).toBe(EnumStatusCode.OK);

    const resp = await client.createFederatedSubgraph({
      name: subgraphName,
      namespace: 'default',
      labels: [label],
      routingUrl: 'http://localhost:8080',
    });

    expect(resp.response?.code).toBe(EnumStatusCode.OK);

    const checkResp = await client.checkSubgraphSchema({
      subgraphName,
      namespace: 'default',
      schema: Uint8Array.from(Buffer.from('type Query { hello: String! }')),
    });
    expect(checkResp.response?.code).toBe(EnumStatusCode.OK);

    const checksResp = await client.getChecksByFederatedGraphName({
      name: federatedGraphName,
      namespace: 'default',
      startDate: formatISO(subDays(new Date(), 1)),
      endDate: formatISO(addSeconds(new Date(), 5)),
      limit: 10,
      offset: 0,
    });
    expect(checksResp.response?.code).toBe(EnumStatusCode.OK);
    expect(checksResp.checks?.length).toBe(1);
    expect(checksResp.totalChecksCount).toBe(1);

    await server.close();
  });

  test('Should retrieve checked operations', async () => {
    const { client, server } = await SetupTest({ dbname, chClient });

    const fedGraphName = genID('fedGraph');
    const subgraphName = genID('subgraph');
    const label = genUniqueLabel();

    const initSchema = `
type Query {
  employees: [Employee!]!
}

type Employee {
  id: Int!
}
`;

    const modifiedSchema = `
type Query {
  employees: [Employee]
}

type Employee {
  id: Int!
}
`;

    const createFedGraphRes = await client.createFederatedGraph({
      name: fedGraphName,
      namespace: 'default',
      routingUrl: 'http://localhost:8081',
      labelMatchers: [joinLabel(label)],
    });
    expect(createFedGraphRes.response?.code).toBe(EnumStatusCode.OK);

    const createSubgraphRes = await client.createFederatedSubgraph({
      name: subgraphName,
      namespace: 'default',
      labels: [label],
      routingUrl: 'http://localhost:8081',
    });
    expect(createSubgraphRes.response?.code).toBe(EnumStatusCode.OK);

    const publishResp = await client.publishFederatedSubgraph({
      name: subgraphName,
      namespace: 'default',
      schema: initSchema,
    });
    expect(publishResp.response?.code).toBe(EnumStatusCode.OK);

    (chClient.queryPromise as Mock).mockResolvedValue([
      {
        operationHash: 'hash1',
        operationName: 'op1',
        operationType: 'query',
        firstSeen: Date.now() / 1000,
        lastSeen: Date.now() / 1000,
      },
      {
        operationHash: 'hash2',
        operationName: 'op2',
        operationType: 'query',
        firstSeen: Date.now() / 1000,
        lastSeen: Date.now() / 1000,
      },
    ]);

    const checkResp = await client.checkSubgraphSchema({
      subgraphName,
      namespace: 'default',
      schema: Buffer.from(modifiedSchema),
    });
    expect(checkResp.response?.code).toBe(EnumStatusCode.OK);
    expect(checkResp.breakingChanges.length).toBe(1);
    expect(checkResp.operationUsageStats?.totalOperations).toBe(2);
    expect(checkResp.operationUsageStats?.safeOperations).toBe(0);

    const checkOperationsResp = await client.getCheckOperations({
      checkId: checkResp.checkId,
      graphName: fedGraphName,
      namespace: 'default',
    });
    expect(checkOperationsResp.response?.code).toBe(EnumStatusCode.OK);
    expect(checkOperationsResp.operations.length).toBe(2);

    await server.close();
  });

  test('Should have zero checked operations if traffic is skipped', async () => {
    const { client, server } = await SetupTest({ dbname, chClient });

    const fedGraphName = genID('fedGraph');
    const subgraphName = genID('subgraph');
    const label = genUniqueLabel();

    const initSchema = `
type Query {
  employees: [Employee!]!
}

type Employee {
  id: Int!
}
`;

    const modifiedSchema = `
type Query {
  employees: [Employee]
}

type Employee {
  id: Int!
}
`;

    const createFedGraphRes = await client.createFederatedGraph({
      name: fedGraphName,
      namespace: 'default',
      routingUrl: 'http://localhost:8081',
      labelMatchers: [joinLabel(label)],
    });
    expect(createFedGraphRes.response?.code).toBe(EnumStatusCode.OK);

    const createSubgraphRes = await client.createFederatedSubgraph({
      name: subgraphName,
      namespace: 'default',
      labels: [label],
      routingUrl: 'http://localhost:8081',
    });
    expect(createSubgraphRes.response?.code).toBe(EnumStatusCode.OK);

    const publishResp = await client.publishFederatedSubgraph({
      name: subgraphName,
      namespace: 'default',
      schema: initSchema,
    });
    expect(publishResp.response?.code).toBe(EnumStatusCode.OK);

    (chClient.queryPromise as Mock).mockResolvedValue([
      {
        operationHash: 'hash1',
        operationName: 'op1',
        operationType: 'query',
        firstSeen: Date.now() / 1000,
        lastSeen: Date.now() / 1000,
      },
      {
        operationHash: 'hash2',
        operationName: 'op2',
        operationType: 'query',
        firstSeen: Date.now() / 1000,
        lastSeen: Date.now() / 1000,
      },
    ]);

    const checkResp = await client.checkSubgraphSchema({
      subgraphName,
      namespace: 'default',
      schema: Buffer.from(modifiedSchema),
      skipTrafficCheck: true,
    });
    expect(checkResp.response?.code).toBe(EnumStatusCode.OK);
    expect(checkResp.breakingChanges.length).toBe(1);
    expect(checkResp.operationUsageStats?.totalOperations).toBe(0);
    expect(checkResp.operationUsageStats?.safeOperations).toBe(0);
    expect(checkResp.clientTrafficCheckSkipped).toBe(true);

    const checkOperationsResp = await client.getCheckOperations({
      checkId: checkResp.checkId,
      graphName: fedGraphName,
      namespace: 'default',
    });
    expect(checkOperationsResp.response?.code).toBe(EnumStatusCode.OK);
    expect(checkOperationsResp.operations.length).toBe(0);

    await server.close();
  });

<<<<<<< HEAD
  test('Should test check with delete option', async () => {
    const { client, server } = await SetupTest({ dbname, chClient });

    const fedGraphName = genID('fedGraph');
    const subgraph1Name = genID('subgraph1');
    const subgraph2Name = genID('subgraph2');
    const label = genUniqueLabel();

    const subgraph1Schema = `
type Query {
  employees: [Employee!]!
}

type Employee {
  id: Int!
  name: String!
}
`;

    const subgraph2Schema = `
type Query {
  departments: [Department!]!
}

type Department {
  id: Int!
  title: String!
}
`;

    // Create a federated graph
    const createFedGraphRes = await client.createFederatedGraph({
      name: fedGraphName,
      namespace: 'default',
      routingUrl: 'http://localhost:8081',
      labelMatchers: [joinLabel(label)],
    });
    expect(createFedGraphRes.response?.code).toBe(EnumStatusCode.OK);

    // Create and publish first subgraph
    let resp = await client.createFederatedSubgraph({
      name: subgraph1Name,
      namespace: 'default',
      labels: [label],
      routingUrl: 'http://localhost:8082',
    });
    expect(resp.response?.code).toBe(EnumStatusCode.OK);

    resp = await client.publishFederatedSubgraph({
      name: subgraph1Name,
      namespace: 'default',
      schema: subgraph1Schema,
    });
    expect(resp.response?.code).toBe(EnumStatusCode.OK);

    // Create and publish second subgraph
    resp = await client.createFederatedSubgraph({
      name: subgraph2Name,
      namespace: 'default',
      labels: [label],
      routingUrl: 'http://localhost:8083',
    });
    expect(resp.response?.code).toBe(EnumStatusCode.OK);

    resp = await client.publishFederatedSubgraph({
      name: subgraph2Name,
      namespace: 'default',
      schema: subgraph2Schema,
    });
    expect(resp.response?.code).toBe(EnumStatusCode.OK);

    // Now run another check with delete option set to true
    const checkWithDeleteResp = await client.checkSubgraphSchema({
      subgraphName: subgraph1Name,
      namespace: 'default',
      delete: true,
    });
    expect(checkWithDeleteResp.response?.code).toBe(EnumStatusCode.OK);
    expect(checkWithDeleteResp.breakingChanges.length).toBeGreaterThan(0);
    expect(checkWithDeleteResp.compositionErrors.length).toBe(0);

    const checkSummary = await client.getCheckSummary({
      namespace: 'default',
      graphName: fedGraphName,
      checkId: checkWithDeleteResp.checkId,
    });
    expect(checkSummary.response?.code).toBe(EnumStatusCode.OK);
    expect(checkSummary.check?.checkedSubgraphs).toHaveLength(1);
    expect(checkSummary.check?.checkedSubgraphs[0].isDeleted).toBe(true);
    expect(checkSummary.check?.checkedSubgraphs[0].subgraphName).toBe(subgraph1Name);
    await server.close();
  });

  test('Should run check against a subgraph identified by label when it does not exist', async () => {
    const { client, server } = await SetupTest({ dbname, chClient });

    const fedGraphName = genID('fedGraph');
    const subgraph1Name = genID('subgraph1');
    const subgraph2Name = genID('subgraph2');
    const nonexistentSubgraphName = genID('nonexistentSubgraph');
    const label1 = genUniqueLabel();
    const label2 = genUniqueLabel();
    const nonexistentLabel = genUniqueLabel();

    const subgraph1Schema = `
type Query {
  products: [Product!]!
}

type Product {
  id: Int!
  name: String!
}
`;

    const subgraph2Schema = `
type Query {
  categories: [Category!]!
}

type Category {
  id: Int!
  title: String!
}
`;

    // Create a federated graph with multiple label matchers
    const createFedGraphRes = await client.createFederatedGraph({
      name: fedGraphName,
      namespace: 'default',
      routingUrl: 'http://localhost:8081',
      labelMatchers: [`${joinLabel(label1)},${joinLabel(label2)}`],
    });
    expect(createFedGraphRes.response?.code).toBe(EnumStatusCode.OK);

    // Create and publish first subgraph
    let resp = await client.createFederatedSubgraph({
      name: subgraph1Name,
      namespace: 'default',
      labels: [label1],
      routingUrl: 'http://localhost:8082',
    });
    expect(resp.response?.code).toBe(EnumStatusCode.OK);

    resp = await client.publishFederatedSubgraph({
      name: subgraph1Name,
      namespace: 'default',
      schema: subgraph1Schema,
    });
    expect(resp.response?.code).toBe(EnumStatusCode.OK);

    // Create and publish second subgraph
    resp = await client.createFederatedSubgraph({
      name: subgraph2Name,
      namespace: 'default',
      labels: [label2],
      routingUrl: 'http://localhost:8083',
    });
    expect(resp.response?.code).toBe(EnumStatusCode.OK);

    resp = await client.publishFederatedSubgraph({
      name: subgraph2Name,
      namespace: 'default',
      schema: subgraph2Schema,
    });
    expect(resp.response?.code).toBe(EnumStatusCode.OK);

    let checkResp = await client.checkSubgraphSchema({
      subgraphName: nonexistentSubgraphName,
      labels: [label1],
      namespace: 'default',
      schema: Buffer.from('type Query { nonexistent: String! }'),
    });

    expect(checkResp.response?.code).toBe(EnumStatusCode.OK);
    expect(checkResp.checkedFederatedGraphs).toHaveLength(1);
    expect(checkResp.nonBreakingChanges.length).toBeGreaterThan(0);

    checkResp = await client.checkSubgraphSchema({
      subgraphName: nonexistentSubgraphName,
      labels: [nonexistentLabel],
      namespace: 'default',
      schema: Buffer.from('type Query { nonexistent: String! }'),
    });

    expect(checkResp.response?.code).toBe(EnumStatusCode.OK);
    expect(checkResp.checkedFederatedGraphs).toHaveLength(0);
    expect(checkResp.nonBreakingChanges.length).toBeGreaterThan(0);
=======
  test('Should handle composition when one of the subgraphs has an empty schema', async () => {
    const { client, server } = await SetupTest({ dbname, chClient });

    const emptySubgraphName = genID('empty-subgraph');
    const validSubgraphName = genID('valid-subgraph');
    const label = genUniqueLabel();

    // Create federated graph
    const fedGraphName = genID('federated-graph');
    await client.createFederatedGraph({
      name: fedGraphName,
      namespace: DEFAULT_NAMESPACE,
      labelMatchers: [joinLabel(label)],
      routingUrl: 'http://localhost:8081',
    });

    // Create first subgraph with empty schema
    await client.createFederatedSubgraph({
      name: emptySubgraphName,
      namespace: DEFAULT_NAMESPACE,
      labels: [label],
      routingUrl: 'http://localhost:8081',
    });

    // Create second subgraph with valid schema
    await client.createFederatedSubgraph({
      name: validSubgraphName,
      namespace: DEFAULT_NAMESPACE,
      labels: [label],
      routingUrl: 'http://localhost:8081',
    });

    // Publish valid schema
    let validSchema = `
    type Query {
      hello: String
    }
  `;
    const publishValidResp = await client.publishFederatedSubgraph({
      name: validSubgraphName,
      namespace: DEFAULT_NAMESPACE,
      schema: validSchema,
    });
    expect(publishValidResp.response?.code).toBe(EnumStatusCode.OK);

    validSchema = `
    type Query {
      hello2: String
    }
  `;

    // Check valid subgraph with empty schema
    const checkValidResp = await client.checkSubgraphSchema({
      subgraphName: validSubgraphName,
      namespace: DEFAULT_NAMESPACE,
      schema: Buffer.from(validSchema),
    });
    expect(checkValidResp.response?.code).toBe(EnumStatusCode.OK);
    expect(checkValidResp.compositionErrors.length).toBe(0);
    expect(checkValidResp.breakingChanges.length).toBe(1);
>>>>>>> 345a880b

    await server.close();
  });
});<|MERGE_RESOLUTION|>--- conflicted
+++ resolved
@@ -467,7 +467,6 @@
     await server.close();
   });
 
-<<<<<<< HEAD
   test('Should test check with delete option', async () => {
     const { client, server } = await SetupTest({ dbname, chClient });
 
@@ -656,7 +655,10 @@
     expect(checkResp.response?.code).toBe(EnumStatusCode.OK);
     expect(checkResp.checkedFederatedGraphs).toHaveLength(0);
     expect(checkResp.nonBreakingChanges.length).toBeGreaterThan(0);
-=======
+
+    await server.close();
+  });
+
   test('Should handle composition when one of the subgraphs has an empty schema', async () => {
     const { client, server } = await SetupTest({ dbname, chClient });
 
@@ -717,7 +719,6 @@
     expect(checkValidResp.response?.code).toBe(EnumStatusCode.OK);
     expect(checkValidResp.compositionErrors.length).toBe(0);
     expect(checkValidResp.breakingChanges.length).toBe(1);
->>>>>>> 345a880b
 
     await server.close();
   });
