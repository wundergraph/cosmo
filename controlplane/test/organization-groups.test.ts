import { afterAll, beforeAll, describe, expect, test } from 'vitest';
import { EnumStatusCode } from '@wundergraph/cosmo-connect/dist/common/common_pb';
<<<<<<< HEAD
import { afterAllSetup, beforeAllSetup, genID, TestUser } from '../src/core/test-util.js';
import { createOrganizationGroup, SetupTest } from './test-util.js';
=======
import { uid } from 'uid';
import { afterAllSetup, beforeAllSetup, TestUser } from '../src/core/test-util.js';
import { GroupMapper } from "../../connect/src/wg/cosmo/platform/v1/platform_pb.js";
import OidcProvider from "../src/core/services/OidcProvider.js";
import { SetupTest } from './test-util.js';
>>>>>>> 76a9e5de

let dbname = '';

describe('Organization Group tests', (ctx) => {
  beforeAll(async () => {
    dbname = await beforeAllSetup();
  });

  afterAll(async () => {
    await afterAllSetup(dbname);
  });

  test('Should not be able to create group when RBAC not is enabled', async () => {
    const { client, server } = await SetupTest({ dbname });

    const createdGroupResponse = await client.createOrganizationGroup({
      name: genID('group'),
      description: '',
    });

    expect(createdGroupResponse.response?.code).toBe(EnumStatusCode.ERR_UPGRADE_PLAN);

    const groupsResponse = await client.getOrganizationGroups({});

    expect(groupsResponse.response?.code).toBe(EnumStatusCode.OK);
    expect(groupsResponse.groups.length).toBe(3);

    await server.close();
  });

  test('Should be able to create group when RBAC is enabled', async () => {
    const { client, server } = await SetupTest({ dbname, enabledFeatures: ['rbac'] });

    const createdGroupResponse = await client.createOrganizationGroup({
      name: genID('group'),
      description: '',
    });

    expect(createdGroupResponse.response?.code).toBe(EnumStatusCode.OK);

    const groupsResponse = await client.getOrganizationGroups({});

    expect(groupsResponse.response?.code).toBe(EnumStatusCode.OK);
    expect(groupsResponse.groups.length).toBe(4);

    await server.close();
  });

  test('Should not be able to update builtin group', async () => {
    const { client, server } = await SetupTest({ dbname, enabledFeatures: ['rbac'] });

    const orgGroups = await client.getOrganizationGroups({});
    const adminGroup = orgGroups.groups.find((g) => g.builtin)!;

    const updateResponse = await client.updateOrganizationGroup({
      groupId: adminGroup.groupId,
      rules: [{
        role: 'organization-admin',
        namespaces: [],
        resources: [],
      }],
    });

    expect(updateResponse.response?.code).toBe(EnumStatusCode.ERR);

    await server.close();
  });

  test('Should not be able to delete builtin group', async () => {
    const { client, server } = await SetupTest({ dbname, enabledFeatures: ['rbac'] });

    const orgGroups = await client.getOrganizationGroups({});
    const adminGroup = orgGroups.groups.find((g) => g.builtin)!;

    const deleteResponse = await client.deleteOrganizationGroup({
      groupId: adminGroup.groupId,
    });

    expect(deleteResponse.response?.code).toBe(EnumStatusCode.ERR);

    await server.close();
  });

  test('Should be able to update existing group', async () => {
    const { client, server } = await SetupTest({ dbname, enabledFeatures: ['rbac'] });

    const group = await createOrganizationGroup(client, genID('group'), { role: 'organization-admin' });
    expect(group.rules.length).toBe(1);
    expect(group.rules[0].role).toBe('organization-admin');

    await server.close();
  });

  test('Should be able to delete group', async () => {
    const { client, server } = await SetupTest({ dbname, enabledFeatures: ['rbac'] });

    const group = await createOrganizationGroup(client, genID('group'));
    const deleteGroupResponse = await client.deleteOrganizationGroup({ groupId: group.groupId, });

    expect(deleteGroupResponse.response?.code).toBe(EnumStatusCode.OK);

    await server.close();
  });

  test('Should not be able to delete group with members', async () => {
    const { client, server, users, authenticator } = await SetupTest({ dbname, enabledFeatures: ['rbac'], enableMultiUsers: true });

    authenticator.changeUserWithSuppliedContext(users.adminBobCompanyA!);

    const group = await createOrganizationGroup(client, genID('group'));

    const updateGroupResponse = await client.updateOrgMemberGroup({
      orgMemberUserID: users.adminBobCompanyA?.userId,
      groups: [group.groupId],
    });

    expect(updateGroupResponse.response?.code).toBe(EnumStatusCode.OK);

    const deleteGroupResponse = await client.deleteOrganizationGroup({ groupId: group.groupId });

    expect(deleteGroupResponse.response?.code).toBe(EnumStatusCode.ERR);
    expect(deleteGroupResponse.response?.details).toBe("No group to move existing members and mappers to was provided");

    await server.close();
  });

  test('Deleting a group should delete it from Keycloak too', async () => {
    const { client, server, keycloakClient, realm } = await SetupTest({ dbname, enabledFeatures: ['rbac'], enableMultiUsers: true });

    const group = await createOrganizationGroup(client, genID('group'), { role: 'organization-admin' });

    let kcGroup = await keycloakClient.client.groups.find({ realm, search: group.name, });
    expect(kcGroup).toHaveLength(1);

    const deleteGroupResponse = await client.deleteOrganizationGroup({ groupId: group.groupId });
    expect(deleteGroupResponse.response?.code).toBe(EnumStatusCode.OK);

    kcGroup = await keycloakClient.client.groups.find({ realm, search: group.name, });
    expect(kcGroup).toHaveLength(0);

    await server.close();
  });

  test('Should move members to target group when deleting group', async () => {
    const { client, server, users, authenticator } = await SetupTest({ dbname, enabledFeatures: ['rbac'], enableMultiUsers: true });

    authenticator.changeUserWithSuppliedContext(users.adminBobCompanyA!);

    const orgGroups = await client.getOrganizationGroups({});
    const developerGroup = orgGroups.groups.find((g) => g.name === 'developer')!;

    const group = await createOrganizationGroup(client, genID('group'));

    const updateGroupResponse = await client.updateOrgMemberGroup({
      orgMemberUserID: users.adminBobCompanyA?.userId,
      groups: [group.groupId],
    });

    expect(updateGroupResponse.response?.code).toBe(EnumStatusCode.OK);

    const deleteGroupResponse = await client.deleteOrganizationGroup({
      groupId: group.groupId,
      toGroupId: developerGroup.groupId,
    });

    expect(deleteGroupResponse.response?.code).toBe(EnumStatusCode.OK);

    await server.close();
  });

  test('Should be possible to delete a group when an OIDC have been linked to the organization', async () => {
    const { client, server } = await SetupTest({ dbname, enabledFeatures: ['rbac'], enableMultiUsers: true });

    // Create a new group
    const createGroupResponse = await client.createOrganizationGroup({
      name: uid(),
      description: '',
    });

    expect(createGroupResponse.response?.code).toBe(EnumStatusCode.OK);

    // Create a new OIDC
    const createOIDCProviderResponse = await client.createOIDCProvider({
      discoveryEndpoint: 'http://localhost:8080/realms/test/.well-known/openid-configuration',
      clientID: '0oab1c2',
      clientSecrect: 'secret',
      mappers: [],
      name: 'okta',
    });

    expect(createOIDCProviderResponse.response?.code).toBe(EnumStatusCode.OK);

    // Deleting the group should not fail
    const deleteGroupResponse = await client.deleteOrganizationGroup({
      groupId: createGroupResponse.group!.groupId,
    });

    expect(deleteGroupResponse.response?.code).toBe(EnumStatusCode.OK);

    await server.close();
  });

  test('Should not be able to delete a group that has been linked to an OIDC mapper', async () => {
    const { client, server } = await SetupTest({ dbname, enabledFeatures: ['rbac'], enableMultiUsers: true });

    // Create a new group
    const createGroupResponse = await client.createOrganizationGroup({
      name: uid(),
      description: '',
    });

    expect(createGroupResponse.response?.code).toBe(EnumStatusCode.OK);

    // Create a new OIDC
    const createOIDCProviderResponse = await client.createOIDCProvider({
      discoveryEndpoint: 'http://localhost:8080/realms/test/.well-known/openid-configuration',
      clientID: '0oab1c2',
      clientSecrect: 'secret',
      mappers: [
        new GroupMapper({
          groupId: createGroupResponse.group!.groupId,
          ssoGroup: createGroupResponse.group!.name,
        }),
      ],
      name: 'okta',
    });

    expect(createOIDCProviderResponse.response?.code).toBe(EnumStatusCode.OK);

    // Deleting the group should fail because there is a mapper for it
    const deleteGroupResponse = await client.deleteOrganizationGroup({
      groupId: createGroupResponse.group!.groupId,
    });

    expect(deleteGroupResponse.response?.code).toBe(EnumStatusCode.ERR);
    expect(deleteGroupResponse.response?.details).toBe('No group to move existing members and mappers to was provided');

    await server.close();
  });

  test('Should be able to update mapper when OIDC is connected', async () => {
    const { client, server, keycloakClient, realm } = await SetupTest({ dbname, enabledFeatures: ['rbac'], enableMultiUsers: true });

    const orgGroups = await client.getOrganizationGroups({});
    const adminGroup = orgGroups.groups.find((g) => g.name === 'admin')!;

    // Create a new group
    const createGroupResponse = await client.createOrganizationGroup({
      name: uid(),
      description: '',
    });

    expect(createGroupResponse.response?.code).toBe(EnumStatusCode.OK);

    // Create a new OIDC
    const oidcName = uid();
    const createOIDCProviderResponse = await client.createOIDCProvider({
      discoveryEndpoint: 'http://localhost:8080/realms/test/.well-known/openid-configuration',
      clientID: '0oab1c2',
      clientSecrect: 'secret',
      mappers: [
        new GroupMapper({
          groupId: createGroupResponse.group!.groupId,
          ssoGroup: createGroupResponse.group!.name,
        }),
      ],
      name: oidcName,
    });

    expect(createOIDCProviderResponse.response?.code).toBe(EnumStatusCode.OK);

    // Should delete the group and update the mapper
    const deleteGroupResponse = await client.deleteOrganizationGroup({
      groupId: createGroupResponse.group!.groupId,
      toGroupId: adminGroup.groupId,
    });

    expect(deleteGroupResponse.response?.code).toBe(EnumStatusCode.OK);

    // Ensure that the mapper was updated
    const getProviderResponse = await client.getOIDCProvider({});
    expect(getProviderResponse.response?.code).toBe(EnumStatusCode.OK);

    const mapper = getProviderResponse.mappers?.find((m) => m.groupId === adminGroup.groupId);

    expect(getProviderResponse.mappers).toHaveLength(1);
    expect(mapper).toBeDefined();

    await server.close();
  });
});

describe('Group membership tests', () => {
  beforeAll(async () => {
    dbname = await beforeAllSetup();
  });

  afterAll(async () => {
    await afterAllSetup(dbname);
  });

  test('Should be able to update member group', async () => {
    const { client, server, users } = await SetupTest({ dbname, enableMultiUsers: true });

    const orgGroups = await client.getOrganizationGroups({});
    const adminGroup = orgGroups.groups.find((g) => g.name === 'admin')!;

    const updateGroupResponse = await client.updateOrgMemberGroup({
      orgMemberUserID: users.devJoeCompanyA?.userId,
      groups: [adminGroup.groupId],
    });
    expect(updateGroupResponse.response?.code).toBe(EnumStatusCode.OK);

    const orgMembersResponse = await client.getOrganizationMembers({});
    expect(orgMembersResponse.response?.code).toBe(EnumStatusCode.OK);
    expect(orgMembersResponse.members).toHaveLength(4);

    const orgMemberUpdated = orgMembersResponse.members.find((m) => m.userID === users.devJoeCompanyA?.userId);
    expect(orgMemberUpdated?.groups).toHaveLength(1);
    expect(orgMemberUpdated?.groups[0].name).toBe('admin');

    await server.close();
  });

  test('Non admin should not be able update user groups', async () => {
    const { client, server, users, authenticator } = await SetupTest({ dbname, enableMultiUsers: true });

    const orgGroups = await client.getOrganizationGroups({});
    const developerGroup = orgGroups.groups.find((g) => g.name === 'developer')!;

    authenticator.changeUser(TestUser.devJoeCompanyA)

    const updateGroupResponse = await client.updateOrgMemberGroup({
      orgMemberUserID: users.viewerTimCompanyA?.userId,
      groups: [developerGroup.groupId],
    });
    expect(updateGroupResponse.response?.code).toBe(EnumStatusCode.ERROR_NOT_AUTHORIZED);
    expect(updateGroupResponse.response?.details).toBe('The user does not have the permissions to perform this operation',);

    await server.close();
  });
});

describe('Multiple group membership tests', () => {
  beforeAll(async () => {
    dbname = await beforeAllSetup();
  });

  afterAll(async () => {
    await afterAllSetup(dbname);
  });

  test('Should be able to add and remove member from multiple groups', async () => {
    const { client, server, users, keycloakClient, realm } = await SetupTest({ dbname, enableMultiUsers: true, enabledFeatures: ['rbac'] });

    const group1 = await createOrganizationGroup(client, genID('group'), { role: 'organization-admin' });
    const group2 = await createOrganizationGroup(client, genID('group'), { role: 'organization-admin' });
    const group3 = await createOrganizationGroup(client, genID('group'), { role: 'organization-admin' });

    let updateGroupResponse = await client.updateOrgMemberGroup({
      orgMemberUserID: users.viewerTimCompanyA?.userId,
      groups: [group1.groupId, group2.groupId, group3.groupId],
    });

    expect(updateGroupResponse.response?.code).toBe(EnumStatusCode.OK);

    // Ensure the member have the corresponding groups in our database
    let getOrganizationMembersResponse = await client.getOrganizationMembers({});
    expect(getOrganizationMembersResponse.response?.code).toBe(EnumStatusCode.OK);

    let orgMember = getOrganizationMembersResponse.members.find((m) => m.userID === users.viewerTimCompanyA?.userId);

    expect(orgMember).toBeDefined();
    expect(orgMember!.groups).toHaveLength(3);
    expect(orgMember!.groups.find((group) => group.groupId === group1.groupId)).toBeDefined();
    expect(orgMember!.groups.find((group) => group.groupId === group2.groupId)).toBeDefined();
    expect(orgMember!.groups.find((group) => group.groupId === group3.groupId)).toBeDefined();

    // Ensure the user have the corresponding groups on Keycloak
    let orgRootGroup = `/${users.viewerTimCompanyA?.organizationSlug}`;
    let kcUserGroups = await keycloakClient.getKeycloakUserGroups({
      realm,
      userID: users.viewerTimCompanyA!.userId,
    });

    expect(kcUserGroups).toHaveLength(3);
    expect(kcUserGroups.find((group) => group.path === `${orgRootGroup}/${group1.name}`)).toBeDefined();
    expect(kcUserGroups.find((group) => group.path === `${orgRootGroup}/${group2.name}`)).toBeDefined();
    expect(kcUserGroups.find((group) => group.path === `${orgRootGroup}/${group3.name}`)).toBeDefined();

    // Remove the member from multiple groups
    updateGroupResponse = await client.updateOrgMemberGroup({
      orgMemberUserID: users.viewerTimCompanyA?.userId,
      groups: [group3.groupId],
    });

    expect(updateGroupResponse.response?.code).toBe(EnumStatusCode.OK);

    // Ensure the member have the corresponding groups in our database
    getOrganizationMembersResponse = await client.getOrganizationMembers({});
    expect(getOrganizationMembersResponse.response?.code).toBe(EnumStatusCode.OK);

    orgMember = getOrganizationMembersResponse.members.find((m) => m.userID === users.viewerTimCompanyA?.userId);

    expect(orgMember).toBeDefined();
    expect(orgMember!.groups).toHaveLength(1);
    expect(orgMember!.groups.find((group) => group.groupId === group3.groupId)).toBeDefined();

    // Ensure the user have the corresponding groups on Keycloak
    orgRootGroup = `/${users.viewerTimCompanyA?.organizationSlug}`;
    kcUserGroups = await keycloakClient.getKeycloakUserGroups({
      realm,
      userID: users.viewerTimCompanyA!.userId,
    });

    expect(kcUserGroups).toHaveLength(1);
    expect(kcUserGroups.find((group) => group.path === `${orgRootGroup}/${group3.name}`)).toBeDefined();

    await server.close();
  });

  test('Should not fail when moving a group member to a group they already belong to', async () => {
    const { client, server, users, keycloakClient, realm } = await SetupTest({ dbname, enableMultiUsers: true, enabledFeatures: ['rbac'] });

    const group1 = await createOrganizationGroup(client, genID('group'), { role: 'organization-admin' });
    const group2 = await createOrganizationGroup(client, genID('group'), { role: 'organization-admin' });

    const updateGroupResponse = await client.updateOrgMemberGroup({
      orgMemberUserID: users.viewerTimCompanyA?.userId,
      groups: [group1.groupId, group2.groupId],
    });

    expect(updateGroupResponse.response?.code).toBe(EnumStatusCode.OK);

    // Delete one of the groups
    const deleteGroupResponse = await client.deleteOrganizationGroup({
      groupId: group2.groupId,
      toGroupId: group1.groupId,
    })

    expect(deleteGroupResponse.response?.code).toBe(EnumStatusCode.OK);

    // Ensure the member only have one group
    const getOrganizationGroupMembersResponse = await client.getOrganizationGroupMembers({
      groupId: group1.groupId,
    });

    expect(getOrganizationGroupMembersResponse.response?.code);
    expect(getOrganizationGroupMembersResponse.members.find(
      (m) => m.id === users.viewerTimCompanyA?.userId)
    ).toBeDefined();

    await server.close();
  });
});<|MERGE_RESOLUTION|>--- conflicted
+++ resolved
@@ -1,15 +1,10 @@
 import { afterAll, beforeAll, describe, expect, test } from 'vitest';
 import { EnumStatusCode } from '@wundergraph/cosmo-connect/dist/common/common_pb';
-<<<<<<< HEAD
+import { uid } from 'uid';
 import { afterAllSetup, beforeAllSetup, genID, TestUser } from '../src/core/test-util.js';
-import { createOrganizationGroup, SetupTest } from './test-util.js';
-=======
-import { uid } from 'uid';
-import { afterAllSetup, beforeAllSetup, TestUser } from '../src/core/test-util.js';
 import { GroupMapper } from "../../connect/src/wg/cosmo/platform/v1/platform_pb.js";
 import OidcProvider from "../src/core/services/OidcProvider.js";
-import { SetupTest } from './test-util.js';
->>>>>>> 76a9e5de
+import { createOrganizationGroup, SetupTest } from './test-util.js';
 
 let dbname = '';
 
