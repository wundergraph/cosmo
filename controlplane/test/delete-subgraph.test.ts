--- conflicted
+++ resolved
@@ -73,11 +73,7 @@
         keycloakRealm: realm,
         keycloakClient,
         platformWebhooks,
-<<<<<<< HEAD
-=======
-        prometheus,
         webBaseUrl,
->>>>>>> e03090af
       }),
     });
 
