--- conflicted
+++ resolved
@@ -810,13 +810,8 @@
     {
       "idx": 115,
       "version": "7",
-<<<<<<< HEAD
-      "when": 1743168496327,
-      "tag": "0115_striped_radioactive_man",
-=======
       "when": 1743180139355,
       "tag": "0115_colossal_killmonger",
->>>>>>> 9e722c9f
       "breakpoints": true
     }
   ]
