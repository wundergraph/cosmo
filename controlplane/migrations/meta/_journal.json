{
  "version": "5",
  "dialect": "pg",
  "entries": [
    {
      "idx": 0,
      "version": "5",
      "when": 1688210868270,
      "tag": "0000_slimy_vargas",
      "breakpoints": true
    },
    {
      "idx": 1,
      "version": "5",
      "when": 1688232526232,
      "tag": "0001_adorable_mister_sinister",
      "breakpoints": true
    },
    {
      "idx": 2,
      "version": "5",
      "when": 1688239804778,
      "tag": "0002_material_greymalkin",
      "breakpoints": true
    },
    {
      "idx": 3,
      "version": "5",
      "when": 1688296914750,
      "tag": "0003_minor_spitfire",
      "breakpoints": true
    },
    {
      "idx": 4,
      "version": "5",
      "when": 1688297680555,
      "tag": "0004_breezy_edwin_jarvis",
      "breakpoints": true
    },
    {
      "idx": 5,
      "version": "5",
      "when": 1688299050001,
      "tag": "0005_melted_medusa",
      "breakpoints": true
    },
    {
      "idx": 6,
      "version": "5",
      "when": 1688299112161,
      "tag": "0006_deep_jasper_sitwell",
      "breakpoints": true
    },
    {
      "idx": 7,
      "version": "5",
      "when": 1688374313154,
      "tag": "0007_dusty_storm",
      "breakpoints": true
    },
    {
      "idx": 8,
      "version": "5",
      "when": 1688391474440,
      "tag": "0008_remarkable_blob",
      "breakpoints": true
    },
    {
      "idx": 9,
      "version": "5",
      "when": 1688458527633,
      "tag": "0009_ambiguous_tiger_shark",
      "breakpoints": true
    },
    {
      "idx": 10,
      "version": "5",
      "when": 1688482170324,
      "tag": "0010_magenta_sway",
      "breakpoints": true
    },
    {
      "idx": 11,
      "version": "5",
      "when": 1688490585469,
      "tag": "0011_rainy_kabuki",
      "breakpoints": true
    },
    {
      "idx": 12,
      "version": "5",
      "when": 1688504372756,
      "tag": "0012_complex_pestilence",
      "breakpoints": true
    },
    {
      "idx": 13,
      "version": "5",
      "when": 1688548718125,
      "tag": "0013_oval_jigsaw",
      "breakpoints": true
    },
    {
      "idx": 14,
      "version": "5",
      "when": 1688647795592,
      "tag": "0014_flashy_mephistopheles",
      "breakpoints": true
    },
    {
      "idx": 15,
      "version": "5",
      "when": 1688680981301,
      "tag": "0015_modern_hellcat",
      "breakpoints": true
    },
    {
      "idx": 16,
      "version": "5",
      "when": 1688680991474,
      "tag": "0016_colossal_ego",
      "breakpoints": true
    },
    {
      "idx": 17,
      "version": "5",
      "when": 1688749871243,
      "tag": "0017_dizzy_starbolt",
      "breakpoints": true
    },
    {
      "idx": 18,
      "version": "5",
      "when": 1689244118977,
      "tag": "0018_steep_mordo",
      "breakpoints": true
    },
    {
      "idx": 19,
      "version": "5",
      "when": 1689511770461,
      "tag": "0019_white_red_shift",
      "breakpoints": true
    },
    {
      "idx": 20,
      "version": "5",
      "when": 1689535204212,
      "tag": "0020_quiet_pestilence",
      "breakpoints": true
    },
    {
      "idx": 21,
      "version": "5",
      "when": 1689599720598,
      "tag": "0021_wakeful_black_panther",
      "breakpoints": true
    },
    {
      "idx": 22,
      "version": "5",
      "when": 1689801663792,
      "tag": "0022_overconfident_warhawk",
      "breakpoints": true
    },
    {
      "idx": 23,
      "version": "5",
      "when": 1689862593793,
      "tag": "0023_wonderful_blur",
      "breakpoints": true
    },
    {
      "idx": 24,
      "version": "5",
      "when": 1689968033807,
      "tag": "0026_gigantic_robin_chapel",
      "breakpoints": true
    },
    {
      "idx": 25,
      "version": "5",
      "when": 1690061068648,
      "tag": "0025_loose_katie_power",
      "breakpoints": true
    },
    {
      "idx": 26,
      "version": "5",
      "when": 1690367252969,
      "tag": "0026_eager_arachne",
      "breakpoints": true
    },
    {
      "idx": 27,
      "version": "5",
      "when": 1690453716707,
      "tag": "0027_abnormal_exiles",
      "breakpoints": true
    },
    {
      "idx": 28,
      "version": "5",
      "when": 1690560119255,
      "tag": "0028_foamy_magdalene",
      "breakpoints": true
    },
    {
      "idx": 29,
      "version": "5",
      "when": 1690745230564,
      "tag": "0029_eager_senator_kelly",
      "breakpoints": true
    },
    {
      "idx": 30,
      "version": "5",
      "when": 1690919516732,
      "tag": "0030_careless_captain_america",
      "breakpoints": true
    },
    {
      "idx": 31,
      "version": "5",
      "when": 1691062812862,
      "tag": "0031_steady_blue_blade",
      "breakpoints": true
    },
    {
      "idx": 32,
      "version": "5",
      "when": 1691446212773,
      "tag": "0032_tough_human_fly",
      "breakpoints": true
    },
    {
      "idx": 33,
      "version": "5",
      "when": 1691669802343,
      "tag": "0033_purple_proteus",
      "breakpoints": true
    },
    {
      "idx": 34,
      "version": "5",
      "when": 1691673040795,
      "tag": "0034_tearful_komodo",
      "breakpoints": true
    },
    {
      "idx": 35,
      "version": "5",
      "when": 1691679328451,
      "tag": "0035_lean_blackheart",
      "breakpoints": true
    },
    {
      "idx": 36,
      "version": "5",
      "when": 1692602561255,
      "tag": "0036_natural_firelord",
      "breakpoints": true
    },
    {
      "idx": 37,
      "version": "5",
      "when": 1692728912058,
      "tag": "0037_dapper_christian_walker",
      "breakpoints": true
    },
    {
      "idx": 38,
      "version": "5",
      "when": 1692867741484,
      "tag": "0038_tidy_lightspeed",
      "breakpoints": true
    },
    {
      "idx": 39,
      "version": "5",
      "when": 1694541262164,
      "tag": "0039_numerous_sleeper",
      "breakpoints": true
    },
    {
      "idx": 40,
      "version": "5",
      "when": 1694802593997,
      "tag": "0040_mute_diamondback",
      "breakpoints": true
    },
    {
      "idx": 41,
      "version": "5",
      "when": 1695671118208,
      "tag": "0041_rapid_argent",
      "breakpoints": true
    },
    {
      "idx": 42,
      "version": "5",
      "when": 1695721674234,
      "tag": "0042_colorful_obadiah_stane",
      "breakpoints": true
    },
    {
      "idx": 43,
      "version": "5",
      "when": 1695956494289,
      "tag": "0043_foamy_adam_destine",
      "breakpoints": true
    },
    {
      "idx": 44,
      "version": "5",
      "when": 1696426420196,
      "tag": "0044_third_gorilla_man",
      "breakpoints": true
    },
    {
      "idx": 45,
      "version": "5",
      "when": 1696454177554,
      "tag": "0045_productive_starhawk",
      "breakpoints": true
    },
    {
      "idx": 46,
      "version": "5",
      "when": 1697127806053,
      "tag": "0046_late_arclight",
      "breakpoints": true
    },
    {
      "idx": 47,
      "version": "5",
      "when": 1697711465152,
      "tag": "0047_loose_mentor",
      "breakpoints": true
    },
    {
      "idx": 48,
      "version": "5",
      "when": 1697720052690,
      "tag": "0048_true_randall_flagg",
      "breakpoints": true
    },
    {
      "idx": 49,
      "version": "5",
      "when": 1698986403698,
      "tag": "0049_skinny_sir_ram",
      "breakpoints": true
    },
    {
      "idx": 50,
      "version": "5",
      "when": 1699023546834,
      "tag": "0050_tough_dark_phoenix",
      "breakpoints": true
    },
    {
      "idx": 51,
      "version": "5",
      "when": 1699302865729,
      "tag": "0051_brave_steel_serpent",
      "breakpoints": true
    },
    {
      "idx": 52,
      "version": "5",
      "when": 1699467908204,
      "tag": "0052_cool_deathstrike",
      "breakpoints": true
    },
    {
      "idx": 53,
      "version": "5",
      "when": 1699472077441,
      "tag": "0053_natural_goblin_queen",
      "breakpoints": true
    },
    {
      "idx": 54,
      "version": "5",
      "when": 1699964989429,
      "tag": "0054_mixed_dracula",
      "breakpoints": true
    },
    {
      "idx": 55,
      "version": "5",
      "when": 1700165366018,
      "tag": "0055_omniscient_dragon_man",
      "breakpoints": true
    },
    {
      "idx": 56,
      "version": "5",
      "when": 1700255510749,
      "tag": "0056_kind_wallop",
      "breakpoints": true
    },
    {
      "idx": 57,
      "version": "5",
      "when": 1700597273329,
      "tag": "0057_late_golden_guardian",
      "breakpoints": true
    },
    {
      "idx": 58,
      "version": "5",
      "when": 1700740018380,
      "tag": "0058_goofy_kronos",
      "breakpoints": true
    },
    {
      "idx": 59,
      "version": "5",
      "when": 1701026660068,
      "tag": "0059_numerous_landau",
      "breakpoints": true
    },
    {
      "idx": 60,
      "version": "5",
      "when": 1701089446965,
      "tag": "0060_swift_wind_dancer",
      "breakpoints": true
    },
    {
      "idx": 61,
      "version": "5",
      "when": 1701255072459,
      "tag": "0061_messy_orphan",
      "breakpoints": true
    },
    {
      "idx": 62,
      "version": "5",
      "when": 1701350086250,
      "tag": "0062_bitter_triathlon",
      "breakpoints": true
    },
    {
      "idx": 63,
      "version": "5",
      "when": 1701428361876,
      "tag": "0063_conscious_masked_marvel",
      "breakpoints": true
    },
    {
      "idx": 64,
      "version": "5",
      "when": 1701465359607,
      "tag": "0064_flippant_infant_terrible",
      "breakpoints": true
    },
    {
      "idx": 65,
      "version": "5",
      "when": 1701698010928,
      "tag": "0065_silly_venom",
      "breakpoints": true
    },
    {
      "idx": 66,
      "version": "5",
      "when": 1701985767425,
      "tag": "0066_high_jackpot",
      "breakpoints": true
    },
    {
      "idx": 67,
      "version": "5",
      "when": 1702331936148,
      "tag": "0067_third_multiple_man",
      "breakpoints": true
    },
    {
      "idx": 68,
      "version": "5",
      "when": 1702564500994,
      "tag": "0068_spicy_ghost_rider",
      "breakpoints": true
    },
    {
      "idx": 69,
      "version": "5",
      "when": 1703676058653,
      "tag": "0069_whole_scorpion",
      "breakpoints": true
    },
    {
      "idx": 70,
      "version": "5",
      "when": 1703785747860,
      "tag": "0070_glorious_skaar",
      "breakpoints": true
    },
    {
      "idx": 71,
      "version": "5",
      "when": 1703965039796,
      "tag": "0071_white_human_fly",
      "breakpoints": true
    },
    {
      "idx": 72,
      "version": "5",
      "when": 1704032955613,
      "tag": "0072_messy_silvermane",
      "breakpoints": true
    },
    {
      "idx": 73,
      "version": "5",
      "when": 1704373791894,
      "tag": "0073_misty_queen_noir",
      "breakpoints": true
    },
    {
      "idx": 74,
      "version": "5",
      "when": 1704725954995,
      "tag": "0074_sloppy_thunderbolts",
      "breakpoints": true
    },
    {
      "idx": 75,
      "version": "5",
      "when": 1704817596666,
      "tag": "0075_nostalgic_lord_tyger",
      "breakpoints": true
    },
    {
      "idx": 76,
      "version": "5",
      "when": 1705415801445,
      "tag": "0076_brave_wilson_fisk",
      "breakpoints": true
    },
    {
      "idx": 77,
      "version": "5",
      "when": 1706098558720,
      "tag": "0077_white_glorian",
      "breakpoints": true
    },
    {
      "idx": 78,
      "version": "5",
      "when": 1706303016042,
      "tag": "0078_busy_jasper_sitwell",
      "breakpoints": true
    },
    {
      "idx": 79,
      "version": "5",
      "when": 1707924313340,
      "tag": "0079_foamy_kylun",
      "breakpoints": true
    },
    {
      "idx": 80,
      "version": "5",
      "when": 1708283616058,
      "tag": "0080_large_night_nurse",
      "breakpoints": true
    },
    {
      "idx": 81,
      "version": "5",
      "when": 1709676926593,
      "tag": "0081_ambitious_exiles",
      "breakpoints": true
    },
    {
      "idx": 82,
      "version": "5",
      "when": 1709739595103,
      "tag": "0082_gorgeous_sleeper",
      "breakpoints": true
    },
    {
      "idx": 83,
      "version": "5",
      "when": 1710358301380,
      "tag": "0083_naive_deadpool",
      "breakpoints": true
    },
    {
      "idx": 84,
      "version": "5",
      "when": 1710820602447,
      "tag": "0084_goofy_raider",
      "breakpoints": true
    },
    {
      "idx": 85,
      "version": "5",
      "when": 1712150441547,
      "tag": "0085_slimy_scarlet_witch",
      "breakpoints": true
    },
    {
      "idx": 86,
      "version": "5",
<<<<<<< HEAD
      "when": 1713859179385,
      "tag": "0086_huge_vargas",
=======
      "when": 1713466210639,
      "tag": "0086_shiny_dreaming_celestial",
>>>>>>> 649a0e13
      "breakpoints": true
    }
  ]
}<|MERGE_RESOLUTION|>--- conflicted
+++ resolved
@@ -607,13 +607,15 @@
     {
       "idx": 86,
       "version": "5",
-<<<<<<< HEAD
-      "when": 1713859179385,
-      "tag": "0086_huge_vargas",
-=======
       "when": 1713466210639,
       "tag": "0086_shiny_dreaming_celestial",
->>>>>>> 649a0e13
+      "breakpoints": true
+    },
+    {
+      "idx": 87,
+      "version": "5",
+      "when": 1714941219754,
+      "tag": "0087_even_blacklash",
       "breakpoints": true
     }
   ]
