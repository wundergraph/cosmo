{
  "version": "5",
  "dialect": "pg",
  "entries": [
    {
      "idx": 0,
      "version": "5",
      "when": 1688210868270,
      "tag": "0000_slimy_vargas",
      "breakpoints": true
    },
    {
      "idx": 1,
      "version": "5",
      "when": 1688232526232,
      "tag": "0001_adorable_mister_sinister",
      "breakpoints": true
    },
    {
      "idx": 2,
      "version": "5",
      "when": 1688239804778,
      "tag": "0002_material_greymalkin",
      "breakpoints": true
    },
    {
      "idx": 3,
      "version": "5",
      "when": 1688296914750,
      "tag": "0003_minor_spitfire",
      "breakpoints": true
    },
    {
      "idx": 4,
      "version": "5",
      "when": 1688297680555,
      "tag": "0004_breezy_edwin_jarvis",
      "breakpoints": true
    },
    {
      "idx": 5,
      "version": "5",
      "when": 1688299050001,
      "tag": "0005_melted_medusa",
      "breakpoints": true
    },
    {
      "idx": 6,
      "version": "5",
      "when": 1688299112161,
      "tag": "0006_deep_jasper_sitwell",
      "breakpoints": true
    },
    {
      "idx": 7,
      "version": "5",
      "when": 1688374313154,
      "tag": "0007_dusty_storm",
      "breakpoints": true
    },
    {
      "idx": 8,
      "version": "5",
      "when": 1688391474440,
      "tag": "0008_remarkable_blob",
      "breakpoints": true
    },
    {
      "idx": 9,
      "version": "5",
      "when": 1688458527633,
      "tag": "0009_ambiguous_tiger_shark",
      "breakpoints": true
    },
    {
      "idx": 10,
      "version": "5",
      "when": 1688482170324,
      "tag": "0010_magenta_sway",
      "breakpoints": true
    },
    {
      "idx": 11,
      "version": "5",
      "when": 1688490585469,
      "tag": "0011_rainy_kabuki",
      "breakpoints": true
    },
    {
      "idx": 12,
      "version": "5",
      "when": 1688504372756,
      "tag": "0012_complex_pestilence",
      "breakpoints": true
    },
    {
      "idx": 13,
      "version": "5",
      "when": 1688548718125,
      "tag": "0013_oval_jigsaw",
      "breakpoints": true
    },
    {
      "idx": 14,
      "version": "5",
      "when": 1688647795592,
      "tag": "0014_flashy_mephistopheles",
      "breakpoints": true
    },
    {
      "idx": 15,
      "version": "5",
      "when": 1688680981301,
      "tag": "0015_modern_hellcat",
      "breakpoints": true
    },
    {
      "idx": 16,
      "version": "5",
      "when": 1688680991474,
      "tag": "0016_colossal_ego",
      "breakpoints": true
    },
    {
      "idx": 17,
      "version": "5",
      "when": 1688749871243,
      "tag": "0017_dizzy_starbolt",
      "breakpoints": true
    },
    {
      "idx": 18,
      "version": "5",
      "when": 1689244118977,
      "tag": "0018_steep_mordo",
      "breakpoints": true
    },
    {
      "idx": 19,
      "version": "5",
      "when": 1689511770461,
      "tag": "0019_white_red_shift",
      "breakpoints": true
    },
    {
      "idx": 20,
      "version": "5",
      "when": 1689535204212,
      "tag": "0020_quiet_pestilence",
      "breakpoints": true
    },
    {
      "idx": 21,
      "version": "5",
      "when": 1689599720598,
      "tag": "0021_wakeful_black_panther",
      "breakpoints": true
    },
    {
      "idx": 22,
      "version": "5",
      "when": 1689801663792,
      "tag": "0022_overconfident_warhawk",
      "breakpoints": true
    },
    {
      "idx": 23,
      "version": "5",
      "when": 1689862593793,
      "tag": "0023_wonderful_blur",
      "breakpoints": true
    },
    {
      "idx": 24,
      "version": "5",
      "when": 1689968033807,
      "tag": "0026_gigantic_robin_chapel",
      "breakpoints": true
    },
    {
      "idx": 25,
      "version": "5",
      "when": 1690061068648,
      "tag": "0025_loose_katie_power",
      "breakpoints": true
    },
    {
      "idx": 26,
      "version": "5",
      "when": 1690367252969,
      "tag": "0026_eager_arachne",
      "breakpoints": true
    },
    {
      "idx": 27,
      "version": "5",
      "when": 1690453716707,
      "tag": "0027_abnormal_exiles",
      "breakpoints": true
    },
    {
      "idx": 28,
      "version": "5",
      "when": 1690560119255,
      "tag": "0028_foamy_magdalene",
      "breakpoints": true
    },
    {
      "idx": 29,
      "version": "5",
      "when": 1690745230564,
      "tag": "0029_eager_senator_kelly",
      "breakpoints": true
    },
    {
      "idx": 30,
      "version": "5",
      "when": 1690919516732,
      "tag": "0030_careless_captain_america",
      "breakpoints": true
    },
    {
      "idx": 31,
      "version": "5",
      "when": 1691062812862,
      "tag": "0031_steady_blue_blade",
      "breakpoints": true
    },
    {
      "idx": 32,
      "version": "5",
      "when": 1691446212773,
      "tag": "0032_tough_human_fly",
      "breakpoints": true
    },
    {
      "idx": 33,
      "version": "5",
      "when": 1691669802343,
      "tag": "0033_purple_proteus",
      "breakpoints": true
    },
    {
      "idx": 34,
      "version": "5",
      "when": 1691673040795,
      "tag": "0034_tearful_komodo",
      "breakpoints": true
    },
    {
      "idx": 35,
      "version": "5",
      "when": 1691679328451,
      "tag": "0035_lean_blackheart",
      "breakpoints": true
    },
    {
      "idx": 36,
      "version": "5",
      "when": 1692602561255,
      "tag": "0036_natural_firelord",
      "breakpoints": true
    },
    {
      "idx": 37,
      "version": "5",
      "when": 1692728912058,
      "tag": "0037_dapper_christian_walker",
      "breakpoints": true
    },
    {
      "idx": 38,
      "version": "5",
      "when": 1692867741484,
      "tag": "0038_tidy_lightspeed",
      "breakpoints": true
    },
    {
      "idx": 39,
      "version": "5",
      "when": 1694541262164,
      "tag": "0039_numerous_sleeper",
      "breakpoints": true
    },
    {
      "idx": 40,
      "version": "5",
      "when": 1694802593997,
      "tag": "0040_mute_diamondback",
      "breakpoints": true
    },
    {
      "idx": 41,
      "version": "5",
      "when": 1695671118208,
      "tag": "0041_rapid_argent",
      "breakpoints": true
    },
    {
      "idx": 42,
      "version": "5",
      "when": 1695721674234,
      "tag": "0042_colorful_obadiah_stane",
      "breakpoints": true
    },
    {
      "idx": 43,
      "version": "5",
      "when": 1695956494289,
      "tag": "0043_foamy_adam_destine",
      "breakpoints": true
    },
    {
      "idx": 44,
      "version": "5",
      "when": 1696426420196,
      "tag": "0044_third_gorilla_man",
      "breakpoints": true
    },
    {
      "idx": 45,
      "version": "5",
      "when": 1696454177554,
      "tag": "0045_productive_starhawk",
      "breakpoints": true
    },
    {
      "idx": 46,
      "version": "5",
      "when": 1697127806053,
      "tag": "0046_late_arclight",
      "breakpoints": true
    },
    {
      "idx": 47,
      "version": "5",
      "when": 1697711465152,
      "tag": "0047_loose_mentor",
      "breakpoints": true
    },
    {
      "idx": 48,
      "version": "5",
      "when": 1697720052690,
      "tag": "0048_true_randall_flagg",
      "breakpoints": true
    },
    {
      "idx": 49,
      "version": "5",
      "when": 1698986403698,
      "tag": "0049_skinny_sir_ram",
      "breakpoints": true
    },
    {
      "idx": 50,
      "version": "5",
      "when": 1699023546834,
      "tag": "0050_tough_dark_phoenix",
      "breakpoints": true
    },
    {
      "idx": 51,
      "version": "5",
      "when": 1699302865729,
      "tag": "0051_brave_steel_serpent",
      "breakpoints": true
    },
    {
      "idx": 52,
      "version": "5",
      "when": 1699467908204,
      "tag": "0052_cool_deathstrike",
      "breakpoints": true
    },
    {
      "idx": 53,
      "version": "5",
      "when": 1699472077441,
      "tag": "0053_natural_goblin_queen",
      "breakpoints": true
    },
    {
      "idx": 54,
      "version": "5",
      "when": 1699964989429,
      "tag": "0054_mixed_dracula",
      "breakpoints": true
    },
    {
      "idx": 55,
      "version": "5",
      "when": 1700165366018,
      "tag": "0055_omniscient_dragon_man",
      "breakpoints": true
    },
    {
      "idx": 56,
      "version": "5",
      "when": 1700255510749,
      "tag": "0056_kind_wallop",
      "breakpoints": true
    },
    {
      "idx": 57,
      "version": "5",
      "when": 1700597273329,
      "tag": "0057_late_golden_guardian",
      "breakpoints": true
    },
    {
      "idx": 58,
      "version": "5",
      "when": 1700740018380,
      "tag": "0058_goofy_kronos",
      "breakpoints": true
    },
    {
      "idx": 59,
      "version": "5",
      "when": 1701026660068,
      "tag": "0059_numerous_landau",
      "breakpoints": true
    },
    {
      "idx": 60,
      "version": "5",
<<<<<<< HEAD
      "when": 1701209349820,
      "tag": "0060_polite_random",
=======
      "when": 1701089446965,
      "tag": "0060_swift_wind_dancer",
      "breakpoints": true
    },
    {
      "idx": 61,
      "version": "5",
      "when": 1701255072459,
      "tag": "0061_messy_orphan",
>>>>>>> 39caf89b
      "breakpoints": true
    }
  ]
}<|MERGE_RESOLUTION|>--- conflicted
+++ resolved
@@ -425,10 +425,6 @@
     {
       "idx": 60,
       "version": "5",
-<<<<<<< HEAD
-      "when": 1701209349820,
-      "tag": "0060_polite_random",
-=======
       "when": 1701089446965,
       "tag": "0060_swift_wind_dancer",
       "breakpoints": true
@@ -438,7 +434,6 @@
       "version": "5",
       "when": 1701255072459,
       "tag": "0061_messy_orphan",
->>>>>>> 39caf89b
       "breakpoints": true
     }
   ]
