--- conflicted
+++ resolved
@@ -481,20 +481,15 @@
     {
       "idx": 68,
       "version": "5",
-<<<<<<< HEAD
-      "when": 1703152845605,
-      "tag": "0068_groovy_archangel",
-      "breakpoints": true
-    },
-    {
-      "idx": 69,
-      "version": "5",
-      "when": 1703155746936,
-      "tag": "0069_absent_puff_adder",
-=======
       "when": 1702564500994,
       "tag": "0068_spicy_ghost_rider",
->>>>>>> e33f0c39
+      "breakpoints": true
+    },
+    {
+      "idx": 69,
+      "version": "5",
+      "when": 1703676058653,
+      "tag": "0069_whole_scorpion",
       "breakpoints": true
     }
   ]
