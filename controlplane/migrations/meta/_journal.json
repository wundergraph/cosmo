--- conflicted
+++ resolved
@@ -719,13 +719,15 @@
     {
       "idx": 102,
       "version": "7",
-<<<<<<< HEAD
-      "when": 1729774633353,
-      "tag": "0102_cheerful_ben_urich",
-=======
       "when": 1729765148840,
       "tag": "0102_common_tiger_shark",
->>>>>>> b16c2d0d
+      "breakpoints": true
+    },
+    {
+      "idx": 103,
+      "version": "7",
+      "when": 1729774821961,
+      "tag": "0103_magenta_blue_shield",
       "breakpoints": true
     }
   ]
