{
  "version": "5",
  "dialect": "pg",
  "entries": [
    {
      "idx": 0,
      "version": "5",
      "when": 1688210868270,
      "tag": "0000_slimy_vargas",
      "breakpoints": true
    },
    {
      "idx": 1,
      "version": "5",
      "when": 1688232526232,
      "tag": "0001_adorable_mister_sinister",
      "breakpoints": true
    },
    {
      "idx": 2,
      "version": "5",
      "when": 1688239804778,
      "tag": "0002_material_greymalkin",
      "breakpoints": true
    },
    {
      "idx": 3,
      "version": "5",
      "when": 1688296914750,
      "tag": "0003_minor_spitfire",
      "breakpoints": true
    },
    {
      "idx": 4,
      "version": "5",
      "when": 1688297680555,
      "tag": "0004_breezy_edwin_jarvis",
      "breakpoints": true
    },
    {
      "idx": 5,
      "version": "5",
      "when": 1688299050001,
      "tag": "0005_melted_medusa",
      "breakpoints": true
    },
    {
      "idx": 6,
      "version": "5",
      "when": 1688299112161,
      "tag": "0006_deep_jasper_sitwell",
      "breakpoints": true
    },
    {
      "idx": 7,
      "version": "5",
      "when": 1688374313154,
      "tag": "0007_dusty_storm",
      "breakpoints": true
    },
    {
      "idx": 8,
      "version": "5",
      "when": 1688391474440,
      "tag": "0008_remarkable_blob",
      "breakpoints": true
    },
    {
      "idx": 9,
      "version": "5",
      "when": 1688458527633,
      "tag": "0009_ambiguous_tiger_shark",
      "breakpoints": true
    },
    {
      "idx": 10,
      "version": "5",
      "when": 1688482170324,
      "tag": "0010_magenta_sway",
      "breakpoints": true
    },
    {
      "idx": 11,
      "version": "5",
      "when": 1688490585469,
      "tag": "0011_rainy_kabuki",
      "breakpoints": true
    },
    {
      "idx": 12,
      "version": "5",
      "when": 1688504372756,
      "tag": "0012_complex_pestilence",
      "breakpoints": true
    },
    {
      "idx": 13,
      "version": "5",
      "when": 1688548718125,
      "tag": "0013_oval_jigsaw",
      "breakpoints": true
    },
    {
      "idx": 14,
      "version": "5",
      "when": 1688647795592,
      "tag": "0014_flashy_mephistopheles",
      "breakpoints": true
    },
    {
      "idx": 15,
      "version": "5",
      "when": 1688680981301,
      "tag": "0015_modern_hellcat",
      "breakpoints": true
    },
    {
      "idx": 16,
      "version": "5",
      "when": 1688680991474,
      "tag": "0016_colossal_ego",
      "breakpoints": true
    },
    {
      "idx": 17,
      "version": "5",
      "when": 1688749871243,
      "tag": "0017_dizzy_starbolt",
      "breakpoints": true
    },
    {
      "idx": 18,
      "version": "5",
      "when": 1689244118977,
      "tag": "0018_steep_mordo",
      "breakpoints": true
    },
    {
      "idx": 19,
      "version": "5",
      "when": 1689511770461,
      "tag": "0019_white_red_shift",
      "breakpoints": true
    },
    {
      "idx": 20,
      "version": "5",
      "when": 1689535204212,
      "tag": "0020_quiet_pestilence",
      "breakpoints": true
    },
    {
      "idx": 21,
      "version": "5",
      "when": 1689599720598,
      "tag": "0021_wakeful_black_panther",
      "breakpoints": true
    },
    {
      "idx": 22,
      "version": "5",
      "when": 1689801663792,
      "tag": "0022_overconfident_warhawk",
      "breakpoints": true
    },
    {
      "idx": 23,
      "version": "5",
      "when": 1689862593793,
      "tag": "0023_wonderful_blur",
      "breakpoints": true
    },
    {
      "idx": 24,
      "version": "5",
      "when": 1689968033807,
      "tag": "0026_gigantic_robin_chapel",
      "breakpoints": true
    },
    {
      "idx": 25,
      "version": "5",
      "when": 1690061068648,
      "tag": "0025_loose_katie_power",
      "breakpoints": true
    },
    {
      "idx": 26,
      "version": "5",
      "when": 1690367252969,
      "tag": "0026_eager_arachne",
      "breakpoints": true
    },
    {
      "idx": 27,
      "version": "5",
      "when": 1690453716707,
      "tag": "0027_abnormal_exiles",
      "breakpoints": true
    },
    {
      "idx": 28,
      "version": "5",
      "when": 1690560119255,
      "tag": "0028_foamy_magdalene",
      "breakpoints": true
    },
    {
      "idx": 29,
      "version": "5",
      "when": 1690745230564,
      "tag": "0029_eager_senator_kelly",
      "breakpoints": true
    },
    {
      "idx": 30,
      "version": "5",
      "when": 1690919516732,
      "tag": "0030_careless_captain_america",
      "breakpoints": true
    },
    {
      "idx": 31,
      "version": "5",
      "when": 1691062812862,
      "tag": "0031_steady_blue_blade",
      "breakpoints": true
    },
    {
      "idx": 32,
      "version": "5",
      "when": 1691446212773,
      "tag": "0032_tough_human_fly",
      "breakpoints": true
    },
    {
      "idx": 33,
      "version": "5",
      "when": 1691669802343,
      "tag": "0033_purple_proteus",
      "breakpoints": true
    },
    {
      "idx": 34,
      "version": "5",
      "when": 1691673040795,
      "tag": "0034_tearful_komodo",
      "breakpoints": true
    },
    {
      "idx": 35,
      "version": "5",
      "when": 1691679328451,
      "tag": "0035_lean_blackheart",
      "breakpoints": true
    },
    {
      "idx": 36,
      "version": "5",
      "when": 1692602561255,
      "tag": "0036_natural_firelord",
      "breakpoints": true
    },
    {
      "idx": 37,
      "version": "5",
      "when": 1692728912058,
      "tag": "0037_dapper_christian_walker",
      "breakpoints": true
    },
    {
      "idx": 38,
      "version": "5",
      "when": 1692867741484,
      "tag": "0038_tidy_lightspeed",
      "breakpoints": true
    },
    {
      "idx": 39,
      "version": "5",
      "when": 1694541262164,
      "tag": "0039_numerous_sleeper",
      "breakpoints": true
    },
    {
      "idx": 40,
      "version": "5",
      "when": 1694802593997,
      "tag": "0040_mute_diamondback",
      "breakpoints": true
    },
    {
      "idx": 41,
      "version": "5",
      "when": 1695671118208,
      "tag": "0041_rapid_argent",
      "breakpoints": true
    },
    {
      "idx": 42,
      "version": "5",
      "when": 1695721674234,
      "tag": "0042_colorful_obadiah_stane",
      "breakpoints": true
    },
    {
      "idx": 43,
      "version": "5",
      "when": 1695956494289,
      "tag": "0043_foamy_adam_destine",
      "breakpoints": true
    },
    {
      "idx": 44,
      "version": "5",
      "when": 1696426420196,
      "tag": "0044_third_gorilla_man",
      "breakpoints": true
    },
    {
      "idx": 45,
      "version": "5",
      "when": 1696454177554,
      "tag": "0045_productive_starhawk",
      "breakpoints": true
    },
    {
      "idx": 46,
      "version": "5",
      "when": 1697127806053,
      "tag": "0046_late_arclight",
      "breakpoints": true
    },
    {
      "idx": 47,
      "version": "5",
      "when": 1697711465152,
      "tag": "0047_loose_mentor",
      "breakpoints": true
    },
    {
      "idx": 48,
      "version": "5",
      "when": 1697720052690,
      "tag": "0048_true_randall_flagg",
      "breakpoints": true
    },
    {
      "idx": 49,
      "version": "5",
      "when": 1698986403698,
      "tag": "0049_skinny_sir_ram",
      "breakpoints": true
    },
    {
      "idx": 50,
      "version": "5",
      "when": 1699023546834,
      "tag": "0050_tough_dark_phoenix",
      "breakpoints": true
    },
    {
      "idx": 51,
      "version": "5",
      "when": 1699302865729,
      "tag": "0051_brave_steel_serpent",
      "breakpoints": true
    },
    {
      "idx": 52,
      "version": "5",
      "when": 1699467908204,
      "tag": "0052_cool_deathstrike",
      "breakpoints": true
    },
    {
      "idx": 53,
      "version": "5",
      "when": 1699472077441,
      "tag": "0053_natural_goblin_queen",
      "breakpoints": true
    },
    {
      "idx": 54,
      "version": "5",
      "when": 1699964989429,
      "tag": "0054_mixed_dracula",
      "breakpoints": true
    },
    {
      "idx": 55,
      "version": "5",
      "when": 1700165366018,
      "tag": "0055_omniscient_dragon_man",
      "breakpoints": true
    },
    {
      "idx": 56,
      "version": "5",
      "when": 1700255510749,
      "tag": "0056_kind_wallop",
      "breakpoints": true
    },
    {
      "idx": 57,
      "version": "5",
      "when": 1700597273329,
      "tag": "0057_late_golden_guardian",
      "breakpoints": true
    },
    {
      "idx": 58,
      "version": "5",
      "when": 1700740018380,
      "tag": "0058_goofy_kronos",
      "breakpoints": true
    },
    {
      "idx": 59,
      "version": "5",
      "when": 1701026660068,
      "tag": "0059_numerous_landau",
      "breakpoints": true
    },
    {
      "idx": 60,
      "version": "5",
      "when": 1701089446965,
      "tag": "0060_swift_wind_dancer",
      "breakpoints": true
    },
    {
      "idx": 61,
      "version": "5",
      "when": 1701255072459,
      "tag": "0061_messy_orphan",
      "breakpoints": true
    },
    {
      "idx": 62,
      "version": "5",
      "when": 1701350086250,
      "tag": "0062_bitter_triathlon",
      "breakpoints": true
    },
    {
      "idx": 63,
      "version": "5",
      "when": 1701428361876,
      "tag": "0063_conscious_masked_marvel",
      "breakpoints": true
    },
    {
      "idx": 64,
      "version": "5",
      "when": 1701465359607,
      "tag": "0064_flippant_infant_terrible",
      "breakpoints": true
    },
    {
      "idx": 65,
      "version": "5",
      "when": 1701698010928,
      "tag": "0065_silly_venom",
      "breakpoints": true
    },
    {
      "idx": 66,
      "version": "5",
      "when": 1701985767425,
      "tag": "0066_high_jackpot",
      "breakpoints": true
    },
    {
      "idx": 67,
      "version": "5",
      "when": 1702331936148,
      "tag": "0067_third_multiple_man",
      "breakpoints": true
    },
    {
      "idx": 68,
      "version": "5",
      "when": 1702564500994,
      "tag": "0068_spicy_ghost_rider",
      "breakpoints": true
    },
    {
      "idx": 69,
      "version": "5",
      "when": 1703676058653,
      "tag": "0069_whole_scorpion",
      "breakpoints": true
    },
    {
      "idx": 70,
      "version": "5",
      "when": 1703785747860,
      "tag": "0070_glorious_skaar",
      "breakpoints": true
    },
    {
      "idx": 71,
      "version": "5",
      "when": 1703965039796,
      "tag": "0071_white_human_fly",
      "breakpoints": true
    },
    {
      "idx": 72,
      "version": "5",
      "when": 1704032955613,
      "tag": "0072_messy_silvermane",
      "breakpoints": true
    },
    {
      "idx": 73,
      "version": "5",
      "when": 1704373791894,
      "tag": "0073_misty_queen_noir",
      "breakpoints": true
    },
    {
      "idx": 74,
      "version": "5",
      "when": 1704725954995,
      "tag": "0074_sloppy_thunderbolts",
      "breakpoints": true
    },
    {
      "idx": 75,
      "version": "5",
      "when": 1704817596666,
      "tag": "0075_nostalgic_lord_tyger",
      "breakpoints": true
    },
    {
      "idx": 76,
      "version": "5",
      "when": 1705415801445,
      "tag": "0076_brave_wilson_fisk",
      "breakpoints": true
    },
    {
      "idx": 77,
      "version": "5",
      "when": 1706098558720,
      "tag": "0077_white_glorian",
      "breakpoints": true
    },
    {
      "idx": 78,
      "version": "5",
      "when": 1706303016042,
      "tag": "0078_busy_jasper_sitwell",
      "breakpoints": true
    },
    {
      "idx": 79,
      "version": "5",
      "when": 1707924313340,
      "tag": "0079_foamy_kylun",
      "breakpoints": true
    },
    {
      "idx": 80,
      "version": "5",
      "when": 1708283616058,
      "tag": "0080_large_night_nurse",
      "breakpoints": true
    },
    {
      "idx": 81,
      "version": "5",
      "when": 1709676926593,
      "tag": "0081_ambitious_exiles",
      "breakpoints": true
    },
    {
      "idx": 82,
      "version": "5",
      "when": 1709739595103,
      "tag": "0082_gorgeous_sleeper",
      "breakpoints": true
    },
    {
      "idx": 83,
      "version": "5",
      "when": 1710358301380,
      "tag": "0083_naive_deadpool",
      "breakpoints": true
    },
    {
      "idx": 84,
      "version": "5",
      "when": 1710820602447,
      "tag": "0084_goofy_raider",
      "breakpoints": true
    },
    {
      "idx": 85,
      "version": "5",
      "when": 1712150441547,
      "tag": "0085_slimy_scarlet_witch",
      "breakpoints": true
    },
    {
      "idx": 86,
      "version": "5",
      "when": 1713466210639,
      "tag": "0086_shiny_dreaming_celestial",
      "breakpoints": true
    },
    {
      "idx": 87,
      "version": "5",
      "when": 1714988372796,
      "tag": "0087_silly_lenny_balinger",
      "breakpoints": true
    },
    {
      "idx": 88,
      "version": "5",
      "when": 1715951119177,
      "tag": "0088_numerous_gambit",
      "breakpoints": true
    },
    {
      "idx": 89,
      "version": "5",
      "when": 1717507589832,
      "tag": "0089_swift_malice",
      "breakpoints": true
    },
    {
      "idx": 90,
      "version": "5",
      "when": 1717610088135,
      "tag": "0090_light_inhumans",
      "breakpoints": true
    },
    {
      "idx": 91,
      "version": "5",
      "when": 1719996443427,
      "tag": "0091_conscious_sway",
      "breakpoints": true
    },
    {
      "idx": 92,
      "version": "5",
      "when": 1720020363451,
      "tag": "0092_open_marvex",
      "breakpoints": true
    },
    {
      "idx": 93,
      "version": "5",
      "when": 1720396950958,
      "tag": "0093_serious_starfox",
      "breakpoints": true
    },
    {
      "idx": 94,
      "version": "7",
      "when": 1721711864965,
      "tag": "0094_perfect_gamora",
      "breakpoints": true
    },
    {
      "idx": 95,
      "version": "7",
      "when": 1723022647113,
      "tag": "0095_tan_moon_knight",
      "breakpoints": true
    },
    {
      "idx": 96,
      "version": "7",
      "when": 1725251037898,
      "tag": "0096_red_bug",
      "breakpoints": true
    },
    {
      "idx": 97,
      "version": "7",
      "when": 1726561482493,
      "tag": "0097_dry_jack_flag",
      "breakpoints": true
    },
    {
      "idx": 98,
      "version": "7",
      "when": 1726738204175,
      "tag": "0098_flowery_gunslinger",
      "breakpoints": true
    },
    {
      "idx": 99,
      "version": "7",
      "when": 1727107504713,
      "tag": "0099_loving_tattoo",
      "breakpoints": true
    },
    {
      "idx": 100,
      "version": "7",
      "when": 1727196603513,
      "tag": "0100_gigantic_ares",
      "breakpoints": true
    },
    {
      "idx": 101,
      "version": "7",
      "when": 1728381511294,
      "tag": "0101_new_domino",
      "breakpoints": true
    },
    {
      "idx": 102,
      "version": "7",
<<<<<<< HEAD
      "when": 1729748807846,
      "tag": "0102_graceful_nomad",
=======
      "when": 1729765148840,
      "tag": "0102_common_tiger_shark",
>>>>>>> b16c2d0d
      "breakpoints": true
    }
  ]
}<|MERGE_RESOLUTION|>--- conflicted
+++ resolved
@@ -719,13 +719,15 @@
     {
       "idx": 102,
       "version": "7",
-<<<<<<< HEAD
-      "when": 1729748807846,
-      "tag": "0102_graceful_nomad",
-=======
       "when": 1729765148840,
       "tag": "0102_common_tiger_shark",
->>>>>>> b16c2d0d
+      "breakpoints": true
+    },
+    {
+      "idx": 103,
+      "version": "7",
+      "when": 1729774362244,
+      "tag": "0103_heavy_jazinda",
       "breakpoints": true
     }
   ]
