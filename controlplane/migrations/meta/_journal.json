{
  "version": "5",
  "dialect": "pg",
  "entries": [
    {
      "idx": 0,
      "version": "5",
      "when": 1688210868270,
      "tag": "0000_slimy_vargas",
      "breakpoints": true
    },
    {
      "idx": 1,
      "version": "5",
      "when": 1688232526232,
      "tag": "0001_adorable_mister_sinister",
      "breakpoints": true
    },
    {
      "idx": 2,
      "version": "5",
      "when": 1688239804778,
      "tag": "0002_material_greymalkin",
      "breakpoints": true
    },
    {
      "idx": 3,
      "version": "5",
      "when": 1688296914750,
      "tag": "0003_minor_spitfire",
      "breakpoints": true
    },
    {
      "idx": 4,
      "version": "5",
      "when": 1688297680555,
      "tag": "0004_breezy_edwin_jarvis",
      "breakpoints": true
    },
    {
      "idx": 5,
      "version": "5",
      "when": 1688299050001,
      "tag": "0005_melted_medusa",
      "breakpoints": true
    },
    {
      "idx": 6,
      "version": "5",
      "when": 1688299112161,
      "tag": "0006_deep_jasper_sitwell",
      "breakpoints": true
    },
    {
      "idx": 7,
      "version": "5",
      "when": 1688374313154,
      "tag": "0007_dusty_storm",
      "breakpoints": true
    },
    {
      "idx": 8,
      "version": "5",
      "when": 1688391474440,
      "tag": "0008_remarkable_blob",
      "breakpoints": true
    },
    {
      "idx": 9,
      "version": "5",
      "when": 1688458527633,
      "tag": "0009_ambiguous_tiger_shark",
      "breakpoints": true
    },
    {
      "idx": 10,
      "version": "5",
      "when": 1688482170324,
      "tag": "0010_magenta_sway",
      "breakpoints": true
    },
    {
      "idx": 11,
      "version": "5",
      "when": 1688490585469,
      "tag": "0011_rainy_kabuki",
      "breakpoints": true
    },
    {
      "idx": 12,
      "version": "5",
      "when": 1688504372756,
      "tag": "0012_complex_pestilence",
      "breakpoints": true
    },
    {
      "idx": 13,
      "version": "5",
      "when": 1688548718125,
      "tag": "0013_oval_jigsaw",
      "breakpoints": true
    },
    {
      "idx": 14,
      "version": "5",
      "when": 1688647795592,
      "tag": "0014_flashy_mephistopheles",
      "breakpoints": true
    },
    {
      "idx": 15,
      "version": "5",
      "when": 1688680981301,
      "tag": "0015_modern_hellcat",
      "breakpoints": true
    },
    {
      "idx": 16,
      "version": "5",
      "when": 1688680991474,
      "tag": "0016_colossal_ego",
      "breakpoints": true
    },
    {
      "idx": 17,
      "version": "5",
      "when": 1688749871243,
      "tag": "0017_dizzy_starbolt",
      "breakpoints": true
    },
    {
      "idx": 18,
      "version": "5",
      "when": 1689244118977,
      "tag": "0018_steep_mordo",
      "breakpoints": true
    },
    {
      "idx": 19,
      "version": "5",
      "when": 1689511770461,
      "tag": "0019_white_red_shift",
      "breakpoints": true
    },
    {
      "idx": 20,
      "version": "5",
      "when": 1689535204212,
      "tag": "0020_quiet_pestilence",
      "breakpoints": true
    },
    {
      "idx": 21,
      "version": "5",
      "when": 1689599720598,
      "tag": "0021_wakeful_black_panther",
      "breakpoints": true
    },
    {
      "idx": 22,
      "version": "5",
      "when": 1689801663792,
      "tag": "0022_overconfident_warhawk",
      "breakpoints": true
    },
    {
      "idx": 23,
      "version": "5",
      "when": 1689862593793,
      "tag": "0023_wonderful_blur",
      "breakpoints": true
    },
    {
      "idx": 24,
      "version": "5",
      "when": 1689968033807,
      "tag": "0026_gigantic_robin_chapel",
      "breakpoints": true
    },
    {
      "idx": 25,
      "version": "5",
      "when": 1690061068648,
      "tag": "0025_loose_katie_power",
      "breakpoints": true
    },
    {
      "idx": 26,
      "version": "5",
      "when": 1690367252969,
      "tag": "0026_eager_arachne",
      "breakpoints": true
    },
    {
      "idx": 27,
      "version": "5",
      "when": 1690453716707,
      "tag": "0027_abnormal_exiles",
      "breakpoints": true
    },
    {
      "idx": 28,
      "version": "5",
      "when": 1690560119255,
      "tag": "0028_foamy_magdalene",
      "breakpoints": true
    },
    {
      "idx": 29,
      "version": "5",
      "when": 1690745230564,
      "tag": "0029_eager_senator_kelly",
      "breakpoints": true
    },
    {
      "idx": 30,
      "version": "5",
      "when": 1690919516732,
      "tag": "0030_careless_captain_america",
      "breakpoints": true
    },
    {
      "idx": 31,
      "version": "5",
      "when": 1691062812862,
      "tag": "0031_steady_blue_blade",
      "breakpoints": true
    },
    {
      "idx": 32,
      "version": "5",
      "when": 1691446212773,
      "tag": "0032_tough_human_fly",
      "breakpoints": true
    },
    {
      "idx": 33,
      "version": "5",
      "when": 1691669802343,
      "tag": "0033_purple_proteus",
      "breakpoints": true
    },
    {
      "idx": 34,
      "version": "5",
      "when": 1691673040795,
      "tag": "0034_tearful_komodo",
      "breakpoints": true
    },
    {
      "idx": 35,
      "version": "5",
      "when": 1691679328451,
      "tag": "0035_lean_blackheart",
      "breakpoints": true
    },
    {
      "idx": 36,
      "version": "5",
      "when": 1692602561255,
      "tag": "0036_natural_firelord",
      "breakpoints": true
    },
    {
      "idx": 37,
      "version": "5",
      "when": 1692728912058,
      "tag": "0037_dapper_christian_walker",
      "breakpoints": true
    },
    {
      "idx": 38,
      "version": "5",
      "when": 1692867741484,
      "tag": "0038_tidy_lightspeed",
      "breakpoints": true
    },
    {
      "idx": 39,
      "version": "5",
      "when": 1694541262164,
      "tag": "0039_numerous_sleeper",
      "breakpoints": true
    },
    {
      "idx": 40,
      "version": "5",
      "when": 1694802593997,
      "tag": "0040_mute_diamondback",
      "breakpoints": true
    },
    {
      "idx": 41,
      "version": "5",
      "when": 1695671118208,
      "tag": "0041_rapid_argent",
      "breakpoints": true
    },
    {
      "idx": 42,
      "version": "5",
      "when": 1695721674234,
      "tag": "0042_colorful_obadiah_stane",
      "breakpoints": true
    },
    {
      "idx": 43,
      "version": "5",
      "when": 1695956494289,
      "tag": "0043_foamy_adam_destine",
      "breakpoints": true
    },
    {
      "idx": 44,
      "version": "5",
      "when": 1696426420196,
      "tag": "0044_third_gorilla_man",
      "breakpoints": true
    },
    {
      "idx": 45,
      "version": "5",
      "when": 1696454177554,
      "tag": "0045_productive_starhawk",
      "breakpoints": true
    },
    {
      "idx": 46,
      "version": "5",
      "when": 1697127806053,
      "tag": "0046_late_arclight",
      "breakpoints": true
    },
    {
      "idx": 47,
      "version": "5",
      "when": 1697711465152,
      "tag": "0047_loose_mentor",
      "breakpoints": true
    },
    {
      "idx": 48,
      "version": "5",
      "when": 1697720052690,
      "tag": "0048_true_randall_flagg",
      "breakpoints": true
    },
    {
      "idx": 49,
      "version": "5",
      "when": 1698986403698,
      "tag": "0049_skinny_sir_ram",
      "breakpoints": true
    },
    {
      "idx": 50,
      "version": "5",
      "when": 1699023546834,
      "tag": "0050_tough_dark_phoenix",
      "breakpoints": true
    },
    {
      "idx": 51,
      "version": "5",
      "when": 1699302865729,
      "tag": "0051_brave_steel_serpent",
      "breakpoints": true
    },
    {
      "idx": 52,
      "version": "5",
      "when": 1699467908204,
      "tag": "0052_cool_deathstrike",
      "breakpoints": true
    },
    {
      "idx": 53,
      "version": "5",
      "when": 1699472077441,
      "tag": "0053_natural_goblin_queen",
      "breakpoints": true
    },
    {
      "idx": 54,
      "version": "5",
      "when": 1699964989429,
      "tag": "0054_mixed_dracula",
      "breakpoints": true
    },
    {
      "idx": 55,
      "version": "5",
      "when": 1700165366018,
      "tag": "0055_omniscient_dragon_man",
      "breakpoints": true
    },
    {
      "idx": 56,
      "version": "5",
      "when": 1700255510749,
      "tag": "0056_kind_wallop",
      "breakpoints": true
    },
    {
      "idx": 57,
      "version": "5",
      "when": 1700597273329,
      "tag": "0057_late_golden_guardian",
      "breakpoints": true
    },
    {
      "idx": 58,
      "version": "5",
      "when": 1700740018380,
      "tag": "0058_goofy_kronos",
      "breakpoints": true
    },
    {
      "idx": 59,
      "version": "5",
      "when": 1701026660068,
      "tag": "0059_numerous_landau",
      "breakpoints": true
    },
    {
      "idx": 60,
      "version": "5",
      "when": 1701089446965,
      "tag": "0060_swift_wind_dancer",
      "breakpoints": true
    },
    {
      "idx": 61,
      "version": "5",
      "when": 1701255072459,
      "tag": "0061_messy_orphan",
      "breakpoints": true
    },
    {
      "idx": 62,
      "version": "5",
      "when": 1701350086250,
      "tag": "0062_bitter_triathlon",
      "breakpoints": true
    },
    {
      "idx": 63,
      "version": "5",
      "when": 1701428361876,
      "tag": "0063_conscious_masked_marvel",
      "breakpoints": true
    },
    {
      "idx": 64,
      "version": "5",
      "when": 1701465359607,
      "tag": "0064_flippant_infant_terrible",
      "breakpoints": true
    },
    {
      "idx": 65,
      "version": "5",
      "when": 1701698010928,
      "tag": "0065_silly_venom",
      "breakpoints": true
    },
    {
      "idx": 66,
      "version": "5",
      "when": 1701985767425,
      "tag": "0066_high_jackpot",
      "breakpoints": true
    },
    {
      "idx": 67,
      "version": "5",
      "when": 1702331936148,
      "tag": "0067_third_multiple_man",
      "breakpoints": true
    },
    {
      "idx": 68,
      "version": "5",
      "when": 1702564500994,
      "tag": "0068_spicy_ghost_rider",
      "breakpoints": true
    },
    {
      "idx": 69,
      "version": "5",
      "when": 1703676058653,
      "tag": "0069_whole_scorpion",
      "breakpoints": true
    },
    {
      "idx": 70,
      "version": "5",
      "when": 1703785747860,
      "tag": "0070_glorious_skaar",
      "breakpoints": true
    },
    {
      "idx": 71,
      "version": "5",
      "when": 1703965039796,
      "tag": "0071_white_human_fly",
      "breakpoints": true
    },
    {
      "idx": 72,
      "version": "5",
      "when": 1704032955613,
      "tag": "0072_messy_silvermane",
      "breakpoints": true
    },
    {
      "idx": 73,
      "version": "5",
      "when": 1704373791894,
      "tag": "0073_misty_queen_noir",
      "breakpoints": true
    },
    {
      "idx": 74,
      "version": "5",
      "when": 1704725954995,
      "tag": "0074_sloppy_thunderbolts",
      "breakpoints": true
    },
    {
      "idx": 75,
      "version": "5",
      "when": 1704817596666,
      "tag": "0075_nostalgic_lord_tyger",
      "breakpoints": true
    },
    {
      "idx": 76,
      "version": "5",
      "when": 1705415801445,
      "tag": "0076_brave_wilson_fisk",
      "breakpoints": true
    },
    {
      "idx": 77,
      "version": "5",
      "when": 1706098558720,
      "tag": "0077_white_glorian",
      "breakpoints": true
    },
    {
      "idx": 78,
      "version": "5",
      "when": 1706303016042,
      "tag": "0078_busy_jasper_sitwell",
      "breakpoints": true
    },
    {
      "idx": 79,
      "version": "5",
      "when": 1707924313340,
      "tag": "0079_foamy_kylun",
      "breakpoints": true
    },
    {
      "idx": 80,
      "version": "5",
      "when": 1708283616058,
      "tag": "0080_large_night_nurse",
      "breakpoints": true
    },
    {
      "idx": 81,
      "version": "5",
      "when": 1709676926593,
      "tag": "0081_ambitious_exiles",
      "breakpoints": true
    },
    {
      "idx": 82,
      "version": "5",
      "when": 1709739595103,
      "tag": "0082_gorgeous_sleeper",
      "breakpoints": true
    },
    {
      "idx": 83,
      "version": "5",
      "when": 1710358301380,
      "tag": "0083_naive_deadpool",
      "breakpoints": true
    },
    {
      "idx": 84,
      "version": "5",
      "when": 1710820602447,
      "tag": "0084_goofy_raider",
      "breakpoints": true
    },
    {
      "idx": 85,
      "version": "5",
      "when": 1712150441547,
      "tag": "0085_slimy_scarlet_witch",
      "breakpoints": true
    },
    {
      "idx": 86,
      "version": "5",
      "when": 1713466210639,
      "tag": "0086_shiny_dreaming_celestial",
      "breakpoints": true
    },
    {
      "idx": 87,
      "version": "5",
      "when": 1714988372796,
      "tag": "0087_silly_lenny_balinger",
      "breakpoints": true
    },
    {
      "idx": 88,
      "version": "5",
      "when": 1715951119177,
      "tag": "0088_numerous_gambit",
      "breakpoints": true
    },
    {
      "idx": 89,
      "version": "5",
      "when": 1717507589832,
      "tag": "0089_swift_malice",
      "breakpoints": true
    },
    {
      "idx": 90,
      "version": "5",
      "when": 1717610088135,
      "tag": "0090_light_inhumans",
      "breakpoints": true
    },
    {
      "idx": 91,
      "version": "5",
      "when": 1719996443427,
      "tag": "0091_conscious_sway",
      "breakpoints": true
    },
    {
      "idx": 92,
      "version": "5",
      "when": 1720020363451,
      "tag": "0092_open_marvex",
      "breakpoints": true
    },
    {
      "idx": 93,
      "version": "5",
      "when": 1720396950958,
      "tag": "0093_serious_starfox",
      "breakpoints": true
    },
    {
      "idx": 94,
      "version": "7",
      "when": 1721711864965,
      "tag": "0094_perfect_gamora",
      "breakpoints": true
    },
    {
      "idx": 95,
      "version": "7",
      "when": 1723022647113,
      "tag": "0095_tan_moon_knight",
      "breakpoints": true
    },
    {
      "idx": 96,
      "version": "7",
      "when": 1725251037898,
      "tag": "0096_red_bug",
      "breakpoints": true
    },
    {
      "idx": 97,
      "version": "7",
      "when": 1726561482493,
      "tag": "0097_dry_jack_flag",
      "breakpoints": true
    },
    {
      "idx": 98,
      "version": "7",
      "when": 1726738204175,
      "tag": "0098_flowery_gunslinger",
      "breakpoints": true
    },
    {
      "idx": 99,
      "version": "7",
      "when": 1727107504713,
      "tag": "0099_loving_tattoo",
      "breakpoints": true
    },
    {
      "idx": 100,
      "version": "7",
      "when": 1727196603513,
      "tag": "0100_gigantic_ares",
      "breakpoints": true
    },
    {
      "idx": 101,
      "version": "7",
      "when": 1728381511294,
      "tag": "0101_new_domino",
      "breakpoints": true
    },
    {
      "idx": 102,
      "version": "7",
      "when": 1729765148840,
      "tag": "0102_common_tiger_shark",
      "breakpoints": true
    },
    {
      "idx": 103,
      "version": "7",
      "when": 1729791437121,
      "tag": "0103_sparkling_leper_queen",
      "breakpoints": true
    },
    {
      "idx": 104,
      "version": "7",
      "when": 1729861214848,
      "tag": "0104_pale_giant_girl",
      "breakpoints": true
    },
    {
      "idx": 105,
      "version": "7",
      "when": 1730140555148,
      "tag": "0105_flippant_grey_gargoyle",
      "breakpoints": true
    },
    {
      "idx": 106,
      "version": "7",
      "when": 1730150229320,
      "tag": "0106_secret_bill_hollister",
      "breakpoints": true
    },
    {
      "idx": 107,
      "version": "7",
      "when": 1730206373359,
      "tag": "0107_tearful_phalanx",
      "breakpoints": true
    },
    {
      "idx": 108,
      "version": "7",
      "when": 1730821051787,
      "tag": "0108_dazzling_iron_lad",
      "breakpoints": true
    },
    {
      "idx": 109,
      "version": "7",
      "when": 1736892616872,
      "tag": "0109_famous_mother_askani",
      "breakpoints": true
    },
    {
      "idx": 110,
      "version": "7",
      "when": 1738064397215,
      "tag": "0110_material_stephen_strange",
      "breakpoints": true
    },
    {
      "idx": 111,
      "version": "7",
      "when": 1739787943750,
      "tag": "0111_unusual_menace",
      "breakpoints": true
    },
    {
      "idx": 112,
      "version": "7",
      "when": 1740003078060,
      "tag": "0112_fluffy_marvel_apes",
      "breakpoints": true
    },
    {
      "idx": 113,
      "version": "7",
      "when": 1741640180846,
      "tag": "0113_misty_lady_ursula",
      "breakpoints": true
    },
    {
      "idx": 114,
      "version": "7",
      "when": 1742231470871,
      "tag": "0114_volatile_norrin_radd",
      "breakpoints": true
    },
    {
      "idx": 115,
      "version": "7",
      "when": 1743180139355,
      "tag": "0115_colossal_killmonger",
      "breakpoints": true
    },
    {
      "idx": 116,
      "version": "7",
      "when": 1743452150748,
      "tag": "0116_overjoyed_shiver_man",
      "breakpoints": true
    },
    {
      "idx": 117,
      "version": "7",
      "when": 1743969155589,
      "tag": "0117_calm_raider",
      "breakpoints": true
    },
    {
      "idx": 118,
      "version": "7",
<<<<<<< HEAD
      "when": 1744217414834,
      "tag": "0118_dashing_ikaris",
=======
      "when": 1744696339078,
      "tag": "0118_old_callisto",
      "breakpoints": true
    },
    {
      "idx": 119,
      "version": "7",
      "when": 1744748669224,
      "tag": "0119_true_reptil",
>>>>>>> a6c922b1
      "breakpoints": true
    }
  ]
}<|MERGE_RESOLUTION|>--- conflicted
+++ resolved
@@ -831,10 +831,6 @@
     {
       "idx": 118,
       "version": "7",
-<<<<<<< HEAD
-      "when": 1744217414834,
-      "tag": "0118_dashing_ikaris",
-=======
       "when": 1744696339078,
       "tag": "0118_old_callisto",
       "breakpoints": true
@@ -844,7 +840,6 @@
       "version": "7",
       "when": 1744748669224,
       "tag": "0119_true_reptil",
->>>>>>> a6c922b1
       "breakpoints": true
     }
   ]
