<<<<<<< HEAD
import { JWTPayload, KeyLike } from 'jose';
=======
import { LintSeverity } from '@wundergraph/cosmo-connect/dist/platform/v1/platform_pb';
import { JWTPayload } from 'jose';
import { LintRuleEnum } from '../db/models.js';
>>>>>>> 1ad9a19c

export type FeatureIds =
  | 'users'
  | 'federated-graphs'
  | 'analytics-retention'
  | 'tracing-retention'
  | 'changelog-retention'
  | 'breaking-change-retention'
  | 'trace-sampling-rate'
  | 'requests'
  // Boolean features
  | 'rbac'
  | 'sso'
  | 'security'
  | 'support'
  | 'ai'
  | 'oidc';

export type Features = {
  [key in FeatureIds]: Feature;
};

export type Feature = {
  id: FeatureIds;
  enabled?: boolean | null;
  limit?: number | null;
};

export interface ListFilterOptions {
  namespaceId?: string;
  limit: number;
  offset: number;
}

export interface Label {
  key: string;
  value: string;
}

export interface FederatedGraphDTO {
  id: string;
  targetId: string;
  name: string;
  routingUrl: string;
  lastUpdatedAt: string;
  isComposable: boolean;
  compositionErrors?: string;
  schemaVersionId?: string;
  labelMatchers: string[];
  subgraphsCount: number;
  composedSchemaVersionId?: string;
  admissionWebhookURL?: string;
  creatorUserId?: string;
  readme?: string;
  namespace: string;
  namespaceId: string;
}

export interface FederatedGraphChangelogDTO {
  schemaVersionId: string;
  createdAt: string;
  changelogs: {
    id: string;
    path: string;
    changeType: string;
    changeMessage: string;
    createdAt: string;
  }[];
}

export interface SubgraphDTO {
  id: string;
  targetId: string;
  name: string;
  routingUrl: string;
  subscriptionUrl: string;
  subscriptionProtocol: 'ws' | 'sse' | 'sse_post';
  schemaSDL: string;
  schemaVersionId: string;
  lastUpdatedAt: string;
  labels: Label[];
  creatorUserId?: string;
  readme?: string;
  namespace: string;
  namespaceId: string;
}

export interface MigrationSubgraph {
  name: string;
  routingURL: string;
  schema: string;
}

export interface SchemaCheckDTO {
  id: string;
  targetID: string;
  subgraphName: string;
  timestamp: string;
  isComposable: boolean;
  isBreaking: boolean;
  hasClientTraffic: boolean;
  isForcedSuccess: boolean;
  isDeleted: boolean;
  ghDetails?: {
    commitSha: string;
    ownerSlug: string;
    repositorySlug: string;
    checkRunId: number;
  };
  hasLintErrors: boolean;
}

export interface SchemaCheckSummaryDTO extends SchemaCheckDTO {
  proposedSubgraphSchemaSDL?: string;
  affectedGraphs: {
    id: string;
    trafficCheckDays: number;
  }[];
}

export interface GetChecksResponse {
  checks: SchemaCheckDTO[];
  checksCount: number;
}

export interface SchemaCheckDetailsDTO {
  changes: {
    id: string;
    changeType: string;
    message: string;
    path?: string;
    isBreaking: boolean;
  }[];
  compositionErrors: string[];
}

export interface OrganizationDTO {
  id: string;
  name: string;
  slug: string;
  creatorUserId: string;
  createdAt: string;
  features?: Feature[];
  billing?: {
    plan: string;
    email?: string;
  };
  subscription?: {
    status: string;
    trialEnd?: string;
    currentPeriodEnd?: string;
    cancelAtPeriodEnd?: boolean;
  };
}

export interface UserDTO {
  id: string;
  email: string;
}

export interface OrganizationMemberDTO {
  userID: string;
  orgMemberID: string;
  email: string;
  roles: string[];
}

export interface OrganizationInvitationDTO {
  userID: string;
  email: string;
  invitedBy?: string;
}

export interface APIKeyDTO {
  id: string;
  name: string;
  createdAt: string;
  lastUsedAt: string;
  expiresAt: string;
  createdBy: string;
  creatorUserID: string;
}

export interface WebhooksConfigDTO {
  id: string;
  endpoint: string;
  events: string[];
}

export interface ResponseMessage {
  response?: {
    code: number;
    details?: string;
  };
}

export interface BillingPlanDTO {
  id: string;
  name: string;
  price: number;
  features: {
    id: string;
    description: string;
    limit?: number;
  }[];
}

// https://github.com/kamilkisiela/graphql-inspector/blob/f3b9ed7e277f1a4928da7d0fdc212685ff77752a/packages/core/src/diff/changes/change.ts
export enum SchemaChangeType {
  FIELD_ARGUMENT_DESCRIPTION_CHANGED = 'FIELD_ARGUMENT_DESCRIPTION_CHANGED',
  FIELD_ARGUMENT_DEFAULT_CHANGED = 'FIELD_ARGUMENT_DEFAULT_CHANGED',
  FIELD_ARGUMENT_TYPE_CHANGED = 'FIELD_ARGUMENT_TYPE_CHANGED',
  DIRECTIVE_REMOVED = 'DIRECTIVE_REMOVED',
  DIRECTIVE_ADDED = 'DIRECTIVE_ADDED',
  DIRECTIVE_DESCRIPTION_CHANGED = 'DIRECTIVE_DESCRIPTION_CHANGED',
  DIRECTIVE_LOCATION_ADDED = 'DIRECTIVE_LOCATION_ADDED',
  DIRECTIVE_LOCATION_REMOVED = 'DIRECTIVE_LOCATION_REMOVED',
  DIRECTIVE_ARGUMENT_ADDED = 'DIRECTIVE_ARGUMENT_ADDED',
  DIRECTIVE_ARGUMENT_REMOVED = 'DIRECTIVE_ARGUMENT_REMOVED',
  DIRECTIVE_ARGUMENT_DESCRIPTION_CHANGED = 'DIRECTIVE_ARGUMENT_DESCRIPTION_CHANGED',
  DIRECTIVE_ARGUMENT_DEFAULT_VALUE_CHANGED = 'DIRECTIVE_ARGUMENT_DEFAULT_VALUE_CHANGED',
  DIRECTIVE_ARGUMENT_TYPE_CHANGED = 'DIRECTIVE_ARGUMENT_TYPE_CHANGED',
  ENUM_VALUE_REMOVED = 'ENUM_VALUE_REMOVED',
  ENUM_VALUE_ADDED = 'ENUM_VALUE_ADDED',
  ENUM_VALUE_DESCRIPTION_CHANGED = 'ENUM_VALUE_DESCRIPTION_CHANGED',
  ENUM_VALUE_DEPRECATION_REASON_CHANGED = 'ENUM_VALUE_DEPRECATION_REASON_CHANGED',
  ENUM_VALUE_DEPRECATION_REASON_ADDED = 'ENUM_VALUE_DEPRECATION_REASON_ADDED',
  ENUM_VALUE_DEPRECATION_REASON_REMOVED = 'ENUM_VALUE_DEPRECATION_REASON_REMOVED',
  FIELD_REMOVED = 'FIELD_REMOVED',
  FIELD_ADDED = 'FIELD_ADDED',
  FIELD_DESCRIPTION_CHANGED = 'FIELD_DESCRIPTION_CHANGED',
  FIELD_DESCRIPTION_ADDED = 'FIELD_DESCRIPTION_ADDED',
  FIELD_DESCRIPTION_REMOVED = 'FIELD_DESCRIPTION_REMOVED',
  FIELD_DEPRECATION_ADDED = 'FIELD_DEPRECATION_ADDED',
  FIELD_DEPRECATION_REMOVED = 'FIELD_DEPRECATION_REMOVED',
  FIELD_DEPRECATION_REASON_CHANGED = 'FIELD_DEPRECATION_REASON_CHANGED',
  FIELD_DEPRECATION_REASON_ADDED = 'FIELD_DEPRECATION_REASON_ADDED',
  FIELD_DEPRECATION_REASON_REMOVED = 'FIELD_DEPRECATION_REASON_REMOVED',
  FIELD_TYPE_CHANGED = 'FIELD_TYPE_CHANGED',
  FIELD_ARGUMENT_ADDED = 'FIELD_ARGUMENT_ADDED',
  FIELD_ARGUMENT_REMOVED = 'FIELD_ARGUMENT_REMOVED',
  INPUT_FIELD_REMOVED = 'INPUT_FIELD_REMOVED',
  INPUT_FIELD_ADDED = 'INPUT_FIELD_ADDED',
  INPUT_FIELD_DESCRIPTION_ADDED = 'INPUT_FIELD_DESCRIPTION_ADDED',
  INPUT_FIELD_DESCRIPTION_REMOVED = 'INPUT_FIELD_DESCRIPTION_REMOVED',
  INPUT_FIELD_DESCRIPTION_CHANGED = 'INPUT_FIELD_DESCRIPTION_CHANGED',
  INPUT_FIELD_DEFAULT_VALUE_CHANGED = 'INPUT_FIELD_DEFAULT_VALUE_CHANGED',
  INPUT_FIELD_TYPE_CHANGED = 'INPUT_FIELD_TYPE_CHANGED',
  OBJECT_TYPE_INTERFACE_ADDED = 'OBJECT_TYPE_INTERFACE_ADDED',
  OBJECT_TYPE_INTERFACE_REMOVED = 'OBJECT_TYPE_INTERFACE_REMOVED',
  SCHEMA_QUERY_TYPE_CHANGED = 'SCHEMA_QUERY_TYPE_CHANGED',
  SCHEMA_MUTATION_TYPE_CHANGED = 'SCHEMA_MUTATION_TYPE_CHANGED',
  SCHEMA_SUBSCRIPTION_TYPE_CHANGED = 'SCHEMA_SUBSCRIPTION_TYPE_CHANGED',
  TYPE_REMOVED = 'TYPE_REMOVED',
  TYPE_ADDED = 'TYPE_ADDED',
  TYPE_KIND_CHANGED = 'TYPE_KIND_CHANGED',
  TYPE_DESCRIPTION_CHANGED = 'TYPE_DESCRIPTION_CHANGED',
  TYPE_DESCRIPTION_REMOVED = 'TYPE_DESCRIPTION_REMOVED',
  TYPE_DESCRIPTION_ADDED = 'TYPE_DESCRIPTION_ADDED',
  UNION_MEMBER_REMOVED = 'UNION_MEMBER_REMOVED',
  UNION_MEMBER_ADDED = 'UNION_MEMBER_ADDED',
}

export interface JWTEncodeParams<Payload extends JWTPayload = JWTPayload, Secret = string> {
  // The payload to encode into the JWT
  token: Payload;
  // The secret used to encode the issued JWT
  secret: Secret;
  // The maximum age of the issued JWT in seconds
  maxAgeInSeconds?: number;
}

export interface JWTDecodeParams {
  /** The issued JWT to be decoded */
  token?: string;
  /** The secret used to decode the issued JWT. */
  secret: string | Buffer;
}

export interface UserSession extends JWTPayload {
  sessionId: string;
}

export type PKCECodeChallenge = {
  codeVerifier: string;
};

export type CustomAccessTokenClaims = {
  email: string;
  preferred_username: string;
  groups?: string[];
};

export type UserInfoEndpointResponse = {
  preferred_username: string;
  name: string;
  email_verified: boolean;
  sub: string;
  given_name: string;
  family_name: string;
  email: string;
  groups: string[];
};

export type AuthContext = {
  auth: 'access_token' | 'api_key' | 'cookie';
  organizationId: string;
  organizationSlug: string;
  hasWriteAccess: boolean;
  isAdmin: boolean;
  userId: string;
  userDisplayName: string;
};

export interface GraphApiKeyJwtPayload extends JWTPayload {
  federated_graph_id: string;
  organization_id: string;
}

export interface GraphApiKeyDTO {
  id: string;
  name: string;
  token: string;
  lastUsedAt?: string;
  createdAt: string;
  creatorEmail: string | null;
}

export interface RouterRequestKeysDTO {
  id: string;
  privateKey: string;
  publicKey: string;
  createdAt: string;
}

export interface SlackAccessTokenResponse {
  slackUserId: string;
  accessToken: string;
  slackOrgId: string;
  slackOrgName: string;
  slackChannelId: string;
  slackChannelName: string;
  webhookURL: string;
}

export interface ClientDTO {
  id: string;
  name: string;
  createdAt: string;
  createdBy: string;
  lastUpdatedAt: string;
  lastUpdatedBy: string;
}

export interface PersistedOperationDTO {
  id: string;
  operationId: string;
  hash: string;
  filePath: string;
  createdAt: string;
  createdBy: string;
  lastUpdatedAt: string;
  lastUpdatedBy: string;
  contents: string;
  operationNames: string[];
}

export interface PublishedOperationData {
  version: 1;
  body: string;
}

export interface UpdatedPersistedOperation {
  operationId: string;
  hash: string;
  filePath: string;
  contents: string;
  operationNames: string[];
}

export interface GraphCompositionDTO {
  id: string;
  schemaVersionId: string;
  createdAt: string;
  createdBy?: string;
  compositionErrors?: string;
  routerConfigSignature?: string;
  isComposable: boolean;
  isLatestValid: boolean;
  admissionError?: string;
  deploymentError?: string;
}

export interface SubgraphMemberDTO {
  userId: string;
  subgraphMemberId: string;
  email: string;
}

export type DiscussionDTO = {
  id: string;
  createdAt: Date;
  targetId: string;
  schemaVersionId: string;
  referenceLine: number;
  isResolved: boolean;
  thread: DiscussionThreadDTO;
}[];

export type DiscussionThreadDTO = {
  id: string;
  createdAt: Date;
  discussionId: string;
  contentMarkdown: string | null;
  contentJson: unknown;
  updatedAt: Date | null;
  createdById: string;
  isDeleted: boolean;
}[];
export interface SubgraphLatencyResult {
  subgraphID: string;
  latency: number;
}

export interface SubgraphRequestRateResult {
  subgraphID: string;
  requestRate: number;
  errorRate: number;
}

export interface FederatedGraphRequestRateResult {
  federatedGraphID: string;
  requestRate: number;
  errorRate: number;
}

export interface DateRange<T extends string | number = string> {
  start: T;
  end: T;
}

export type TimeFilters = {
  granule: string;
  dateRange: DateRange<number>;
};

type LintRuleType = Record<LintRuleEnum, LintRuleEnum>;

// when the rules are changed, it has to be changed in the constants.ts file in the studio to maintain consistency.
export const LintRules: LintRuleType = {
  FIELD_NAMES_SHOULD_BE_CAMEL_CASE: 'FIELD_NAMES_SHOULD_BE_CAMEL_CASE',
  TYPE_NAMES_SHOULD_BE_PASCAL_CASE: 'TYPE_NAMES_SHOULD_BE_PASCAL_CASE',
  SHOULD_NOT_HAVE_TYPE_PREFIX: 'SHOULD_NOT_HAVE_TYPE_PREFIX',
  SHOULD_NOT_HAVE_TYPE_SUFFIX: 'SHOULD_NOT_HAVE_TYPE_SUFFIX',
  SHOULD_NOT_HAVE_INPUT_PREFIX: 'SHOULD_NOT_HAVE_INPUT_PREFIX',
  SHOULD_HAVE_INPUT_SUFFIX: 'SHOULD_HAVE_INPUT_SUFFIX',
  SHOULD_NOT_HAVE_ENUM_PREFIX: 'SHOULD_NOT_HAVE_ENUM_PREFIX',
  SHOULD_NOT_HAVE_ENUM_SUFFIX: 'SHOULD_NOT_HAVE_ENUM_SUFFIX',
  SHOULD_NOT_HAVE_INTERFACE_PREFIX: 'SHOULD_NOT_HAVE_INTERFACE_PREFIX',
  SHOULD_NOT_HAVE_INTERFACE_SUFFIX: 'SHOULD_NOT_HAVE_INTERFACE_SUFFIX',
  ENUM_VALUES_SHOULD_BE_UPPER_CASE: 'ENUM_VALUES_SHOULD_BE_UPPER_CASE',
  ORDER_FIELDS: 'ORDER_FIELDS',
  ORDER_ENUM_VALUES: 'ORDER_ENUM_VALUES',
  ORDER_DEFINITIONS: 'ORDER_DEFINITIONS',
  ALL_TYPES_REQUIRE_DESCRIPTION: 'ALL_TYPES_REQUIRE_DESCRIPTION',
  DISALLOW_CASE_INSENSITIVE_ENUM_VALUES: 'DISALLOW_CASE_INSENSITIVE_ENUM_VALUES',
  NO_TYPENAME_PREFIX_IN_TYPE_FIELDS: 'NO_TYPENAME_PREFIX_IN_TYPE_FIELDS',
  REQUIRE_DEPRECATION_REASON: 'REQUIRE_DEPRECATION_REASON',
  REQUIRE_DEPRECATION_DATE: 'REQUIRE_DEPRECATION_DATE',
};

export type Severity = 1 | 2;
export type LintSeverityLevel = 'warn' | 'error';
export type RuleLevel = Severity | LintSeverityLevel;
export type RuleLevelAndOptions<Options extends any[] = any[]> = Prepend<Partial<Options>, RuleLevel>;
export type RuleEntry<Options extends any[] = any[]> = RuleLevel | RuleLevelAndOptions<Options>;

export interface RulesConfig {
  [rule: string]: RuleEntry;
}

export interface LintIssueResult {
  lintRuleType: LintRuleEnum | undefined;
  severity: LintSeverity;
  message: string;
  issueLocation: {
    line: number;
    column: number;
    endLine?: number;
    endColumn?: number;
  };
}

export interface SchemaLintDTO {
  severity: LintSeverityLevel;
  ruleName: LintRuleEnum;
}

export interface SchemaLintIssues {
  warnings: LintIssueResult[];
  errors: LintIssueResult[];
}<|MERGE_RESOLUTION|>--- conflicted
+++ resolved
@@ -1,10 +1,6 @@
-<<<<<<< HEAD
+import { LintSeverity } from '@wundergraph/cosmo-connect/dist/platform/v1/platform_pb';
 import { JWTPayload, KeyLike } from 'jose';
-=======
-import { LintSeverity } from '@wundergraph/cosmo-connect/dist/platform/v1/platform_pb';
-import { JWTPayload } from 'jose';
 import { LintRuleEnum } from '../db/models.js';
->>>>>>> 1ad9a19c
 
 export type FeatureIds =
   | 'users'
