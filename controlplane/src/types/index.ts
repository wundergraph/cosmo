--- conflicted
+++ resolved
@@ -81,11 +81,8 @@
   id: string;
   name: string;
   slug: string;
-<<<<<<< HEAD
   creatorUserId: string;
-=======
   createdAt: string;
->>>>>>> 0ecb2d15
   isFreeTrial?: boolean;
   isPersonal?: boolean;
 }
