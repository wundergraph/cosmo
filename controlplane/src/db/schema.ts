--- conflicted
+++ resolved
@@ -236,11 +236,8 @@
     .references(() => targets.id, {
       onDelete: 'cascade',
     }),
-<<<<<<< HEAD
-  isFeatureGraph: boolean('is_feature_graph').default(false).notNull(),
-=======
+  isFeatureGraph: boolean('is_feature_graph').notNull().default(false),
   isEventDrivenGraph: boolean('is_event_driven_graph').notNull().default(false),
->>>>>>> 11e39f2e
 });
 
 export const featureGraphsToSubgraph = pgTable(
