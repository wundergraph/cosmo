--- conflicted
+++ resolved
@@ -580,7 +580,6 @@
   dateRange.end = tmp;
 };
 
-<<<<<<< HEAD
 export const formatSubgraphType = (type: SubgraphType) => {
   switch (type) {
     case SubgraphType.STANDARD: {
@@ -597,7 +596,7 @@
     }
   }
 };
-=======
+
 export function newCompositionOptions(disableResolvabilityValidation?: boolean): CompositionOptions | undefined {
   if (!disableResolvabilityValidation) {
     return;
@@ -605,5 +604,4 @@
   return {
     disableResolvabilityValidation,
   };
-}
->>>>>>> 9bbdfbbb
+}