import crypto from 'node:crypto';
import { PlainMessage } from '@bufbuild/protobuf';
import { ServiceImpl } from '@connectrpc/connect';
import { EnumStatusCode } from '@wundergraph/cosmo-connect/dist/common/common_pb';
import { GetConfigResponse } from '@wundergraph/cosmo-connect/dist/node/v1/node_pb';
import { OrganizationEventName, PlatformEventName } from '@wundergraph/cosmo-connect/dist/notifications/events_pb';
import { PlatformService } from '@wundergraph/cosmo-connect/dist/platform/v1/platform_connect';
import {
  AcceptOrDeclineInvitationResponse,
  AddReadmeResponse,
  AddSubgraphMemberResponse,
  AnalyticsConfig,
  CheckFederatedGraphResponse,
  CheckSubgraphSchemaResponse,
  CompositionError,
  CreateAPIKeyResponse,
<<<<<<< HEAD
  CreateDiscussionResponse,
=======
  CreateCheckoutSessionResponse,
>>>>>>> c814d5a7
  CreateFederatedGraphResponse,
  CreateFederatedGraphTokenResponse,
  CreateFederatedSubgraphResponse,
  CreateIntegrationResponse,
  CreateOIDCProviderResponse,
  CreateOrganizationResponse,
  CreateOrganizationWebhookConfigResponse,
  DateRange,
  DeleteAPIKeyResponse,
  DeleteDiscussionCommentResponse,
  DeleteFederatedGraphResponse,
  DeleteFederatedSubgraphResponse,
  DeleteIntegrationResponse,
  DeleteOIDCProviderResponse,
  DeleteOrganizationResponse,
  DeleteRouterTokenResponse,
  FixSubgraphSchemaResponse,
  ForceCheckSuccessResponse,
  GetAPIKeysResponse,
  GetAllDiscussionsResponse,
  GetAnalyticsViewResponse,
  GetBillingPlansResponse,
  GetChangelogBySchemaVersionResponse,
  GetCheckDetailsResponse,
  GetCheckOperationsResponse,
  GetCheckSummaryResponse,
  GetChecksByFederatedGraphNameResponse,
  GetClientsResponse,
  GetCompositionDetailsResponse,
  GetCompositionsResponse,
  GetDashboardAnalyticsViewResponse,
  GetDiscussionResponse,
  GetDiscussionSchemasResponse,
  GetFederatedGraphByNameResponse,
  GetFederatedGraphChangelogResponse,
  GetFederatedGraphSDLByNameResponse,
  GetFederatedGraphsBySubgraphLabelsResponse,
  GetFederatedGraphsResponse,
  GetFieldUsageResponse,
  GetGraphMetricsResponse,
  GetInvitationsResponse,
  GetLatestSubgraphSDLByNameResponse,
  GetLatestValidSubgraphSDLByNameResponse,
  GetMetricsErrorRateResponse,
  GetOIDCProviderResponse,
  GetOperationContentResponse,
  GetOrganizationIntegrationsResponse,
  GetOrganizationMembersResponse,
  GetOrganizationRequestsCountResponse,
  GetOrganizationWebhookConfigsResponse,
  GetOrganizationWebhookMetaResponse,
  GetPersistedOperationsResponse,
  GetRouterTokensResponse,
  GetSdlBySchemaVersionResponse,
  GetSubgraphByNameResponse,
  GetSubgraphMembersResponse,
  GetSubgraphsResponse,
  GetTraceResponse,
  GetUserAccessibleResourcesResponse,
  InviteUserResponse,
  IsGitHubAppInstalledResponse,
  IsRBACEnabledResponse,
  LeaveOrganizationResponse,
  MigrateFromApolloResponse,
  PublishFederatedSubgraphResponse,
  PublishPersistedOperationsResponse,
  PublishedOperation,
  PublishedOperationStatus,
  RemoveInvitationResponse,
  RemoveSubgraphMemberResponse,
  ReplyToDiscussionResponse,
  RequestSeriesItem,
  SetDiscussionResolutionResponse,
  UpdateDiscussionCommentResponse,
  UpdateFederatedGraphResponse,
  UpdateIntegrationConfigResponse,
  UpdateOrgMemberRoleResponse,
  UpdateOrganizationDetailsResponse,
  UpdateOrganizationWebhookConfigResponse,
  UpdateRBACSettingsResponse,
  UpdateSubgraphResponse,
  UpgradePlanResponse,
  WhoAmIResponse,
} from '@wundergraph/cosmo-connect/dist/platform/v1/platform_pb';
import { OpenAIGraphql, isValidUrl } from '@wundergraph/cosmo-shared';
import { SQL, and, asc, desc, eq, inArray } from 'drizzle-orm';
import { DocumentNode, buildASTSchema, parse } from 'graphql';
import { validate } from 'graphql/validation/index.js';
import { uid } from 'uid';
import { discussionThread, discussions, schemaVersion as schemaVersionTable } from '../../db/schema.js';
import {
  GraphApiKeyDTO,
  GraphApiKeyJwtPayload,
  PublishedOperationData,
  UpdatedPersistedOperation,
} from '../../types/index.js';
import { Composer } from '../composition/composer.js';
import { buildSchema, composeSubgraphs } from '../composition/composition.js';
import { getDiffBetweenGraphs } from '../composition/schemaCheck.js';
import { signJwt } from '../crypto/jwt.js';
import { ApiKeyRepository } from '../repositories/ApiKeyRepository.js';
import { FederatedGraphRepository } from '../repositories/FederatedGraphRepository.js';
import { GitHubRepository } from '../repositories/GitHubRepository.js';
import { GraphCompositionRepository } from '../repositories/GraphCompositionRepository.js';
import { OidcRepository } from '../repositories/OidcRepository.js';
import { OperationsRepository } from '../repositories/OperationsRepository.js';
import { OrganizationInvitationRepository } from '../repositories/OrganizationInvitationRepository.js';
import { OrganizationRepository } from '../repositories/OrganizationRepository.js';
import { SchemaCheckRepository } from '../repositories/SchemaCheckRepository.js';
import { SubgraphRepository } from '../repositories/SubgraphRepository.js';
import { UserRepository } from '../repositories/UserRepository.js';
import { AnalyticsDashboardViewRepository } from '../repositories/analytics/AnalyticsDashboardViewRepository.js';
import { AnalyticsRequestViewRepository } from '../repositories/analytics/AnalyticsRequestViewRepository.js';
import { MetricsRepository } from '../repositories/analytics/MetricsRepository.js';
import { MonthlyRequestViewRepository } from '../repositories/analytics/MonthlyRequestViewRepository.js';
import { TraceRepository } from '../repositories/analytics/TraceRepository.js';
import { UsageRepository } from '../repositories/analytics/UsageRepository.js';
import type { RouterOptions } from '../routes.js';
import { ApiKeyGenerator } from '../services/ApiGenerator.js';
import ApolloMigrator from '../services/ApolloMigrator.js';
import OidcProvider from '../services/OidcProvider.js';
import {
  InspectorOperationResult,
  InspectorSchemaChange,
  SchemaUsageTrafficInspector,
  collectOperationUsageStats,
} from '../services/SchemaUsageTrafficInspector.js';
import Slack from '../services/Slack.js';
import {
  extractOperationNames,
  formatSubscriptionProtocol,
  getHighestPriorityRole,
  handleError,
  isValidLabelMatchers,
  isValidLabels,
  isValidOrganizationSlug,
  validateDateRanges,
} from '../util.js';
import { FederatedGraphSchemaUpdate, OrganizationWebhookService } from '../webhooks/OrganizationWebhookService.js';
<<<<<<< HEAD
=======
import { ApiKeyRepository } from '../repositories/ApiKeyRepository.js';
import { BillingRepository } from '../repositories/BillingRepository.js';
import { TargetRepository } from '../repositories/TargetRepository.js';
import { BillingService } from '../services/BillingService.js';
>>>>>>> c814d5a7

export default function (opts: RouterOptions): Partial<ServiceImpl<typeof PlatformService>> {
  return {
    /* 
    Mutations
    */
    createFederatedGraph: (req, ctx) => {
      const logger = opts.logger.child({
        service: ctx.service.typeName,
        method: ctx.method.name,
      });

      return handleError<PlainMessage<CreateFederatedGraphResponse>>(logger, async () => {
        const authContext = await opts.authenticator.authenticate(ctx.requestHeader);
        const orgRepo = new OrganizationRepository(opts.db, opts.billingDefaultPlanId);
        const orgWebhooks = new OrganizationWebhookService(
          opts.db,
          authContext.organizationId,
          opts.logger,
          opts.billingDefaultPlanId,
        );
        const fedGraphRepo = new FederatedGraphRepository(opts.db, authContext.organizationId);
        const subgraphRepo = new SubgraphRepository(opts.db, authContext.organizationId);

        if (!authContext.hasWriteAccess) {
          return {
            response: {
              code: EnumStatusCode.ERR,
              details: `The user doesn't have the permissions to perform this operation`,
            },
            compositionErrors: [],
          };
        }

        if (await fedGraphRepo.exists(req.name)) {
          return {
            response: {
              code: EnumStatusCode.ERR_ALREADY_EXISTS,
              details: `Federated graph '${req.name}' already exists`,
            },
            compositionErrors: [],
          };
        }

        if (!isValidLabelMatchers(req.labelMatchers)) {
          return {
            response: {
              code: EnumStatusCode.ERR_INVALID_LABELS,
              details: `One or more labels in the matcher were found to be invalid`,
            },
            compositionErrors: [],
          };
        }

        const count = await fedGraphRepo.count();

        const feature = await orgRepo.getFeature({
          organizationId: authContext.organizationId,
          featureId: 'federated-graphs',
        });

        const limit = feature?.limit === -1 ? undefined : feature?.limit;

        if (limit && count >= limit) {
          return {
            response: {
              code: EnumStatusCode.ERR_LIMIT_REACHED,
              details: `The organization reached the limit of federated graphs`,
            },
            compositionErrors: [],
          };
        }

        const federatedGraph = await fedGraphRepo.create({
          name: req.name,
          createdBy: authContext.userId,
          labelMatchers: req.labelMatchers,
          routingUrl: req.routingUrl,
          readme: req.readme,
        });

        await fedGraphRepo.createGraphCryptoKeyPairs({
          federatedGraphId: federatedGraph.id,
          organizationId: authContext.organizationId,
        });

        const subgraphs = await subgraphRepo.listByFederatedGraph(req.name, {
          published: true,
        });

        // If there are no subgraphs, we don't need to compose anything
        // and avoid producing a version with a composition error
        if (subgraphs.length === 0) {
          return {
            response: {
              code: EnumStatusCode.OK,
            },
            compositionErrors: [],
          };
        }

        const compositionErrors: PlainMessage<CompositionError>[] = [];

        await opts.db.transaction(async (tx) => {
          const fedGraphRepo = new FederatedGraphRepository(tx, authContext.organizationId);
          const subgraphRepo = new SubgraphRepository(tx, authContext.organizationId);
          const compositionRepo = new GraphCompositionRepository(tx);
          const compChecker = new Composer(fedGraphRepo, subgraphRepo, compositionRepo);
          const composition = await compChecker.composeFederatedGraph(federatedGraph);

          compositionErrors.push(
            ...composition.errors.map((e) => ({
              federatedGraphName: federatedGraph.name,
              message: e.message,
            })),
          );

          await compChecker.deployComposition(composition, authContext.userId);
        });

        orgWebhooks.send(OrganizationEventName.FEDERATED_GRAPH_SCHEMA_UPDATED, {
          federated_graph: {
            id: federatedGraph.id,
            name: federatedGraph.name,
          },
          organization: {
            id: authContext.organizationId,
            slug: authContext.organizationSlug,
          },
          errors: compositionErrors.length > 0,
          actor_id: authContext.userId,
        });

        if (compositionErrors.length > 0) {
          return {
            response: {
              code: EnumStatusCode.ERR_SUBGRAPH_COMPOSITION_FAILED,
            },
            compositionErrors,
          };
        }

        return {
          response: {
            code: EnumStatusCode.OK,
          },
          compositionErrors: [],
        };
      });
    },

    createFederatedSubgraph: (req, ctx) => {
      const logger = opts.logger.child({
        service: ctx.service.typeName,
        method: ctx.method.name,
      });

      return handleError<PlainMessage<CreateFederatedSubgraphResponse>>(logger, async () => {
        const authContext = await opts.authenticator.authenticate(ctx.requestHeader);
        const subgraphRepo = new SubgraphRepository(opts.db, authContext.organizationId);

        if (!authContext.hasWriteAccess) {
          return {
            response: {
              code: EnumStatusCode.ERR,
              details: `The user doesnt have the permissions to perform this operation`,
            },
          };
        }

        const exists = await subgraphRepo.exists(req.name);

        if (!isValidLabels(req.labels)) {
          return {
            response: {
              code: EnumStatusCode.ERR_INVALID_LABELS,
              details: `One ore more labels were found to be invalid`,
            },
            compositionErrors: [],
          };
        }

        if (!exists) {
          const subgraph = await subgraphRepo.create({
            name: req.name,
            createdBy: authContext.userId,
            labels: req.labels,
            routingUrl: req.routingUrl,
            readme: req.readme,
            subscriptionUrl: req.subscriptionUrl,
            subscriptionProtocol: req.subscriptionProtocol
              ? formatSubscriptionProtocol(req.subscriptionProtocol)
              : undefined,
          });

          if (!subgraph) {
            return {
              response: {
                code: EnumStatusCode.ERR,
                details: `Subgraph '${req.name}' could not be created`,
              },
            };
          }
        }

        return {
          response: {
            code: EnumStatusCode.OK,
          },
        };
      });
    },

    checkSubgraphSchema: (req, ctx) => {
      const logger = opts.logger.child({
        service: ctx.service.typeName,
        method: ctx.method.name,
      });

      return handleError<PlainMessage<CheckSubgraphSchemaResponse>>(logger, async () => {
        const authContext = await opts.authenticator.authenticate(ctx.requestHeader);
        const fedGraphRepo = new FederatedGraphRepository(opts.db, authContext.organizationId);
        const subgraphRepo = new SubgraphRepository(opts.db, authContext.organizationId);
        const orgRepo = new OrganizationRepository(opts.db, opts.billingDefaultPlanId);
        const schemaCheckRepo = new SchemaCheckRepository(opts.db);
        const compositionRepo = new GraphCompositionRepository(opts.db);

        if (!authContext.hasWriteAccess) {
          return {
            response: {
              code: EnumStatusCode.ERR,
              details: `The user doesnt have the permissions to perform this operation`,
            },
            breakingChanges: [],
            nonBreakingChanges: [],
            compositionErrors: [],
          };
        }

        const org = await orgRepo.byId(authContext.organizationId);
        if (!org) {
          return {
            response: {
              code: EnumStatusCode.ERR_NOT_FOUND,
              details: `Organization not found`,
            },
            breakingChanges: [],
            nonBreakingChanges: [],
            compositionErrors: [],
          };
        }

        const subgraph = await subgraphRepo.byName(req.subgraphName);

        if (!subgraph) {
          return {
            response: {
              code: EnumStatusCode.ERR_NOT_FOUND,
              details: `Subgraph '${req.subgraphName}' not found`,
            },
            breakingChanges: [],
            nonBreakingChanges: [],
            compositionErrors: [],
          };
        }

        const newSchemaSDL = req.delete ? '' : new TextDecoder().decode(req.schema);

        const schemaCheckID = await schemaCheckRepo.create({
          targetId: subgraph.targetId,
          isDeleted: !!req.delete,
          proposedSubgraphSchemaSDL: newSchemaSDL,
        });

        const schemaChanges = await getDiffBetweenGraphs(subgraph.schemaSDL, newSchemaSDL);
        if (schemaChanges.kind === 'failure') {
          logger.debug(`Error finding diff between graphs: ${schemaChanges.error}`);
          return {
            response: {
              code: schemaChanges.errorCode,
              details: schemaChanges.errorMessage,
            },
            breakingChanges: [],
            nonBreakingChanges: [],
            compositionErrors: [],
          };
        }

        let isInspectable = true;
        const hasBreakingChanges = schemaChanges.breakingChanges.length > 0;

        await schemaCheckRepo.createSchemaCheckChanges({
          changes: schemaChanges.nonBreakingChanges,
          schemaCheckID,
        });

        const storedBreakingChanges = await schemaCheckRepo.createSchemaCheckChanges({
          changes: schemaChanges.breakingChanges,
          schemaCheckID,
        });

        const composer = new Composer(fedGraphRepo, subgraphRepo, compositionRepo);

        const result = req.delete
          ? await composer.composeWithDeletedSubgraph(subgraph.labels, subgraph.name)
          : await composer.composeWithProposedSDL(subgraph.labels, subgraph.name, newSchemaSDL);

        await schemaCheckRepo.createSchemaCheckCompositions({
          schemaCheckID,
          compositions: result.compositions,
        });

        let hasClientTraffic = false;

        const trafficInspector = new SchemaUsageTrafficInspector(opts.chClient!);
        const inspectedOperations: InspectorOperationResult[] = [];
        const compositionErrors: PlainMessage<CompositionError>[] = [];

        let inspectorChanges: InspectorSchemaChange[] = [];
        try {
          // For operations checks we only consider breaking changes
          // This method will throw if the schema changes cannot be converted to inspector changes
          inspectorChanges = trafficInspector.schemaChangesToInspectorChanges(
            schemaChanges.breakingChanges,
            storedBreakingChanges,
          );
        } catch {
          isInspectable = false;
        }

        const changeRetention = await orgRepo.getFeature({
          organizationId: authContext.organizationId,
          featureId: 'breaking-change-retention',
        });

        const limit = changeRetention?.limit ?? 7;

        for (const composition of result.compositions) {
          await schemaCheckRepo.createCheckedFederatedGraph(schemaCheckID, composition.id, limit);

          // We collect composition errors for all federated graphs
          if (composition.errors.length > 0) {
            for (const error of composition.errors) {
              compositionErrors.push({
                message: error.message,
                federatedGraphName: composition.name,
              });
            }
          }

          // We don't collect operation usage when we have composition errors or
          // when we don't have any inspectable changes. That means any breaking change is really breaking
          if (composition.errors.length === 0 && isInspectable && inspectorChanges.length > 0) {
            if (limit <= 0) {
              continue;
            }

            const result = await trafficInspector.inspect(inspectorChanges, {
              daysToConsider: limit,
              federatedGraphId: composition.id,
              organizationId: authContext.organizationId,
            });

            if (result.size > 0) {
              // If we have at least one operation with traffic, we consider this schema change as breaking
              // and skip the rest of the federated graphs
              hasClientTraffic = true;

              // Store operation usage
              await schemaCheckRepo.createOperationUsage(result);

              // Collect all inspected operations for later aggregation
              for (const resultElement of result.values()) {
                inspectedOperations.push(...resultElement);
              }
            }
          }
        }

        // Update the overall schema check with the results
        await schemaCheckRepo.update({
          schemaCheckID,
          hasClientTraffic,
          hasBreakingChanges,
        });

        if (req.gitInfo && opts.githubApp) {
          const githubRepo = new GitHubRepository(opts.db, opts.githubApp);
          await githubRepo.createCommitCheck({
            schemaCheckID,
            gitInfo: req.gitInfo,
            compositionErrors,
            breakingChangesCount: schemaChanges.breakingChanges.length,
            hasClientTraffic,
            subgraphName: subgraph.name,
            organizationSlug: org.slug,
            webBaseUrl: opts.webBaseUrl,
            composedGraphs: result.compositions.map((c) => c.name),
          });
        }

        return {
          response: {
            code: EnumStatusCode.OK,
          },
          breakingChanges: schemaChanges.breakingChanges,
          nonBreakingChanges: schemaChanges.nonBreakingChanges,
          operationUsageStats: isInspectable ? collectOperationUsageStats(inspectedOperations) : undefined,
          compositionErrors,
        };
      });
    },

    fixSubgraphSchema: (req, ctx) => {
      const logger = opts.logger.child({
        service: ctx.service.typeName,
        method: ctx.method.name,
      });

      return handleError<PlainMessage<FixSubgraphSchemaResponse>>(logger, async () => {
        const authContext = await opts.authenticator.authenticate(ctx.requestHeader);
        const fedGraphRepo = new FederatedGraphRepository(opts.db, authContext.organizationId);
        const subgraphRepo = new SubgraphRepository(opts.db, authContext.organizationId);
        const subgraph = await subgraphRepo.byName(req.subgraphName);
        const compositionRepo = new GraphCompositionRepository(opts.db);
        const compChecker = new Composer(fedGraphRepo, subgraphRepo, compositionRepo);

        if (!authContext.hasWriteAccess) {
          return {
            response: {
              code: EnumStatusCode.ERR,
              details: `The user doesnt have the permissions to perform this operation`,
            },
            modified: false,
            schema: '',
          };
        }

        if (!process.env.OPENAI_API_KEY) {
          return {
            response: {
              code: EnumStatusCode.ERR_OPENAI_DISABLED,
              details: `Env var 'OPENAI_API_KEY' must be set to use this feature`,
            },
            modified: false,
            schema: '',
          };
        }

        if (!subgraph) {
          return {
            response: {
              code: EnumStatusCode.ERR_NOT_FOUND,
              details: `Subgraph '${req.subgraphName}' not found`,
            },
            modified: false,
            schema: '',
          };
        }
        const newSchemaSDL = new TextDecoder().decode(req.schema);

        try {
          // Here we check if the schema is valid as a subgraph
          const { errors } = buildSchema(newSchemaSDL);
          if (errors && errors.length > 0) {
            return {
              response: {
                code: EnumStatusCode.ERR_INVALID_SUBGRAPH_SCHEMA,
                details: errors.map((e) => e.toString()).join('\n'),
              },
              modified: false,
              schema: '',
            };
          }
        } catch (e: any) {
          return {
            response: {
              code: EnumStatusCode.ERR_INVALID_SUBGRAPH_SCHEMA,
              details: e.message,
            },
            modified: false,
            schema: '',
          };
        }

        const result = await compChecker.composeWithProposedSDL(subgraph.labels, subgraph.name, newSchemaSDL);

        const compositionErrors: PlainMessage<CompositionError>[] = [];
        for (const composition of result.compositions) {
          if (composition.errors.length > 0) {
            for (const error of composition.errors) {
              compositionErrors.push({
                message: error.message,
                federatedGraphName: composition.name,
              });
            }
          }
        }

        if (compositionErrors.length === 0) {
          return {
            response: {
              code: EnumStatusCode.OK,
            },
            modified: false,
            schema: '',
          };
        }

        const checkResult = compositionErrors
          .filter((e) => e.federatedGraphName !== req.subgraphName)
          .map((e) => e.message)
          .join('\n\n');

        const ai = new OpenAIGraphql({
          openAiApiKey: process.env.OPENAI_API_KEY,
        });

        const fixResult = await ai.fixSDL({
          sdl: newSchemaSDL,
          checkResult,
        });

        if (fixResult.sdl === newSchemaSDL) {
          return {
            response: {
              code: EnumStatusCode.OK,
            },
            modified: false,
            schema: '',
          };
        }

        return {
          response: {
            code: EnumStatusCode.OK,
          },
          modified: true,
          schema: fixResult.sdl,
        };
      });
    },

    publishFederatedSubgraph: (req, ctx) => {
      const logger = opts.logger.child({
        service: ctx.service.typeName,
        method: ctx.method.name,
      });

      return handleError<PlainMessage<PublishFederatedSubgraphResponse>>(logger, async () => {
        const authContext = await opts.authenticator.authenticate(ctx.requestHeader);
        const orgWebhooks = new OrganizationWebhookService(
          opts.db,
          authContext.organizationId,
          opts.logger,
          opts.billingDefaultPlanId,
        );

        if (!authContext.hasWriteAccess) {
          return {
            response: {
              code: EnumStatusCode.ERR,
              details: `The user doesnt have the permissions to perform this operation`,
            },
            compositionErrors: [],
          };
        }

        const subgraphSchemaSDL = new TextDecoder().decode(req.schema);

        try {
          // Here we check if the schema is valid as a subgraph SDL
          const { errors } = buildSchema(subgraphSchemaSDL);
          if (errors && errors.length > 0) {
            return {
              response: {
                code: EnumStatusCode.ERR_INVALID_SUBGRAPH_SCHEMA,
                details: errors.map((e) => e.toString()).join('\n'),
              },
              compositionErrors: [],
            };
          }
        } catch (e: any) {
          return {
            response: {
              code: EnumStatusCode.ERR_INVALID_SUBGRAPH_SCHEMA,
              details: e.message,
            },
            compositionErrors: [],
          };
        }

        const subgraphRepo = new SubgraphRepository(opts.db, authContext.organizationId);
        let subgraph = await subgraphRepo.byName(req.name);

        // Check if the subgraph already exists and if it doesn't, validate input and create it
        if (subgraph) {
          // check if the user is authorized to perform the action
          await opts.authorizer.authorize({
            db: opts.db,
            graph: {
              targetId: subgraph.targetId,
              name: subgraph.name,
              targetType: 'subgraph',
            },
            headers: ctx.requestHeader,
            authContext,
          });
        } else {
          if (!isValidLabels(req.labels)) {
            return {
              response: {
                code: EnumStatusCode.ERR_INVALID_LABELS,
                details: `One ore more labels were found to be invalid`,
              },
              compositionErrors: [],
            };
          }

          if (!req.routingUrl) {
            return {
              response: {
                code: EnumStatusCode.ERR,
                details: `Routing URL is required to create a new subgraph`,
              },
              compositionErrors: [],
            };
          }

          if (req.labels.length === 0) {
            return {
              response: {
                code: EnumStatusCode.ERR,
                details: `At least one label is required to create a new subgraph`,
              },
              compositionErrors: [],
            };
          }

          if (req.subscriptionUrl && !isValidUrl(req.subscriptionUrl)) {
            return {
              response: {
                code: EnumStatusCode.ERR,
                details: `Subscription URL is not a valid URL`,
              },
              compositionErrors: [],
            };
          }

          // Create the subgraph if it doesn't exist
          subgraph = await subgraphRepo.create({
            name: req.name,
            createdBy: authContext.userId,
            labels: req.labels,
            routingUrl: req.routingUrl!,
            subscriptionUrl: req.subscriptionUrl,
            subscriptionProtocol: req.subscriptionProtocol
              ? formatSubscriptionProtocol(req.subscriptionProtocol)
              : undefined,
          });

          if (!subgraph) {
            throw new Error(`Subgraph '${req.name}' could not be created`);
          }
        }

        const { compositionErrors, updatedFederatedGraphs } = await subgraphRepo.update({
          name: req.name,
          labels: req.labels,
          routingUrl: req.routingUrl,
          subscriptionUrl: req.subscriptionUrl,
          schemaSDL: subgraphSchemaSDL,
          subscriptionProtocol: req.subscriptionProtocol
            ? formatSubscriptionProtocol(req.subscriptionProtocol)
            : undefined,
          updatedBy: authContext.userId,
        });

        for (const graph of updatedFederatedGraphs) {
          orgWebhooks.send(OrganizationEventName.FEDERATED_GRAPH_SCHEMA_UPDATED, {
            federated_graph: {
              id: graph.id,
              name: graph.name,
            },
            organization: {
              id: authContext.organizationId,
              slug: authContext.organizationSlug,
            },
            errors: compositionErrors.length > 0,
            actor_id: authContext.userId,
          });
        }

        if (compositionErrors.length > 0) {
          return {
            response: {
              code: EnumStatusCode.ERR_SUBGRAPH_COMPOSITION_FAILED,
            },
            compositionErrors,
          };
        }

        return {
          response: {
            code: EnumStatusCode.OK,
          },
          compositionErrors: [],
        };
      });
    },

    forceCheckSuccess: (req, ctx) => {
      const logger = opts.logger.child({
        service: ctx.service.typeName,
        method: ctx.method.name,
      });

      return handleError<PlainMessage<ForceCheckSuccessResponse>>(logger, async () => {
        const authContext = await opts.authenticator.authenticate(ctx.requestHeader);
        const subgraphRepo = new SubgraphRepository(opts.db, authContext.organizationId);
        const fedGraphRepo = new FederatedGraphRepository(opts.db, authContext.organizationId);

        if (!authContext.hasWriteAccess) {
          return {
            response: {
              code: EnumStatusCode.ERR,
              details: `The user doesnt have the permissions to perform this operation`,
            },
            changes: [],
            compositionErrors: [],
          };
        }

        const graph = await fedGraphRepo.byName(req.graphName);

        if (!graph) {
          return {
            response: {
              code: EnumStatusCode.ERR_NOT_FOUND,
              details: 'Requested graph does not exist',
            },
            changes: [],
            compositionErrors: [],
          };
        }

        const check = await subgraphRepo.checkById(req.checkId, graph.name);

        if (!check) {
          return {
            response: {
              code: EnumStatusCode.ERR_NOT_FOUND,
              details: 'Requested check does not exist',
            },
            changes: [],
            compositionErrors: [],
          };
        }

        const githubDetails = await subgraphRepo.forceCheckSuccess(check.id);

        if (githubDetails && opts.githubApp) {
          const githubRepo = new GitHubRepository(opts.db, opts.githubApp);
          await githubRepo.markCheckAsSuccess({
            ...githubDetails,
          });
        }

        return {
          response: {
            code: EnumStatusCode.OK,
          },
        };
      });
    },

    deleteFederatedGraph: (req, ctx) => {
      const logger = opts.logger.child({
        service: ctx.service.typeName,
        method: ctx.method.name,
      });

      return handleError<PlainMessage<DeleteFederatedGraphResponse>>(logger, async () => {
        const authContext = await opts.authenticator.authenticate(ctx.requestHeader);
        const fedGraphRepo = new FederatedGraphRepository(opts.db, authContext.organizationId);
        const subgraphRepo = new SubgraphRepository(opts.db, authContext.organizationId);

        if (!authContext.hasWriteAccess) {
          return {
            response: {
              code: EnumStatusCode.ERR,
              details: `The user doesnt have the permissions to perform this operation`,
            },
          };
        }

        const federatedGraph = await fedGraphRepo.byName(req.name);
        if (!federatedGraph) {
          return {
            response: {
              code: EnumStatusCode.ERR_NOT_FOUND,
              details: `Federated graph '${req.name}' not found`,
            },
          };
        }

        // check if the user is authorized to perform the action
        await opts.authorizer.authorize({
          db: opts.db,
          graph: {
            targetId: federatedGraph.targetId,
            name: federatedGraph.name,
            targetType: 'federatedGraph',
          },
          headers: ctx.requestHeader,
          authContext,
        });

        const blobStorageDirectory = `${authContext.organizationId}/${federatedGraph.id}`;
        await opts.blobStorage.removeDirectory(blobStorageDirectory);

        const subgraphsTargetIDs: string[] = [];
        const subgraphs = await subgraphRepo.listByFederatedGraph(req.name);
        for (const subgraph of subgraphs) {
          subgraphsTargetIDs.push(subgraph.targetId);
        }

        await fedGraphRepo.delete(federatedGraph.targetId, subgraphsTargetIDs);

        return {
          response: {
            code: EnumStatusCode.OK,
          },
        };
      });
    },

    deleteFederatedSubgraph: (req, ctx) => {
      const logger = opts.logger.child({
        service: ctx.service.typeName,
        method: ctx.method.name,
      });

      return handleError<PlainMessage<DeleteFederatedSubgraphResponse>>(logger, async () => {
        const authContext = await opts.authenticator.authenticate(ctx.requestHeader);
        const subgraphRepo = new SubgraphRepository(opts.db, authContext.organizationId);
        const orgWebhooks = new OrganizationWebhookService(
          opts.db,
          authContext.organizationId,
          opts.logger,
          opts.billingDefaultPlanId,
        );

        if (!authContext.hasWriteAccess) {
          return {
            response: {
              code: EnumStatusCode.ERR,
              details: `The user doesnt have the permissions to perform this operation`,
            },
            compositionErrors: [],
          };
        }

        const subgraph = await subgraphRepo.byName(req.subgraphName);
        if (!subgraph) {
          return {
            response: {
              code: EnumStatusCode.ERR_NOT_FOUND,
              details: `Subgraph '${req.subgraphName}' not found`,
            },
            compositionErrors: [],
          };
        }

        // check if the user is authorized to perform the action
        await opts.authorizer.authorize({
          db: opts.db,
          graph: {
            targetId: subgraph.targetId,
            name: subgraph.name,
            targetType: 'subgraph',
          },
          headers: ctx.requestHeader,
          authContext,
        });

        const federatedGraphSchemaUpdates: FederatedGraphSchemaUpdate[] = [];
        const compositionErrors: PlainMessage<CompositionError>[] = [];

        await opts.db.transaction(async (tx) => {
          const fedGraphRepo = new FederatedGraphRepository(tx, authContext.organizationId);
          const subgraphRepo = new SubgraphRepository(tx, authContext.organizationId);
          const compositionRepo = new GraphCompositionRepository(tx);
          const composer = new Composer(fedGraphRepo, subgraphRepo, compositionRepo);

          // Collect all federated graphs that used this subgraph before deleting subgraph to include them in the composition
          const affectedFederatedGraphs = await fedGraphRepo.bySubgraphLabels(subgraph.labels);

          // Delete the subgraph
          await subgraphRepo.delete(subgraph.targetId);

          // Collect all federated graphs that use this subgraph after deleting the subgraph
          const currentFederatedGraphs = await fedGraphRepo.bySubgraphLabels(subgraph.labels);

          // Remove duplicates
          for (const federatedGraph of currentFederatedGraphs) {
            const exists = affectedFederatedGraphs.find((g) => g.name === federatedGraph.name);
            if (!exists) {
              affectedFederatedGraphs.push(federatedGraph);
            }
          }

          // Validate all federated graphs that use this subgraph.
          for (const federatedGraph of affectedFederatedGraphs) {
            const composition = await composer.composeFederatedGraph(federatedGraph);

            await composer.deployComposition(composition, authContext.userId);

            // Collect all composition errors

            compositionErrors.push(
              ...composition.errors.map((e) => ({
                federatedGraphName: composition.name,
                message: e.message,
              })),
            );

            federatedGraphSchemaUpdates.push({
              federated_graph: {
                id: composition.targetID,
                name: composition.name,
              },
              organization: {
                id: authContext.organizationId,
                slug: authContext.organizationSlug,
              },
              errors: composition.errors.length > 0,
              actor_id: authContext.userId,
            });
          }
        });

        for (const update of federatedGraphSchemaUpdates) {
          orgWebhooks.send(OrganizationEventName.FEDERATED_GRAPH_SCHEMA_UPDATED, update);
        }

        if (compositionErrors.length > 0) {
          return {
            response: {
              code: EnumStatusCode.ERR_SUBGRAPH_COMPOSITION_FAILED,
            },
            compositionErrors,
          };
        }

        return {
          response: {
            code: EnumStatusCode.OK,
          },
          compositionErrors: [],
        };
      });
    },

    updateFederatedGraph: (req, ctx) => {
      const logger = opts.logger.child({
        service: ctx.service.typeName,
        method: ctx.method.name,
      });

      return handleError<PlainMessage<UpdateFederatedGraphResponse>>(logger, async () => {
        const authContext = await opts.authenticator.authenticate(ctx.requestHeader);
        const fedGraphRepo = new FederatedGraphRepository(opts.db, authContext.organizationId);
        const orgWebhooks = new OrganizationWebhookService(
          opts.db,
          authContext.organizationId,
          opts.logger,
          opts.billingDefaultPlanId,
        );

        if (!authContext.hasWriteAccess) {
          return {
            response: {
              code: EnumStatusCode.ERR,
              details: `The user doesnt have the permissions to perform this operation`,
            },
            compositionErrors: [],
          };
        }

        const federatedGraph = await fedGraphRepo.byName(req.name);
        if (!federatedGraph) {
          return {
            response: {
              code: EnumStatusCode.ERR_NOT_FOUND,
              details: `Federated graph '${req.name}' not found`,
            },
            compositionErrors: [],
          };
        }

        // check if the user is authorized to perform the action
        await opts.authorizer.authorize({
          db: opts.db,
          graph: {
            targetId: federatedGraph.targetId,
            name: federatedGraph.name,
            targetType: 'federatedGraph',
          },
          headers: ctx.requestHeader,
          authContext,
        });

        if (!isValidLabelMatchers(req.labelMatchers)) {
          return {
            response: {
              code: EnumStatusCode.ERR_INVALID_LABELS,
              details: `One or more labels in the matcher were found to be invalid`,
            },
            compositionErrors: [],
          };
        }

        let compositionErrors: PlainMessage<CompositionError>[] = [];

        const errors = await fedGraphRepo.update({
          name: req.name,
          labelMatchers: req.labelMatchers,
          routingUrl: req.routingUrl,
          updatedBy: authContext.userId,
          readme: req.readme,
        });

        if (errors) {
          compositionErrors = errors.map((e) => ({
            federatedGraphName: req.name,
            message: e.message,
          }));
        }

        orgWebhooks.send(OrganizationEventName.FEDERATED_GRAPH_SCHEMA_UPDATED, {
          federated_graph: {
            id: federatedGraph.id,
            name: federatedGraph.name,
          },
          organization: {
            id: authContext.organizationId,
            slug: authContext.organizationSlug,
          },
          errors: false,
          actor_id: authContext.userId,
        });

        if (compositionErrors.length > 0) {
          return {
            response: {
              code: EnumStatusCode.ERR_SUBGRAPH_COMPOSITION_FAILED,
            },
            compositionErrors,
          };
        }

        return {
          response: {
            code: EnumStatusCode.OK,
          },
          compositionErrors: [],
        };
      });
    },

    updateSubgraph: (req, ctx) => {
      const logger = opts.logger.child({
        service: ctx.service.typeName,
        method: ctx.method.name,
      });

      return handleError<PlainMessage<UpdateSubgraphResponse>>(logger, async () => {
        const authContext = await opts.authenticator.authenticate(ctx.requestHeader);
        const subgraphRepo = new SubgraphRepository(opts.db, authContext.organizationId);
        const orgWebhooks = new OrganizationWebhookService(
          opts.db,
          authContext.organizationId,
          opts.logger,
          opts.billingDefaultPlanId,
        );

        if (!authContext.hasWriteAccess) {
          return {
            response: {
              code: EnumStatusCode.ERR,
              details: `The user doesnt have the permissions to perform this operation`,
            },
            compositionErrors: [],
          };
        }

        const subgraph = await subgraphRepo.byName(req.name);
        if (!subgraph) {
          return {
            response: {
              code: EnumStatusCode.ERR_NOT_FOUND,
              details: `Subgraph '${req.name}' not found`,
            },
            compositionErrors: [],
          };
        }

        // check if the user is authorized to perform the action
        await opts.authorizer.authorize({
          db: opts.db,
          graph: {
            targetId: subgraph.targetId,
            name: subgraph.name,
            targetType: 'subgraph',
          },
          headers: ctx.requestHeader,
          authContext,
        });

        if (!isValidLabels(req.labels)) {
          return {
            response: {
              code: EnumStatusCode.ERR_INVALID_LABELS,
              details: `One ore more labels were found to be invalid`,
            },
            compositionErrors: [],
          };
        }

        if (req.subscriptionUrl && !isValidUrl(req.subscriptionUrl)) {
          return {
            response: {
              code: EnumStatusCode.ERR,
              details: `Subscription URL is not a valid URL`,
            },
            compositionErrors: [],
          };
        }

        const { compositionErrors, updatedFederatedGraphs } = await subgraphRepo.update({
          name: req.name,
          labels: req.labels,
          subscriptionUrl: req.subscriptionUrl,
          routingUrl: req.routingUrl,
          subscriptionProtocol: req.subscriptionProtocol
            ? formatSubscriptionProtocol(req.subscriptionProtocol)
            : undefined,
          updatedBy: authContext.userId,
          readme: req.readme,
        });

        for (const graph of updatedFederatedGraphs) {
          orgWebhooks.send(OrganizationEventName.FEDERATED_GRAPH_SCHEMA_UPDATED, {
            federated_graph: {
              id: graph.id,
              name: graph.name,
            },
            organization: {
              id: authContext.organizationId,
              slug: authContext.organizationSlug,
            },
            errors: compositionErrors.length > 0,
            actor_id: authContext.userId,
          });
        }

        if (compositionErrors.length > 0) {
          return {
            response: {
              code: EnumStatusCode.ERR_SUBGRAPH_COMPOSITION_FAILED,
            },
            compositionErrors,
          };
        }

        return {
          response: {
            code: EnumStatusCode.OK,
          },
          compositionErrors: [],
        };
      });
    },

    checkFederatedGraph: (req, ctx) => {
      const logger = opts.logger.child({
        service: ctx.service.typeName,
        method: ctx.method.name,
      });

      return handleError<PlainMessage<CheckFederatedGraphResponse>>(logger, async () => {
        const authContext = await opts.authenticator.authenticate(ctx.requestHeader);
        const fedGraphRepo = new FederatedGraphRepository(opts.db, authContext.organizationId);
        const subgraphRepo = new SubgraphRepository(opts.db, authContext.organizationId);

        if (!authContext.hasWriteAccess) {
          return {
            response: {
              code: EnumStatusCode.ERR,
              details: `The user doesnt have the permissions to perform this operation`,
            },
            compositionErrors: [],
            subgraphs: [],
          };
        }

        const exists = await fedGraphRepo.exists(req.name);
        if (!exists) {
          return {
            response: {
              code: EnumStatusCode.ERR_NOT_FOUND,
              details: `Federated graph '${req.name}' not found`,
            },
            compositionErrors: [],
            subgraphs: [],
          };
        }

        if (!isValidLabelMatchers(req.labelMatchers)) {
          return {
            response: {
              code: EnumStatusCode.ERR_INVALID_LABELS,
              details: `One or more labels in the matcher were found to be invalid`,
            },
            compositionErrors: [],
            subgraphs: [],
          };
        }

        const subgraphs = await subgraphRepo.byGraphLabelMatchers(req.labelMatchers);

        const subgraphsDetails = subgraphs.map((s) => ({
          id: s.id,
          name: s.name,
          routingURL: s.routingUrl,
          labels: s.labels,
          lastUpdatedAt: s.lastUpdatedAt,
<<<<<<< HEAD
          targetId: s.targetId,
=======
          subscriptionUrl: s.subscriptionUrl,
>>>>>>> c814d5a7
        }));

        const result = composeSubgraphs(
          subgraphs.map((s) => ({
            id: s.id,
            name: s.name,
            url: s.routingUrl,
            definitions: parse(s.schemaSDL),
          })),
        );

        if (result.errors) {
          const compositionErrors: PlainMessage<CompositionError>[] = [];
          for (const error of result.errors) {
            compositionErrors.push({
              message: error.message,
              federatedGraphName: req.name,
            });
          }

          if (compositionErrors.length > 0) {
            return {
              response: {
                code: EnumStatusCode.ERR_SUBGRAPH_COMPOSITION_FAILED,
              },
              compositionErrors,
              subgraphs: subgraphsDetails,
            };
          }
        }

        return {
          response: {
            code: EnumStatusCode.OK,
          },
          compositionErrors: [],
          subgraphs: subgraphsDetails,
        };
      });
    },

    createFederatedGraphToken: (req, ctx) => {
      const logger = opts.logger.child({
        service: ctx.service.typeName,
        method: ctx.method.name,
      });

      return handleError<PlainMessage<CreateFederatedGraphTokenResponse>>(logger, async () => {
        const authContext = await opts.authenticator.authenticate(ctx.requestHeader);
        const fedGraphRepo = new FederatedGraphRepository(opts.db, authContext.organizationId);

        if (!authContext.hasWriteAccess) {
          return {
            response: {
              code: EnumStatusCode.ERR,
              details: `The user doesnt have the permissions to perform this operation`,
            },
            token: '',
          };
        }

        const graph = await fedGraphRepo.byName(req.graphName);
        if (!graph) {
          return {
            response: {
              code: EnumStatusCode.ERR_NOT_FOUND,
              details: `Federated graph '${req.graphName}' not found`,
            },
            token: '',
          };
        }

        const currToken = await fedGraphRepo.getRouterToken({
          federatedGraphId: graph.id,
          organizationId: authContext.organizationId,
          tokenName: req.tokenName,
        });
        if (currToken) {
          return {
            response: {
              code: EnumStatusCode.ERR_ALREADY_EXISTS,
              details: `Router token '${req.tokenName}' already exists`,
            },
            token: '',
          };
        }

        const tokenValue = await signJwt<GraphApiKeyJwtPayload>({
          secret: opts.jwtSecret,
          token: {
            iss: authContext.userId,
            federated_graph_id: graph.id,
            organization_id: authContext.organizationId,
          },
        });

        const token = await fedGraphRepo.createToken({
          token: tokenValue,
          federatedGraphId: graph.id,
          tokenName: req.tokenName,
          organizationId: authContext.organizationId,
        });

        return {
          response: {
            code: EnumStatusCode.OK,
          },
          token: token.token,
        };
      });
    },

    inviteUser: (req, ctx) => {
      const logger = opts.logger.child({
        service: ctx.service.typeName,
        method: ctx.method.name,
      });

      return handleError<PlainMessage<InviteUserResponse>>(logger, async () => {
        const authContext = await opts.authenticator.authenticate(ctx.requestHeader);
        const userRepo = new UserRepository(opts.db);
        const orgRepo = new OrganizationRepository(opts.db, opts.billingDefaultPlanId);
        const orgInvitationRepo = new OrganizationInvitationRepository(opts.db, opts.billingDefaultPlanId);

        if (!authContext.hasWriteAccess) {
          return {
            response: {
              code: EnumStatusCode.ERR,
              details: `The user doesnt have the permissions to perform this operation`,
            },
          };
        }

        const organization = await orgRepo.byId(authContext.organizationId);
        if (!organization) {
          return {
            response: {
              code: EnumStatusCode.ERR_NOT_FOUND,
              details: `Organization not found`,
            },
          };
        }

        const memberCount = await orgRepo.memberCount(authContext.organizationId);

        const usersFeature = await orgRepo.getFeature({
          organizationId: authContext.organizationId,
          featureId: 'users',
        });

        const limit = usersFeature?.limit === -1 ? undefined : usersFeature?.limit;

        if (limit && memberCount >= limit) {
          return {
            response: {
              code: EnumStatusCode.ERR_LIMIT_REACHED,
              details: `The user limit for this organization has been reached`,
            },
          };
        }

        await opts.keycloakClient.authenticateClient();

        const user = await userRepo.byEmail(req.email);
        if (user) {
          const orgMember = await orgRepo.getOrganizationMember({
            organizationID: authContext.organizationId,
            userID: user.id,
          });
          if (orgMember) {
            return {
              response: {
                code: EnumStatusCode.ERR_ALREADY_EXISTS,
                details: `${req.email} is already a member of this organization`,
              },
            };
          }

          const orgInvitation = await orgInvitationRepo.getPendingOrganizationInvitation({
            organizationID: authContext.organizationId,
            userID: user.id,
          });
          if (orgInvitation) {
            const userMemberships = await orgRepo.memberships({ userId: user.id });
            // if the user memberships are empty, that means the user has not logged in till now,
            // so we send the user a mail form keycloak
            if (userMemberships.length === 0) {
              await opts.keycloakClient.executeActionsEmail({
                userID: user.id,
                redirectURI: `${process.env.WEB_BASE_URL}/login?redirectURL=${process.env.WEB_BASE_URL}/account/invitations`,
                realm: opts.keycloakRealm,
              });
            } else {
              // the user has already logged in, so we send our custom org invitation email
              // eslint-disable-next-line no-lonely-if
              if (opts.mailerClient) {
                await opts.mailerClient.sendInviteEmail({
                  inviteLink: `${process.env.WEB_BASE_URL}/account/invitations`,
                  organizationName: organization.name,
                  recieverEmail: req.email,
                  invitedBy: orgInvitation.invitedBy,
                });
              }
            }

            return {
              response: {
                code: EnumStatusCode.OK,
                details: 'Invited member successfully.',
              },
            };
          }
        }

        const keycloakUser = await opts.keycloakClient.client.users.find({
          max: 1,
          email: req.email,
          realm: opts.keycloakRealm,
          exact: true,
        });

        let keycloakUserID;

        if (keycloakUser.length === 0) {
          keycloakUserID = await opts.keycloakClient.addKeycloakUser({
            email: req.email,
            isPasswordTemp: true,
            realm: opts.keycloakRealm,
          });
        } else {
          keycloakUserID = keycloakUser[0].id;
        }

        const userMemberships = await orgRepo.memberships({ userId: keycloakUserID! });
        // to verify if the user is a new user or not, we check the memberships of the user
        if (userMemberships.length > 0) {
          if (opts.mailerClient) {
            const inviter = await userRepo.byId(authContext.userId);
            await opts.mailerClient.sendInviteEmail({
              inviteLink: `${process.env.WEB_BASE_URL}/account/invitations`,
              organizationName: organization.name,
              recieverEmail: req.email,
              invitedBy: inviter?.email,
            });
          }
        } else {
          await opts.keycloakClient.executeActionsEmail({
            userID: keycloakUserID!,
            redirectURI: `${process.env.WEB_BASE_URL}/login?redirectURL=${process.env.WEB_BASE_URL}/account/invitations`,
            realm: opts.keycloakRealm,
          });
        }

        // TODO: rate limit this
        await orgInvitationRepo.inviteUser({
          email: req.email,
          userId: keycloakUserID!,
          organizationId: authContext.organizationId,
          dbUser: user,
          inviterUserId: authContext.userId,
        });

        return {
          response: {
            code: EnumStatusCode.OK,
            details: 'Invited member successfully.',
          },
        };
      });
    },

    createAPIKey: (req, ctx) => {
      const logger = opts.logger.child({
        service: ctx.service.typeName,
        method: ctx.method.name,
      });

      return handleError<PlainMessage<CreateAPIKeyResponse>>(logger, async () => {
        const authContext = await opts.authenticator.authenticate(ctx.requestHeader);
        const apiKeyRepo = new ApiKeyRepository(opts.db);

        if (!authContext.hasWriteAccess) {
          return {
            response: {
              code: EnumStatusCode.ERR,
              details: `The user doesnt have the permissions to perform this operation`,
            },
            apiKey: '',
          };
        }

        const keyName = req.name.trim();

        const apiKeyModel = await apiKeyRepo.getAPIKeyByName({
          organizationID: authContext.organizationId,
          name: keyName,
        });
        if (apiKeyModel) {
          return {
            response: {
              code: EnumStatusCode.ERR_ALREADY_EXISTS,
              details: `An API key with the name ${req.name} already exists`,
            },
            apiKey: '',
          };
        }

        if (keyName.length < 3 || keyName.length > 50) {
          return {
            response: {
              code: EnumStatusCode.ERR,
              details: `An API key name ${req.name} does not follow the required naming rules`,
            },
            apiKey: '',
          };
        }

        const generatedAPIKey = ApiKeyGenerator.generate();

        await apiKeyRepo.addAPIKey({
          name: keyName,
          organizationID: authContext.organizationId,
          userID: authContext.userId || req.userID,
          key: generatedAPIKey,
          expiresAt: req.expires,
          targetIds: [...req.federatedGraphTargetIds, ...req.subgraphTargetIds],
        });
        return {
          response: {
            code: EnumStatusCode.OK,
          },
          apiKey: generatedAPIKey,
        };
      });
    },

    deleteAPIKey: (req, ctx) => {
      const logger = opts.logger.child({
        service: ctx.service.typeName,
        method: ctx.method.name,
      });

      return handleError<PlainMessage<DeleteAPIKeyResponse>>(logger, async () => {
        const authContext = await opts.authenticator.authenticate(ctx.requestHeader);
        const orgRepo = new OrganizationRepository(opts.db, opts.billingDefaultPlanId);
        const apiKeyRepo = new ApiKeyRepository(opts.db);

        if (!authContext.hasWriteAccess) {
          return {
            response: {
              code: EnumStatusCode.ERR,
              details: `The user doesnt have the permissions to perform this operation`,
            },
          };
        }

        const apiKey = await apiKeyRepo.getAPIKeyByName({ organizationID: authContext.organizationId, name: req.name });
        if (!apiKey) {
          return {
            response: {
              code: EnumStatusCode.ERR_NOT_FOUND,
              details: `An API key with the name ${req.name} doesnt exists`,
            },
          };
        }

        const userRoles = await orgRepo.getOrganizationMemberRoles({
          userID: authContext.userId || '',
          organizationID: authContext.organizationId,
        });

        if (!(apiKey.creatorUserID === authContext.userId || userRoles.includes('admin'))) {
          return {
            response: {
              code: EnumStatusCode.ERR,
              details: `You are not authorized to delete the api key '${apiKey.name}'`,
            },
          };
        }

        await apiKeyRepo.removeAPIKey({
          name: req.name,
          organizationID: authContext.organizationId,
        });

        return {
          response: {
            code: EnumStatusCode.OK,
          },
        };
      });
    },

    removeOrganizationMember: (req, ctx) => {
      const logger = opts.logger.child({
        service: ctx.service.typeName,
        method: ctx.method.name,
      });

      return handleError<PlainMessage<RemoveInvitationResponse>>(logger, async () => {
        const authContext = await opts.authenticator.authenticate(ctx.requestHeader);
        const orgRepo = new OrganizationRepository(opts.db, opts.billingDefaultPlanId);
        const userRepo = new UserRepository(opts.db);

        if (!authContext.hasWriteAccess) {
          return {
            response: {
              code: EnumStatusCode.ERR,
              details: `The user doesnt have the permissions to perform this operation`,
            },
          };
        }

        const user = await userRepo.byEmail(req.email);
        if (!user) {
          return {
            response: {
              code: EnumStatusCode.ERR_NOT_FOUND,
              details: `User ${req.email} not found`,
            },
          };
        }

        const org = await orgRepo.byId(authContext.organizationId);
        if (!org) {
          return {
            response: {
              code: EnumStatusCode.ERR_NOT_FOUND,
              details: `Organization not found`,
            },
          };
        }

        const orgMember = await orgRepo.getOrganizationMember({
          organizationID: authContext.organizationId,
          userID: user.id,
        });
        if (!orgMember) {
          return {
            response: {
              code: EnumStatusCode.ERR_NOT_FOUND,
              details: `User ${req.email} is not a part of this organization.`,
            },
          };
        }

        if (org.creatorUserId === user.id) {
          return {
            response: {
              code: EnumStatusCode.ERR,
              details: `The creator of this organization ${req.email} cannot be removed from the organization.`,
            },
          };
        }

        await opts.keycloakClient.authenticateClient();

        const groupName = org.slug;

        const organizationGroup = await opts.keycloakClient.client.groups.find({
          max: 1,
          search: groupName,
          realm: opts.keycloakRealm,
        });

        if (organizationGroup.length === 0) {
          throw new Error(`Organization group '${org.slug}' not found`);
        }

        for (const role of orgMember.roles) {
          switch (role) {
            case 'admin': {
              const adminGroup = await opts.keycloakClient.fetchAdminChildGroup({
                realm: opts.keycloakRealm,
                kcGroupId: organizationGroup[0].id!,
                orgSlug: groupName,
              });
              await opts.keycloakClient.client.users.delFromGroup({
                id: user.id,
                groupId: adminGroup.id!,
                realm: opts.keycloakRealm,
              });
              break;
            }
            case 'developer': {
              const devGroup = await opts.keycloakClient.fetchDevChildGroup({
                realm: opts.keycloakRealm,
                kcGroupId: organizationGroup[0].id!,
                orgSlug: groupName,
              });
              await opts.keycloakClient.client.users.delFromGroup({
                id: user.id,
                groupId: devGroup.id!,
                realm: opts.keycloakRealm,
              });
              break;
            }
            case 'viewer': {
              const viewerGroup = await opts.keycloakClient.fetchViewerChildGroup({
                realm: opts.keycloakRealm,
                kcGroupId: organizationGroup[0].id!,
                orgSlug: groupName,
              });
              await opts.keycloakClient.client.users.delFromGroup({
                id: user.id,
                groupId: viewerGroup.id!,
                realm: opts.keycloakRealm,
              });
              break;
            }
            default: {
              throw new Error(`Role ${role} does not exist`);
            }
          }
        }

        await orgRepo.removeOrganizationMember({ organizationID: authContext.organizationId, userID: user.id });

        const userMemberships = await orgRepo.memberships({ userId: user.id });

        // delete the user only when user doesnt have any memberships
        // this will happen only when the user was invited but the user didnt login and the admin removed that user,
        // in this case the user will not have a personal org
        if (userMemberships.length === 0) {
          // deleting the user from keycloak
          await opts.keycloakClient.client.users.del({
            id: user.id,
            realm: opts.keycloakRealm,
          });
          // deleting the user from the db
          await userRepo.deleteUser({ id: user.id });
        }

        return {
          response: {
            code: EnumStatusCode.OK,
          },
        };
      });
    },

    removeInvitation: (req, ctx) => {
      const logger = opts.logger.child({
        service: ctx.service.typeName,
        method: ctx.method.name,
      });

      return handleError<PlainMessage<RemoveInvitationResponse>>(logger, async () => {
        const authContext = await opts.authenticator.authenticate(ctx.requestHeader);
        const orgRepo = new OrganizationRepository(opts.db, opts.billingDefaultPlanId);
        const orgInvitationRepo = new OrganizationInvitationRepository(opts.db, opts.billingDefaultPlanId);
        const userRepo = new UserRepository(opts.db);

        if (!authContext.hasWriteAccess) {
          return {
            response: {
              code: EnumStatusCode.ERR,
              details: `The user doesnt have the permissions to perform this operation`,
            },
          };
        }

        const user = await userRepo.byEmail(req.email);
        if (!user) {
          return {
            response: {
              code: EnumStatusCode.ERR_NOT_FOUND,
              details: `User ${req.email} not found`,
            },
          };
        }

        const org = await orgRepo.byId(authContext.organizationId);
        if (!org) {
          return {
            response: {
              code: EnumStatusCode.ERR_NOT_FOUND,
              details: `Organization not found`,
            },
          };
        }

        const orgInvitation = await orgInvitationRepo.getPendingOrganizationInvitation({
          organizationID: authContext.organizationId,
          userID: user.id,
        });
        if (!orgInvitation) {
          return {
            response: {
              code: EnumStatusCode.ERR_NOT_FOUND,
              details: `Invite to the user ${req.email} does not exist.`,
            },
          };
        }

        await orgInvitationRepo.removeInvite({
          organizationId: authContext.organizationId,
          userId: user.id,
        });

        const userMemberships = await orgRepo.memberships({ userId: user.id });
        const userPendingInvitations = await orgInvitationRepo.getPendingInvitationsOfUser({ userId: user.id });

        // delete the user only when user doesn't have any memberships and pending invitations
        // this will happen only when the user was invited but the user didn't login and the admin removed that user,
        // in this case the user will not have a personal org
        if (userMemberships.length === 0 && userPendingInvitations.length === 0) {
          // deleting the user from keycloak
          await opts.keycloakClient.client.users.del({
            id: user.id,
            realm: opts.keycloakRealm,
          });
          // deleting the user from the db
          await userRepo.deleteUser({ id: user.id });
        }

        return {
          response: {
            code: EnumStatusCode.OK,
          },
        };
      });
    },

    migrateFromApollo: (req, ctx) => {
      const logger = opts.logger.child({
        service: ctx.service.typeName,
        method: ctx.method.name,
      });

      return handleError<PlainMessage<MigrateFromApolloResponse>>(logger, async () => {
        const authContext = await opts.authenticator.authenticate(ctx.requestHeader);
        const userRepo = new UserRepository(opts.db);
        const orgRepo = new OrganizationRepository(opts.db, opts.billingDefaultPlanId);
        const fedGraphRepo = new FederatedGraphRepository(opts.db, authContext.organizationId);
        const subgraphRepo = new SubgraphRepository(opts.db, authContext.organizationId);
        const orgWebhooks = new OrganizationWebhookService(
          opts.db,
          authContext.organizationId,
          opts.logger,
          opts.billingDefaultPlanId,
        );

        if (!authContext.hasWriteAccess) {
          return {
            response: {
              code: EnumStatusCode.ERR,
              details: `The user doesnt have the permissions to perform this operation`,
            },
            token: '',
          };
        }

        opts.platformWebhooks.send(PlatformEventName.APOLLO_MIGRATE_INIT, {
          actor_id: authContext.userId,
        });

        const org = await orgRepo.byId(authContext.organizationId);
        if (!org) {
          return {
            response: {
              code: EnumStatusCode.ERR_NOT_FOUND,
              details: `Organization not found`,
            },
            token: '',
          };
        }

        const user = await userRepo.byId(authContext.userId || '');

        const apolloMigrator = new ApolloMigrator({
          apiKey: req.apiKey,
          organizationSlug: org.slug,
          variantName: req.variantName,
          logger,
          userEmail: user?.email || '',
          userId: user?.id || '',
        });

        const graph = await apolloMigrator.fetchGraphID();
        if (!graph.success) {
          return {
            response: {
              code: EnumStatusCode.ERR,
              details: `Could not fetch the graph from Apollo. Please ensure that the API Key is valid.`,
            },
            token: '',
          };
        }

        const graphDetails = await apolloMigrator.fetchGraphDetails({ graphID: graph.id });

        if (!graphDetails.success) {
          return {
            response: {
              code: EnumStatusCode.ERR,
              details: graphDetails.errorMessage,
            },
            token: '',
          };
        }

        if (await fedGraphRepo.exists(graph.name)) {
          return {
            response: {
              code: EnumStatusCode.ERR_ALREADY_EXISTS,
              details: `Federated graph '${graph.name}' already exists.`,
            },
            token: '',
          };
        }

        for await (const subgraph of graphDetails.subgraphs) {
          if (await subgraphRepo.exists(subgraph.name)) {
            return {
              response: {
                code: EnumStatusCode.ERR_ALREADY_EXISTS,
                details: `Subgraph '${subgraph.name}' already exists`,
              },
              token: '',
            };
          }
        }

        await opts.db.transaction(async (tx) => {
          const fedGraphRepo = new FederatedGraphRepository(tx, authContext.organizationId);
          const subgraphRepo = new SubgraphRepository(tx, authContext.organizationId);
          const compositionRepo = new GraphCompositionRepository(tx);
          const composer = new Composer(fedGraphRepo, subgraphRepo, compositionRepo);

          const federatedGraph = await apolloMigrator.migrateGraphFromApollo({
            fedGraph: {
              name: graph.name,
              routingURL: graphDetails.fedGraphRoutingURL || '',
            },
            subgraphs: graphDetails.subgraphs,
            organizationID: authContext.organizationId,
            db: tx,
            creatorUserId: authContext.userId,
          });

          const composition = await composer.composeFederatedGraph(federatedGraph);

          await composer.deployComposition(composition, authContext.userId);
        });

        const migratedGraph = await fedGraphRepo.byName(graph.name);
        if (!migratedGraph) {
          return {
            response: {
              code: EnumStatusCode.ERR,
              details: 'Could not complete the migration. Please try again.',
            },
            token: '',
          };
        }

        orgWebhooks.send(OrganizationEventName.FEDERATED_GRAPH_SCHEMA_UPDATED, {
          federated_graph: {
            id: migratedGraph.id,
            name: migratedGraph.name,
          },
          organization: {
            id: authContext.organizationId,
            slug: authContext.organizationSlug,
          },
          errors: false,
          actor_id: authContext.userId,
        });

        const tokenValue = await signJwt<GraphApiKeyJwtPayload>({
          secret: opts.jwtSecret,
          token: {
            iss: authContext.userId,
            federated_graph_id: migratedGraph.id,
            organization_id: authContext.organizationId,
          },
        });

        const token = await fedGraphRepo.createToken({
          token: tokenValue,
          federatedGraphId: migratedGraph.id,
          tokenName: migratedGraph.name,
          organizationId: authContext.organizationId,
        });

        opts.platformWebhooks.send(PlatformEventName.APOLLO_MIGRATE_SUCCESS, {
          federated_graph: {
            id: migratedGraph.id,
            name: migratedGraph.name,
          },
          actor_id: authContext.userId,
        });

        return {
          response: {
            code: EnumStatusCode.OK,
          },
          token: token.token,
        };
      });
    },

    createOrganizationWebhookConfig: (req, ctx) => {
      const logger = opts.logger.child({
        service: ctx.service.typeName,
        method: ctx.method.name,
      });

      return handleError<PlainMessage<CreateOrganizationWebhookConfigResponse>>(logger, async () => {
        const authContext = await opts.authenticator.authenticate(ctx.requestHeader);
        const orgRepo = new OrganizationRepository(opts.db, opts.billingDefaultPlanId);

        if (!authContext.hasWriteAccess) {
          return {
            response: {
              code: EnumStatusCode.ERR,
              details: `The user doesnt have the permissions to perform this operation`,
            },
          };
        }

        await orgRepo.createWebhookConfig({
          organizationId: authContext.organizationId,
          ...req,
        });

        return {
          response: {
            code: EnumStatusCode.OK,
          },
        };
      });
    },

    updateOrganizationWebhookConfig: (req, ctx) => {
      const logger = opts.logger.child({
        service: ctx.service.typeName,
        method: ctx.method.name,
      });

      return handleError<PlainMessage<UpdateOrganizationWebhookConfigResponse>>(logger, async () => {
        const authContext = await opts.authenticator.authenticate(ctx.requestHeader);
        const orgRepo = new OrganizationRepository(opts.db, opts.billingDefaultPlanId);

        if (!authContext.hasWriteAccess) {
          return {
            response: {
              code: EnumStatusCode.ERR,
              details: `The user doesnt have the permissions to perform this operation`,
            },
          };
        }

        await orgRepo.updateWebhookConfig({
          organizationId: authContext.organizationId,
          ...req,
        });

        return {
          response: {
            code: EnumStatusCode.OK,
          },
        };
      });
    },

    deleteOrganizationWebhookConfig: (req, ctx) => {
      const logger = opts.logger.child({
        service: ctx.service.typeName,
        method: ctx.method.name,
      });

      return handleError<PlainMessage<UpdateOrganizationWebhookConfigResponse>>(logger, async () => {
        const authContext = await opts.authenticator.authenticate(ctx.requestHeader);
        const orgRepo = new OrganizationRepository(opts.db, opts.billingDefaultPlanId);

        if (!authContext.hasWriteAccess) {
          return {
            response: {
              code: EnumStatusCode.ERR,
              details: `The user doesnt have the permissions to perform this operation`,
            },
          };
        }

        await orgRepo.deleteWebhookConfig({
          organizationId: authContext.organizationId,
          ...req,
        });

        return {
          response: {
            code: EnumStatusCode.OK,
          },
        };
      });
    },

    deleteOrganization: (req, ctx) => {
      const logger = opts.logger.child({
        service: ctx.service.typeName,
        method: ctx.method.name,
      });

      return handleError<PlainMessage<DeleteOrganizationResponse>>(logger, async () => {
        const authContext = await opts.authenticator.authenticate(ctx.requestHeader);
        const orgRepo = new OrganizationRepository(opts.db, opts.billingDefaultPlanId);
        const memberships = await orgRepo.memberships({ userId: authContext.userId });
        const orgCount = memberships.length;

        const org = await orgRepo.byId(authContext.organizationId);
        if (!org) {
          return {
            response: {
              code: EnumStatusCode.ERR_NOT_FOUND,
              details: `Organization not found`,
            },
          };
        }

        const user = await orgRepo.getOrganizationMember({
          organizationID: authContext.organizationId,
          userID: authContext.userId || req.userID,
        });

        if (!user) {
          return {
            response: {
              code: EnumStatusCode.ERR,
              details: 'User is not a part of this organization.',
            },
          };
        }

        // non admins cannot delete the organization
        if (!user.roles.includes('admin')) {
          return {
            response: {
              code: EnumStatusCode.ERR,
              details: 'User does not have the permissions to delete the organization.',
            },
          };
        }

        // Minimum one organization is required for a user
        if (orgCount <= 1) {
          return {
            response: {
              code: EnumStatusCode.ERR_NOT_FOUND,
              details: 'Minimum one organization is required for a user.',
            },
          };
        }

        await opts.keycloakClient.authenticateClient();

        const organizationGroup = await opts.keycloakClient.client.groups.find({
          max: 1,
          search: org.slug,
          realm: opts.keycloakRealm,
        });

        if (organizationGroup.length === 0) {
          throw new Error(`Organization group '${org.slug}' not found`);
        }

        await opts.keycloakClient.client.groups.del({
          id: organizationGroup[0].id!,
          realm: opts.keycloakRealm,
        });

        return opts.db.transaction(async (tx) => {
          const orgRepo = new OrganizationRepository(tx, opts.billingDefaultPlanId);
          const billingRepo = new BillingRepository(tx);
          const billingService = new BillingService(tx, billingRepo);

          await billingService.cancelSubscription(authContext.organizationId, 'Deleted by api');
          await orgRepo.deleteOrganization(authContext.organizationId);

          return {
            response: {
              code: EnumStatusCode.OK,
            },
          };
        });
      });
    },

    leaveOrganization: (req, ctx) => {
      const logger = opts.logger.child({
        service: ctx.service.typeName,
        method: ctx.method.name,
      });

      return handleError<PlainMessage<LeaveOrganizationResponse>>(logger, async () => {
        const authContext = await opts.authenticator.authenticate(ctx.requestHeader);
        const orgRepo = new OrganizationRepository(opts.db, opts.billingDefaultPlanId);

        const org = await orgRepo.byId(authContext.organizationId);
        if (!org) {
          return {
            response: {
              code: EnumStatusCode.ERR_NOT_FOUND,
              details: `Organization not found`,
            },
          };
        }

        const orgMember = await orgRepo.getOrganizationMember({
          organizationID: authContext.organizationId,
          userID: authContext.userId || req.userID,
        });

        if (!orgMember) {
          return {
            response: {
              code: EnumStatusCode.ERR,
              details: 'User is not a part of this organization.',
            },
          };
        }

        // the creator of the personal org cannot leave the organization.
        if (org.creatorUserId === (authContext.userId || req.userID)) {
          return {
            response: {
              code: EnumStatusCode.ERR_NOT_FOUND,
              details: `Creator of a organization cannot leave the organization.`,
            },
          };
        }

        // checking if the user is an single admin
        if (orgMember.roles.includes('admin')) {
          const orgAdmins = await orgRepo.getOrganizationAdmins({ organizationID: authContext.organizationId });
          if (orgAdmins.length === 1) {
            return {
              response: {
                code: EnumStatusCode.ERR,
                details:
                  'Single admins cannot leave the organization. Please make another member an admin and try again.',
              },
            };
          }
        }

        await opts.keycloakClient.authenticateClient();

        const organizationGroup = await opts.keycloakClient.client.groups.find({
          max: 1,
          search: org.slug,
          realm: opts.keycloakRealm,
        });

        if (organizationGroup.length === 0) {
          throw new Error(`Organization group '${org.slug}' not found`);
        }

        // removing the group from the keycloak user
        await opts.keycloakClient.client.users.delFromGroup({
          id: orgMember.userID,
          groupId: organizationGroup[0].id!,
          realm: opts.keycloakRealm,
        });

        // removing the user for the organization in the db
        await orgRepo.removeOrganizationMember({
          userID: authContext.userId || req.userID,
          organizationID: authContext.organizationId,
        });

        return {
          response: {
            code: EnumStatusCode.OK,
          },
        };
      });
    },

    updateOrganizationDetails: (req, ctx) => {
      const logger = opts.logger.child({
        service: ctx.service.typeName,
        method: ctx.method.name,
      });

      return handleError<PlainMessage<UpdateOrganizationDetailsResponse>>(logger, async () => {
        const authContext = await opts.authenticator.authenticate(ctx.requestHeader);
        const orgRepo = new OrganizationRepository(opts.db, opts.billingDefaultPlanId);

        const org = await orgRepo.byId(authContext.organizationId);
        if (!org) {
          return {
            response: {
              code: EnumStatusCode.ERR_NOT_FOUND,
              details: `Organization not found`,
            },
          };
        }

        const orgMember = await orgRepo.getOrganizationMember({
          organizationID: authContext.organizationId,
          userID: authContext.userId || req.userID,
        });

        if (!orgMember) {
          return {
            response: {
              code: EnumStatusCode.ERR,
              details: 'User is not a part of this organization.',
            },
          };
        }

        // non admins cannot update the organization name
        if (!orgMember.roles.includes('admin')) {
          return {
            response: {
              code: EnumStatusCode.ERR,
              details: 'User does not have the permissions to update the organization name.',
            },
          };
        }

        if (!isValidOrganizationSlug(req.organizationSlug)) {
          return {
            response: {
              code: EnumStatusCode.ERR,
              details:
                'Invalid slug. It must of 3-24 characters in length, start and end with an alphanumeric character and may contain hyphens in between.',
            },
          };
        }

        if (org.slug !== req.organizationSlug) {
          // checking if the provided orgSlug is available
          const newOrg = await orgRepo.bySlug(req.organizationSlug);
          if (newOrg) {
            return {
              response: {
                code: EnumStatusCode.ERR_ALREADY_EXISTS,
                details: `Organization with slug ${req.organizationSlug} already exists.`,
              },
            };
          }

          await opts.keycloakClient.authenticateClient();

          const organizationGroup = await opts.keycloakClient.client.groups.find({
            max: 1,
            search: org.slug,
            realm: opts.keycloakRealm,
          });

          if (organizationGroup.length === 0) {
            throw new Error(`Organization group '${org.slug}' not found`);
          }

          await opts.keycloakClient.client.groups.update(
            {
              id: organizationGroup[0].id!,
              realm: opts.keycloakRealm,
            },
            { name: req.organizationSlug },
          );
        }

        await orgRepo.updateOrganization({
          id: authContext.organizationId,
          name: req.organizationName,
          slug: req.organizationSlug,
        });

        return {
          response: {
            code: EnumStatusCode.OK,
          },
        };
      });
    },

    updateOrgMemberRole: (req, ctx) => {
      const logger = opts.logger.child({
        service: ctx.service.typeName,
        method: ctx.method.name,
      });

      return handleError<PlainMessage<UpdateOrgMemberRoleResponse>>(logger, async () => {
        const authContext = await opts.authenticator.authenticate(ctx.requestHeader);
        const orgRepo = new OrganizationRepository(opts.db, opts.billingDefaultPlanId);
        const oidcRepo = new OidcRepository(opts.db);

        const org = await orgRepo.byId(authContext.organizationId);
        if (!org) {
          return {
            response: {
              code: EnumStatusCode.ERR_NOT_FOUND,
              details: `Organization not found`,
            },
          };
        }

        // fetching the user who is updating the other member's role.
        const user = await orgRepo.getOrganizationMember({
          organizationID: authContext.organizationId,
          userID: authContext.userId || req.userID,
        });

        if (!user) {
          return {
            response: {
              code: EnumStatusCode.ERR,
              details: 'User is not a part of this organization.',
            },
          };
        }

        // non admins cannot update the role of an org member
        if (!user.roles.includes('admin')) {
          return {
            response: {
              code: EnumStatusCode.ERR,
              details: 'User does not have the permissions to the role of an organization member.',
            },
          };
        }

        // fetching the user whose role is being updated.
        const orgMember = await orgRepo.getOrganizationMember({
          organizationID: authContext.organizationId,
          userID: req.orgMemberUserID,
        });

        if (!orgMember) {
          return {
            response: {
              code: EnumStatusCode.ERR,
              details: 'User is not a part of this organization.',
            },
          };
        }

        await opts.keycloakClient.authenticateClient();

        const users = await opts.keycloakClient.client.users.find({
          realm: opts.keycloakRealm,
          email: orgMember.email,
          exact: true,
        });

        if (users.length === 0) {
          return {
            response: {
              code: EnumStatusCode.ERR,
              details: 'User does not exist.',
            },
          };
        }

        const provider = await oidcRepo.getOidcProvider({ organizationId: authContext.organizationId });

        if (provider) {
          // checking if the user has logged in using the sso
          const ssoUser = await opts.keycloakClient.client.users.find({
            realm: opts.keycloakRealm,
            email: orgMember.email,
            exact: true,
            idpAlias: provider.alias,
          });

          if (ssoUser.length > 0) {
            return {
              response: {
                code: EnumStatusCode.ERR,
                details: 'User has logged in using the OIDC provider. Please update the role using the provider.',
              },
            };
          }
        }

        const organizationGroups = await opts.keycloakClient.client.groups.find({
          max: 1,
          search: org.slug,
          realm: opts.keycloakRealm,
          briefRepresentation: false,
        });

        if (organizationGroups.length === 0) {
          throw new Error(`Organization group '${org.slug}' not found`);
        }

        const userRoles = await orgRepo.getOrganizationMemberRoles({
          userID: orgMember.userID,
          organizationID: authContext.organizationId,
        });
        const highPriorityRole = getHighestPriorityRole({ userRoles });

        const adminChildGroup = await opts.keycloakClient.fetchAdminChildGroup({
          realm: opts.keycloakRealm,
          orgSlug: org.slug,
          kcGroupId: organizationGroups[0].id!,
        });

        const devChildGroup = await opts.keycloakClient.fetchDevChildGroup({
          realm: opts.keycloakRealm,
          orgSlug: org.slug,
          kcGroupId: organizationGroups[0].id!,
        });

        const viewerChildGroup = await opts.keycloakClient.fetchViewerChildGroup({
          realm: opts.keycloakRealm,
          orgSlug: org.slug,
          kcGroupId: organizationGroups[0].id!,
        });

        if (req.role === 'admin') {
          if (highPriorityRole === 'developer') {
            await opts.keycloakClient.client.users.delFromGroup({
              id: users[0].id!,
              realm: opts.keycloakRealm,
              groupId: devChildGroup.id!,
            });
          } else if (highPriorityRole === 'viewer') {
            await opts.keycloakClient.client.users.delFromGroup({
              id: users[0].id!,
              realm: opts.keycloakRealm,
              groupId: viewerChildGroup.id!,
            });
          }
          await opts.keycloakClient.client.users.addToGroup({
            id: users[0].id!,
            realm: opts.keycloakRealm,
            groupId: adminChildGroup.id!,
          });

          await orgRepo.updateUserRole({
            organizationID: authContext.organizationId,
            orgMemberID: orgMember.orgMemberID,
            role: 'admin',
            previousRole: highPriorityRole,
          });
        } else {
          await opts.keycloakClient.client.users.addToGroup({
            id: users[0].id!,
            realm: opts.keycloakRealm,
            groupId: devChildGroup.id!,
          });

          await opts.keycloakClient.client.users.delFromGroup({
            id: users[0].id!,
            realm: opts.keycloakRealm,
            groupId: adminChildGroup.id!,
          });

          await orgRepo.updateUserRole({
            organizationID: authContext.organizationId,
            orgMemberID: orgMember.orgMemberID,
            role: 'developer',
            previousRole: 'admin',
          });
        }

        return {
          response: {
            code: EnumStatusCode.OK,
          },
        };
      });
    },

    deleteRouterToken: (req, ctx) => {
      const logger = opts.logger.child({
        service: ctx.service.typeName,
        method: ctx.method.name,
      });

      return handleError<PlainMessage<DeleteRouterTokenResponse>>(logger, async () => {
        const authContext = await opts.authenticator.authenticate(ctx.requestHeader);
        const fedGraphRepo = new FederatedGraphRepository(opts.db, authContext.organizationId);

        if (!authContext.hasWriteAccess) {
          return {
            response: {
              code: EnumStatusCode.ERR,
              details: `The user doesnt have the permissions to perform this operation`,
            },
          };
        }

        const federatedGraph = await fedGraphRepo.byName(req.fedGraphName);
        if (!federatedGraph) {
          return {
            response: {
              code: EnumStatusCode.ERR_NOT_FOUND,
              details: `Federated graph '${req.fedGraphName}' not found`,
            },
          };
        }

        const currToken = await fedGraphRepo.getRouterToken({
          federatedGraphId: federatedGraph.id,
          organizationId: authContext.organizationId,
          tokenName: req.tokenName,
        });

        if (!currToken) {
          return {
            response: {
              code: EnumStatusCode.ERR_NOT_FOUND,
              details: `Router token '${req.tokenName}' doesn't exist`,
            },
            token: '',
          };
        }

        await fedGraphRepo.deleteToken({
          federatedGraphId: federatedGraph.id,
          organizationId: authContext.organizationId,
          tokenName: req.tokenName,
        });

        return {
          response: {
            code: EnumStatusCode.OK,
          },
        };
      });
    },

    createIntegration: (req, ctx) => {
      const logger = opts.logger.child({
        service: ctx.service.typeName,
        method: ctx.method.name,
      });

      return handleError<PlainMessage<CreateIntegrationResponse>>(logger, async () => {
        const authContext = await opts.authenticator.authenticate(ctx.requestHeader);
        const orgRepo = new OrganizationRepository(opts.db, opts.billingDefaultPlanId);

        if (!authContext.hasWriteAccess) {
          return {
            response: {
              code: EnumStatusCode.ERR,
              details: `The user doesnt have the permissions to perform this operation`,
            },
          };
        }

        if (!opts.slack || !opts.slack.clientID || !opts.slack.clientSecret) {
          throw new Error('Slack env variables must be set to use this feature.');
        }

        const integration = await orgRepo.getIntegrationByName(authContext.organizationId, req.name);
        if (integration) {
          return {
            response: {
              code: EnumStatusCode.ERR_ALREADY_EXISTS,
              details: `Integration with name ${req.name} already exists`,
            },
          };
        }

        const slack = new Slack({ clientID: opts.slack.clientID, clientSecret: opts.slack.clientSecret });

        const accessTokenResp = await slack.fetchAccessToken(
          req.code,
          `${opts.webBaseUrl}/${authContext.organizationSlug}/integrations`,
        );
        if (!accessTokenResp) {
          return {
            response: {
              code: EnumStatusCode.ERR,
              details: 'Could not set up the integration. Please try again.',
            },
          };
        }

        await slack.addSlackInstallations({
          accessToken: accessTokenResp.accessToken,
          db: opts.db,
          organizationId: authContext.organizationId,
          slackChannelId: accessTokenResp.slackChannelId,
          slackChannelName: accessTokenResp.slackChannelName,
          slackOrganizationId: accessTokenResp.slackOrgId,
          slackOrganizationName: accessTokenResp.slackOrgName,
          slackUserId: accessTokenResp.slackUserId,
        });

        await orgRepo.createIntegration({
          organizationId: authContext.organizationId,
          endpoint: accessTokenResp.webhookURL,
          events: req.events,
          eventsMeta: req.eventsMeta,
          name: req.name,
          type: req.type,
        });

        return {
          response: {
            code: EnumStatusCode.OK,
          },
        };
      });
    },

    updateIntegrationConfig: (req, ctx) => {
      const logger = opts.logger.child({
        service: ctx.service.typeName,
        method: ctx.method.name,
      });

      return handleError<PlainMessage<UpdateIntegrationConfigResponse>>(logger, async () => {
        const authContext = await opts.authenticator.authenticate(ctx.requestHeader);
        const orgRepo = new OrganizationRepository(opts.db, opts.billingDefaultPlanId);

        if (!authContext.hasWriteAccess) {
          return {
            response: {
              code: EnumStatusCode.ERR,
              details: `The user doesnt have the permissions to perform this operation`,
            },
          };
        }

        await orgRepo.updateIntegrationConfig({
          organizationId: authContext.organizationId,
          ...req,
        });

        return {
          response: {
            code: EnumStatusCode.OK,
          },
        };
      });
    },

    deleteIntegration: (req, ctx) => {
      const logger = opts.logger.child({
        service: ctx.service.typeName,
        method: ctx.method.name,
      });

      return handleError<PlainMessage<DeleteIntegrationResponse>>(logger, async () => {
        const authContext = await opts.authenticator.authenticate(ctx.requestHeader);
        const orgRepo = new OrganizationRepository(opts.db, opts.billingDefaultPlanId);

        if (!authContext.hasWriteAccess) {
          return {
            response: {
              code: EnumStatusCode.ERR,
              details: `The user doesnt have the permissions to perform this operation`,
            },
          };
        }

        await orgRepo.deleteIntegration({
          organizationId: authContext.organizationId,
          id: req.id,
        });

        return {
          response: {
            code: EnumStatusCode.OK,
          },
        };
      });
    },

    createOIDCProvider: (req, ctx) => {
      const logger = opts.logger.child({
        service: ctx.service.typeName,
        method: ctx.method.name,
      });

      return handleError<PlainMessage<CreateOIDCProviderResponse>>(logger, async () => {
        const authContext = await opts.authenticator.authenticate(ctx.requestHeader);
        const oidcProvider = new OidcProvider();

        if (!authContext.isAdmin) {
          return {
            response: {
              code: EnumStatusCode.ERR,
              details: `The user doesnt have the permissions to perform this operation`,
            },
            signInURL: '',
            signOutURL: '',
            loginURL: '',
          };
        }

        await opts.keycloakClient.authenticateClient();

        const alias = `${authContext.organizationSlug}_${uid(3)}`;

        await oidcProvider.createOidcProvider({
          kcClient: opts.keycloakClient,
          kcRealm: opts.keycloakRealm,
          organizationId: authContext.organizationId,
          organizationSlug: authContext.organizationSlug,
          alias,
          db: opts.db,
          input: req,
        });

        return {
          response: {
            code: EnumStatusCode.OK,
          },
          signInURL: `${opts.keycloakApiUrl}/realms/${opts.keycloakRealm}/broker/${alias}/endpoint`,
          signOutURL: `${opts.keycloakApiUrl}/realms/${opts.keycloakRealm}/broker/${alias}/endpoint/logout_response`,
          loginURL: `${opts.webBaseUrl}/login?sso=${alias}`,
        };
      });
    },

    deleteOIDCProvider: (req, ctx) => {
      const logger = opts.logger.child({
        service: ctx.service.typeName,
        method: ctx.method.name,
      });

      return handleError<PlainMessage<DeleteOIDCProviderResponse>>(logger, async () => {
        const authContext = await opts.authenticator.authenticate(ctx.requestHeader);
        const orgRepo = new OrganizationRepository(opts.db, opts.billingDefaultPlanId);
        const oidcRepo = new OidcRepository(opts.db);
        const oidcProvider = new OidcProvider();

        if (!authContext.isAdmin) {
          return {
            response: {
              code: EnumStatusCode.ERR,
              details: `The user doesnt have the permissions to perform this operation`,
            },
          };
        }

        await opts.keycloakClient.authenticateClient();

        const organization = await orgRepo.byId(authContext.organizationId);
        if (!organization) {
          return {
            response: {
              code: EnumStatusCode.ERR_NOT_FOUND,
              details: `Organization not found`,
            },
          };
        }

        const provider = await oidcRepo.getOidcProvider({ organizationId: authContext.organizationId });
        if (!provider) {
          return {
            response: {
              code: EnumStatusCode.ERR_NOT_FOUND,
              details: `Organization ${authContext.organizationSlug} doesn't have an oidc identity provider `,
            },
          };
        }

        await oidcProvider.deleteOidcProvider({
          kcClient: opts.keycloakClient,
          kcRealm: opts.keycloakRealm,
          organizationId: authContext.organizationId,
          organizationSlug: authContext.organizationSlug,
          orgCreatorUserId: organization.creatorUserId,
          alias: provider.alias,
          db: opts.db,
        });

        return {
          response: {
            code: EnumStatusCode.OK,
          },
        };
      });
    },

    publishPersistedOperations: (req, ctx) => {
      /**
       * Receives a federated graph name and a list of persisted operation contents.
       * First, it validates that the graph exists and all the operations are valid,
       * then it stores them. Additionally, if the provided client name for registering
       * the operations has never been seen before, we create an entry in the database
       * with it.
       */
      const logger = opts.logger.child({
        service: ctx.service.typeName,
        method: ctx.method.name,
      });

      return handleError<PlainMessage<PublishPersistedOperationsResponse>>(logger, async () => {
        const authContext = await opts.authenticator.authenticate(ctx.requestHeader);
        if (!authContext.hasWriteAccess) {
          return {
            response: {
              code: EnumStatusCode.ERR,
              details: `The user doesnt have the permissions to perform this operation`,
            },
            operations: [],
          };
        }
        const userId = authContext.userId;
        if (!userId) {
          return {
            response: {
              code: EnumStatusCode.ERROR_NOT_AUTHENTICATED,
              details: `User not found in the authentication context`,
            },
            operations: [],
          };
        }
        const organizationId = authContext.organizationId;
        const federatedGraphRepo = new FederatedGraphRepository(opts.db, organizationId);

        // Validate everything before we update any data
        const schema = await federatedGraphRepo.getLatestValidSchemaVersion(req.fedGraphName);
        const federatedGraph = await federatedGraphRepo.byName(req.fedGraphName);
        if (!schema?.schema || federatedGraph === undefined) {
          return {
            response: {
              code: EnumStatusCode.ERR_NOT_FOUND,
              details: `Federated graph '${req.fedGraphName}' does not exist`,
            },
            operations: [],
          };
        }
        const graphAST = parse(schema.schema);
        const graphSchema = buildASTSchema(graphAST);
        for (const operation of req.operations) {
          const contents = operation.contents;
          let opAST: DocumentNode;
          try {
            opAST = parse(operation.contents);
          } catch (e: any) {
            return {
              response: {
                code: EnumStatusCode.ERR,
                details: `Operation ${operation.id} (${contents}) is not valid: ${e}`,
              },
              operations: [],
            };
          }
          const errors = validate(graphSchema, opAST, undefined, { maxErrors: 1 });
          if (errors.length > 0) {
            const errorDetails = errors.map((e) => `${e.toString()}`).join(', ');
            return {
              response: {
                code: EnumStatusCode.ERR,
                details: `Operation ${operation.id} ("${contents}") is not valid: ${errorDetails}`,
              },
              operations: [],
            };
          }
        }
        const operationsRepo = new OperationsRepository(opts.db, federatedGraph.id);
        let clientId: string;
        try {
          clientId = await operationsRepo.registerClient(req.clientName, userId);
        } catch (e: any) {
          const message = e instanceof Error ? e.message : e.toString();
          return {
            response: {
              code: EnumStatusCode.ERR,
              details: `Could not register client "${req.clientName}": ${message}`,
            },
            operations: [],
          };
        }
        const operations: PublishedOperation[] = [];
        const updatedOperations: UpdatedPersistedOperation[] = [];
        // Retrieve the operations that have already been published
        const operationsResult = await operationsRepo.getPersistedOperations(clientId);
        const operationsByOperationId = new Map(
          operationsResult.map((op) => [op.operationId, { hash: op.hash, operationNames: op.operationNames }]),
        );
        for (const operation of req.operations) {
          const operationId = operation.id;
          const operationHash = crypto.createHash('sha256').update(operation.contents).digest('hex');
          const prev = operationsByOperationId.get(operationId);
          if (prev !== undefined && prev.hash !== operationHash) {
            // We're trying to update an operation with the same ID but different hash
            operations.push(
              new PublishedOperation({
                id: operationId,
                hash: prev.hash,
                status: PublishedOperationStatus.CONFLICT,
                operationNames: prev.operationNames,
              }),
            );
            continue;
          }
          const operationNames = extractOperationNames(operation.contents);
          operationsByOperationId.set(operationId, { hash: operationHash, operationNames });
          const path = `${organizationId}/${federatedGraph.id}/operations/${req.clientName}/${operationId}.json`;
          updatedOperations.push({
            operationId,
            hash: operationHash,
            filePath: path,
            contents: operation.contents,
            operationNames,
          });

          // New operation
          let status: PublishedOperationStatus;
          if (prev === undefined) {
            const data: PublishedOperationData = {
              version: 1,
              body: operation.contents,
            };
            try {
              await opts.blobStorage.putObject(path, Buffer.from(JSON.stringify(data), 'utf8'));
            } catch (e) {
              logger.error(e, `Could not store operation contents for ${operationId} at ${path}`);
              return {
                response: {
                  code: EnumStatusCode.ERR,
                  details: `Could not store operation contents for ${operationId} at ${path}`,
                },
                operations: [],
              };
            }

            status = PublishedOperationStatus.CREATED;
          } else {
            status = PublishedOperationStatus.UP_TO_DATE;
          }
          operations.push(
            new PublishedOperation({
              id: operationId,
              hash: operationHash,
              status,
              operationNames,
            }),
          );
        }

        await operationsRepo.updatePersistedOperations(clientId, userId, updatedOperations);

        return {
          response: {
            code: EnumStatusCode.OK,
          },
          operations,
        };
      });
    },

    acceptOrDeclineInvitation: (req, ctx) => {
      const logger = opts.logger.child({
        service: ctx.service.typeName,
        method: ctx.method.name,
      });

      return handleError<PlainMessage<AcceptOrDeclineInvitationResponse>>(logger, async () => {
        const authContext = await opts.authenticator.authenticate(ctx.requestHeader);
        const orgRepo = new OrganizationRepository(opts.db, opts.billingDefaultPlanId);
        const userRepo = new UserRepository(opts.db);
        const orgInvitationRepo = new OrganizationInvitationRepository(opts.db, opts.billingDefaultPlanId);

        const user = await userRepo.byId(authContext.userId);
        if (!user) {
          return {
            response: {
              code: EnumStatusCode.ERR_NOT_FOUND,
              details: `User ${authContext.userId} not found`,
            },
          };
        }

        const organization = await orgRepo.byId(req.organizationId);
        if (!organization) {
          return {
            response: {
              code: EnumStatusCode.ERR_NOT_FOUND,
              details: `Organization ${req.organizationId} not found`,
            },
          };
        }

        if (req.accept) {
          const groupName = organization.slug;

          await opts.keycloakClient.authenticateClient();

          const organizationGroups = await opts.keycloakClient.client.groups.find({
            max: 1,
            search: groupName,
            realm: opts.keycloakRealm,
          });

          if (organizationGroups.length === 0) {
            throw new Error(`Organization group '${groupName}' not found`);
          }

          const devGroup = await opts.keycloakClient.fetchDevChildGroup({
            realm: opts.keycloakRealm,
            kcGroupId: organizationGroups[0].id!,
            orgSlug: groupName,
          });

          const keycloakUser = await opts.keycloakClient.client.users.find({
            max: 1,
            email: user.email,
            realm: opts.keycloakRealm,
            exact: true,
          });

          if (keycloakUser.length === 0) {
            throw new Error(`Keycloak user with email '${user.email}' not found`);
          }

          await opts.keycloakClient.client.users.addToGroup({
            id: keycloakUser[0].id!,
            groupId: devGroup.id!,
            realm: opts.keycloakRealm,
          });

          await orgInvitationRepo.acceptInvite({ userId: user.id, organizationId: req.organizationId });
        } else {
          await orgInvitationRepo.removeInvite({ organizationId: req.organizationId, userId: user.id });
        }

        return {
          response: {
            code: EnumStatusCode.OK,
          },
        };
      });
    },

    updateRBACSettings: (req, ctx) => {
      const logger = opts.logger.child({
        service: ctx.service.typeName,
        method: ctx.method.name,
      });

      return handleError<PlainMessage<UpdateRBACSettingsResponse>>(logger, async () => {
        const authContext = await opts.authenticator.authenticate(ctx.requestHeader);
        const orgRepo = new OrganizationRepository(opts.db, opts.billingDefaultPlanId);

        if (!authContext.isAdmin) {
          return {
            response: {
              code: EnumStatusCode.ERR,
              details: `The user doesnt have the permissions to perform this operation`,
            },
          };
        }

        await orgRepo.updateFeature({
          organizationId: authContext.organizationId,
          id: 'rbac',
          enabled: req.enable,
        });

        return {
          response: {
            code: EnumStatusCode.OK,
          },
        };
      });
    },

    addSubgraphMember: (req, ctx) => {
      const logger = opts.logger.child({
        service: ctx.service.typeName,
        method: ctx.method.name,
      });

      return handleError<PlainMessage<AddSubgraphMemberResponse>>(logger, async () => {
        const authContext = await opts.authenticator.authenticate(ctx.requestHeader);
        const orgRepo = new OrganizationRepository(opts.db, opts.billingDefaultPlanId);
        const userRepo = new UserRepository(opts.db);
        const subgraphRepo = new SubgraphRepository(opts.db, authContext.organizationId);

        // check if the user to be added exists and if the user is the member of the org
        const user = await userRepo.byEmail(req.userEmail);
        if (!user) {
          return {
            response: {
              code: EnumStatusCode.ERR_NOT_FOUND,
              details: `User with email ${req.userEmail} not found`,
            },
          };
        }
        const isMember = await orgRepo.isMemberOf({ organizationId: authContext.organizationId, userId: user.id });
        if (!isMember) {
          return {
            response: {
              code: EnumStatusCode.ERR,
              details: `User with email ${req.userEmail} is not a member of the organization.`,
            },
          };
        }

        // check if the subgraph exists
        const subgraph = await subgraphRepo.byName(req.subgraphName);
        if (!subgraph) {
          return {
            response: {
              code: EnumStatusCode.ERR_NOT_FOUND,
              details: `Subgraph ${req.subgraphName} not found`,
            },
          };
        }

        // check if the user is authorized to perform the action
        await opts.authorizer.authorize({
          db: opts.db,
          graph: {
            targetId: subgraph.targetId,
            name: subgraph.name,
            targetType: 'subgraph',
          },
          headers: ctx.requestHeader,
          authContext,
        });

        await subgraphRepo.addSubgraphMember({ subgraphId: subgraph.id, userId: user.id });

        return {
          response: {
            code: EnumStatusCode.OK,
          },
        };
      });
    },

    removeSubgraphMember: (req, ctx) => {
      const logger = opts.logger.child({
        service: ctx.service.typeName,
        method: ctx.method.name,
      });

      return handleError<PlainMessage<RemoveSubgraphMemberResponse>>(logger, async () => {
        const authContext = await opts.authenticator.authenticate(ctx.requestHeader);
        const subgraphRepo = new SubgraphRepository(opts.db, authContext.organizationId);

        // check if the subgraph exists
        const subgraph = await subgraphRepo.byName(req.subgraphName);
        if (!subgraph) {
          return {
            response: {
              code: EnumStatusCode.ERR_NOT_FOUND,
              details: `Subgraph ${req.subgraphName} not found`,
            },
          };
        }

        // check if the user is authorized to perform the action
        await opts.authorizer.authorize({
          db: opts.db,
          graph: {
            targetId: subgraph.targetId,
            name: subgraph.name,
            targetType: 'subgraph',
          },
          headers: ctx.requestHeader,
          authContext,
        });

        await subgraphRepo.removeSubgraphMember({ subgraphId: subgraph.id, subgraphMemberId: req.subgraphMemberId });

        return {
          response: {
            code: EnumStatusCode.OK,
          },
        };
      });
    },

    addReadme: (req, ctx) => {
      const logger = opts.logger.child({
        service: ctx.service.typeName,
        method: ctx.method.name,
      });

      return handleError<PlainMessage<AddReadmeResponse>>(logger, async () => {
        const authContext = await opts.authenticator.authenticate(ctx.requestHeader);
        const targetRepo = new TargetRepository(opts.db, authContext.organizationId);

        const target = await targetRepo.byName(req.targetName);
        if (!target) {
          return {
            response: {
              code: EnumStatusCode.ERR_NOT_FOUND,
              details: `Target ${req.targetName} not found`,
            },
          };
        }

        await targetRepo.updateReadmeOfTarget({ name: req.targetName, readme: req.readme });

        return {
          response: {
            code: EnumStatusCode.OK,
          },
        };
      });
    },

    /* 
    Queries
    */
    getSubgraphs: (req, ctx) => {
      const logger = opts.logger.child({
        service: ctx.service.typeName,
        method: ctx.method.name,
      });

      return handleError<PlainMessage<GetSubgraphsResponse>>(logger, async () => {
        const authContext = await opts.authenticator.authenticate(ctx.requestHeader);
        const repo = new SubgraphRepository(opts.db, authContext.organizationId);

        const list = await repo.list({
          limit: req.limit,
          offset: req.offset,
        });

        return {
          graphs: list.map((g) => ({
            id: g.id,
            name: g.name,
            routingURL: g.routingUrl,
            lastUpdatedAt: g.lastUpdatedAt,
            labels: g.labels,
            createdUserId: g.creatorUserId,
<<<<<<< HEAD
            targetId: g.targetId,
=======
            subscriptionUrl: g.subscriptionUrl,
>>>>>>> c814d5a7
          })),
          response: {
            code: EnumStatusCode.OK,
          },
        };
      });
    },

    getSubgraphByName: (req, ctx) => {
      const logger = opts.logger.child({
        service: ctx.service.typeName,
        method: ctx.method.name,
      });

      return handleError<PlainMessage<GetSubgraphByNameResponse>>(logger, async () => {
        const authContext = await opts.authenticator.authenticate(ctx.requestHeader);
        const subgraphRepo = new SubgraphRepository(opts.db, authContext.organizationId);

        const subgraph = await subgraphRepo.byName(req.name);

        if (!subgraph) {
          return {
            response: {
              code: EnumStatusCode.ERR_NOT_FOUND,
              details: `Subgraph '${req.name}' not found`,
            },
            members: [],
          };
        }

        return {
          graph: {
            id: subgraph.id,
            name: subgraph.name,
            lastUpdatedAt: subgraph.lastUpdatedAt,
            routingURL: subgraph.routingUrl,
            labels: subgraph.labels,
<<<<<<< HEAD
            targetId: subgraph.targetId,
=======
            readme: subgraph.readme,
            subscriptionUrl: subgraph.subscriptionUrl,
>>>>>>> c814d5a7
          },
          members: await subgraphRepo.getSubgraphMembers(subgraph.id),
          response: {
            code: EnumStatusCode.OK,
          },
        };
      });
    },

    getFederatedGraphs: (req, ctx) => {
      const logger = opts.logger.child({
        service: ctx.service.typeName,
        method: ctx.method.name,
      });

      return handleError<PlainMessage<GetFederatedGraphsResponse>>(logger, async () => {
        const authContext = await opts.authenticator.authenticate(ctx.requestHeader);
        const fedGraphRepo = new FederatedGraphRepository(opts.db, authContext.organizationId);

        const list = await fedGraphRepo.list({
          limit: req.limit,
          offset: req.offset,
        });

        let requestSeriesList: Record<string, PlainMessage<RequestSeriesItem>[]> = {};

        if (req.includeMetrics && opts.chClient) {
          const analyticsDashRepo = new AnalyticsDashboardViewRepository(opts.chClient);
          requestSeriesList = await analyticsDashRepo.getListView(authContext.organizationId);
        }

        return {
          graphs: list.map((g) => ({
            id: g.id,
            targetId: g.targetId,
            name: g.name,
            labelMatchers: g.labelMatchers,
            routingURL: g.routingUrl,
            lastUpdatedAt: g.lastUpdatedAt,
            connectedSubgraphs: g.subgraphsCount,
            compositionErrors: g.compositionErrors ?? '',
            isComposable: g.isComposable,
            requestSeries: requestSeriesList[g.id] ?? [],
          })),
          response: {
            code: EnumStatusCode.OK,
          },
        };
      });
    },

    getFederatedGraphsBySubgraphLabels: (req, ctx) => {
      const logger = opts.logger.child({
        service: ctx.service.typeName,
        method: ctx.method.name,
      });

      return handleError<PlainMessage<GetFederatedGraphsBySubgraphLabelsResponse>>(logger, async () => {
        const authContext = await opts.authenticator.authenticate(ctx.requestHeader);
        const fedGraphRepo = new FederatedGraphRepository(opts.db, authContext.organizationId);
        const subgraphRepo = new SubgraphRepository(opts.db, authContext.organizationId);

        const subgraph = await subgraphRepo.byName(req.subgraphName);

        if (!subgraph) {
          return {
            response: {
              code: EnumStatusCode.ERR_NOT_FOUND,
              details: `Subgraph '${req.subgraphName}' not found`,
            },
            graphs: [],
          };
        }

        const federatedGraphs = await fedGraphRepo.bySubgraphLabels(subgraph.labels);

        return {
          graphs: federatedGraphs.map((g) => ({
            id: g.id,
            name: g.name,
            labelMatchers: g.labelMatchers,
            routingURL: g.routingUrl,
            lastUpdatedAt: g.lastUpdatedAt,
            connectedSubgraphs: g.subgraphsCount,
            compositionErrors: g.compositionErrors ?? '',
            isComposable: g.isComposable,
            requestSeries: [],
          })),
          response: {
            code: EnumStatusCode.OK,
          },
        };
      });
    },

    getFederatedGraphSDLByName: (req, ctx) => {
      const logger = opts.logger.child({
        service: ctx.service.typeName,
        method: ctx.method.name,
      });
      return handleError<PlainMessage<GetFederatedGraphSDLByNameResponse>>(logger, async () => {
        const authContext = await opts.authenticator.authenticate(ctx.requestHeader);
        const fedRepo = new FederatedGraphRepository(opts.db, authContext.organizationId);
        const schemaVersion = await fedRepo.getLatestValidSchemaVersion(req.name);

        if (!schemaVersion || !schemaVersion.schema) {
          return {
            response: {
              code: EnumStatusCode.ERR_NOT_FOUND,
            },
          };
        }

        return {
          response: {
            code: EnumStatusCode.OK,
          },
          sdl: schemaVersion.schema,
          versionId: schemaVersion.schemaVersionId,
        };
      });
    },

    getLatestValidSubgraphSDLByName: (req, ctx) => {
      const logger = opts.logger.child({
        service: ctx.service.typeName,
        method: ctx.method.name,
      });
      return handleError<PlainMessage<GetLatestValidSubgraphSDLByNameResponse>>(logger, async () => {
        const authContext = await opts.authenticator.authenticate(ctx.requestHeader);
        const subgraphRepo = new SubgraphRepository(opts.db, authContext.organizationId);
        const subgraph = await subgraphRepo.byName(req.name);
        if (!subgraph) {
          return {
            response: {
              code: EnumStatusCode.ERR_NOT_FOUND,
            },
          };
        }

        const schemaVersion = await subgraphRepo.getLatestValidSchemaVersion(req.name, req.fedGraphName);
        if (!schemaVersion) {
          return {
            response: {
              code: EnumStatusCode.ERR_NOT_FOUND,
            },
          };
        }

        return {
          response: {
            code: EnumStatusCode.OK,
          },
          sdl: schemaVersion.schema || undefined,
          versionId: schemaVersion.schemaVersionId,
        };
      });
    },

    getLatestSubgraphSDLByName: (req, ctx) => {
      const logger = opts.logger.child({
        service: ctx.service.typeName,
        method: ctx.method.name,
      });
      return handleError<PlainMessage<GetLatestSubgraphSDLByNameResponse>>(logger, async () => {
        const authContext = await opts.authenticator.authenticate(ctx.requestHeader);
        const subgraphRepo = new SubgraphRepository(opts.db, authContext.organizationId);
        const subgraph = await subgraphRepo.byName(req.name);
        if (!subgraph) {
          return {
            response: {
              code: EnumStatusCode.ERR_NOT_FOUND,
            },
          };
        }

        return {
          response: {
            code: EnumStatusCode.OK,
          },
          sdl: subgraph.schemaSDL,
        };
      });
    },

    getFederatedGraphByName: (req, ctx) => {
      const logger = opts.logger.child({
        service: ctx.service.typeName,
        method: ctx.method.name,
      });

      return handleError<PlainMessage<GetFederatedGraphByNameResponse>>(logger, async () => {
        const authContext = await opts.authenticator.authenticate(ctx.requestHeader);
        const fedRepo = new FederatedGraphRepository(opts.db, authContext.organizationId);
        const subgraphRepo = new SubgraphRepository(opts.db, authContext.organizationId);

        const federatedGraph = await fedRepo.byName(req.name);

        if (!federatedGraph) {
          return {
            subgraphs: [],
            graphToken: '',
            graphRequestToken: '',
            response: {
              code: EnumStatusCode.ERR_NOT_FOUND,
              details: `Federated graph '${req.name}' not found`,
            },
          };
        }

        let requestSeries: PlainMessage<RequestSeriesItem>[] = [];
        if (req.includeMetrics && opts.chClient) {
          const analyticsDashRepo = new AnalyticsDashboardViewRepository(opts.chClient);
          const graphResponse = await analyticsDashRepo.getView(federatedGraph.id, authContext.organizationId);
          requestSeries = graphResponse.requestSeries;
        }

        const list = await subgraphRepo.listByFederatedGraph(req.name, { published: true });

        const routerRequestToken = await fedRepo.getGraphSignedToken({
          federatedGraphId: federatedGraph.id,
          organizationId: authContext.organizationId,
        });

        if (!routerRequestToken) {
          return {
            subgraphs: [],
            graphToken: '',
            graphRequestToken: '',
            response: {
              code: EnumStatusCode.ERR,
              details: 'Router Request token not found',
            },
          };
        }

        const tokens = await fedRepo.getRouterTokens({
          organizationId: authContext.organizationId,
          federatedGraphId: federatedGraph.id,
          limit: 1,
        });

        let graphToken: GraphApiKeyDTO;

        if (tokens.length === 0) {
          const tokenValue = await signJwt<GraphApiKeyJwtPayload>({
            secret: opts.jwtSecret,
            token: {
              iss: authContext.userId,
              federated_graph_id: federatedGraph.id,
              organization_id: authContext.organizationId,
            },
          });

          graphToken = await fedRepo.createToken({
            token: tokenValue,
            federatedGraphId: federatedGraph.id,
            tokenName: federatedGraph.name,
            organizationId: authContext.organizationId,
          });
        } else {
          graphToken = tokens[0];
        }
        return {
          graph: {
            id: federatedGraph.id,
            targetId: federatedGraph.targetId,
            name: federatedGraph.name,
            routingURL: federatedGraph.routingUrl,
            labelMatchers: federatedGraph.labelMatchers,
            lastUpdatedAt: federatedGraph.lastUpdatedAt,
            connectedSubgraphs: federatedGraph.subgraphsCount,
            compositionErrors: federatedGraph.compositionErrors ?? '',
            isComposable: federatedGraph.isComposable,
            requestSeries,
            readme: federatedGraph.readme,
          },
          subgraphs: list.map((g) => ({
            id: g.id,
            name: g.name,
            routingURL: g.routingUrl,
            lastUpdatedAt: g.lastUpdatedAt,
            labels: g.labels,
<<<<<<< HEAD
            targetId: g.targetId,
=======
            subscriptionUrl: g.subscriptionUrl,
>>>>>>> c814d5a7
          })),
          graphToken: graphToken.token,
          graphRequestToken: routerRequestToken,
          response: {
            code: EnumStatusCode.OK,
          },
        };
      });
    },

    getFederatedGraphChangelog: (req, ctx) => {
      const logger = opts.logger.child({
        service: ctx.service.typeName,
        method: ctx.method.name,
      });

      return handleError<PlainMessage<GetFederatedGraphChangelogResponse>>(logger, async () => {
        const authContext = await opts.authenticator.authenticate(ctx.requestHeader);
        const fedgraphRepo = new FederatedGraphRepository(opts.db, authContext.organizationId);
        const orgRepo = new OrganizationRepository(opts.db, opts.billingDefaultPlanId);

        const federatedGraph = await fedgraphRepo.byName(req.name);
        if (!federatedGraph) {
          return {
            response: {
              code: EnumStatusCode.ERR_NOT_FOUND,
            },
            federatedGraphChangelogOutput: [],
            hasNextPage: false,
          };
        }

        if (!req.pagination || !req.dateRange) {
          return {
            response: {
              code: EnumStatusCode.ERR,
              details: 'Please provide pagination and datetange',
            },
            federatedGraphChangelogOutput: [],
            hasNextPage: false,
          };
        }

        const changelogRetention = await orgRepo.getFeature({
          organizationId: authContext.organizationId,
          featureId: 'changelog-retention',
        });

        const { dateRange } = validateDateRanges({
          limit: changelogRetention?.limit ?? 7,
          dateRange: req.dateRange,
        });

        const result = await fedgraphRepo.fetchFederatedGraphChangelog(
          federatedGraph.targetId,
          req.pagination,
          dateRange!,
        );

        if (!result) {
          return {
            federatedGraphChangelogOutput: [],
            hasNextPage: false,
            response: {
              code: EnumStatusCode.ERR_NOT_FOUND,
            },
          };
        }

        return {
          response: {
            code: EnumStatusCode.OK,
          },
          federatedGraphChangelogOutput: result.federatedGraphChangelog,
          hasNextPage: result.hasNextPage,
        };
      });
    },

    getChecksByFederatedGraphName: (req, ctx) => {
      const logger = opts.logger.child({
        service: ctx.service.typeName,
        method: ctx.method.name,
      });

      return handleError<PlainMessage<GetChecksByFederatedGraphNameResponse>>(logger, async () => {
        const authContext = await opts.authenticator.authenticate(ctx.requestHeader);
        const fedgraphRepo = new FederatedGraphRepository(opts.db, authContext.organizationId);
        const subgraphRepo = new SubgraphRepository(opts.db, authContext.organizationId);
        const orgRepo = new OrganizationRepository(opts.db, opts.billingDefaultPlanId);

        const federatedGraph = await fedgraphRepo.byName(req.name);
        if (!federatedGraph) {
          return {
            response: {
              code: EnumStatusCode.ERR_NOT_FOUND,
            },
            checks: [],
            checksCountBasedOnDateRange: '0',
            totalChecksCount: '0',
          };
        }

        const breakingChangeRetention = await orgRepo.getFeature({
          organizationId: authContext.organizationId,
          featureId: 'breaking-change-retention',
        });

        const { dateRange } = validateDateRanges({
          limit: breakingChangeRetention?.limit ?? 7,
          dateRange: {
            start: req.startDate,
            end: req.endDate,
          } as DateRange,
        });

        const checksData = await subgraphRepo.checks({
          federatedGraphName: req.name,
          limit: req.limit,
          offset: req.offset,
          startDate: dateRange!.start,
          endDate: dateRange!.end,
        });
        const totalChecksCount = await subgraphRepo.getChecksCount({ federatedGraphName: req.name });

        return {
          response: {
            code: EnumStatusCode.OK,
          },
          checks: checksData.checks,
          checksCountBasedOnDateRange: checksData.checksCount.toString(),
          totalChecksCount: totalChecksCount.toString(),
        };
      });
    },

    getCheckSummary: (req, ctx) => {
      const logger = opts.logger.child({
        service: ctx.service.typeName,
        method: ctx.method.name,
      });

      return handleError<PlainMessage<GetCheckSummaryResponse>>(logger, async () => {
        const authContext = await opts.authenticator.authenticate(ctx.requestHeader);
        const fedGraphRepo = new FederatedGraphRepository(opts.db, authContext.organizationId);
        const subgraphRepo = new SubgraphRepository(opts.db, authContext.organizationId);
        const schemaCheckRepo = new SchemaCheckRepository(opts.db);

        const graph = await fedGraphRepo.byName(req.graphName);

        if (!graph) {
          return {
            response: {
              code: EnumStatusCode.ERR_NOT_FOUND,
              details: 'Requested graph does not exist',
            },
            compositionErrors: [],
            changes: [],
            affectedGraphs: [],
            trafficCheckDays: 0,
          };
        }

        const check = await subgraphRepo.checkById(req.checkId, graph.name);
        const checkDetails = await subgraphRepo.checkDetails(req.checkId, graph.targetId);

        if (!check || !checkDetails) {
          return {
            response: {
              code: EnumStatusCode.ERR_NOT_FOUND,
              details: 'Requested check not found',
            },
            compositionErrors: [],
            changes: [],
            affectedGraphs: [],
            trafficCheckDays: 0,
          };
        }

        const { trafficCheckDays } = await schemaCheckRepo.getFederatedGraphConfigForCheckId(req.checkId, graph.id);

        return {
          response: {
            code: EnumStatusCode.OK,
          },
          check,
          affectedGraphs: check.affectedGraphs,
          proposedSubgraphSchemaSDL: check.proposedSubgraphSchemaSDL,
          changes: checkDetails.changes,
          compositionErrors: checkDetails.compositionErrors,
          trafficCheckDays,
        };
      });
    },

    getCheckOperations: (req, ctx) => {
      const logger = opts.logger.child({
        service: ctx.service.typeName,
        method: ctx.method.name,
      });

      return handleError<PlainMessage<GetCheckOperationsResponse>>(logger, async () => {
        const authContext = await opts.authenticator.authenticate(ctx.requestHeader);
        const fedGraphRepo = new FederatedGraphRepository(opts.db, authContext.organizationId);
        const subgraphRepo = new SubgraphRepository(opts.db, authContext.organizationId);
        const schemaCheckRepo = new SchemaCheckRepository(opts.db);

        const graph = await fedGraphRepo.byName(req.graphName);

        if (!graph) {
          return {
            response: {
              code: EnumStatusCode.ERR_NOT_FOUND,
              details: 'Requested graph does not exist',
            },
            operations: [],
            trafficCheckDays: 0,
            createdAt: '',
          };
        }

        const check = await subgraphRepo.checkById(req.checkId, graph.name);
        const checkDetails = await subgraphRepo.checkDetails(req.checkId, graph.targetId);

        if (!check || !checkDetails) {
          return {
            response: {
              code: EnumStatusCode.ERR_NOT_FOUND,
              details: 'Requested check not found',
            },
            operations: [],
            trafficCheckDays: 0,
            createdAt: '',
          };
        }

        const affectedOperations = await schemaCheckRepo.getAffectedOperationsByCheckId(req.checkId);

        const { trafficCheckDays } = await schemaCheckRepo.getFederatedGraphConfigForCheckId(req.checkId, graph.id);

        return {
          response: {
            code: EnumStatusCode.OK,
          },
          operations: affectedOperations.map((operation) => ({
            ...operation,
            firstSeenAt: operation.firstSeenAt.toUTCString(),
            lastSeenAt: operation.lastSeenAt.toUTCString(),
            impactingChanges: checkDetails.changes.filter(({ id }) => operation.schemaChangeIds.includes(id)),
          })),
          trafficCheckDays,
          createdAt: check.timestamp,
        };
      });
    },

    getCheckDetails: (req, ctx) => {
      const logger = opts.logger.child({
        service: ctx.service.typeName,
        method: ctx.method.name,
      });

      return handleError<PlainMessage<GetCheckDetailsResponse>>(logger, async () => {
        const authContext = await opts.authenticator.authenticate(ctx.requestHeader);
        const fedGraphRepo = new FederatedGraphRepository(opts.db, authContext.organizationId);
        const subgraphRepo = new SubgraphRepository(opts.db, authContext.organizationId);
        const schemaCheckRepo = new SchemaCheckRepository(opts.db);

        const graph = await fedGraphRepo.byName(req.graphName);

        if (!graph) {
          return {
            response: {
              code: EnumStatusCode.ERR_NOT_FOUND,
              details: 'Requested graph does not exist',
            },
            changes: [],
            compositionErrors: [],
            trafficCheckDays: 0,
            createdAt: '',
          };
        }

        const check = await subgraphRepo.checkById(req.checkId, graph.name);
        const details = await subgraphRepo.checkDetails(req.checkId, graph.targetId);

        if (!check || !details) {
          return {
            response: {
              code: EnumStatusCode.ERR_NOT_FOUND,
              details: 'Requested check not found',
            },
            changes: [],
            compositionErrors: [],
            trafficCheckDays: 0,
            createdAt: '',
          };
        }

        const { trafficCheckDays } = await schemaCheckRepo.getFederatedGraphConfigForCheckId(req.checkId, graph.id);

        return {
          response: {
            code: EnumStatusCode.OK,
          },
          ...details,
          trafficCheckDays,
          createdAt: check?.timestamp,
        };
      });
    },

    getAnalyticsView: (req, ctx) => {
      const logger = opts.logger.child({
        service: ctx.service.typeName,
        method: ctx.method.name,
      });

      return handleError<PlainMessage<GetAnalyticsViewResponse>>(logger, async () => {
        if (!opts.chClient) {
          return {
            response: {
              code: EnumStatusCode.ERR_ANALYTICS_DISABLED,
            },
          };
        }
        const authContext = await opts.authenticator.authenticate(ctx.requestHeader);
        const analyticsRepo = new AnalyticsRequestViewRepository(opts.chClient);
        const fedGraphRepo = new FederatedGraphRepository(opts.db, authContext.organizationId);
        const orgRepo = new OrganizationRepository(opts.db, opts.billingDefaultPlanId);

        const graph = await fedGraphRepo.byName(req.federatedGraphName);
        if (!graph) {
          return {
            response: {
              code: EnumStatusCode.ERR_NOT_FOUND,
              details: `Federated graph '${req.federatedGraphName}' not found`,
            },
          };
        }

        const tracingRetention = await orgRepo.getFeature({
          organizationId: authContext.organizationId,
          featureId: 'tracing-retention',
        });

        const { range, dateRange } = validateDateRanges({
          limit: tracingRetention?.limit ?? 7,
          range: req.config?.range,
          dateRange: req.config?.dateRange,
        });

        return {
          response: {
            code: EnumStatusCode.OK,
          },
          view: await analyticsRepo.getView(authContext.organizationId, graph.id, req.name, {
            ...req.config,
            range,
            dateRange,
          } as AnalyticsConfig),
        };
      });
    },

    getDashboardAnalyticsView: (req, ctx) => {
      const logger = opts.logger.child({
        service: ctx.service.typeName,
        method: ctx.method.name,
      });

      return handleError<PlainMessage<GetDashboardAnalyticsViewResponse>>(logger, async () => {
        if (!opts.chClient) {
          return {
            response: {
              code: EnumStatusCode.ERR_ANALYTICS_DISABLED,
            },
            mostRequestedOperations: [],
            requestSeries: [],
          };
        }
        const authContext = await opts.authenticator.authenticate(ctx.requestHeader);
        const analyticsDashRepo = new AnalyticsDashboardViewRepository(opts.chClient);
        const fedGraphRepo = new FederatedGraphRepository(opts.db, authContext.organizationId);

        const graph = await fedGraphRepo.byName(req.federatedGraphName);
        if (!graph) {
          return {
            response: {
              code: EnumStatusCode.ERR_NOT_FOUND,
              details: `Federated graph '${req.federatedGraphName}' not found`,
            },
            mostRequestedOperations: [],
            requestSeries: [],
          };
        }

        const { requestSeries, mostRequestedOperations } = await analyticsDashRepo.getView(
          graph.id,
          authContext.organizationId,
        );

        return {
          response: {
            code: EnumStatusCode.OK,
          },
          mostRequestedOperations,
          requestSeries,
        };
      });
    },

    getGraphMetrics: (req, ctx) => {
      const logger = opts.logger.child({
        service: ctx.service.typeName,
        method: ctx.method.name,
      });

      return handleError<PlainMessage<GetGraphMetricsResponse>>(logger, async () => {
        if (!opts.chClient) {
          return {
            response: {
              code: EnumStatusCode.ERR_ANALYTICS_DISABLED,
            },
            filters: [],
          };
        }
        const authContext = await opts.authenticator.authenticate(ctx.requestHeader);
        const repo = new MetricsRepository(opts.chClient);
        const fedGraphRepo = new FederatedGraphRepository(opts.db, authContext.organizationId);
        const orgRepo = new OrganizationRepository(opts.db, opts.billingDefaultPlanId);

        const graph = await fedGraphRepo.byName(req.federatedGraphName);
        if (!graph) {
          return {
            response: {
              code: EnumStatusCode.ERR_NOT_FOUND,
              details: `Federated graph '${req.federatedGraphName}' not found`,
            },
            filters: [],
          };
        }

        const analyticsRetention = await orgRepo.getFeature({
          organizationId: authContext.organizationId,
          featureId: 'analytics-retention',
        });

        const { range, dateRange } = validateDateRanges({
          limit: analyticsRetention?.limit ?? 7,
          range: req.range,
          dateRange: req.dateRange,
        });

        const view = await repo.getMetricsView({
          range,
          dateRange,
          filters: req.filters,
          organizationId: authContext.organizationId,
          graphId: graph.id,
        });

        return {
          response: {
            code: EnumStatusCode.OK,
          },
          ...view,
        };
      });
    },

    getMetricsErrorRate: (req, ctx) => {
      const logger = opts.logger.child({
        service: ctx.service.typeName,
        method: ctx.method.name,
      });

      return handleError<PlainMessage<GetMetricsErrorRateResponse>>(logger, async () => {
        if (!opts.chClient) {
          return {
            response: {
              code: EnumStatusCode.ERR_ANALYTICS_DISABLED,
            },
            series: [],
          };
        }
        const authContext = await opts.authenticator.authenticate(ctx.requestHeader);
        const repo = new MetricsRepository(opts.chClient);
        const fedGraphRepo = new FederatedGraphRepository(opts.db, authContext.organizationId);
        const orgRepo = new OrganizationRepository(opts.db, opts.billingDefaultPlanId);

        const graph = await fedGraphRepo.byName(req.federatedGraphName);
        if (!graph) {
          return {
            response: {
              code: EnumStatusCode.ERR_NOT_FOUND,
              details: `Federated graph '${req.federatedGraphName}' not found`,
            },
            series: [],
          };
        }

        const analyticsRetention = await orgRepo.getFeature({
          organizationId: authContext.organizationId,
          featureId: 'analytics-retention',
        });

        const { range, dateRange } = validateDateRanges({
          limit: analyticsRetention?.limit ?? 7,
          range: req.range,
          dateRange: req.dateRange,
        });

        const metrics = await repo.getErrorsView({
          range,
          dateRange,
          filters: req.filters,
          organizationId: authContext.organizationId,
          graphId: graph.id,
        });

        return {
          response: {
            code: EnumStatusCode.OK,
          },
          series: metrics.errorRate.series,
          resolution: metrics.resolution,
        };
      });
    },

    getTrace: (req, ctx) => {
      const logger = opts.logger.child({
        service: ctx.service.typeName,
        method: ctx.method.name,
      });

      return handleError<PlainMessage<GetTraceResponse>>(logger, async () => {
        if (!opts.chClient) {
          return {
            response: {
              code: EnumStatusCode.ERR_ANALYTICS_DISABLED,
            },
            spans: [],
          };
        }
        const authContext = await opts.authenticator.authenticate(ctx.requestHeader);
        const traceRepo = new TraceRepository(opts.chClient);

        const spans = await traceRepo.getTrace(req.id, authContext.organizationId);

        return {
          response: {
            code: EnumStatusCode.OK,
          },
          spans,
        };
      });
    },

    getOrganizationMembers: (req, ctx) => {
      const logger = opts.logger.child({
        service: ctx.service.typeName,
        method: ctx.method.name,
      });

      return handleError<PlainMessage<GetOrganizationMembersResponse>>(logger, async () => {
        const authContext = await opts.authenticator.authenticate(ctx.requestHeader);
        const orgRepo = new OrganizationRepository(opts.db, opts.billingDefaultPlanId);
        const orgInvitationRepo = new OrganizationInvitationRepository(opts.db, opts.billingDefaultPlanId);

        const orgMembers = await orgRepo.getMembers({ organizationID: authContext.organizationId });
        const pendingInvitations = await orgInvitationRepo.getPendingInvitationsOfOrganization({
          organizationId: authContext.organizationId,
        });

        return {
          response: {
            code: EnumStatusCode.OK,
          },
          members: orgMembers,
          pendingInvitations,
        };
      });
    },

    getLatestValidRouterConfig: (req, ctx) => {
      const logger = opts.logger.child({
        service: ctx.service.typeName,
        method: ctx.method.name,
      });

      return handleError<PlainMessage<GetConfigResponse>>(logger, async () => {
        const authContext = await opts.authenticator.authenticate(ctx.requestHeader);
        const fedGraphRepo = new FederatedGraphRepository(opts.db, authContext.organizationId);

        const federatedGraph = await fedGraphRepo.byName(req.graphName);
        if (!federatedGraph) {
          return {
            response: {
              code: EnumStatusCode.ERR_NOT_FOUND,
              details: 'Federated graph not found',
            },
          };
        }

        const config = await fedGraphRepo.getLatestValidRouterConfig(federatedGraph?.targetId);
        if (!config) {
          return {
            response: {
              code: EnumStatusCode.ERR_NOT_FOUND,
              details: 'No valid router config found',
            },
          };
        }

        return {
          response: {
            code: EnumStatusCode.OK,
          },
          config: {
            subgraphs: config.config.subgraphs,
            engineConfig: config.config.engineConfig,
            version: config.schemaVersionId,
          },
        };
      });
    },

    getAPIKeys: (req, ctx) => {
      const logger = opts.logger.child({
        service: ctx.service.typeName,
        method: ctx.method.name,
      });

      return handleError<PlainMessage<GetAPIKeysResponse>>(logger, async () => {
        const authContext = await opts.authenticator.authenticate(ctx.requestHeader);
        const apiKeyRepo = new ApiKeyRepository(opts.db);

        const apiKeys = await apiKeyRepo.getAPIKeys({ organizationID: authContext.organizationId });

        return {
          response: {
            code: EnumStatusCode.OK,
          },
          apiKeys,
        };
      });
    },

    whoAmI: (req, ctx) => {
      const logger = opts.logger.child({
        service: ctx.service.typeName,
        method: ctx.method.name,
      });

      return handleError<PlainMessage<WhoAmIResponse>>(logger, async () => {
        const authContext = await opts.authenticator.authenticate(ctx.requestHeader);
        const orgRepo = new OrganizationRepository(opts.db, opts.billingDefaultPlanId);

        const organization = await orgRepo.byId(authContext.organizationId);

        if (!organization) {
          return {
            response: {
              code: EnumStatusCode.ERR_NOT_FOUND,
              details: `Organization not found`,
            },
            organizationName: '',
          };
        }

        return {
          response: {
            code: EnumStatusCode.OK,
          },
          organizationName: organization.name,
        };
      });
    },

    getOrganizationWebhookConfigs: (req, ctx) => {
      const logger = opts.logger.child({
        service: ctx.service.typeName,
        method: ctx.method.name,
      });

      return handleError<PlainMessage<GetOrganizationWebhookConfigsResponse>>(logger, async () => {
        const authContext = await opts.authenticator.authenticate(ctx.requestHeader);
        const orgRepo = new OrganizationRepository(opts.db, opts.billingDefaultPlanId);

        const configs = await orgRepo.getWebhookConfigs(authContext.organizationId);

        return {
          response: {
            code: EnumStatusCode.OK,
          },
          configs,
        };
      });
    },

    getOrganizationWebhookMeta: (req, ctx) => {
      const logger = opts.logger.child({
        service: ctx.service.typeName,
        method: ctx.method.name,
      });

      return handleError<PlainMessage<GetOrganizationWebhookMetaResponse>>(logger, async () => {
        const authContext = await opts.authenticator.authenticate(ctx.requestHeader);
        const orgRepo = new OrganizationRepository(opts.db, opts.billingDefaultPlanId);

        const eventsMeta = await orgRepo.getWebhookMeta(req.id, authContext.organizationId);

        return {
          response: {
            code: EnumStatusCode.OK,
          },
          eventsMeta,
        };
      });
    },

    getRouterTokens: (req, ctx) => {
      const logger = opts.logger.child({
        service: ctx.service.typeName,
        method: ctx.method.name,
      });

      return handleError<PlainMessage<GetRouterTokensResponse>>(logger, async () => {
        const authContext = await opts.authenticator.authenticate(ctx.requestHeader);
        const fedRepo = new FederatedGraphRepository(opts.db, authContext.organizationId);

        const federatedGraph = await fedRepo.byName(req.fedGraphName);
        if (!federatedGraph) {
          return {
            response: {
              code: EnumStatusCode.ERR_NOT_FOUND,
              details: `Federated graph '${req.fedGraphName}' not found`,
            },
            tokens: [],
          };
        }

        const tokens = await fedRepo.getRouterTokens({
          organizationId: authContext.organizationId,
          federatedGraphId: federatedGraph.id,
          limit: 100,
        });

        return {
          response: {
            code: EnumStatusCode.OK,
          },
          tokens,
        };
      });
    },

    getOrganizationIntegrations: (req, ctx) => {
      const logger = opts.logger.child({
        service: ctx.service.typeName,
        method: ctx.method.name,
      });

      return handleError<PlainMessage<GetOrganizationIntegrationsResponse>>(logger, async () => {
        const authContext = await opts.authenticator.authenticate(ctx.requestHeader);
        const orgRepo = new OrganizationRepository(opts.db, opts.billingDefaultPlanId);

        const integrations = await orgRepo.getIntegrations(authContext.organizationId);

        return {
          response: {
            code: EnumStatusCode.OK,
          },
          integrations,
        };
      });
    },

    isGitHubAppInstalled: (req, ctx) => {
      const logger = opts.logger.child({
        service: ctx.service.typeName,
        method: ctx.method.name,
      });

      return handleError<PlainMessage<IsGitHubAppInstalledResponse>>(logger, async () => {
        const authContext = await opts.authenticator.authenticate(ctx.requestHeader);
        const orgRepository = new OrganizationRepository(opts.db, opts.billingDefaultPlanId);

        if (!opts.githubApp) {
          return {
            response: {
              code: EnumStatusCode.ERR,
              details: 'GitHub app integration is disabled',
            },
            isInstalled: false,
          };
        }

        const org = orgRepository.byId(authContext.organizationId);
        if (!org) {
          return {
            response: {
              code: EnumStatusCode.ERR_NOT_FOUND,
              details: 'Organization not found',
            },
            isInstalled: false,
          };
        }

        if (!req.gitInfo) {
          return {
            response: {
              code: EnumStatusCode.OK,
            },
            isInstalled: false,
          };
        }

        const githubRepository = new GitHubRepository(opts.db, opts.githubApp);
        const isInstalled = await githubRepository.isAppInstalledOnRepo({
          accountId: req.gitInfo.accountId,
          repoSlug: req.gitInfo.repositorySlug,
          ownerSlug: req.gitInfo.ownerSlug,
        });

        return {
          response: {
            code: EnumStatusCode.OK,
          },
          isInstalled,
        };
      });
    },

    getFieldUsage: (req, ctx) => {
      const logger = opts.logger.child({
        service: ctx.service.typeName,
        method: ctx.method.name,
      });

      return handleError<PlainMessage<GetFieldUsageResponse>>(logger, async () => {
        const authContext = await opts.authenticator.authenticate(ctx.requestHeader);
        const federatedGraphRepo = new FederatedGraphRepository(opts.db, authContext.organizationId);

        if (!opts.chClient) {
          return {
            response: {
              code: EnumStatusCode.ERR_ANALYTICS_DISABLED,
            },
            clients: [],
            requestSeries: [],
          };
        }

        const usageRepo = new UsageRepository(opts.chClient);

        const graph = await federatedGraphRepo.byName(req.graphName);
        if (!graph) {
          return {
            response: {
              code: EnumStatusCode.ERR_NOT_FOUND,
              details: 'Requested graph does not exist',
            },
            clients: [],
            requestSeries: [],
          };
        }

        const { clients, requestSeries, meta } = await usageRepo.getFieldUsage({
          federatedGraphId: graph.id,
          organizationId: authContext.organizationId,
          typename: req.typename,
          field: req.field,
          namedType: req.namedType,
          range: req.range,
          dateRange: req.dateRange,
        });

        return {
          response: {
            code: EnumStatusCode.OK,
          },
          clients,
          requestSeries,
          meta,
        };
      });
    },

    getOperationContent: (req, ctx) => {
      const logger = opts.logger.child({
        service: ctx.service.typeName,
        method: ctx.method.name,
      });

      return handleError<PlainMessage<GetOperationContentResponse>>(logger, async () => {
        await opts.authenticator.authenticate(ctx.requestHeader);

        if (!opts.chClient) {
          return {
            response: {
              code: EnumStatusCode.ERR_ANALYTICS_DISABLED,
            },
            operationContent: '',
          };
        }

        const query = `
          SELECT OperationContent as operationContent
          FROM ${opts.chClient?.database}.gql_metrics_operations
          WHERE OperationHash = '${req.hash}'
          LIMIT 1 SETTINGS use_query_cache = true, query_cache_ttl = 2629800
        `;

        const result = await opts.chClient.queryPromise(query);

        if (!Array.isArray(result)) {
          return {
            response: {
              code: EnumStatusCode.ERR_NOT_FOUND,
              details: 'Requested operation not found',
            },
            operationContent: '',
          };
        }

        return {
          response: {
            code: EnumStatusCode.OK,
          },
          operationContent: result[0].operationContent,
        };
      });
    },

    getOIDCProvider: (req, ctx) => {
      const logger = opts.logger.child({
        service: ctx.service.typeName,
        method: ctx.method.name,
      });

      return handleError<PlainMessage<GetOIDCProviderResponse>>(logger, async () => {
        const authContext = await opts.authenticator.authenticate(ctx.requestHeader);
        const oidcRepo = new OidcRepository(opts.db);

        await opts.keycloakClient.authenticateClient();

        const provider = await oidcRepo.getOidcProvider({ organizationId: authContext.organizationId });
        if (!provider) {
          return {
            response: {
              code: EnumStatusCode.ERR_NOT_FOUND,
            },
            name: '',
            endpoint: '',
            loginURL: '',
            signInRedirectURL: '',
            signOutRedirectURL: '',
          };
        }

        return {
          response: {
            code: EnumStatusCode.OK,
          },
          name: provider.name,
          endpoint: provider.endpoint,
          loginURL: `${opts.webBaseUrl}/login?sso=${provider.alias}`,
          signInRedirectURL: `${opts.keycloakApiUrl}/realms/${opts.keycloakRealm}/broker/${provider.alias}/endpoint`,
          signOutRedirectURL: `${opts.keycloakApiUrl}/realms/${opts.keycloakRealm}/broker/${provider.alias}/endpoint/logout_response`,
        };
      });
    },

    getPersistedOperations: (req, ctx) => {
      const logger = opts.logger.child({
        service: ctx.service.typeName,
        method: ctx.method.name,
      });

      return handleError<PlainMessage<GetPersistedOperationsResponse>>(logger, async () => {
        const authContext = await opts.authenticator.authenticate(ctx.requestHeader);
        const fedRepo = new FederatedGraphRepository(opts.db, authContext.organizationId);
        const federatedGraph = await fedRepo.byName(req.federatedGraphName);

        if (!federatedGraph) {
          return {
            response: {
              code: EnumStatusCode.ERR_NOT_FOUND,
              details: `Federated graph '${req.federatedGraphName}' does not exist`,
            },
            operations: [],
          };
        }

        const operationsRepo = new OperationsRepository(opts.db, federatedGraph.id);
        const operations = await operationsRepo.getPersistedOperations(req.clientId);

        return {
          response: {
            code: EnumStatusCode.OK,
          },
          operations: operations.map((op) => ({
            ...op,
            id: op.operationId,
          })),
        };
      });
    },

    getClients: (req, ctx) => {
      const logger = opts.logger.child({
        service: ctx.service.typeName,
        method: ctx.method.name,
      });

      return handleError<PlainMessage<GetClientsResponse>>(logger, async () => {
        const authContext = await opts.authenticator.authenticate(ctx.requestHeader);
        const fedRepo = new FederatedGraphRepository(opts.db, authContext.organizationId);
        const federatedGraph = await fedRepo.byName(req.fedGraphName);
        if (!federatedGraph) {
          return {
            response: {
              code: EnumStatusCode.ERR_NOT_FOUND,
              details: `Federated graph '${req.fedGraphName}' does not exist`,
            },
            clients: [],
          };
        }
        const operationsRepo = new OperationsRepository(opts.db, federatedGraph.id);
        const clients = await operationsRepo.getRegisteredClients();

        return {
          response: {
            code: EnumStatusCode.OK,
          },
          clients,
        };
      });
    },

    getOrganizationRequestsCount: (req, ctx) => {
      const logger = opts.logger.child({
        service: ctx.service.typeName,
        method: ctx.method.name,
      });

      return handleError<PlainMessage<GetOrganizationRequestsCountResponse>>(logger, async () => {
        const authContext = await opts.authenticator.authenticate(ctx.requestHeader);

        if (!opts.chClient) {
          return {
            response: {
              code: EnumStatusCode.ERR_ANALYTICS_DISABLED,
            },
            count: BigInt(0),
          };
        }
        const monthlyRequestsRepo = new MonthlyRequestViewRepository(opts.chClient);
        const count = await monthlyRequestsRepo.getMonthlyRequestCount(authContext.organizationId);

        return {
          response: {
            code: EnumStatusCode.OK,
          },
          count: BigInt(count),
        };
      });
    },

    // returns the pending invites of a user
    getInvitations: (req, ctx) => {
      const logger = opts.logger.child({
        service: ctx.service.typeName,
        method: ctx.method.name,
      });

      return handleError<PlainMessage<GetInvitationsResponse>>(logger, async () => {
        const authContext = await opts.authenticator.authenticate(ctx.requestHeader);
        const orgInvitationRepo = new OrganizationInvitationRepository(opts.db, opts.billingDefaultPlanId);

        return {
          response: {
            code: EnumStatusCode.OK,
          },
          invitations: await orgInvitationRepo.getPendingInvitationsOfUser({ userId: authContext.userId }),
        };
      });
    },

    getCompositions: (req, ctx) => {
      const logger = opts.logger.child({
        service: ctx.service.typeName,
        method: ctx.method.name,
      });

      return handleError<PlainMessage<GetCompositionsResponse>>(logger, async () => {
        const authContext = await opts.authenticator.authenticate(ctx.requestHeader);
        const fedRepo = new FederatedGraphRepository(opts.db, authContext.organizationId);
        const orgRepo = new OrganizationRepository(opts.db, opts.billingDefaultPlanId);
        const graphCompositionRepository = new GraphCompositionRepository(opts.db);

        const federatedGraph = await fedRepo.byName(req.fedGraphName);

        if (!federatedGraph) {
          return {
            response: {
              code: EnumStatusCode.ERR_NOT_FOUND,
              details: `Federated graph '${req.fedGraphName}' does not exist`,
            },
            compositions: [],
          };
        }

        const analyticsRetention = await orgRepo.getFeature({
          organizationId: authContext.organizationId,
          featureId: 'analytics-retention',
        });

        const { dateRange } = validateDateRanges({
          limit: analyticsRetention?.limit ?? 7,
          dateRange: {
            start: req.startDate,
            end: req.endDate,
          } as DateRange,
        });

        const compositions = await graphCompositionRepository.getGraphCompositions({
          fedGraphTargetId: federatedGraph.targetId,
          organizationId: authContext.organizationId,
          limit: req.limit,
          offset: req.offset,
          startDate: dateRange!.start,
          endDate: dateRange!.end,
        });

        return {
          response: {
            code: EnumStatusCode.OK,
          },
          compositions,
        };
      });
    },

    getCompositionDetails: (req, ctx) => {
      const logger = opts.logger.child({
        service: ctx.service.typeName,
        method: ctx.method.name,
      });

      return handleError<PlainMessage<GetCompositionDetailsResponse>>(logger, async () => {
        const authContext = await opts.authenticator.authenticate(ctx.requestHeader);
        const fedRepo = new FederatedGraphRepository(opts.db, authContext.organizationId);
        const compositionRepo = new GraphCompositionRepository(opts.db);

        const composition = await compositionRepo.getGraphComposition({
          compositionId: req.compositionId,
          organizationId: authContext.organizationId,
        });

        if (!composition) {
          return {
            response: {
              code: EnumStatusCode.ERR,
              details: `Graph composition with '${req.compositionId}' does not exist`,
            },
            compositionSubgraphs: [],
          };
        }

        const compositionSubgraphs = await compositionRepo.getCompositionSubgraphs({
          compositionId: req.compositionId,
        });

        const changelogs = await fedRepo.fetchChangelogByVersion({
          schemaVersionId: composition.schemaVersionId,
        });

        let addCount = 0;
        let minusCount = 0;
        for (const log of changelogs) {
          if (log.changeType.includes('REMOVED')) {
            minusCount += 1;
          } else if (log.changeType.includes('ADDED')) {
            addCount += 1;
          } else if (log.changeType.includes('CHANGED')) {
            addCount += 1;
            minusCount += 1;
          }
        }

        return {
          response: {
            code: EnumStatusCode.OK,
          },
          composition,
          compositionSubgraphs,
          changeCounts: {
            additions: addCount,
            deletions: minusCount,
          },
        };
      });
    },

    getSdlBySchemaVersion: (req, ctx) => {
      const logger = opts.logger.child({
        service: ctx.service.typeName,
        method: ctx.method.name,
      });

      return handleError<PlainMessage<GetSdlBySchemaVersionResponse>>(logger, async () => {
        const authContext = await opts.authenticator.authenticate(ctx.requestHeader);
        const fedRepo = new FederatedGraphRepository(opts.db, authContext.organizationId);

        const sdl = await fedRepo.getSdlBasedOnSchemaVersion({
          graphName: req.graphName,
          schemaVersionId: req.schemaVersionId,
        });

        return {
          response: {
            code: EnumStatusCode.OK,
          },
          sdl: sdl || '',
        };
      });
    },

    getChangelogBySchemaVersion: (req, ctx) => {
      const logger = opts.logger.child({
        service: ctx.service.typeName,
        method: ctx.method.name,
      });

      return handleError<PlainMessage<GetChangelogBySchemaVersionResponse>>(logger, async () => {
        const authContext = await opts.authenticator.authenticate(ctx.requestHeader);
        const fedRepo = new FederatedGraphRepository(opts.db, authContext.organizationId);

        const changelogs = await fedRepo.fetchChangelogByVersion({
          schemaVersionId: req.schemaVersionId,
        });

        return {
          response: {
            code: EnumStatusCode.OK,
          },
          changelog: {
            changelogs,
            schemaVersionId: req.schemaVersionId,
            createdAt: changelogs.length === 0 ? '' : changelogs[0].createdAt,
          },
        };
      });
    },

    getUserAccessibleResources: (req, ctx) => {
      const logger = opts.logger.child({
        service: ctx.service.typeName,
        method: ctx.method.name,
      });

      return handleError<PlainMessage<GetUserAccessibleResourcesResponse>>(logger, async () => {
        const authContext = await opts.authenticator.authenticate(ctx.requestHeader);
        const fedRepo = new FederatedGraphRepository(opts.db, authContext.organizationId);
        const subgraphRepo = new SubgraphRepository(opts.db, authContext.organizationId);

        if (authContext.isAdmin) {
          const federatedGraphs = await fedRepo.list({
            limit: 0,
            offset: 0,
          });

          const subgraphs = await subgraphRepo.list({
            limit: 0,
            offset: 0,
          });

          return {
            response: {
              code: EnumStatusCode.OK,
            },
            federatedGraphs: federatedGraphs.map((g) => ({
              targetId: g.targetId,
              name: g.name,
            })),
            subgraphs: subgraphs.map((g) => ({
              targetId: g.targetId,
              name: g.name,
            })),
          };
        }

        const federatedGraphs = await fedRepo.getAccessibleFederatedGraphs(authContext.userId);

        const subgraphs = await subgraphRepo.getAccessibleSubgraphs(authContext.userId);

        return {
          response: {
            code: EnumStatusCode.OK,
          },
          federatedGraphs: federatedGraphs.map((g) => ({
            targetId: g.targetId,
            name: g.name,
          })),
          subgraphs: subgraphs.map((g) => ({
            targetId: g.targetId,
            name: g.name,
          })),
        };
      });
    },

    getSubgraphMembers: (req, ctx) => {
      const logger = opts.logger.child({
        service: ctx.service.typeName,
        method: ctx.method.name,
      });

      return handleError<PlainMessage<GetSubgraphMembersResponse>>(logger, async () => {
        const authContext = await opts.authenticator.authenticate(ctx.requestHeader);
        const subgraphRepo = new SubgraphRepository(opts.db, authContext.organizationId);

        // check if the subgraph exists
        const subgraph = await subgraphRepo.byName(req.subgraphName);
        if (!subgraph) {
          return {
            response: {
              code: EnumStatusCode.ERR_NOT_FOUND,
              details: `Subgraph ${req.subgraphName} not found`,
            },
            members: [],
          };
        }

        return {
          response: {
            code: EnumStatusCode.OK,
          },
          members: await subgraphRepo.getSubgraphMembers(subgraph.id),
        };
      });
    },

    isRBACEnabled: (req, ctx) => {
      const logger = opts.logger.child({
        service: ctx.service.typeName,
        method: ctx.method.name,
      });

      return handleError<PlainMessage<IsRBACEnabledResponse>>(logger, async () => {
        const authContext = await opts.authenticator.authenticate(ctx.requestHeader);
        const orgRepo = new OrganizationRepository(opts.db, opts.billingDefaultPlanId);

        const enabled = await orgRepo.isFeatureEnabled(authContext.organizationId, 'rbac');

        return {
          response: {
            code: EnumStatusCode.OK,
          },
          enabled,
        };
      });
    },

    getBillingPlans: (req, ctx) => {
      const logger = opts.logger.child({
        service: ctx.service.typeName,
        method: ctx.method.name,
      });

      return handleError<PlainMessage<GetBillingPlansResponse>>(logger, async () => {
        const billingRepo = new BillingRepository(opts.db);

        return {
          response: {
            code: EnumStatusCode.OK,
          },
          plans: await billingRepo.listPlans(),
        };
      });
    },

    createOrganization: (req, ctx) => {
      const logger = opts.logger.child({
        service: ctx.service.typeName,
        method: ctx.method.name,
        organizationName: req.name,
      });

      return handleError<PlainMessage<CreateOrganizationResponse>>(logger, async () => {
        const authContext = await opts.authenticator.authenticate(ctx.requestHeader);
        const billingRepo = new BillingRepository(opts.db);
        const plans = await billingRepo.listPlans();

        if (!plans?.length) {
          return {
            response: {
              code: EnumStatusCode.ERR,
              details: 'No billing plans configured. Please contact support.',
            },
          };
        }

        // Validate the plan
        if (plans?.length && !plans.some((plan) => plan.id === req.plan && 'stripePriceId' in plan)) {
          return {
            response: {
              code: EnumStatusCode.ERR,
              details: 'Invalid plan. Please contact support.',
            },
          };
        }

        await opts.keycloakClient.authenticateClient();

        // Create the organization group in Keycloak + subgroups
        await opts.keycloakClient.seedGroup({
          userID: authContext.userId,
          organizationSlug: req.slug,
          realm: opts.keycloakRealm,
        });

        try {
          const data = await opts.db.transaction(async (tx) => {
            const orgRepo = new OrganizationRepository(tx, opts.billingDefaultPlanId);
            const billingRepo = new BillingRepository(tx);
            const billingService = new BillingService(tx, billingRepo);

            const organization = await orgRepo.createOrganization({
              organizationName: req.name,
              organizationSlug: req.slug,
              ownerID: authContext.userId,
            });

            const orgMember = await orgRepo.addOrganizationMember({
              organizationID: organization.id,
              userID: authContext.userId,
            });

            await orgRepo.addOrganizationMemberRoles({
              memberID: orgMember.id,
              roles: ['admin'],
            });

            const session = await billingService.createCheckoutSession({
              organizationId: organization.id,
              organizationSlug: organization.slug,
              plan: req.plan,
            });

            return {
              organization,
              sessionId: session.id,
            };
          });

          return {
            response: {
              code: EnumStatusCode.OK,
            },
            organization: {
              id: data.organization.id,
              name: data.organization.name,
              slug: data.organization.slug,
              createdAt: data.organization.createdAt,
              creatorUserId: data.organization.creatorUserId,
            },
            stripeSessionId: data.sessionId,
          };
        } catch (err) {
          logger.error(err);

          // Delete the organization group in Keycloak + subgroups
          // when the organization creation fails
          await opts.keycloakClient.deleteOrganizationGroup({
            realm: opts.keycloakRealm,
            organizationSlug: req.slug,
          });

          return {
            response: {
              code: EnumStatusCode.ERR,
              details: 'Organization creation failed',
            },
          };
        }
      });
    },

    createCheckoutSession: (req, ctx) => {
      const logger = opts.logger.child({
        service: ctx.service.typeName,
        method: ctx.method.name,
      });

      return handleError<PlainMessage<CreateCheckoutSessionResponse>>(logger, async () => {
        const authContext = await opts.authenticator.authenticate(ctx.requestHeader);
        const billingRepo = new BillingRepository(opts.db);
        const billingService = new BillingService(opts.db, billingRepo);

        const session = await billingService.createCheckoutSession({
          organizationId: authContext.organizationId,
          organizationSlug: authContext.organizationSlug,
          plan: req.plan,
        });

        return {
          response: {
            code: EnumStatusCode.OK,
          },
          sessionId: session.id,
        };
      });
    },

    upgradePlan: (req, ctx) => {
      const logger = opts.logger.child({
        service: ctx.service.typeName,
        method: ctx.method.name,
      });

      return handleError<PlainMessage<UpgradePlanResponse>>(logger, async () => {
        const authContext = await opts.authenticator.authenticate(ctx.requestHeader);
        const billingRepo = new BillingRepository(opts.db);
        const billingService = new BillingService(opts.db, billingRepo);

        await billingService.upgradePlan({
          organizationId: authContext.organizationId,
          plan: req.plan,
        });

        return {
          response: {
            code: EnumStatusCode.OK,
          },
        };
      });
    },

    createBillingPortalSession: (req, ctx) => {
      const logger = opts.logger.child({
        service: ctx.service.typeName,
        method: ctx.method.name,
      });

      return handleError<PlainMessage<CreateCheckoutSessionResponse>>(logger, async () => {
        const authContext = await opts.authenticator.authenticate(ctx.requestHeader);
        const billingRepo = new BillingRepository(opts.db);
        const billingService = new BillingService(opts.db, billingRepo);

        const session = await billingService.createBillingPortalSession({
          organizationId: authContext.organizationId,
          organizationSlug: authContext.organizationSlug,
        });

        return {
          response: {
            code: EnumStatusCode.OK,
          },
          sessionId: session.id,
          url: session.url,
        };
      });
    },

    createDiscussion: (req, ctx) => {
      const logger = opts.logger.child({
        service: ctx.service.typeName,
        method: ctx.method.name,
      });

      return handleError<PlainMessage<CreateDiscussionResponse>>(logger, async () => {
        const authContext = await opts.authenticator.authenticate(ctx.requestHeader);
        const graphRepo = new FederatedGraphRepository(opts.db, authContext.organizationId);
        const subgraphRepo = new SubgraphRepository(opts.db, authContext.organizationId);

        const graph = await graphRepo.byName(req.graphName);
        if (!graph) {
          return {
            response: {
              code: EnumStatusCode.ERR_NOT_FOUND,
              details: `Federated graph ${req.graphName} not found`,
            },
          };
        }

        const subgraphs = await subgraphRepo.listByFederatedGraph(graph.name);
        if (req.targetId !== graph.targetId && !subgraphs.some((s) => s.targetId === req.targetId)) {
          return {
            response: {
              code: EnumStatusCode.ERR_NOT_FOUND,
              details: `The requested subgraph is not part of the federated graph ${req.graphName}`,
            },
          };
        }

        await opts.db.transaction(async (tx) => {
          const discussion = (
            await tx
              .insert(discussions)
              .values({
                targetId: req.targetId,
                schemaVersionId: req.schemaVersionId,
                referenceLine: req.referenceLine,
              })
              .returning()
          )[0];

          await tx.insert(discussionThread).values({
            discussionId: discussion.id,
            contentMarkdown: req.contentMarkdown,
            contentJson: JSON.parse(req.contentJson),
            createdById: authContext.userId,
          });
        });

        return {
          response: {
            code: EnumStatusCode.OK,
          },
        };
      });
    },

    replyToDiscussion: (req, ctx) => {
      const logger = opts.logger.child({
        service: ctx.service.typeName,
        method: ctx.method.name,
      });

      return handleError<PlainMessage<ReplyToDiscussionResponse>>(logger, async () => {
        const authContext = await opts.authenticator.authenticate(ctx.requestHeader);
        const graphRepo = new FederatedGraphRepository(opts.db, authContext.organizationId);

        const graph = await graphRepo.byName(req.graphName);
        if (!graph) {
          return {
            response: {
              code: EnumStatusCode.ERR_NOT_FOUND,
              details: `Federated graph ${req.graphName} not found`,
            },
          };
        }

        await opts.db.insert(discussionThread).values({
          discussionId: req.discussionId,
          contentMarkdown: req.contentMarkdown,
          contentJson: JSON.parse(req.contentJson),
          createdById: authContext.userId,
        });

        return {
          response: {
            code: EnumStatusCode.OK,
          },
        };
      });
    },

    getAllDiscussions: (req, ctx) => {
      const logger = opts.logger.child({
        service: ctx.service.typeName,
        method: ctx.method.name,
      });

      return handleError<PlainMessage<GetAllDiscussionsResponse>>(logger, async () => {
        const authContext = await opts.authenticator.authenticate(ctx.requestHeader);
        const graphRepo = new FederatedGraphRepository(opts.db, authContext.organizationId);

        const graph = await graphRepo.byName(req.graphName);
        if (!graph) {
          return {
            response: {
              code: EnumStatusCode.ERR_NOT_FOUND,
              details: `Federated graph ${req.graphName} not found`,
            },
            discussions: [],
          };
        }

        let conditions: SQL<unknown> | undefined = eq(discussions.targetId, req.targetId);

        if (req.schemaVersionId) {
          conditions = and(conditions, eq(discussions.schemaVersionId, req.schemaVersionId));
        }

        const graphDiscussions = await opts.db.query.discussions.findMany({
          where: conditions,
          with: {
            thread: {
              limit: 1,
              orderBy: asc(discussionThread.createdAt),
            },
          },
          orderBy: desc(discussions.createdAt),
        });

        if (graphDiscussions.length > 0) {
          const schemaVersions = await opts.db.query.schemaVersion.findMany({
            where: inArray(
              schemaVersionTable.id,
              graphDiscussions.map((gd) => gd.schemaVersionId),
            ),
            columns: {
              id: true,
              createdAt: true,
            },
          });

          graphDiscussions.sort((a, b) => {
            const createdAtA = schemaVersions.find((sv) => sv.id === a.schemaVersionId)?.createdAt || new Date(0);
            const createdAtB = schemaVersions.find((sv) => sv.id === b.schemaVersionId)?.createdAt || new Date(0);

            return createdAtB.getTime() - createdAtA.getTime();
          });
        }

        return {
          response: {
            code: EnumStatusCode.OK,
          },
          discussions: graphDiscussions.map((gd) => ({
            id: gd.id,
            schemaVersionId: gd.schemaVersionId,
            targetId: gd.targetId,
            referenceLine: gd.referenceLine ?? '',
            isResolved: gd.isResolved,
            openingComment: {
              id: gd.thread[0].id,
              contentJson: JSON.stringify(gd.thread[0].contentJson),
              createdAt: gd.thread[0].createdAt.toISOString(),
              updatedAt: gd.thread[0].updatedAt?.toISOString(),
              createdBy: gd.thread[0].createdById,
            },
          })),
        };
      });
    },

    updateDiscussionComment: (req, ctx) => {
      const logger = opts.logger.child({
        service: ctx.service.typeName,
        method: ctx.method.name,
      });

      return handleError<PlainMessage<UpdateDiscussionCommentResponse>>(logger, async () => {
        const authContext = await opts.authenticator.authenticate(ctx.requestHeader);
        const graphRepo = new FederatedGraphRepository(opts.db, authContext.organizationId);

        const graph = await graphRepo.byName(req.graphName);
        if (!graph) {
          return {
            response: {
              code: EnumStatusCode.ERR_NOT_FOUND,
              details: `Federated graph ${req.graphName} not found`,
            },
          };
        }

        const updated = await opts.db
          .update(discussionThread)
          .set({
            contentMarkdown: req.contentMarkdown,
            contentJson: JSON.parse(req.contentJson),
            updatedAt: new Date(),
          })
          .where(and(eq(discussionThread.id, req.commentId), eq(discussionThread.createdById, authContext.userId)))
          .returning();

        if (updated.length === 0) {
          return {
            response: {
              code: EnumStatusCode.ERR,
              details: 'Failed to update comment',
            },
          };
        }

        return {
          response: {
            code: EnumStatusCode.OK,
          },
        };
      });
    },

    deleteDiscussionComment: (req, ctx) => {
      const logger = opts.logger.child({
        service: ctx.service.typeName,
        method: ctx.method.name,
      });

      return handleError<PlainMessage<DeleteDiscussionCommentResponse>>(logger, async () => {
        const authContext = await opts.authenticator.authenticate(ctx.requestHeader);
        const graphRepo = new FederatedGraphRepository(opts.db, authContext.organizationId);

        const graph = await graphRepo.byName(req.graphName);
        if (!graph) {
          return {
            response: {
              code: EnumStatusCode.ERR_NOT_FOUND,
              details: `Federated graph ${req.graphName} not found`,
            },
          };
        }

        const discussion = await opts.db.query.discussions.findFirst({
          where: eq(discussions.id, req.discussionId),
          with: {
            thread: {
              limit: 1,
              orderBy: asc(discussionThread.createdAt),
            },
          },
        });

        if (!discussion) {
          return {
            response: {
              code: EnumStatusCode.ERR_NOT_FOUND,
              details: `Discussion not found`,
            },
          };
        }

        // We delete the discussion itself if it is the opening comment or else we only delete the comment
        const isOpeningComment = discussion.thread[0].id === req.commentId;

        await opts.db.transaction(async (tx) => {
          if (isOpeningComment) {
            await tx.delete(discussions).where(eq(discussions.id, req.discussionId));
          } else {
            await tx.delete(discussionThread).where(eq(discussionThread.id, req.commentId));
          }
        });

        return {
          response: {
            code: EnumStatusCode.OK,
          },
        };
      });
    },

    getDiscussion: (req, ctx) => {
      const logger = opts.logger.child({
        service: ctx.service.typeName,
        method: ctx.method.name,
      });

      return handleError<PlainMessage<GetDiscussionResponse>>(logger, async () => {
        const authContext = await opts.authenticator.authenticate(ctx.requestHeader);
        const graphRepo = new FederatedGraphRepository(opts.db, authContext.organizationId);
        const subgraphRepo = new SubgraphRepository(opts.db, authContext.organizationId);

        const graph = await graphRepo.byName(req.graphName);
        if (!graph) {
          return {
            response: {
              code: EnumStatusCode.ERR_NOT_FOUND,
              details: `Federated graph ${req.graphName} not found`,
            },
            comments: [],
          };
        }

        const subgraphs = await subgraphRepo.listByFederatedGraph(graph.name);

        const graphDiscussion = await opts.db.query.discussions.findFirst({
          where: and(
            inArray(discussions.targetId, [graph.targetId, ...subgraphs.map((s) => s.targetId)]),
            eq(discussions.id, req.discussionId),
          ),
          with: {
            thread: {
              orderBy: asc(discussionThread.createdAt),
            },
          },
        });

        if (!graphDiscussion) {
          return {
            response: {
              code: EnumStatusCode.ERR_NOT_FOUND,
              details: `Discussion not found`,
            },
            comments: [],
          };
        }

        const comments = graphDiscussion.thread.map((t) => ({
          id: t.id,
          contentJson: JSON.stringify(t.contentJson),
          createdAt: t.createdAt.toISOString(),
          updatedAt: t.updatedAt?.toISOString(),
          createdBy: t.createdById,
        }));

        return {
          response: {
            code: EnumStatusCode.OK,
          },
          discussion: {
            id: graphDiscussion.id,
            schemaVersionId: graphDiscussion.schemaVersionId,
            targetId: graphDiscussion.targetId,
            referenceLine: graphDiscussion.referenceLine ?? '',
            openingComment: comments[0],
            isResolved: graphDiscussion.isResolved,
          },
          comments,
        };
      });
    },

    getDiscussionSchemas: (req, ctx) => {
      const logger = opts.logger.child({
        service: ctx.service.typeName,
        method: ctx.method.name,
      });

      return handleError<PlainMessage<GetDiscussionSchemasResponse>>(logger, async () => {
        const authContext = await opts.authenticator.authenticate(ctx.requestHeader);
        const graphRepo = new FederatedGraphRepository(opts.db, authContext.organizationId);
        const subgraphRepo = new SubgraphRepository(opts.db, authContext.organizationId);

        const graph = await graphRepo.byName(req.graphName);
        if (!graph) {
          return {
            response: {
              code: EnumStatusCode.ERR_NOT_FOUND,
              details: `Federated graph ${req.graphName} not found`,
            },
            comments: [],
          };
        }

        const subgraphs = await subgraphRepo.listByFederatedGraph(graph.name);

        const graphDiscussion = await opts.db.query.discussions.findFirst({
          where: and(
            inArray(discussions.targetId, [graph.targetId, ...subgraphs.map((s) => s.targetId)]),
            eq(discussions.id, req.discussionId),
          ),
        });

        if (!graphDiscussion) {
          return {
            response: {
              code: EnumStatusCode.ERR_NOT_FOUND,
              details: `Discussion not found`,
            },
            comments: [],
          };
        }

        const referenceResult = await opts.db.query.schemaVersion.findFirst({
          where: eq(schemaVersionTable.id, graphDiscussion.schemaVersionId),
        });

        const latestResult = await opts.db.query.schemaVersion.findFirst({
          where: eq(schemaVersionTable.targetId, graphDiscussion.targetId),
          orderBy: desc(schemaVersionTable.createdAt),
        });

        return {
          response: {
            code: EnumStatusCode.OK,
          },
          schemas: {
            reference: referenceResult?.schemaSDL ?? '',
            latest: latestResult?.schemaSDL ?? '',
          },
        };
      });
    },

    setDiscussionResolution: (req, ctx) => {
      const logger = opts.logger.child({
        service: ctx.service.typeName,
        method: ctx.method.name,
      });

      return handleError<PlainMessage<SetDiscussionResolutionResponse>>(logger, async () => {
        const authContext = await opts.authenticator.authenticate(ctx.requestHeader);
        const graphRepo = new FederatedGraphRepository(opts.db, authContext.organizationId);

        const graph = await graphRepo.byName(req.graphName);
        if (!graph) {
          return {
            response: {
              code: EnumStatusCode.ERR_NOT_FOUND,
              details: `Federated graph ${req.graphName} not found`,
            },
          };
        }

        await opts.db
          .update(discussions)
          .set({
            isResolved: req.isResolved,
          })
          .where(eq(discussions.id, req.discussionId));

        return {
          response: {
            code: EnumStatusCode.OK,
          },
        };
      });
    },
  };
}<|MERGE_RESOLUTION|>--- conflicted
+++ resolved
@@ -14,11 +14,8 @@
   CheckSubgraphSchemaResponse,
   CompositionError,
   CreateAPIKeyResponse,
-<<<<<<< HEAD
   CreateDiscussionResponse,
-=======
   CreateCheckoutSessionResponse,
->>>>>>> c814d5a7
   CreateFederatedGraphResponse,
   CreateFederatedGraphTokenResponse,
   CreateFederatedSubgraphResponse,
@@ -158,13 +155,9 @@
   validateDateRanges,
 } from '../util.js';
 import { FederatedGraphSchemaUpdate, OrganizationWebhookService } from '../webhooks/OrganizationWebhookService.js';
-<<<<<<< HEAD
-=======
-import { ApiKeyRepository } from '../repositories/ApiKeyRepository.js';
 import { BillingRepository } from '../repositories/BillingRepository.js';
 import { TargetRepository } from '../repositories/TargetRepository.js';
 import { BillingService } from '../services/BillingService.js';
->>>>>>> c814d5a7
 
 export default function (opts: RouterOptions): Partial<ServiceImpl<typeof PlatformService>> {
   return {
@@ -1403,11 +1396,8 @@
           routingURL: s.routingUrl,
           labels: s.labels,
           lastUpdatedAt: s.lastUpdatedAt,
-<<<<<<< HEAD
           targetId: s.targetId,
-=======
           subscriptionUrl: s.subscriptionUrl,
->>>>>>> c814d5a7
         }));
 
         const result = composeSubgraphs(
@@ -3535,11 +3525,8 @@
             lastUpdatedAt: g.lastUpdatedAt,
             labels: g.labels,
             createdUserId: g.creatorUserId,
-<<<<<<< HEAD
             targetId: g.targetId,
-=======
             subscriptionUrl: g.subscriptionUrl,
->>>>>>> c814d5a7
           })),
           response: {
             code: EnumStatusCode.OK,
@@ -3577,12 +3564,9 @@
             lastUpdatedAt: subgraph.lastUpdatedAt,
             routingURL: subgraph.routingUrl,
             labels: subgraph.labels,
-<<<<<<< HEAD
             targetId: subgraph.targetId,
-=======
             readme: subgraph.readme,
             subscriptionUrl: subgraph.subscriptionUrl,
->>>>>>> c814d5a7
           },
           members: await subgraphRepo.getSubgraphMembers(subgraph.id),
           response: {
@@ -3670,6 +3654,7 @@
             compositionErrors: g.compositionErrors ?? '',
             isComposable: g.isComposable,
             requestSeries: [],
+            targetId: g.targetId,
           })),
           response: {
             code: EnumStatusCode.OK,
@@ -3866,11 +3851,8 @@
             routingURL: g.routingUrl,
             lastUpdatedAt: g.lastUpdatedAt,
             labels: g.labels,
-<<<<<<< HEAD
             targetId: g.targetId,
-=======
             subscriptionUrl: g.subscriptionUrl,
->>>>>>> c814d5a7
           })),
           graphToken: graphToken.token,
           graphRequestToken: routerRequestToken,
