import { PlainMessage } from '@bufbuild/protobuf';
import { ServiceImpl } from '@connectrpc/connect';
import { EnumStatusCode } from '@wundergraph/cosmo-connect/dist/common/common_pb';
import { GetConfigResponse } from '@wundergraph/cosmo-connect/dist/node/v1/node_pb';
import { OrganizationEventName, PlatformEventName } from '@wundergraph/cosmo-connect/dist/notifications/events_pb';
import { PlatformService } from '@wundergraph/cosmo-connect/dist/platform/v1/platform_connect';
import {
  CheckFederatedGraphResponse,
  CheckOperationUsageStats,
  CheckSubgraphSchemaResponse,
  CompositionError,
  CreateAPIKeyResponse,
  CreateFederatedGraphResponse,
  CreateFederatedGraphTokenResponse,
  CreateFederatedSubgraphResponse,
  CreateIntegrationResponse,
  CreateOrganizationWebhookConfigResponse,
  DeleteAPIKeyResponse,
  DeleteFederatedGraphResponse,
  DeleteFederatedSubgraphResponse,
  DeleteIntegrationResponse,
  DeleteRouterTokenResponse,
  FixSubgraphSchemaResponse,
  ForceCheckSuccessResponse,
  GetAPIKeysResponse,
  GetAnalyticsViewResponse,
  GetCheckDetailsResponse,
  GetCheckOperationsResponse,
  GetCheckSummaryResponse,
  GetChecksByFederatedGraphNameResponse,
  GetDashboardAnalyticsViewResponse,
  GetFederatedGraphByNameResponse,
  GetFederatedGraphChangelogResponse,
  GetFederatedGraphSDLByNameResponse,
  GetFederatedGraphsResponse,
  GetFederatedSubgraphSDLByNameResponse,
  GetFieldUsageResponse,
  GetGraphMetricsResponse,
  GetMetricsErrorRateResponse,
  GetOperationContentResponse,
  GetOrganizationIntegrationsResponse,
  GetOrganizationMembersResponse,
  GetOrganizationWebhookConfigsResponse,
  GetOrganizationWebhookMetaResponse,
  GetRouterTokensResponse,
  GetSubgraphByNameResponse,
  GetSubgraphsResponse,
  GetTraceResponse,
  InviteUserResponse,
  IsGitHubAppInstalledResponse,
  MigrateFromApolloResponse,
  PublishFederatedSubgraphResponse,
  RemoveInvitationResponse,
  RequestSeriesItem,
  UpdateFederatedGraphResponse,
  UpdateIntegrationConfigResponse,
  UpdateOrganizationDetailsResponse,
  UpdateOrganizationWebhookConfigResponse,
  UpdateSubgraphResponse,
  WhoAmIResponse,
<<<<<<< HEAD
  GetFieldUsageResponse,
  GetFederatedSubgraphSDLByNameResponse,
  CreateOIDCProviderResponse,
  GetOIDCProviderResponse,
  DeleteOIDCProviderResponse,
=======
>>>>>>> 7f9262ef
} from '@wundergraph/cosmo-connect/dist/platform/v1/platform_pb';
import { OpenAIGraphql, isValidUrl } from '@wundergraph/cosmo-shared';
import { parse } from 'graphql';
import { GraphApiKeyDTO, GraphApiKeyJwtPayload } from '../../types/index.js';
import { Composer } from '../composition/composer.js';
import { buildSchema, composeSubgraphs } from '../composition/composition.js';
import { getDiffBetweenGraphs } from '../composition/schemaCheck.js';
import { signJwt } from '../crypto/jwt.js';
import { FederatedGraphRepository } from '../repositories/FederatedGraphRepository.js';
import { GitHubRepository } from '../repositories/GitHubRepository.js';
import { OrganizationRepository } from '../repositories/OrganizationRepository.js';
import { SchemaCheckRepository } from '../repositories/SchemaCheckRepository.js';
import { SubgraphRepository } from '../repositories/SubgraphRepository.js';
import { UserRepository } from '../repositories/UserRepository.js';
import { AnalyticsDashboardViewRepository } from '../repositories/analytics/AnalyticsDashboardViewRepository.js';
import { AnalyticsRequestViewRepository } from '../repositories/analytics/AnalyticsRequestViewRepository.js';
import { MetricsRepository } from '../repositories/analytics/MetricsRepository.js';
import { TraceRepository } from '../repositories/analytics/TraceRepository.js';
import { UsageRepository } from '../repositories/analytics/UsageRepository.js';
import type { RouterOptions } from '../routes.js';
import { ApiKeyGenerator } from '../services/ApiGenerator.js';
import ApolloMigrator from '../services/ApolloMigrator.js';
import {
  InspectorOperationResult,
  SchemaUsageTrafficInspector,
  collectOperationUsageStats,
} from '../services/SchemaUsageTrafficInspector.js';
import Slack from '../services/Slack.js';
import { formatSubscriptionProtocol, handleError, isValidLabelMatchers, isValidLabels } from '../util.js';
import { FederatedGraphSchemaUpdate, OrganizationWebhookService } from '../webhooks/OrganizationWebhookService.js';

export default function (opts: RouterOptions): Partial<ServiceImpl<typeof PlatformService>> {
  return {
    createFederatedGraph: (req, ctx) => {
      const logger = opts.logger.child({
        service: ctx.service.typeName,
        method: ctx.method.name,
      });

      return handleError<PlainMessage<CreateFederatedGraphResponse>>(logger, async () => {
        const authContext = await opts.authenticator.authenticate(ctx.requestHeader);
        const orgWebhooks = new OrganizationWebhookService(opts.db, authContext.organizationId, opts.logger);
        const fedGraphRepo = new FederatedGraphRepository(opts.db, authContext.organizationId);
        const subgraphRepo = new SubgraphRepository(opts.db, authContext.organizationId);
        const userRepo = new UserRepository(opts.db);

        const hasAccess = await userRepo.checkUserAccess({
          userID: authContext.userId,
          organizationID: authContext.organizationId,
          rolesToBe: ['admin', 'member'],
        });

        if (!hasAccess) {
          return {
            response: {
              code: EnumStatusCode.ERR,
              details: `The user doesnt have the permissions to perform this operation`,
            },
            compositionErrors: [],
          };
        }

        if (await fedGraphRepo.exists(req.name)) {
          return {
            response: {
              code: EnumStatusCode.ERR_ALREADY_EXISTS,
              details: `Federated graph '${req.name}' already exists`,
            },
            compositionErrors: [],
          };
        }

        if (!isValidLabelMatchers(req.labelMatchers)) {
          return {
            response: {
              code: EnumStatusCode.ERR_INVALID_LABELS,
              details: `One or more labels in the matcher were found to be invalid`,
            },
            compositionErrors: [],
          };
        }

        const federatedGraph = await fedGraphRepo.create({
          name: req.name,
          labelMatchers: req.labelMatchers,
          routingUrl: req.routingUrl,
        });

        await fedGraphRepo.createConfig(federatedGraph.id, 7);

        const subgraphs = await subgraphRepo.listByFederatedGraph(req.name, {
          published: true,
        });

        // If there are no subgraphs, we don't need to compose anything
        // and avoid producing a version with a composition error
        if (subgraphs.length === 0) {
          return {
            response: {
              code: EnumStatusCode.OK,
            },
            compositionErrors: [],
          };
        }

        const compositionErrors: PlainMessage<CompositionError>[] = [];

        await opts.db.transaction(async (tx) => {
          const fedGraphRepo = new FederatedGraphRepository(tx, authContext.organizationId);
          const subgraphRepo = new SubgraphRepository(tx, authContext.organizationId);
          const compChecker = new Composer(fedGraphRepo, subgraphRepo);
          const composition = await compChecker.composeFederatedGraph(federatedGraph);

          compositionErrors.push(
            ...composition.errors.map((e) => ({
              federatedGraphName: federatedGraph.name,
              message: e.message,
            })),
          );

          await compChecker.deployComposition(composition);
        });

        orgWebhooks.send(OrganizationEventName.FEDERATED_GRAPH_SCHEMA_UPDATED, {
          federated_graph: {
            id: federatedGraph.id,
            name: federatedGraph.name,
          },
          organization: {
            id: authContext.organizationId,
            slug: authContext.organizationSlug,
          },
          errors: compositionErrors.length > 0,
          actor_id: authContext.userId,
        });

        if (compositionErrors.length > 0) {
          return {
            response: {
              code: EnumStatusCode.ERR_SUBGRAPH_COMPOSITION_FAILED,
            },
            compositionErrors,
          };
        }

        return {
          response: {
            code: EnumStatusCode.OK,
          },
          compositionErrors: [],
        };
      });
    },

    createFederatedSubgraph: (req, ctx) => {
      const logger = opts.logger.child({
        service: ctx.service.typeName,
        method: ctx.method.name,
      });

      return handleError<PlainMessage<CreateFederatedSubgraphResponse>>(logger, async () => {
        const authContext = await opts.authenticator.authenticate(ctx.requestHeader);
        const subgraphRepo = new SubgraphRepository(opts.db, authContext.organizationId);
        const userRepo = new UserRepository(opts.db);

        const hasAccess = await userRepo.checkUserAccess({
          userID: authContext.userId,
          organizationID: authContext.organizationId,
          rolesToBe: ['admin', 'member'],
        });

        if (!hasAccess) {
          return {
            response: {
              code: EnumStatusCode.ERR,
              details: `The user doesnt have the permissions to perform this operation`,
            },
          };
        }

        const exists = await subgraphRepo.exists(req.name);

        if (!isValidLabels(req.labels)) {
          return {
            response: {
              code: EnumStatusCode.ERR_INVALID_LABELS,
              details: `One ore more labels were found to be invalid`,
            },
            compositionErrors: [],
          };
        }

        if (!exists) {
          const subgraph = await subgraphRepo.create({
            name: req.name,
            labels: req.labels,
            routingUrl: req.routingUrl,
            subscriptionUrl: req.subscriptionUrl,
            subscriptionProtocol: req.subscriptionProtocol
              ? formatSubscriptionProtocol(req.subscriptionProtocol)
              : undefined,
          });

          if (!subgraph) {
            return {
              response: {
                code: EnumStatusCode.ERR,
                details: `Subgraph '${req.name}' could not be created`,
              },
            };
          }
        }

        return {
          response: {
            code: EnumStatusCode.OK,
          },
        };
      });
    },

    getSubgraphs: (req, ctx) => {
      const logger = opts.logger.child({
        service: ctx.service.typeName,
        method: ctx.method.name,
      });

      return handleError<PlainMessage<GetSubgraphsResponse>>(logger, async () => {
        const authContext = await opts.authenticator.authenticate(ctx.requestHeader);
        const repo = new SubgraphRepository(opts.db, authContext.organizationId);

        const list = await repo.list({
          limit: req.limit,
          offset: req.offset,
        });

        return {
          graphs: list.map((g) => ({
            id: g.id,
            name: g.name,
            routingURL: g.routingUrl,
            lastUpdatedAt: g.lastUpdatedAt,
            labels: g.labels,
          })),
          response: {
            code: EnumStatusCode.OK,
          },
        };
      });
    },

    getSubgraphByName: (req, ctx) => {
      const logger = opts.logger.child({
        service: ctx.service.typeName,
        method: ctx.method.name,
      });

      return handleError<PlainMessage<GetSubgraphByNameResponse>>(logger, async () => {
        const authContext = await opts.authenticator.authenticate(ctx.requestHeader);
        const repo = new SubgraphRepository(opts.db, authContext.organizationId);

        const subgraph = await repo.byName(req.name);

        if (!subgraph) {
          return {
            response: {
              code: EnumStatusCode.ERR_NOT_FOUND,
              details: `Subgraph '${req.name}' not found`,
            },
          };
        }

        return {
          graph: {
            id: subgraph.id,
            name: subgraph.name,
            lastUpdatedAt: subgraph.lastUpdatedAt,
            routingURL: subgraph.routingUrl,
            labels: subgraph.labels,
          },
          response: {
            code: EnumStatusCode.OK,
          },
        };
      });
    },

    getFederatedGraphs: (req, ctx) => {
      const logger = opts.logger.child({
        service: ctx.service.typeName,
        method: ctx.method.name,
      });

      return handleError<PlainMessage<GetFederatedGraphsResponse>>(logger, async () => {
        const authContext = await opts.authenticator.authenticate(ctx.requestHeader);
        const fedGraphRepo = new FederatedGraphRepository(opts.db, authContext.organizationId);

        const list = await fedGraphRepo.list({
          limit: req.limit,
          offset: req.offset,
        });

        let requestSeriesList: Record<string, PlainMessage<RequestSeriesItem>[]> = {};

        if (req.includeMetrics && opts.chClient) {
          const analyticsDashRepo = new AnalyticsDashboardViewRepository(opts.chClient);
          requestSeriesList = await analyticsDashRepo.getListView(authContext.organizationId);
        }

        return {
          graphs: list.map((g) => ({
            id: g.id,
            name: g.name,
            labelMatchers: g.labelMatchers,
            routingURL: g.routingUrl,
            lastUpdatedAt: g.lastUpdatedAt,
            connectedSubgraphs: g.subgraphsCount,
            compositionErrors: g.compositionErrors ?? '',
            isComposable: g.isComposable,
            requestSeries: requestSeriesList[g.id] ?? [],
          })),
          response: {
            code: EnumStatusCode.OK,
          },
        };
      });
    },

    getFederatedGraphSDLByName: (req, ctx) => {
      const logger = opts.logger.child({
        service: ctx.service.typeName,
        method: ctx.method.name,
      });
      return handleError<PlainMessage<GetFederatedGraphSDLByNameResponse>>(logger, async () => {
        const authContext = await opts.authenticator.authenticate(ctx.requestHeader);
        const repo = new FederatedGraphRepository(opts.db, authContext.organizationId);
        const sdl = await repo.getLatestValidSdlOfFederatedGraph(req.name);
        if (sdl) {
          return {
            response: {
              code: EnumStatusCode.OK,
            },
            sdl,
          };
        }
        return {
          response: {
            code: EnumStatusCode.ERR_NOT_FOUND,
          },
        };
      });
    },

    getFederatedSubgraphSDLByName: (req, ctx) => {
      const logger = opts.logger.child({
        service: ctx.service.typeName,
        method: ctx.method.name,
      });
      return handleError<PlainMessage<GetFederatedSubgraphSDLByNameResponse>>(logger, async () => {
        const authContext = await opts.authenticator.authenticate(ctx.requestHeader);
        const subgraphRepo = new SubgraphRepository(opts.db, authContext.organizationId);
        const subgraph = await subgraphRepo.byName(req.name);
        if (subgraph?.schemaSDL) {
          return {
            response: {
              code: EnumStatusCode.OK,
            },
            sdl: subgraph.schemaSDL,
          };
        }
        return {
          response: {
            code: EnumStatusCode.ERR_NOT_FOUND,
          },
        };
      });
    },

    getFederatedGraphByName: (req, ctx) => {
      const logger = opts.logger.child({
        service: ctx.service.typeName,
        method: ctx.method.name,
      });

      return handleError<PlainMessage<GetFederatedGraphByNameResponse>>(logger, async () => {
        const authContext = await opts.authenticator.authenticate(ctx.requestHeader);
        const fedRepo = new FederatedGraphRepository(opts.db, authContext.organizationId);
        const subgraphRepo = new SubgraphRepository(opts.db, authContext.organizationId);

        const federatedGraph = await fedRepo.byName(req.name);

        if (!federatedGraph) {
          return {
            subgraphs: [],
            graphToken: '',
            response: {
              code: EnumStatusCode.ERR_NOT_FOUND,
              details: `Federated graph '${req.name}' not found`,
            },
          };
        }

        let requestSeries: PlainMessage<RequestSeriesItem>[] = [];
        if (req.includeMetrics && opts.chClient) {
          const analyticsDashRepo = new AnalyticsDashboardViewRepository(opts.chClient);
          const graphResponse = await analyticsDashRepo.getView(federatedGraph.id, authContext.organizationId);
          requestSeries = graphResponse.requestSeries;
        }

        const list = await subgraphRepo.listByFederatedGraph(req.name, { published: true });

        const tokens = await fedRepo.getRouterTokens({
          organizationId: authContext.organizationId,
          federatedGraphId: federatedGraph.id,
        });

        let graphToken: GraphApiKeyDTO;

        if (tokens.length === 0) {
          const tokenValue = await signJwt<GraphApiKeyJwtPayload>({
            secret: opts.jwtSecret,
            token: {
              iss: authContext.userId,
              federated_graph_id: federatedGraph.id,
              organization_id: authContext.organizationId,
            },
          });

          graphToken = await fedRepo.createToken({
            token: tokenValue,
            federatedGraphId: federatedGraph.id,
            tokenName: federatedGraph.name,
            organizationId: authContext.organizationId,
          });
        } else {
          graphToken = tokens[0];
        }
        return {
          graph: {
            id: federatedGraph.id,
            name: federatedGraph.name,
            routingURL: federatedGraph.routingUrl,
            labelMatchers: federatedGraph.labelMatchers,
            lastUpdatedAt: federatedGraph.lastUpdatedAt,
            connectedSubgraphs: federatedGraph.subgraphsCount,
            compositionErrors: federatedGraph.compositionErrors ?? '',
            isComposable: federatedGraph.isComposable,
            requestSeries,
          },
          subgraphs: list.map((g) => ({
            id: g.id,
            name: g.name,
            routingURL: g.routingUrl,
            lastUpdatedAt: g.lastUpdatedAt,
            labels: g.labels,
          })),
          graphToken: graphToken.token,
          response: {
            code: EnumStatusCode.OK,
          },
        };
      });
    },

    checkSubgraphSchema: (req, ctx) => {
      const logger = opts.logger.child({
        service: ctx.service.typeName,
        method: ctx.method.name,
      });

      return handleError<PlainMessage<CheckSubgraphSchemaResponse>>(logger, async () => {
        const authContext = await opts.authenticator.authenticate(ctx.requestHeader);
        const fedGraphRepo = new FederatedGraphRepository(opts.db, authContext.organizationId);
        const subgraphRepo = new SubgraphRepository(opts.db, authContext.organizationId);
        const orgRepo = new OrganizationRepository(opts.db);
        const schemaCheckRepo = new SchemaCheckRepository(opts.db);
        const userRepo = new UserRepository(opts.db);

        const hasAccess = await userRepo.checkUserAccess({
          userID: authContext.userId,
          organizationID: authContext.organizationId,
          rolesToBe: ['admin', 'member'],
        });

        if (!hasAccess) {
          return {
            response: {
              code: EnumStatusCode.ERR,
              details: `The user doesnt have the permissions to perform this operation`,
            },
            breakingChanges: [],
            nonBreakingChanges: [],
            compositionErrors: [],
          };
        }

        const org = await orgRepo.byId(authContext.organizationId);
        if (!org) {
          return {
            response: {
              code: EnumStatusCode.ERR_NOT_FOUND,
              details: `Organization not found`,
            },
            breakingChanges: [],
            nonBreakingChanges: [],
            compositionErrors: [],
          };
        }

        const subgraph = await subgraphRepo.byName(req.subgraphName);

        if (!subgraph) {
          return {
            response: {
              code: EnumStatusCode.ERR_NOT_FOUND,
              details: `Subgraph '${req.subgraphName}' not found`,
            },
            breakingChanges: [],
            nonBreakingChanges: [],
            compositionErrors: [],
          };
        }

        const newSchemaSDL = new TextDecoder().decode(req.schema);

        const schemaCheckID = await schemaCheckRepo.create({
          targetId: subgraph.targetId,
          proposedSubgraphSchemaSDL: newSchemaSDL,
        });

        const schemaChanges = await getDiffBetweenGraphs(subgraph.schemaSDL, newSchemaSDL);
        if (schemaChanges.kind === 'failure') {
          logger.debug(`Error finding diff between graphs: ${schemaChanges.error}`);
          return {
            response: {
              code: schemaChanges.errorCode,
              details: schemaChanges.errorMessage,
            },
            breakingChanges: [],
            nonBreakingChanges: [],
            compositionErrors: [],
          };
        }

        const hasBreakingChanges = schemaChanges.breakingChanges.length > 0;

        await schemaCheckRepo.createSchemaCheckChanges({
          changes: schemaChanges.nonBreakingChanges,
          schemaCheckID,
        });

        const storedBreakingChanges = await schemaCheckRepo.createSchemaCheckChanges({
          changes: schemaChanges.breakingChanges,
          schemaCheckID,
        });

        const composer = new Composer(fedGraphRepo, subgraphRepo);
        const result = await composer.composeWithProposedSDL(subgraph.labels, subgraph.name, newSchemaSDL);

        await schemaCheckRepo.createSchemaCheckCompositions({
          schemaCheckID,
          compositions: result.compositions,
        });

        let hasClientTraffic = false;

        const trafficInspector = new SchemaUsageTrafficInspector(opts.chClient!);
        const inspectedOperations: InspectorOperationResult[] = [];
        const compositionErrors: PlainMessage<CompositionError>[] = [];

        // For operations checks we only consider breaking changes
        const inspectorChanges = trafficInspector.schemaChangesToInspectorChanges(
          schemaChanges.breakingChanges,
          storedBreakingChanges,
        );

        for (const composition of result.compositions) {
          const graphConfig = await fedGraphRepo.getConfig(composition.id);

          await schemaCheckRepo.createCheckedFederatedGraph(
            schemaCheckID,
            composition.id,
            graphConfig.trafficCheckDays,
          );

          // We collect composition errors for all federated graphs
          if (composition.errors.length > 0) {
            for (const error of composition.errors) {
              compositionErrors.push({
                message: error.message,
                federatedGraphName: composition.name,
              });
            }
          }

          // We don't collect operation usage when we have composition errors
          if (composition.errors.length === 0 && inspectorChanges.inspectable && inspectorChanges.changes.length > 0) {
            if (graphConfig.trafficCheckDays <= 0) {
              continue;
            }

            const result = await trafficInspector.inspect(inspectorChanges.changes, {
              daysToConsider: graphConfig.trafficCheckDays,
              federatedGraphId: composition.id,
              organizationId: authContext.organizationId,
            });

            if (result.size > 0) {
              // If we have at least one operation with traffic, we consider this schema change as breaking
              // and skip the rest of the federated graphs
              hasClientTraffic = true;

              // Store operation usage
              await schemaCheckRepo.createOperationUsage(result);

              // Collect all inspected operations for later aggregation
              for (const resultElement of result.values()) {
                inspectedOperations.push(...resultElement);
              }
            }
          }
        }

        // Update the overall schema check with the results
        await schemaCheckRepo.update({
          schemaCheckID,
          hasClientTraffic,
          hasBreakingChanges,
        });

        const operationUsageStats: PlainMessage<CheckOperationUsageStats> =
          collectOperationUsageStats(inspectedOperations);

        if (req.gitInfo && opts.githubApp) {
          const githubRepo = new GitHubRepository(opts.db, opts.githubApp);
          await githubRepo.createCommitCheck({
            schemaCheckID,
            gitInfo: req.gitInfo,
            compositionErrors,
            breakingChangesCount: schemaChanges.breakingChanges.length,
            hasClientTraffic,
            subgraphName: subgraph.name,
            organizationSlug: org.slug,
            webBaseUrl: opts.webBaseUrl,
            composedGraphs: result.compositions.map((c) => c.name),
          });
        }

        return {
          response: {
            code: EnumStatusCode.OK,
          },
          breakingChanges: schemaChanges.breakingChanges,
          nonBreakingChanges: schemaChanges.nonBreakingChanges,
          operationUsageStats,
          compositionErrors,
        };
      });
    },

    fixSubgraphSchema: (req, ctx) => {
      const logger = opts.logger.child({
        service: ctx.service.typeName,
        method: ctx.method.name,
      });

      return handleError<PlainMessage<FixSubgraphSchemaResponse>>(logger, async () => {
        const authContext = await opts.authenticator.authenticate(ctx.requestHeader);
        const fedGraphRepo = new FederatedGraphRepository(opts.db, authContext.organizationId);
        const subgraphRepo = new SubgraphRepository(opts.db, authContext.organizationId);
        const subgraph = await subgraphRepo.byName(req.subgraphName);
        const compChecker = new Composer(fedGraphRepo, subgraphRepo);
        const userRepo = new UserRepository(opts.db);

        const hasAccess = await userRepo.checkUserAccess({
          userID: authContext.userId,
          organizationID: authContext.organizationId,
          rolesToBe: ['admin', 'member'],
        });

        if (!hasAccess) {
          return {
            response: {
              code: EnumStatusCode.ERR,
              details: `The user doesnt have the permissions to perform this operation`,
            },
            modified: false,
            schema: '',
          };
        }

        if (!process.env.OPENAI_API_KEY) {
          return {
            response: {
              code: EnumStatusCode.ERR_OPENAI_DISABLED,
              details: `Env var 'OPENAI_API_KEY' must be set to use this feature`,
            },
            modified: false,
            schema: '',
          };
        }

        if (!subgraph) {
          return {
            response: {
              code: EnumStatusCode.ERR_NOT_FOUND,
              details: `Subgraph '${req.subgraphName}' not found`,
            },
            modified: false,
            schema: '',
          };
        }
        const newSchemaSDL = new TextDecoder().decode(req.schema);

        try {
          // Here we check if the schema is valid as a subgraph
          const { errors } = buildSchema(newSchemaSDL);
          if (errors && errors.length > 0) {
            return {
              response: {
                code: EnumStatusCode.ERR_INVALID_SUBGRAPH_SCHEMA,
                details: errors.map((e) => e.toString()).join('\n'),
              },
              modified: false,
              schema: '',
            };
          }
        } catch (e: any) {
          return {
            response: {
              code: EnumStatusCode.ERR_INVALID_SUBGRAPH_SCHEMA,
              details: e.message,
            },
            modified: false,
            schema: '',
          };
        }

        const result = await compChecker.composeWithProposedSDL(subgraph.labels, subgraph.name, newSchemaSDL);

        const compositionErrors: PlainMessage<CompositionError>[] = [];
        for (const composition of result.compositions) {
          if (composition.errors.length > 0) {
            for (const error of composition.errors) {
              compositionErrors.push({
                message: error.message,
                federatedGraphName: composition.name,
              });
            }
          }
        }

        if (compositionErrors.length === 0) {
          return {
            response: {
              code: EnumStatusCode.OK,
            },
            modified: false,
            schema: '',
          };
        }

        const checkResult = compositionErrors
          .filter((e) => e.federatedGraphName !== req.subgraphName)
          .map((e) => e.message)
          .join('\n\n');

        const ai = new OpenAIGraphql({
          openAiApiKey: process.env.OPENAI_API_KEY,
        });

        const fixResult = await ai.fixSDL({
          sdl: newSchemaSDL,
          checkResult,
        });

        if (fixResult.sdl === newSchemaSDL) {
          return {
            response: {
              code: EnumStatusCode.OK,
            },
            modified: false,
            schema: '',
          };
        }

        return {
          response: {
            code: EnumStatusCode.OK,
          },
          modified: true,
          schema: fixResult.sdl,
        };
      });
    },

    publishFederatedSubgraph: (req, ctx) => {
      const logger = opts.logger.child({
        service: ctx.service.typeName,
        method: ctx.method.name,
      });

      return handleError<PlainMessage<PublishFederatedSubgraphResponse>>(logger, async () => {
        const authContext = await opts.authenticator.authenticate(ctx.requestHeader);
        const orgWebhooks = new OrganizationWebhookService(opts.db, authContext.organizationId, opts.logger);
        const userRepo = new UserRepository(opts.db);

        const hasAccess = await userRepo.checkUserAccess({
          userID: authContext.userId,
          organizationID: authContext.organizationId,
          rolesToBe: ['admin', 'member'],
        });

        if (!hasAccess) {
          return {
            response: {
              code: EnumStatusCode.ERR,
              details: `The user doesnt have the permissions to perform this operation`,
            },
            compositionErrors: [],
          };
        }

        const subgraphSchemaSDL = new TextDecoder().decode(req.schema);

        try {
          // Here we check if the schema is valid as a subgraph SDL
          const { errors } = buildSchema(subgraphSchemaSDL);
          if (errors && errors.length > 0) {
            return {
              response: {
                code: EnumStatusCode.ERR_INVALID_SUBGRAPH_SCHEMA,
                details: errors.map((e) => e.toString()).join('\n'),
              },
              compositionErrors: [],
            };
          }
        } catch (e: any) {
          return {
            response: {
              code: EnumStatusCode.ERR_INVALID_SUBGRAPH_SCHEMA,
              details: e.message,
            },
            compositionErrors: [],
          };
        }

        const subgraphRepo = new SubgraphRepository(opts.db, authContext.organizationId);
        let subgraph = await subgraphRepo.byName(req.name);

        // Check if the subgraph already exists and if it doesn't, validate input and create it
        if (!subgraph) {
          if (!isValidLabels(req.labels)) {
            return {
              response: {
                code: EnumStatusCode.ERR_INVALID_LABELS,
                details: `One ore more labels were found to be invalid`,
              },
              compositionErrors: [],
            };
          }

          if (!req.routingUrl) {
            return {
              response: {
                code: EnumStatusCode.ERR,
                details: `Routing URL is required to create a new subgraph`,
              },
              compositionErrors: [],
            };
          }

          if (req.labels.length === 0) {
            return {
              response: {
                code: EnumStatusCode.ERR,
                details: `At least one label is required to create a new subgraph`,
              },
              compositionErrors: [],
            };
          }

          if (req.subscriptionUrl && !isValidUrl(req.subscriptionUrl)) {
            return {
              response: {
                code: EnumStatusCode.ERR,
                details: `Subscription URL is not a valid URL`,
              },
              compositionErrors: [],
            };
          }

          // Create the subgraph if it doesn't exist
          subgraph = await subgraphRepo.create({
            name: req.name,
            labels: req.labels,
            routingUrl: req.routingUrl!,
            subscriptionUrl: req.subscriptionUrl,
            subscriptionProtocol: req.subscriptionProtocol
              ? formatSubscriptionProtocol(req.subscriptionProtocol)
              : undefined,
          });

          if (!subgraph) {
            throw new Error(`Subgraph '${req.name}' could not be created`);
          }
        }

        const { compositionErrors, updatedFederatedGraphs } = await subgraphRepo.update({
          name: req.name,
          labels: req.labels,
          routingUrl: req.routingUrl,
          subscriptionUrl: req.subscriptionUrl,
          schemaSDL: subgraphSchemaSDL,
          subscriptionProtocol: req.subscriptionProtocol
            ? formatSubscriptionProtocol(req.subscriptionProtocol)
            : undefined,
        });

        for (const graph of updatedFederatedGraphs) {
          orgWebhooks.send(OrganizationEventName.FEDERATED_GRAPH_SCHEMA_UPDATED, {
            federated_graph: {
              id: graph.id,
              name: graph.name,
            },
            organization: {
              id: authContext.organizationId,
              slug: authContext.organizationSlug,
            },
            errors: compositionErrors.length > 0,
            actor_id: authContext.userId,
          });
        }

        if (compositionErrors.length > 0) {
          return {
            response: {
              code: EnumStatusCode.ERR_SUBGRAPH_COMPOSITION_FAILED,
            },
            compositionErrors,
          };
        }

        return {
          response: {
            code: EnumStatusCode.OK,
          },
          compositionErrors: [],
        };
      });
    },

    getFederatedGraphChangelog: (req, ctx) => {
      const logger = opts.logger.child({
        service: ctx.service.typeName,
        method: ctx.method.name,
      });

      return handleError<PlainMessage<GetFederatedGraphChangelogResponse>>(logger, async () => {
        const authContext = await opts.authenticator.authenticate(ctx.requestHeader);
        const fedgraphRepo = new FederatedGraphRepository(opts.db, authContext.organizationId);

        const federatedGraph = await fedgraphRepo.byName(req.name);
        if (!federatedGraph) {
          return {
            response: {
              code: EnumStatusCode.ERR_NOT_FOUND,
            },
            federatedGraphChangelogOutput: [],
            hasNextPage: false,
          };
        }

        if (!req.pagination || !req.dateRange) {
          return {
            response: {
              code: EnumStatusCode.ERR,
              details: 'Please provide pagination and datetange',
            },
            federatedGraphChangelogOutput: [],
            hasNextPage: false,
          };
        }

        const result = await fedgraphRepo.fetchFederatedGraphChangelog(
          federatedGraph.targetId,
          req.pagination,
          req.dateRange,
        );

        if (!result) {
          return {
            federatedGraphChangelogOutput: [],
            hasNextPage: false,
            response: {
              code: EnumStatusCode.ERR_NOT_FOUND,
            },
          };
        }

        return {
          response: {
            code: EnumStatusCode.OK,
          },
          federatedGraphChangelogOutput: result.federatedGraphChangelog,
          hasNextPage: result.hasNextPage,
        };
      });
    },

    getChecksByFederatedGraphName: (req, ctx) => {
      const logger = opts.logger.child({
        service: ctx.service.typeName,
        method: ctx.method.name,
      });

      return handleError<PlainMessage<GetChecksByFederatedGraphNameResponse>>(logger, async () => {
        const authContext = await opts.authenticator.authenticate(ctx.requestHeader);
        const fedgraphRepo = new FederatedGraphRepository(opts.db, authContext.organizationId);

        const federatedGraph = await fedgraphRepo.byName(req.name);
        if (!federatedGraph) {
          return {
            response: {
              code: EnumStatusCode.ERR_NOT_FOUND,
            },
            checks: [],
            checksCountBasedOnDateRange: '0',
            totalChecksCount: '0',
          };
        }

        const subgraphRepo = new SubgraphRepository(opts.db, authContext.organizationId);
        const checksData = await subgraphRepo.checks({
          federatedGraphName: req.name,
          limit: req.limit,
          offset: req.offset,
          startDate: req.startDate,
          endDate: req.endDate,
        });
        const totalChecksCount = await subgraphRepo.getChecksCount({ federatedGraphName: req.name });

        return {
          response: {
            code: EnumStatusCode.OK,
          },
          checks: checksData.checks,
          checksCountBasedOnDateRange: checksData.checksCount.toString(),
          totalChecksCount: totalChecksCount.toString(),
        };
      });
    },

    getCheckSummary: (req, ctx) => {
      const logger = opts.logger.child({
        service: ctx.service.typeName,
        method: ctx.method.name,
      });

      return handleError<PlainMessage<GetCheckSummaryResponse>>(logger, async () => {
        const authContext = await opts.authenticator.authenticate(ctx.requestHeader);
        const fedGraphRepo = new FederatedGraphRepository(opts.db, authContext.organizationId);
        const subgraphRepo = new SubgraphRepository(opts.db, authContext.organizationId);
        const schemaCheckRepo = new SchemaCheckRepository(opts.db);

        const graph = await fedGraphRepo.byName(req.graphName);

        if (!graph) {
          return {
            response: {
              code: EnumStatusCode.ERR_NOT_FOUND,
              details: 'Requested graph does not exist',
            },
            affectedGraphs: [],
          };
        }

        const check = await subgraphRepo.checkById(req.checkId, graph.name);
        const checkDetails = await subgraphRepo.checkDetails(req.checkId, graph.targetId);

        if (!check || !checkDetails) {
          return {
            response: {
              code: EnumStatusCode.ERR_NOT_FOUND,
              details: 'Requested check not found',
            },
            affectedGraphs: [],
          };
        }

        let addCount = 0;
        let minusCount = 0;
        for (const log of checkDetails.changes) {
          if (log.changeType.includes('REMOVED')) {
            minusCount += 1;
          } else if (log.changeType.includes('ADDED')) {
            addCount += 1;
          } else if (log.changeType.includes('CHANGED')) {
            addCount += 1;
            minusCount += 1;
          }
        }

        return {
          response: {
            code: EnumStatusCode.OK,
          },
          check,
          affectedGraphs: check.affectedGraphs,
          proposedSubgraphSchemaSDL: check.proposedSubgraphSchemaSDL,
          changeCounts: {
            additions: addCount,
            deletions: minusCount,
          },
        };
      });
    },

    getCheckOperations: (req, ctx) => {
      const logger = opts.logger.child({
        service: ctx.service.typeName,
        method: ctx.method.name,
      });

      return handleError<PlainMessage<GetCheckOperationsResponse>>(logger, async () => {
        const authContext = await opts.authenticator.authenticate(ctx.requestHeader);
        const fedGraphRepo = new FederatedGraphRepository(opts.db, authContext.organizationId);
        const subgraphRepo = new SubgraphRepository(opts.db, authContext.organizationId);
        const schemaCheckRepo = new SchemaCheckRepository(opts.db);

        const graph = await fedGraphRepo.byName(req.graphName);

        if (!graph) {
          return {
            response: {
              code: EnumStatusCode.ERR_NOT_FOUND,
              details: 'Requested graph does not exist',
            },
            operations: [],
            trafficCheckDays: 0,
            createdAt: '',
          };
        }

        const check = await subgraphRepo.checkById(req.checkId, graph.name);
        const checkDetails = await subgraphRepo.checkDetails(req.checkId, graph.targetId);

        if (!check || !checkDetails) {
          return {
            response: {
              code: EnumStatusCode.ERR_NOT_FOUND,
              details: 'Requested check not found',
            },
            operations: [],
            trafficCheckDays: 0,
            createdAt: '',
          };
        }

        const affectedOperations = await schemaCheckRepo.getAffectedOperationsByCheckId(req.checkId);

        const { trafficCheckDays } = await schemaCheckRepo.getFederatedGraphConfigForCheckId(req.checkId, graph.id);

        return {
          response: {
            code: EnumStatusCode.OK,
          },
          operations: affectedOperations.map((operation) => ({
            ...operation,
            firstSeenAt: operation.firstSeenAt.toUTCString(),
            lastSeenAt: operation.lastSeenAt.toUTCString(),
            impactingChanges: checkDetails.changes.filter(({ id }) => operation.schemaChangeIds.includes(id)),
          })),
          trafficCheckDays,
          createdAt: check.timestamp,
        };
      });
    },

    getCheckDetails: (req, ctx) => {
      const logger = opts.logger.child({
        service: ctx.service.typeName,
        method: ctx.method.name,
      });

      return handleError<PlainMessage<GetCheckDetailsResponse>>(logger, async () => {
        const authContext = await opts.authenticator.authenticate(ctx.requestHeader);
        const fedGraphRepo = new FederatedGraphRepository(opts.db, authContext.organizationId);
        const subgraphRepo = new SubgraphRepository(opts.db, authContext.organizationId);
        const schemaCheckRepo = new SchemaCheckRepository(opts.db);

        const graph = await fedGraphRepo.byName(req.graphName);

        if (!graph) {
          return {
            response: {
              code: EnumStatusCode.ERR_NOT_FOUND,
              details: 'Requested graph does not exist',
            },
            changes: [],
            compositionErrors: [],
            trafficCheckDays: 0,
            createdAt: '',
          };
        }

        const check = await subgraphRepo.checkById(req.checkId, graph.name);
        const details = await subgraphRepo.checkDetails(req.checkId, graph.targetId);

        if (!check || !details) {
          return {
            response: {
              code: EnumStatusCode.ERR_NOT_FOUND,
              details: 'Requested check not found',
            },
            changes: [],
            compositionErrors: [],
            trafficCheckDays: 0,
            createdAt: '',
          };
        }

        const { trafficCheckDays } = await schemaCheckRepo.getFederatedGraphConfigForCheckId(req.checkId, graph.id);

        return {
          response: {
            code: EnumStatusCode.OK,
          },
          ...details,
          trafficCheckDays,
          createdAt: check?.timestamp,
        };
      });
    },

    forceCheckSuccess: (req, ctx) => {
      const logger = opts.logger.child({
        service: ctx.service.typeName,
        method: ctx.method.name,
      });

      return handleError<PlainMessage<ForceCheckSuccessResponse>>(logger, async () => {
        const authContext = await opts.authenticator.authenticate(ctx.requestHeader);
        const subgraphRepo = new SubgraphRepository(opts.db, authContext.organizationId);
        const fedGraphRepo = new FederatedGraphRepository(opts.db, authContext.organizationId);
        const userRepo = new UserRepository(opts.db);

        const hasAccess = await userRepo.checkUserAccess({
          userID: authContext.userId,
          organizationID: authContext.organizationId,
          rolesToBe: ['admin', 'member'],
        });

        if (!hasAccess) {
          return {
            response: {
              code: EnumStatusCode.ERR,
              details: `The user doesnt have the permissions to perform this operation`,
            },
            changes: [],
            compositionErrors: [],
          };
        }

        const graph = await fedGraphRepo.byName(req.graphName);

        if (!graph) {
          return {
            response: {
              code: EnumStatusCode.ERR_NOT_FOUND,
              details: 'Requested graph does not exist',
            },
            changes: [],
            compositionErrors: [],
          };
        }

        const check = await subgraphRepo.checkById(req.checkId, graph.name);

        if (!check) {
          return {
            response: {
              code: EnumStatusCode.ERR_NOT_FOUND,
              details: 'Requested check does not exist',
            },
            changes: [],
            compositionErrors: [],
          };
        }

        const githubDetails = await subgraphRepo.forceCheckSuccess(check.id);

        if (githubDetails && opts.githubApp) {
          const githubRepo = new GitHubRepository(opts.db, opts.githubApp);
          await githubRepo.markCheckAsSuccess({
            ...githubDetails,
          });
        }

        return {
          response: {
            code: EnumStatusCode.OK,
          },
        };
      });
    },

    deleteFederatedGraph: (req, ctx) => {
      const logger = opts.logger.child({
        service: ctx.service.typeName,
        method: ctx.method.name,
      });

      return handleError<PlainMessage<DeleteFederatedGraphResponse>>(logger, async () => {
        const authContext = await opts.authenticator.authenticate(ctx.requestHeader);
        const fedGraphRepo = new FederatedGraphRepository(opts.db, authContext.organizationId);
        const subgraphRepo = new SubgraphRepository(opts.db, authContext.organizationId);
        const userRepo = new UserRepository(opts.db);

        const hasAccess = await userRepo.checkUserAccess({
          userID: authContext.userId,
          organizationID: authContext.organizationId,
          rolesToBe: ['admin', 'member'],
        });

        if (!hasAccess) {
          return {
            response: {
              code: EnumStatusCode.ERR,
              details: `The user doesnt have the permissions to perform this operation`,
            },
          };
        }

        const federatedGraph = await fedGraphRepo.byName(req.name);
        if (!federatedGraph) {
          return {
            response: {
              code: EnumStatusCode.ERR_NOT_FOUND,
              details: `Federated graph '${req.name}' not found`,
            },
          };
        }

        const subgraphsTargetIDs: string[] = [];
        const subgraphs = await subgraphRepo.listByFederatedGraph(req.name);
        for (const subgraph of subgraphs) {
          subgraphsTargetIDs.push(subgraph.targetId);
        }

        await fedGraphRepo.delete(federatedGraph.targetId, subgraphsTargetIDs);

        return {
          response: {
            code: EnumStatusCode.OK,
          },
        };
      });
    },

    deleteFederatedSubgraph: (req, ctx) => {
      const logger = opts.logger.child({
        service: ctx.service.typeName,
        method: ctx.method.name,
      });

      return handleError<PlainMessage<DeleteFederatedSubgraphResponse>>(logger, async () => {
        const authContext = await opts.authenticator.authenticate(ctx.requestHeader);
        const subgraphRepo = new SubgraphRepository(opts.db, authContext.organizationId);
        const orgWebhooks = new OrganizationWebhookService(opts.db, authContext.organizationId, opts.logger);
        const userRepo = new UserRepository(opts.db);

        const hasAccess = await userRepo.checkUserAccess({
          userID: authContext.userId,
          organizationID: authContext.organizationId,
          rolesToBe: ['admin', 'member'],
        });

        if (!hasAccess) {
          return {
            response: {
              code: EnumStatusCode.ERR,
              details: `The user doesnt have the permissions to perform this operation`,
            },
            compositionErrors: [],
          };
        }

        const subgraph = await subgraphRepo.byName(req.subgraphName);
        if (!subgraph) {
          return {
            response: {
              code: EnumStatusCode.ERR_NOT_FOUND,
              details: `Subgraph '${req.subgraphName}' not found`,
            },
            compositionErrors: [],
          };
        }

        const federatedGraphSchemaUpdates: FederatedGraphSchemaUpdate[] = [];
        const compositionErrors: PlainMessage<CompositionError>[] = [];

        await opts.db.transaction(async (tx) => {
          const fedGraphRepo = new FederatedGraphRepository(tx, authContext.organizationId);
          const subgraphRepo = new SubgraphRepository(tx, authContext.organizationId);
          const composer = new Composer(fedGraphRepo, subgraphRepo);

          // Collect all federated graphs that used this subgraph before deleting subgraph to include them in the composition
          const affectedFederatedGraphs = await fedGraphRepo.bySubgraphLabels(subgraph.labels);

          // Delete the subgraph
          await subgraphRepo.delete(subgraph.targetId);

          // Collect all federated graphs that use this subgraph after deleting the subgraph
          const currentFederatedGraphs = await fedGraphRepo.bySubgraphLabels(subgraph.labels);

          // Remove duplicates
          for (const federatedGraph of currentFederatedGraphs) {
            const exists = affectedFederatedGraphs.find((g) => g.name === federatedGraph.name);
            if (!exists) {
              affectedFederatedGraphs.push(federatedGraph);
            }
          }

          // Validate all federated graphs that use this subgraph.
          for (const federatedGraph of affectedFederatedGraphs) {
            const composition = await composer.composeFederatedGraph(federatedGraph);

            await composer.deployComposition(composition);

            // Collect all composition errors

            compositionErrors.push(
              ...composition.errors.map((e) => ({
                federatedGraphName: composition.name,
                message: e.message,
              })),
            );

            federatedGraphSchemaUpdates.push({
              federated_graph: {
                id: composition.targetID,
                name: composition.name,
              },
              organization: {
                id: authContext.organizationId,
                slug: authContext.organizationSlug,
              },
              errors: composition.errors.length > 0,
              actor_id: authContext.userId,
            });
          }
        });

        for (const update of federatedGraphSchemaUpdates) {
          orgWebhooks.send(OrganizationEventName.FEDERATED_GRAPH_SCHEMA_UPDATED, update);
        }

        if (compositionErrors.length > 0) {
          return {
            response: {
              code: EnumStatusCode.ERR_SUBGRAPH_COMPOSITION_FAILED,
            },
            compositionErrors,
          };
        }

        return {
          response: {
            code: EnumStatusCode.OK,
          },
          compositionErrors: [],
        };
      });
    },

    updateFederatedGraph: (req, ctx) => {
      const logger = opts.logger.child({
        service: ctx.service.typeName,
        method: ctx.method.name,
      });

      return handleError<PlainMessage<UpdateFederatedGraphResponse>>(logger, async () => {
        const authContext = await opts.authenticator.authenticate(ctx.requestHeader);
        const fedGraphRepo = new FederatedGraphRepository(opts.db, authContext.organizationId);
        const orgWebhooks = new OrganizationWebhookService(opts.db, authContext.organizationId, opts.logger);
        const userRepo = new UserRepository(opts.db);

        const hasAccess = await userRepo.checkUserAccess({
          userID: authContext.userId,
          organizationID: authContext.organizationId,
          rolesToBe: ['admin', 'member'],
        });

        if (!hasAccess) {
          return {
            response: {
              code: EnumStatusCode.ERR,
              details: `The user doesnt have the permissions to perform this operation`,
            },
            compositionErrors: [],
          };
        }

        const federatedGraph = await fedGraphRepo.byName(req.name);
        if (!federatedGraph) {
          return {
            response: {
              code: EnumStatusCode.ERR_NOT_FOUND,
              details: `Federated graph '${req.name}' not found`,
            },
            compositionErrors: [],
          };
        }

        if (!isValidLabelMatchers(req.labelMatchers)) {
          return {
            response: {
              code: EnumStatusCode.ERR_INVALID_LABELS,
              details: `One or more labels in the matcher were found to be invalid`,
            },
            compositionErrors: [],
          };
        }

        let compositionErrors: PlainMessage<CompositionError>[] = [];

        const errors = await fedGraphRepo.update({
          name: req.name,
          labelMatchers: req.labelMatchers,
          routingUrl: req.routingUrl,
        });

        if (errors) {
          compositionErrors = errors.map((e) => ({
            federatedGraphName: req.name,
            message: e.message,
          }));
        }

        orgWebhooks.send(OrganizationEventName.FEDERATED_GRAPH_SCHEMA_UPDATED, {
          federated_graph: {
            id: federatedGraph.id,
            name: federatedGraph.name,
          },
          organization: {
            id: authContext.organizationId,
            slug: authContext.organizationSlug,
          },
          errors: false,
          actor_id: authContext.userId,
        });

        if (compositionErrors.length > 0) {
          return {
            response: {
              code: EnumStatusCode.ERR_SUBGRAPH_COMPOSITION_FAILED,
            },
            compositionErrors,
          };
        }

        return {
          response: {
            code: EnumStatusCode.OK,
          },
          compositionErrors: [],
        };
      });
    },

    updateSubgraph: (req, ctx) => {
      const logger = opts.logger.child({
        service: ctx.service.typeName,
        method: ctx.method.name,
      });

      return handleError<PlainMessage<UpdateSubgraphResponse>>(logger, async () => {
        const authContext = await opts.authenticator.authenticate(ctx.requestHeader);
        const subgraphRepo = new SubgraphRepository(opts.db, authContext.organizationId);
        const orgWebhooks = new OrganizationWebhookService(opts.db, authContext.organizationId, opts.logger);
        const userRepo = new UserRepository(opts.db);

        const hasAccess = await userRepo.checkUserAccess({
          userID: authContext.userId,
          organizationID: authContext.organizationId,
          rolesToBe: ['admin', 'member'],
        });

        if (!hasAccess) {
          return {
            response: {
              code: EnumStatusCode.ERR,
              details: `The user doesnt have the permissions to perform this operation`,
            },
            compositionErrors: [],
          };
        }

        const subgraph = await subgraphRepo.byName(req.name);
        if (!subgraph) {
          return {
            response: {
              code: EnumStatusCode.ERR_NOT_FOUND,
              details: `Subgraph '${req.name}' not found`,
            },
            compositionErrors: [],
          };
        }

        if (!isValidLabels(req.labels)) {
          return {
            response: {
              code: EnumStatusCode.ERR_INVALID_LABELS,
              details: `One ore more labels were found to be invalid`,
            },
            compositionErrors: [],
          };
        }

        if (req.subscriptionUrl && !isValidUrl(req.subscriptionUrl)) {
          return {
            response: {
              code: EnumStatusCode.ERR,
              details: `Subscription URL is not a valid URL`,
            },
            compositionErrors: [],
          };
        }

        const { compositionErrors, updatedFederatedGraphs } = await subgraphRepo.update({
          name: req.name,
          labels: req.labels,
          subscriptionUrl: req.subscriptionUrl,
          routingUrl: req.routingUrl,
          subscriptionProtocol: req.subscriptionProtocol
            ? formatSubscriptionProtocol(req.subscriptionProtocol)
            : undefined,
        });

        for (const graph of updatedFederatedGraphs) {
          orgWebhooks.send(OrganizationEventName.FEDERATED_GRAPH_SCHEMA_UPDATED, {
            federated_graph: {
              id: graph.id,
              name: graph.name,
            },
            organization: {
              id: authContext.organizationId,
              slug: authContext.organizationSlug,
            },
            errors: compositionErrors.length > 0,
            actor_id: authContext.userId,
          });
        }

        if (compositionErrors.length > 0) {
          return {
            response: {
              code: EnumStatusCode.ERR_SUBGRAPH_COMPOSITION_FAILED,
            },
            compositionErrors,
          };
        }

        return {
          response: {
            code: EnumStatusCode.OK,
          },
          compositionErrors: [],
        };
      });
    },

    getAnalyticsView: (req, ctx) => {
      const logger = opts.logger.child({
        service: ctx.service.typeName,
        method: ctx.method.name,
      });

      return handleError<PlainMessage<GetAnalyticsViewResponse>>(logger, async () => {
        if (!opts.chClient) {
          return {
            response: {
              code: EnumStatusCode.ERR_ANALYTICS_DISABLED,
            },
          };
        }
        const authContext = await opts.authenticator.authenticate(ctx.requestHeader);
        const analyticsRepo = new AnalyticsRequestViewRepository(opts.chClient);
        const fedGraphRepo = new FederatedGraphRepository(opts.db, authContext.organizationId);

        const graph = await fedGraphRepo.byName(req.federatedGraphName);
        if (!graph) {
          return {
            response: {
              code: EnumStatusCode.ERR_NOT_FOUND,
              details: `Federated graph '${req.federatedGraphName}' not found`,
            },
          };
        }

        return {
          response: {
            code: EnumStatusCode.OK,
          },
          view: await analyticsRepo.getView(authContext.organizationId, graph.id, req.name, req.config),
        };
      });
    },

    getDashboardAnalyticsView: (req, ctx) => {
      const logger = opts.logger.child({
        service: ctx.service.typeName,
        method: ctx.method.name,
      });

      return handleError<PlainMessage<GetDashboardAnalyticsViewResponse>>(logger, async () => {
        if (!opts.chClient) {
          return {
            response: {
              code: EnumStatusCode.ERR_ANALYTICS_DISABLED,
            },
            mostRequestedOperations: [],
            requestSeries: [],
          };
        }
        const authContext = await opts.authenticator.authenticate(ctx.requestHeader);
        const analyticsDashRepo = new AnalyticsDashboardViewRepository(opts.chClient);
        const fedGraphRepo = new FederatedGraphRepository(opts.db, authContext.organizationId);

        const graph = await fedGraphRepo.byName(req.federatedGraphName);
        if (!graph) {
          return {
            response: {
              code: EnumStatusCode.ERR_NOT_FOUND,
              details: `Federated graph '${req.federatedGraphName}' not found`,
            },
            mostRequestedOperations: [],
            requestSeries: [],
          };
        }

        const { requestSeries, mostRequestedOperations } = await analyticsDashRepo.getView(
          graph.id,
          authContext.organizationId,
        );

        return {
          response: {
            code: EnumStatusCode.OK,
          },
          mostRequestedOperations,
          requestSeries,
        };
      });
    },

    getGraphMetrics: (req, ctx) => {
      const logger = opts.logger.child({
        service: ctx.service.typeName,
        method: ctx.method.name,
      });

      return handleError<PlainMessage<GetGraphMetricsResponse>>(logger, async () => {
        if (!opts.chClient) {
          return {
            response: {
              code: EnumStatusCode.ERR_ANALYTICS_DISABLED,
            },
            filters: [],
          };
        }
        const authContext = await opts.authenticator.authenticate(ctx.requestHeader);
        const repo = new MetricsRepository(opts.chClient);
        const fedGraphRepo = new FederatedGraphRepository(opts.db, authContext.organizationId);

        const graph = await fedGraphRepo.byName(req.federatedGraphName);
        if (!graph) {
          return {
            response: {
              code: EnumStatusCode.ERR_NOT_FOUND,
              details: `Federated graph '${req.federatedGraphName}' not found`,
            },
            filters: [],
          };
        }

        const view = await repo.getMetricsView({
          range: req.range,
          dateRange: req.dateRange,
          filters: req.filters,
          organizationId: authContext.organizationId,
          graphId: graph.id,
        });

        return {
          response: {
            code: EnumStatusCode.OK,
          },
          ...view,
        };
      });
    },

    getMetricsErrorRate: (req, ctx) => {
      const logger = opts.logger.child({
        service: ctx.service.typeName,
        method: ctx.method.name,
      });

      return handleError<PlainMessage<GetMetricsErrorRateResponse>>(logger, async () => {
        if (!opts.chClient) {
          return {
            response: {
              code: EnumStatusCode.ERR_ANALYTICS_DISABLED,
            },
            series: [],
          };
        }
        const authContext = await opts.authenticator.authenticate(ctx.requestHeader);
        const repo = new MetricsRepository(opts.chClient);
        const fedGraphRepo = new FederatedGraphRepository(opts.db, authContext.organizationId);

        const graph = await fedGraphRepo.byName(req.federatedGraphName);
        if (!graph) {
          return {
            response: {
              code: EnumStatusCode.ERR_NOT_FOUND,
              details: `Federated graph '${req.federatedGraphName}' not found`,
            },
            series: [],
          };
        }

        const metrics = await repo.getErrorsView({
          range: req.range,
          dateRange: req.dateRange,
          filters: req.filters,
          organizationId: authContext.organizationId,
          graphId: graph.id,
        });

        return {
          response: {
            code: EnumStatusCode.OK,
          },
          series: metrics.errorRate.series,
          resolution: metrics.resolution,
        };
      });
    },

    checkFederatedGraph: (req, ctx) => {
      const logger = opts.logger.child({
        service: ctx.service.typeName,
        method: ctx.method.name,
      });

      return handleError<PlainMessage<CheckFederatedGraphResponse>>(logger, async () => {
        const authContext = await opts.authenticator.authenticate(ctx.requestHeader);
        const fedGraphRepo = new FederatedGraphRepository(opts.db, authContext.organizationId);
        const subgraphRepo = new SubgraphRepository(opts.db, authContext.organizationId);
        const userRepo = new UserRepository(opts.db);

        const hasAccess = await userRepo.checkUserAccess({
          userID: authContext.userId,
          organizationID: authContext.organizationId,
          rolesToBe: ['admin', 'member'],
        });

        if (!hasAccess) {
          return {
            response: {
              code: EnumStatusCode.ERR,
              details: `The user doesnt have the permissions to perform this operation`,
            },
            compositionErrors: [],
            subgraphs: [],
          };
        }

        const exists = await fedGraphRepo.exists(req.name);
        if (!exists) {
          return {
            response: {
              code: EnumStatusCode.ERR_NOT_FOUND,
              details: `Federated graph '${req.name}' not found`,
            },
            compositionErrors: [],
            subgraphs: [],
          };
        }

        if (!isValidLabelMatchers(req.labelMatchers)) {
          return {
            response: {
              code: EnumStatusCode.ERR_INVALID_LABELS,
              details: `One or more labels in the matcher were found to be invalid`,
            },
            compositionErrors: [],
            subgraphs: [],
          };
        }

        const subgraphs = await subgraphRepo.byGraphLabelMatchers(req.labelMatchers);

        const subgraphsDetails = subgraphs.map((s) => ({
          id: s.id,
          name: s.name,
          routingURL: s.routingUrl,
          labels: s.labels,
          lastUpdatedAt: s.lastUpdatedAt,
        }));

        const result = composeSubgraphs(
          subgraphs.map((s) => ({
            id: s.id,
            name: s.name,
            url: s.routingUrl,
            definitions: parse(s.schemaSDL),
          })),
        );

        if (result.errors) {
          const compositionErrors: PlainMessage<CompositionError>[] = [];
          for (const error of result.errors) {
            compositionErrors.push({
              message: error.message,
              federatedGraphName: req.name,
            });
          }

          if (compositionErrors.length > 0) {
            return {
              response: {
                code: EnumStatusCode.ERR_SUBGRAPH_COMPOSITION_FAILED,
              },
              compositionErrors,
              subgraphs: subgraphsDetails,
            };
          }
        }

        return {
          response: {
            code: EnumStatusCode.OK,
          },
          compositionErrors: [],
          subgraphs: subgraphsDetails,
        };
      });
    },

    createFederatedGraphToken: (req, ctx) => {
      const logger = opts.logger.child({
        service: ctx.service.typeName,
        method: ctx.method.name,
      });

      return handleError<PlainMessage<CreateFederatedGraphTokenResponse>>(logger, async () => {
        const authContext = await opts.authenticator.authenticate(ctx.requestHeader);
        const fedGraphRepo = new FederatedGraphRepository(opts.db, authContext.organizationId);
        const userRepo = new UserRepository(opts.db);

        const hasAccess = await userRepo.checkUserAccess({
          userID: authContext.userId,
          organizationID: authContext.organizationId,
          rolesToBe: ['admin', 'member'],
        });

        if (!hasAccess) {
          return {
            response: {
              code: EnumStatusCode.ERR,
              details: `The user doesnt have the permissions to perform this operation`,
            },
            token: '',
          };
        }

        const graph = await fedGraphRepo.byName(req.graphName);
        if (!graph) {
          return {
            response: {
              code: EnumStatusCode.ERR_NOT_FOUND,
              details: `Federated graph '${req.graphName}' not found`,
            },
            token: '',
          };
        }

        const currToken = await fedGraphRepo.getRouterToken({
          federatedGraphId: graph.id,
          organizationId: authContext.organizationId,
          tokenName: req.tokenName,
        });
        if (currToken) {
          return {
            response: {
              code: EnumStatusCode.ERR_ALREADY_EXISTS,
              details: `Router token '${req.tokenName}' already exists`,
            },
            token: '',
          };
        }

        const tokenValue = await signJwt<GraphApiKeyJwtPayload>({
          secret: opts.jwtSecret,
          token: {
            iss: authContext.userId,
            federated_graph_id: graph.id,
            organization_id: authContext.organizationId,
          },
        });

        const token = await fedGraphRepo.createToken({
          token: tokenValue,
          federatedGraphId: graph.id,
          tokenName: req.tokenName,
          organizationId: authContext.organizationId,
        });

        return {
          response: {
            code: EnumStatusCode.OK,
          },
          token: token.token,
        };
      });
    },

    getTrace: (req, ctx) => {
      const logger = opts.logger.child({
        service: ctx.service.typeName,
        method: ctx.method.name,
      });

      return handleError<PlainMessage<GetTraceResponse>>(logger, async () => {
        if (!opts.chClient) {
          return {
            response: {
              code: EnumStatusCode.ERR_ANALYTICS_DISABLED,
            },
            spans: [],
          };
        }
        const authContext = await opts.authenticator.authenticate(ctx.requestHeader);
        const traceRepo = new TraceRepository(opts.chClient);

        const spans = await traceRepo.getTrace(req.id, authContext.organizationId);

        return {
          response: {
            code: EnumStatusCode.OK,
          },
          spans,
        };
      });
    },

    getOrganizationMembers: (req, ctx) => {
      const logger = opts.logger.child({
        service: ctx.service.typeName,
        method: ctx.method.name,
      });

      return handleError<PlainMessage<GetOrganizationMembersResponse>>(logger, async () => {
        const authContext = await opts.authenticator.authenticate(ctx.requestHeader);
        const orgRepo = new OrganizationRepository(opts.db);

        const orgMembers = await orgRepo.getMembers({ organizationID: authContext.organizationId });

        return {
          response: {
            code: EnumStatusCode.OK,
          },
          members: orgMembers,
        };
      });
    },

    inviteUser: (req, ctx) => {
      const logger = opts.logger.child({
        service: ctx.service.typeName,
        method: ctx.method.name,
      });

      return handleError<PlainMessage<InviteUserResponse>>(logger, async () => {
        const authContext = await opts.authenticator.authenticate(ctx.requestHeader);
        const userRepo = new UserRepository(opts.db);
        const orgRepo = new OrganizationRepository(opts.db);

        const hasAccess = await userRepo.checkUserAccess({
          userID: authContext.userId,
          organizationID: authContext.organizationId,
          rolesToBe: ['admin', 'member'],
        });

        if (!hasAccess) {
          return {
            response: {
              code: EnumStatusCode.ERR,
              details: `The user doesnt have the permissions to perform this operation`,
            },
          };
        }

        await opts.keycloakClient.authenticateClient();

        const user = await userRepo.byEmail(req.email);
        if (user) {
          const orgMember = await orgRepo.getOrganizationMember({
            organizationID: authContext.organizationId,
            userID: user.id,
          });
          if (orgMember && !orgMember.acceptedInvite) {
            await opts.keycloakClient.executeActionsEmail({
              userID: user.id,
              redirectURI: `${process.env.WEB_BASE_URL}/login`,
              realm: opts.keycloakRealm,
            });

            return {
              response: {
                code: EnumStatusCode.OK,
                details: 'Invited member successfully.',
              },
            };
          } else if (orgMember && orgMember.acceptedInvite) {
            return {
              response: {
                code: EnumStatusCode.ERR_ALREADY_EXISTS,
                details: `${req.email} is already a member of this organization`,
              },
            };
          }
          const userMemberships = await orgRepo.memberships({
            userId: user.id,
          });
        }

        const organization = await orgRepo.byId(authContext.organizationId);
        if (!organization) {
          return {
            response: {
              code: EnumStatusCode.ERR_NOT_FOUND,
              details: `Organization not found`,
            },
          };
        }

        const groupName = organization.slug;

        const organizationGroup = await opts.keycloakClient.client.groups.find({
          max: 1,
          search: groupName,
          realm: opts.keycloakRealm,
        });

        if (organizationGroup.length === 0) {
          throw new Error(`Organization group '${groupName}' not found`);
        }

        const keycloakUser = await opts.keycloakClient.client.users.find({
          max: 1,
          email: req.email,
          realm: opts.keycloakRealm,
          exact: true,
        });

        let keycloakUserID;

        if (keycloakUser.length === 0) {
          keycloakUserID = await opts.keycloakClient.addKeycloakUser({
            email: req.email,
            isPasswordTemp: true,
            realm: opts.keycloakRealm,
          });
        } else {
          keycloakUserID = keycloakUser[0].id;
        }

        const userGroups = await opts.keycloakClient.client.users.listGroups({
          search: groupName,
          realm: opts.keycloakRealm,
          id: keycloakUserID!,
          max: 1,
        });

        if (userGroups.length === 0) {
          // By default, all invited users are added to the top-level organization group
          // This is the at least privilege approach
          await opts.keycloakClient.client.users.addToGroup({
            id: keycloakUserID!,
            groupId: organizationGroup[0].id!,
            realm: opts.keycloakRealm,
          });
        }

        await opts.keycloakClient.executeActionsEmail({
          userID: keycloakUserID!,
          redirectURI: `${process.env.WEB_BASE_URL}/login`,
          realm: opts.keycloakRealm,
        });

        // TODO: rate limit this
        await userRepo.inviteUser({
          email: req.email,
          keycloakUserID: keycloakUserID!,
          organizationID: authContext.organizationId,
          dbUser: user,
        });

        return {
          response: {
            code: EnumStatusCode.OK,
            details: 'Invited member successfully.',
          },
        };
      });
    },

    getLatestValidRouterConfig: (req, ctx) => {
      const logger = opts.logger.child({
        service: ctx.service.typeName,
        method: ctx.method.name,
      });

      return handleError<PlainMessage<GetConfigResponse>>(logger, async () => {
        const authContext = await opts.authenticator.authenticate(ctx.requestHeader);
        const fedGraphRepo = new FederatedGraphRepository(opts.db, authContext.organizationId);

        const federatedGraph = await fedGraphRepo.byName(req.graphName);
        if (!federatedGraph) {
          return {
            response: {
              code: EnumStatusCode.ERR_NOT_FOUND,
              details: 'Federated graph not found',
            },
          };
        }

        const config = await fedGraphRepo.getLatestValidRouterConfig(federatedGraph?.targetId);
        if (!config) {
          return {
            response: {
              code: EnumStatusCode.ERR_NOT_FOUND,
              details: 'No valid router config found',
            },
          };
        }

        return {
          response: {
            code: EnumStatusCode.OK,
          },
          config: {
            subgraphs: config.config.subgraphs,
            engineConfig: config.config.engineConfig,
            version: config.schemaVersionId,
          },
        };
      });
    },

    getAPIKeys: (req, ctx) => {
      const logger = opts.logger.child({
        service: ctx.service.typeName,
        method: ctx.method.name,
      });

      return handleError<PlainMessage<GetAPIKeysResponse>>(logger, async () => {
        const authContext = await opts.authenticator.authenticate(ctx.requestHeader);
        const orgRepo = new OrganizationRepository(opts.db);

        const apiKeys = await orgRepo.getAPIKeys({ organizationID: authContext.organizationId });

        return {
          response: {
            code: EnumStatusCode.OK,
          },
          apiKeys,
        };
      });
    },

    createAPIKey: (req, ctx) => {
      const logger = opts.logger.child({
        service: ctx.service.typeName,
        method: ctx.method.name,
      });

      return handleError<PlainMessage<CreateAPIKeyResponse>>(logger, async () => {
        const authContext = await opts.authenticator.authenticate(ctx.requestHeader);
        const orgRepo = new OrganizationRepository(opts.db);
        const userRepo = new UserRepository(opts.db);

        const hasAccess = await userRepo.checkUserAccess({
          userID: authContext.userId,
          organizationID: authContext.organizationId,
          rolesToBe: ['admin', 'member'],
        });

        if (!hasAccess) {
          return {
            response: {
              code: EnumStatusCode.ERR,
              details: `The user doesnt have the permissions to perform this operation`,
            },
            apiKey: '',
          };
        }

        const keyName = req.name.trim();

        const apiKeyModel = await orgRepo.getAPIKeyByName({
          organizationID: authContext.organizationId,
          name: keyName,
        });
        if (apiKeyModel) {
          return {
            response: {
              code: EnumStatusCode.ERR_ALREADY_EXISTS,
              details: `An API key with the name ${req.name} already exists`,
            },
            apiKey: '',
          };
        }

        if (keyName.length < 3 || keyName.length > 50) {
          return {
            response: {
              code: EnumStatusCode.ERR,
              details: `An API key name ${req.name} does not follow the required naming rules`,
            },
            apiKey: '',
          };
        }

        const generatedAPIKey = ApiKeyGenerator.generate();

        await orgRepo.addAPIKey({
          name: keyName,
          organizationID: authContext.organizationId,
          userID: authContext.userId || req.userID,
          key: generatedAPIKey,
          expiresAt: req.expires,
        });
        return {
          response: {
            code: EnumStatusCode.OK,
          },
          apiKey: generatedAPIKey,
        };
      });
    },

    whoAmI: (req, ctx) => {
      const logger = opts.logger.child({
        service: ctx.service.typeName,
        method: ctx.method.name,
      });

      return handleError<PlainMessage<WhoAmIResponse>>(logger, async () => {
        const authContext = await opts.authenticator.authenticate(ctx.requestHeader);
        const orgRepo = new OrganizationRepository(opts.db);

        const organization = await orgRepo.byId(authContext.organizationId);

        if (!organization) {
          return {
            response: {
              code: EnumStatusCode.ERR_NOT_FOUND,
              details: `Organization not found`,
            },
            organizationName: '',
          };
        }

        return {
          response: {
            code: EnumStatusCode.OK,
          },
          organizationName: organization.name,
        };
      });
    },

    deleteAPIKey: (req, ctx) => {
      const logger = opts.logger.child({
        service: ctx.service.typeName,
        method: ctx.method.name,
      });

      return handleError<PlainMessage<DeleteAPIKeyResponse>>(logger, async () => {
        const authContext = await opts.authenticator.authenticate(ctx.requestHeader);
        const orgRepo = new OrganizationRepository(opts.db);
        const userRepo = new UserRepository(opts.db);

        const hasAccess = await userRepo.checkUserAccess({
          userID: authContext.userId,
          organizationID: authContext.organizationId,
          rolesToBe: ['admin', 'member'],
        });

        if (!hasAccess) {
          return {
            response: {
              code: EnumStatusCode.ERR,
              details: `The user doesnt have the permissions to perform this operation`,
            },
          };
        }

        const apiKey = await orgRepo.getAPIKeyByName({ organizationID: authContext.organizationId, name: req.name });
        if (!apiKey) {
          return {
            response: {
              code: EnumStatusCode.ERR_NOT_FOUND,
              details: `An API key with the name ${req.name} doesnt exists`,
            },
          };
        }

        const userRoles = await orgRepo.getOrganizationMemberRoles({
          userID: authContext.userId || '',
          organizationID: authContext.organizationId,
        });

        if (!(apiKey.creatorUserID === authContext.userId || userRoles.includes('admin'))) {
          return {
            response: {
              code: EnumStatusCode.ERR,
              details: `You are not authorized to delete the api key '${apiKey.name}'`,
            },
          };
        }

        await orgRepo.removeAPIKey({
          name: req.name,
          organizationID: authContext.organizationId,
        });

        return {
          response: {
            code: EnumStatusCode.OK,
          },
        };
      });
    },

    removeInvitation: (req, ctx) => {
      const logger = opts.logger.child({
        service: ctx.service.typeName,
        method: ctx.method.name,
      });

      return handleError<PlainMessage<RemoveInvitationResponse>>(logger, async () => {
        const authContext = await opts.authenticator.authenticate(ctx.requestHeader);
        const orgRepo = new OrganizationRepository(opts.db);
        const userRepo = new UserRepository(opts.db);

        const hasAccess = await userRepo.checkUserAccess({
          userID: authContext.userId,
          organizationID: authContext.organizationId,
          rolesToBe: ['admin', 'member'],
        });

        if (!hasAccess) {
          return {
            response: {
              code: EnumStatusCode.ERR,
              details: `The user doesnt have the permissions to perform this operation`,
            },
          };
        }

        const user = await userRepo.byEmail(req.email);
        if (!user) {
          return {
            response: {
              code: EnumStatusCode.ERR_NOT_FOUND,
              details: `User ${req.email} not found`,
            },
          };
        }

        const org = await orgRepo.byId(authContext.organizationId);
        if (!org) {
          return {
            response: {
              code: EnumStatusCode.ERR_NOT_FOUND,
              details: `Organization not found`,
            },
          };
        }

        const orgMember = await orgRepo.getOrganizationMember({
          organizationID: authContext.organizationId,
          userID: user.id,
        });
        if (!orgMember) {
          return {
            response: {
              code: EnumStatusCode.ERR_NOT_FOUND,
              details: `User ${req.email} is not a part of this organization.`,
            },
          };
        }

        if (org.creatorUserId === user.id) {
          return {
            response: {
              code: EnumStatusCode.ERR,
              details: `The creator of this organization ${req.email} cannot be removed from the organization.`,
            },
          };
        }

        await opts.keycloakClient.authenticateClient();

        const organizationGroup = await opts.keycloakClient.client.groups.find({
          max: 1,
          search: org.slug,
          realm: opts.keycloakRealm,
        });

        if (organizationGroup.length === 0) {
          throw new Error(`Organization group '${org.slug}' not found`);
        }

        await opts.keycloakClient.client.users.delFromGroup({
          id: user.id,
          groupId: organizationGroup[0].id!,
          realm: opts.keycloakRealm,
        });

        await orgRepo.removeOrganizationMember({ organizationID: authContext.organizationId, userID: user.id });

        const userMemberships = await orgRepo.memberships({ userId: user.id });

        // delete the user only when user doesnt have any memberships
        // this will happen only when the user was invited but the user didnt login and the admin removed that user,
        // in this case the user will not have a personal org
        if (userMemberships.length === 0) {
          // deleting the user from keycloak
          await opts.keycloakClient.client.users.del({
            id: user.id,
            realm: opts.keycloakRealm,
          });
          // deleting the user from the db
          await userRepo.deleteUser({ id: user.id });
        }

        return {
          response: {
            code: EnumStatusCode.OK,
          },
        };
      });
    },

    migrateFromApollo: (req, ctx) => {
      const logger = opts.logger.child({
        service: ctx.service.typeName,
        method: ctx.method.name,
      });

      return handleError<PlainMessage<MigrateFromApolloResponse>>(logger, async () => {
        const authContext = await opts.authenticator.authenticate(ctx.requestHeader);
        const userRepo = new UserRepository(opts.db);
        const orgRepo = new OrganizationRepository(opts.db);
        const fedGraphRepo = new FederatedGraphRepository(opts.db, authContext.organizationId);
        const subgraphRepo = new SubgraphRepository(opts.db, authContext.organizationId);
        const orgWebhooks = new OrganizationWebhookService(opts.db, authContext.organizationId, opts.logger);

        const hasAccess = await userRepo.checkUserAccess({
          userID: authContext.userId,
          organizationID: authContext.organizationId,
          rolesToBe: ['admin', 'member'],
        });

        if (!hasAccess) {
          return {
            response: {
              code: EnumStatusCode.ERR,
              details: `The user doesnt have the permissions to perform this operation`,
            },
            token: '',
          };
        }

        opts.platformWebhooks.send(PlatformEventName.APOLLO_MIGRATE_INIT, {
          actor_id: authContext.userId,
        });

        const org = await orgRepo.byId(authContext.organizationId);
        if (!org) {
          return {
            response: {
              code: EnumStatusCode.ERR_NOT_FOUND,
              details: `Organization not found`,
            },
            token: '',
          };
        }

        const user = await userRepo.byId(authContext.userId || '');

        const apolloMigrator = new ApolloMigrator({
          apiKey: req.apiKey,
          organizationSlug: org.slug,
          variantName: req.variantName,
          logger,
          userEmail: user?.email || '',
          userId: user?.id || '',
        });

        const graph = await apolloMigrator.fetchGraphID();
        if (!graph.success) {
          return {
            response: {
              code: EnumStatusCode.ERR,
              details: `Could not fetch the graph from Apollo. Please ensure that the API Key is valid.`,
            },
            token: '',
          };
        }

        const graphDetails = await apolloMigrator.fetchGraphDetails({ graphID: graph.id });

        if (!graphDetails.success) {
          return {
            response: {
              code: EnumStatusCode.ERR,
              details: graphDetails.errorMessage,
            },
            token: '',
          };
        }

        if (await fedGraphRepo.exists(graph.name)) {
          return {
            response: {
              code: EnumStatusCode.ERR_ALREADY_EXISTS,
              details: `Federated graph '${graph.name}' already exists.`,
            },
            token: '',
          };
        }

        for await (const subgraph of graphDetails.subgraphs) {
          if (await subgraphRepo.exists(subgraph.name)) {
            return {
              response: {
                code: EnumStatusCode.ERR_ALREADY_EXISTS,
                details: `Subgraph '${subgraph.name}' already exists`,
              },
              token: '',
            };
          }
        }

        await opts.db.transaction(async (tx) => {
          const fedGraphRepo = new FederatedGraphRepository(tx, authContext.organizationId);
          const subgraphRepo = new SubgraphRepository(tx, authContext.organizationId);
          const composer = new Composer(fedGraphRepo, subgraphRepo);

          const federatedGraph = await apolloMigrator.migrateGraphFromApollo({
            fedGraph: {
              name: graph.name,
              routingURL: graphDetails.fedGraphRoutingURL || '',
            },
            subgraphs: graphDetails.subgraphs,
            organizationID: authContext.organizationId,
            db: tx,
          });

          const composition = await composer.composeFederatedGraph(federatedGraph);

          await composer.deployComposition(composition);
        });

        const migratedGraph = await fedGraphRepo.byName(graph.name);
        if (!migratedGraph) {
          return {
            response: {
              code: EnumStatusCode.ERR,
              details: 'Could not complete the migration. Please try again.',
            },
            token: '',
          };
        }

        orgWebhooks.send(OrganizationEventName.FEDERATED_GRAPH_SCHEMA_UPDATED, {
          federated_graph: {
            id: migratedGraph.id,
            name: migratedGraph.name,
          },
          organization: {
            id: authContext.organizationId,
            slug: authContext.organizationSlug,
          },
          errors: false,
          actor_id: authContext.userId,
        });

        const tokenValue = await signJwt<GraphApiKeyJwtPayload>({
          secret: opts.jwtSecret,
          token: {
            iss: authContext.userId,
            federated_graph_id: migratedGraph.id,
            organization_id: authContext.organizationId,
          },
        });

        const token = await fedGraphRepo.createToken({
          token: tokenValue,
          federatedGraphId: migratedGraph.id,
          tokenName: migratedGraph.name,
          organizationId: authContext.organizationId,
        });

        opts.platformWebhooks.send(PlatformEventName.APOLLO_MIGRATE_SUCCESS, {
          federated_graph: {
            id: migratedGraph.id,
            name: migratedGraph.name,
          },
          actor_id: authContext.userId,
        });

        return {
          response: {
            code: EnumStatusCode.OK,
          },
          token: token.token,
        };
      });
    },

    createOrganizationWebhookConfig: (req, ctx) => {
      const logger = opts.logger.child({
        service: ctx.service.typeName,
        method: ctx.method.name,
      });

      return handleError<PlainMessage<CreateOrganizationWebhookConfigResponse>>(logger, async () => {
        const authContext = await opts.authenticator.authenticate(ctx.requestHeader);
        const orgRepo = new OrganizationRepository(opts.db);
        const userRepo = new UserRepository(opts.db);

        const hasAccess = await userRepo.checkUserAccess({
          userID: authContext.userId,
          organizationID: authContext.organizationId,
          rolesToBe: ['admin', 'member'],
        });

        if (!hasAccess) {
          return {
            response: {
              code: EnumStatusCode.ERR,
              details: `The user doesnt have the permissions to perform this operation`,
            },
          };
        }

        await orgRepo.createWebhookConfig({
          organizationId: authContext.organizationId,
          ...req,
        });

        return {
          response: {
            code: EnumStatusCode.OK,
          },
        };
      });
    },

    getOrganizationWebhookConfigs: (req, ctx) => {
      const logger = opts.logger.child({
        service: ctx.service.typeName,
        method: ctx.method.name,
      });

      return handleError<PlainMessage<GetOrganizationWebhookConfigsResponse>>(logger, async () => {
        const authContext = await opts.authenticator.authenticate(ctx.requestHeader);
        const orgRepo = new OrganizationRepository(opts.db);

        const configs = await orgRepo.getWebhookConfigs(authContext.organizationId);

        return {
          response: {
            code: EnumStatusCode.OK,
          },
          configs,
        };
      });
    },

    getOrganizationWebhookMeta: (req, ctx) => {
      const logger = opts.logger.child({
        service: ctx.service.typeName,
        method: ctx.method.name,
      });

      return handleError<PlainMessage<GetOrganizationWebhookMetaResponse>>(logger, async () => {
        const authContext = await opts.authenticator.authenticate(ctx.requestHeader);
        const orgRepo = new OrganizationRepository(opts.db);

        const eventsMeta = await orgRepo.getWebhookMeta(req.id, authContext.organizationId);

        return {
          response: {
            code: EnumStatusCode.OK,
          },
          eventsMeta,
        };
      });
    },

    updateOrganizationWebhookConfig: (req, ctx) => {
      const logger = opts.logger.child({
        service: ctx.service.typeName,
        method: ctx.method.name,
      });

      return handleError<PlainMessage<UpdateOrganizationWebhookConfigResponse>>(logger, async () => {
        const authContext = await opts.authenticator.authenticate(ctx.requestHeader);
        const orgRepo = new OrganizationRepository(opts.db);
        const userRepo = new UserRepository(opts.db);

        const hasAccess = await userRepo.checkUserAccess({
          userID: authContext.userId,
          organizationID: authContext.organizationId,
          rolesToBe: ['admin', 'member'],
        });

        if (!hasAccess) {
          return {
            response: {
              code: EnumStatusCode.ERR,
              details: `The user doesnt have the permissions to perform this operation`,
            },
          };
        }

        await orgRepo.updateWebhookConfig({
          organizationId: authContext.organizationId,
          ...req,
        });

        return {
          response: {
            code: EnumStatusCode.OK,
          },
        };
      });
    },

    deleteOrganizationWebhookConfig: (req, ctx) => {
      const logger = opts.logger.child({
        service: ctx.service.typeName,
        method: ctx.method.name,
      });

      return handleError<PlainMessage<UpdateOrganizationWebhookConfigResponse>>(logger, async () => {
        const authContext = await opts.authenticator.authenticate(ctx.requestHeader);
        const orgRepo = new OrganizationRepository(opts.db);
        const userRepo = new UserRepository(opts.db);

        const hasAccess = await userRepo.checkUserAccess({
          userID: authContext.userId,
          organizationID: authContext.organizationId,
          rolesToBe: ['admin', 'member'],
        });

        if (!hasAccess) {
          return {
            response: {
              code: EnumStatusCode.ERR,
              details: `The user doesnt have the permissions to perform this operation`,
            },
          };
        }

        await orgRepo.deleteWebhookConfig({
          organizationId: authContext.organizationId,
          ...req,
        });

        return {
          response: {
            code: EnumStatusCode.OK,
          },
        };
      });
    },

    deleteOrganization: (req, ctx) => {
      const logger = opts.logger.child({
        service: ctx.service.typeName,
        method: ctx.method.name,
      });

      return handleError<PlainMessage<UpdateOrganizationWebhookConfigResponse>>(logger, async () => {
        const authContext = await opts.authenticator.authenticate(ctx.requestHeader);
        const orgRepo = new OrganizationRepository(opts.db);

        const org = await orgRepo.byId(authContext.organizationId);
        if (!org) {
          return {
            response: {
              code: EnumStatusCode.ERR_NOT_FOUND,
              details: `Organization not found`,
            },
          };
        }

        const user = await orgRepo.getOrganizationMember({
          organizationID: authContext.organizationId,
          userID: authContext.userId || req.userID,
        });

        if (!user) {
          return {
            response: {
              code: EnumStatusCode.ERR,
              details: 'User is not a part of this organization.',
            },
          };
        }

        // non admins cannot delete the organization
        if (!user.roles.includes('admin')) {
          return {
            response: {
              code: EnumStatusCode.ERR,
              details: 'User does not have the permissions to delete the organization.',
            },
          };
        }

        // the personal org cannot be deleted
        if (org.isPersonal) {
          return {
            response: {
              code: EnumStatusCode.ERR_NOT_FOUND,
              details: `Personal organization cannot be deleted.`,
            },
          };
        }

        await opts.keycloakClient.authenticateClient();

        const organizationGroup = await opts.keycloakClient.client.groups.find({
          max: 1,
          search: org.slug,
          realm: opts.keycloakRealm,
        });

        if (organizationGroup.length === 0) {
          throw new Error(`Organization group '${org.slug}' not found`);
        }

        await opts.keycloakClient.client.groups.del({
          id: organizationGroup[0].id!,
          realm: opts.keycloakRealm,
        });

        await orgRepo.deleteOrganization(authContext.organizationId);

        return {
          response: {
            code: EnumStatusCode.OK,
          },
        };
      });
    },

    leaveOrganization: (req, ctx) => {
      const logger = opts.logger.child({
        service: ctx.service.typeName,
        method: ctx.method.name,
      });

      return handleError<PlainMessage<UpdateOrganizationWebhookConfigResponse>>(logger, async () => {
        const authContext = await opts.authenticator.authenticate(ctx.requestHeader);
        const orgRepo = new OrganizationRepository(opts.db);

        const org = await orgRepo.byId(authContext.organizationId);
        if (!org) {
          return {
            response: {
              code: EnumStatusCode.ERR_NOT_FOUND,
              details: `Organization not found`,
            },
          };
        }

        const orgMember = await orgRepo.getOrganizationMember({
          organizationID: authContext.organizationId,
          userID: authContext.userId || req.userID,
        });

        if (!orgMember) {
          return {
            response: {
              code: EnumStatusCode.ERR,
              details: 'User is not a part of this organization.',
            },
          };
        }

        // the creator of the personal org cannot leave the organization.
        if (org.isPersonal && org.creatorUserId === (authContext.userId || req.userID)) {
          return {
            response: {
              code: EnumStatusCode.ERR_NOT_FOUND,
              details: `Creator of a personal organization cannot leave the organization.`,
            },
          };
        }

        // checking if the user is an single admin
        if (orgMember.roles.includes('admin')) {
          const orgAdmins = await orgRepo.getOrganizationAdmins({ organizationID: authContext.organizationId });
          if (orgAdmins.length === 1) {
            return {
              response: {
                code: EnumStatusCode.ERR,
                details:
                  'Single admins cannot leave the organization. Please make another member an admin and try again.',
              },
            };
          }
        }

        await opts.keycloakClient.authenticateClient();

        const organizationGroup = await opts.keycloakClient.client.groups.find({
          max: 1,
          search: org.slug,
          realm: opts.keycloakRealm,
        });

        if (organizationGroup.length === 0) {
          throw new Error(`Organization group '${org.slug}' not found`);
        }

        // removing the group from the keycloak user
        await opts.keycloakClient.client.users.delFromGroup({
          id: orgMember.userID,
          groupId: organizationGroup[0].id!,
          realm: opts.keycloakRealm,
        });

        // removing the user for the organization in the db
        await orgRepo.removeOrganizationMember({
          userID: authContext.userId || req.userID,
          organizationID: authContext.organizationId,
        });

        return {
          response: {
            code: EnumStatusCode.OK,
          },
        };
      });
    },

    updateOrganizationDetails: (req, ctx) => {
      const logger = opts.logger.child({
        service: ctx.service.typeName,
        method: ctx.method.name,
      });

      return handleError<PlainMessage<UpdateOrganizationDetailsResponse>>(logger, async () => {
        const authContext = await opts.authenticator.authenticate(ctx.requestHeader);
        const orgRepo = new OrganizationRepository(opts.db);

        const org = await orgRepo.byId(authContext.organizationId);
        if (!org) {
          return {
            response: {
              code: EnumStatusCode.ERR_NOT_FOUND,
              details: `Organization not found`,
            },
          };
        }

        const orgMember = await orgRepo.getOrganizationMember({
          organizationID: authContext.organizationId,
          userID: authContext.userId || req.userID,
        });

        if (!orgMember) {
          return {
            response: {
              code: EnumStatusCode.ERR,
              details: 'User is not a part of this organization.',
            },
          };
        }

        // non admins cannot update the organization name
        if (!orgMember.roles.includes('admin')) {
          return {
            response: {
              code: EnumStatusCode.ERR,
              details: 'User does not have the permissions to update the organization name.',
            },
          };
        }

        if (org.slug !== req.organizationSlug) {
          // checking if the provided orgSlug is available
          const newOrg = await orgRepo.bySlug(req.organizationSlug);
          if (newOrg) {
            return {
              response: {
                code: EnumStatusCode.ERR_ALREADY_EXISTS,
                details: `Organization with slug ${req.organizationSlug} already exists.`,
              },
            };
          }

          await opts.keycloakClient.authenticateClient();

          const organizationGroup = await opts.keycloakClient.client.groups.find({
            max: 1,
            search: org.slug,
            realm: opts.keycloakRealm,
          });

          if (organizationGroup.length === 0) {
            throw new Error(`Organization group '${org.slug}' not found`);
          }

          await opts.keycloakClient.client.groups.update(
            {
              id: organizationGroup[0].id!,
              realm: opts.keycloakRealm,
            },
            { name: req.organizationSlug },
          );
        }

        await orgRepo.updateOrganization({
          id: authContext.organizationId,
          name: req.organizationName,
          slug: req.organizationSlug,
        });

        return {
          response: {
            code: EnumStatusCode.OK,
          },
        };
      });
    },

    updateOrgMemberRole: (req, ctx) => {
      const logger = opts.logger.child({
        service: ctx.service.typeName,
        method: ctx.method.name,
      });

      return handleError<PlainMessage<UpdateOrganizationWebhookConfigResponse>>(logger, async () => {
        const authContext = await opts.authenticator.authenticate(ctx.requestHeader);
        const orgRepo = new OrganizationRepository(opts.db);

        const org = await orgRepo.byId(authContext.organizationId);
        if (!org) {
          return {
            response: {
              code: EnumStatusCode.ERR_NOT_FOUND,
              details: `Organization not found`,
            },
          };
        }

        const user = await orgRepo.getOrganizationMember({
          organizationID: authContext.organizationId,
          userID: authContext.userId || req.userID,
        });

        if (!user) {
          return {
            response: {
              code: EnumStatusCode.ERR,
              details: 'User is not a part of this organization.',
            },
          };
        }

        // non admins cannot update the role of an org member
        if (!user.roles.includes('admin')) {
          return {
            response: {
              code: EnumStatusCode.ERR,
              details: 'User does not have the permissions to the role of an organization member.',
            },
          };
        }

        const orgMember = await orgRepo.getOrganizationMember({
          organizationID: authContext.organizationId,
          userID: req.orgMemberUserID,
        });

        if (!orgMember) {
          return {
            response: {
              code: EnumStatusCode.ERR,
              details: 'User is not a part of this organization.',
            },
          };
        }

        await opts.keycloakClient.authenticateClient();

        const users = await opts.keycloakClient.client.users.find({
          realm: opts.keycloakRealm,
          email: orgMember.email,
        });

        if (users.length === 0) {
          return {
            response: {
              code: EnumStatusCode.ERR,
              details: 'User does not exist.',
            },
          };
        }

        const organizationGroup = await opts.keycloakClient.client.groups.find({
          max: 1,
          search: org.slug,
          realm: opts.keycloakRealm,
          briefRepresentation: false,
        });

        if (organizationGroup.length === 0) {
          throw new Error(`Organization group '${org.slug}' not found`);
        }

        const childGroups = await opts.keycloakClient.client.groups.find({
          search: 'admin',
          realm: opts.keycloakRealm,
        });

        if (childGroups.length === 0) {
          throw new Error(`Organization group '${org.slug}' does not have any child groups`);
        }

        const childGroup = childGroups.find((group) => group.id === organizationGroup[0].id)?.subGroups?.[0];

        if (!childGroup) {
          throw new Error(`Organization group '${org.slug}' does not have any child groups`);
        }

        if (req.role === 'admin') {
          await opts.keycloakClient.client.users.delFromGroup({
            id: users[0].id!,
            realm: opts.keycloakRealm,
            groupId: organizationGroup[0].id!,
          });

          await opts.keycloakClient.client.users.addToGroup({
            id: users[0].id!,
            realm: opts.keycloakRealm,
            groupId: childGroup.id!,
          });

          await orgRepo.updateUserRole({
            organizationID: authContext.organizationId,
            orgMemberID: orgMember.orgMemberID,
            role: 'admin',
          });
        } else {
          await opts.keycloakClient.client.users.addToGroup({
            id: users[0].id!,
            realm: opts.keycloakRealm,
            groupId: organizationGroup[0].id!,
          });

          await opts.keycloakClient.client.users.delFromGroup({
            id: users[0].id!,
            realm: opts.keycloakRealm,
            groupId: childGroup.id!,
          });

          await orgRepo.updateUserRole({
            organizationID: authContext.organizationId,
            orgMemberID: orgMember.orgMemberID,
            role: 'member',
          });
        }

        return {
          response: {
            code: EnumStatusCode.OK,
          },
        };
      });
    },

    getRouterTokens: (req, ctx) => {
      const logger = opts.logger.child({
        service: ctx.service.typeName,
        method: ctx.method.name,
      });

      return handleError<PlainMessage<GetRouterTokensResponse>>(logger, async () => {
        const authContext = await opts.authenticator.authenticate(ctx.requestHeader);
        const fedRepo = new FederatedGraphRepository(opts.db, authContext.organizationId);

        const federatedGraph = await fedRepo.byName(req.fedGraphName);
        if (!federatedGraph) {
          return {
            response: {
              code: EnumStatusCode.ERR_NOT_FOUND,
              details: `Federated graph '${req.fedGraphName}' not found`,
            },
            tokens: [],
          };
        }

        const tokens = await fedRepo.getRouterTokens({
          organizationId: authContext.organizationId,
          federatedGraphId: federatedGraph.id,
        });

        return {
          response: {
            code: EnumStatusCode.OK,
          },
          tokens,
        };
      });
    },

    deleteRouterToken: (req, ctx) => {
      const logger = opts.logger.child({
        service: ctx.service.typeName,
        method: ctx.method.name,
      });

      return handleError<PlainMessage<DeleteRouterTokenResponse>>(logger, async () => {
        const authContext = await opts.authenticator.authenticate(ctx.requestHeader);
        const fedGraphRepo = new FederatedGraphRepository(opts.db, authContext.organizationId);
        const userRepo = new UserRepository(opts.db);

        const hasAccess = await userRepo.checkUserAccess({
          userID: authContext.userId,
          organizationID: authContext.organizationId,
          rolesToBe: ['admin', 'member'],
        });

        if (!hasAccess) {
          return {
            response: {
              code: EnumStatusCode.ERR,
              details: `The user doesnt have the permissions to perform this operation`,
            },
          };
        }

        const federatedGraph = await fedGraphRepo.byName(req.fedGraphName);
        if (!federatedGraph) {
          return {
            response: {
              code: EnumStatusCode.ERR_NOT_FOUND,
              details: `Federated graph '${req.fedGraphName}' not found`,
            },
          };
        }

        const currToken = await fedGraphRepo.getRouterToken({
          federatedGraphId: federatedGraph.id,
          organizationId: authContext.organizationId,
          tokenName: req.tokenName,
        });

        if (!currToken) {
          return {
            response: {
              code: EnumStatusCode.ERR_NOT_FOUND,
              details: `Router token '${req.tokenName}' doesn't exist`,
            },
            token: '',
          };
        }

        await fedGraphRepo.deleteToken({
          federatedGraphId: federatedGraph.id,
          organizationId: authContext.organizationId,
          tokenName: req.tokenName,
        });

        return {
          response: {
            code: EnumStatusCode.OK,
          },
        };
      });
    },

    createIntegration: (req, ctx) => {
      const logger = opts.logger.child({
        service: ctx.service.typeName,
        method: ctx.method.name,
      });

      return handleError<PlainMessage<CreateIntegrationResponse>>(logger, async () => {
        const authContext = await opts.authenticator.authenticate(ctx.requestHeader);
        const orgRepo = new OrganizationRepository(opts.db);
        const userRepo = new UserRepository(opts.db);

        const hasAccess = await userRepo.checkUserAccess({
          userID: authContext.userId,
          organizationID: authContext.organizationId,
          rolesToBe: ['admin', 'member'],
        });

        if (!hasAccess) {
          return {
            response: {
              code: EnumStatusCode.ERR,
              details: `The user doesnt have the permissions to perform this operation`,
            },
          };
        }

        if (!opts.slack || !opts.slack.clientID || !opts.slack.clientSecret) {
          throw new Error('Slack env variables must be set to use this feature.');
        }

        const integration = await orgRepo.getIntegrationByName(authContext.organizationId, req.name);
        if (integration) {
          return {
            response: {
              code: EnumStatusCode.ERR_ALREADY_EXISTS,
              details: `Integration with name ${req.name} already exists`,
            },
          };
        }

        const slack = new Slack({ clientID: opts.slack.clientID, clientSecret: opts.slack.clientSecret });

        const accessTokenResp = await slack.fetchAccessToken(
          req.code,
          `${opts.webBaseUrl}/${authContext.organizationSlug}/integrations`,
        );
        if (!accessTokenResp) {
          return {
            response: {
              code: EnumStatusCode.ERR,
              details: 'Could not set up the integration. Please try again.',
            },
          };
        }

        await slack.addSlackInstallations({
          accessToken: accessTokenResp.accessToken,
          db: opts.db,
          organizationId: authContext.organizationId,
          slackChannelId: accessTokenResp.slackChannelId,
          slackChannelName: accessTokenResp.slackChannelName,
          slackOrganizationId: accessTokenResp.slackOrgId,
          slackOrganizationName: accessTokenResp.slackOrgName,
          slackUserId: accessTokenResp.slackUserId,
        });

        await orgRepo.createIntegration({
          organizationId: authContext.organizationId,
          endpoint: accessTokenResp.webhookURL,
          events: req.events,
          eventsMeta: req.eventsMeta,
          name: req.name,
          type: req.type,
        });

        return {
          response: {
            code: EnumStatusCode.OK,
          },
        };
      });
    },

    getOrganizationIntegrations: (req, ctx) => {
      const logger = opts.logger.child({
        service: ctx.service.typeName,
        method: ctx.method.name,
      });

      return handleError<PlainMessage<GetOrganizationIntegrationsResponse>>(logger, async () => {
        const authContext = await opts.authenticator.authenticate(ctx.requestHeader);
        const orgRepo = new OrganizationRepository(opts.db);

        const integrations = await orgRepo.getIntegrations(authContext.organizationId);

        return {
          response: {
            code: EnumStatusCode.OK,
          },
          integrations,
        };
      });
    },

    updateIntegrationConfig: (req, ctx) => {
      const logger = opts.logger.child({
        service: ctx.service.typeName,
        method: ctx.method.name,
      });

      return handleError<PlainMessage<UpdateIntegrationConfigResponse>>(logger, async () => {
        const authContext = await opts.authenticator.authenticate(ctx.requestHeader);
        const orgRepo = new OrganizationRepository(opts.db);
        const userRepo = new UserRepository(opts.db);

        const hasAccess = await userRepo.checkUserAccess({
          userID: authContext.userId,
          organizationID: authContext.organizationId,
          rolesToBe: ['admin', 'member'],
        });

        if (!hasAccess) {
          return {
            response: {
              code: EnumStatusCode.ERR,
              details: `The user doesnt have the permissions to perform this operation`,
            },
          };
        }

        await orgRepo.updateIntegrationConfig({
          organizationId: authContext.organizationId,
          ...req,
        });

        return {
          response: {
            code: EnumStatusCode.OK,
          },
        };
      });
    },

    deleteIntegration: (req, ctx) => {
      const logger = opts.logger.child({
        service: ctx.service.typeName,
        method: ctx.method.name,
      });

      return handleError<PlainMessage<DeleteIntegrationResponse>>(logger, async () => {
        const authContext = await opts.authenticator.authenticate(ctx.requestHeader);
        const orgRepo = new OrganizationRepository(opts.db);
        const userRepo = new UserRepository(opts.db);

        const hasAccess = await userRepo.checkUserAccess({
          userID: authContext.userId,
          organizationID: authContext.organizationId,
          rolesToBe: ['admin', 'member'],
        });

        if (!hasAccess) {
          return {
            response: {
              code: EnumStatusCode.ERR,
              details: `The user doesnt have the permissions to perform this operation`,
            },
          };
        }

        await orgRepo.deleteIntegration({
          organizationId: authContext.organizationId,
          id: req.id,
        });

        return {
          response: {
            code: EnumStatusCode.OK,
          },
        };
      });
    },

    isGitHubAppInstalled: (req, ctx) => {
      const logger = opts.logger.child({
        service: ctx.service.typeName,
        method: ctx.method.name,
      });

      return handleError<PlainMessage<IsGitHubAppInstalledResponse>>(logger, async () => {
        const authContext = await opts.authenticator.authenticate(ctx.requestHeader);
        const orgRepository = new OrganizationRepository(opts.db);

        if (!opts.githubApp) {
          return {
            response: {
              code: EnumStatusCode.ERR,
              details: 'GitHub app integration is disabled',
            },
            isInstalled: false,
          };
        }

        const org = orgRepository.byId(authContext.organizationId);
        if (!org) {
          return {
            response: {
              code: EnumStatusCode.ERR_NOT_FOUND,
              details: 'Organization not found',
            },
            isInstalled: false,
          };
        }

        if (!req.gitInfo) {
          return {
            response: {
              code: EnumStatusCode.OK,
            },
            isInstalled: false,
          };
        }

        const githubRepository = new GitHubRepository(opts.db, opts.githubApp);
        const isInstalled = await githubRepository.isAppInstalledOnRepo({
          accountId: req.gitInfo.accountId,
          repoSlug: req.gitInfo.repositorySlug,
          ownerSlug: req.gitInfo.ownerSlug,
        });

        return {
          response: {
            code: EnumStatusCode.OK,
          },
          isInstalled,
        };
      });
    },

    getFieldUsage: (req, ctx) => {
      const logger = opts.logger.child({
        service: ctx.service.typeName,
        method: ctx.method.name,
      });

      return handleError<PlainMessage<GetFieldUsageResponse>>(logger, async () => {
        const authContext = await opts.authenticator.authenticate(ctx.requestHeader);
        const federatedGraphRepo = new FederatedGraphRepository(opts.db, authContext.organizationId);

        if (!opts.chClient) {
          return {
            response: {
              code: EnumStatusCode.ERR_ANALYTICS_DISABLED,
            },
            clients: [],
            requestSeries: [],
          };
        }

        const usageRepo = new UsageRepository(opts.chClient);

        const graph = await federatedGraphRepo.byName(req.graphName);
        if (!graph) {
          return {
            response: {
              code: EnumStatusCode.ERR_NOT_FOUND,
              details: 'Requested graph does not exist',
            },
            clients: [],
            requestSeries: [],
          };
        }

        const { clients, requestSeries, meta } = await usageRepo.getFieldUsage({
          federatedGraphId: graph.id,
          organizationId: authContext.organizationId,
          typename: req.typename,
          field: req.field,
          namedType: req.namedType,
          range: req.range,
          dateRange: req.dateRange,
        });

        return {
          response: {
            code: EnumStatusCode.OK,
          },
          clients,
          requestSeries,
          meta,
        };
      });
    },

<<<<<<< HEAD
    createOIDCProvider: (req, ctx) => {
=======
    getOperationContent: (req, ctx) => {
>>>>>>> 7f9262ef
      const logger = opts.logger.child({
        service: ctx.service.typeName,
        method: ctx.method.name,
      });

<<<<<<< HEAD
      return handleError<PlainMessage<CreateOIDCProviderResponse>>(logger, async () => {
        const authContext = await opts.authenticator.authenticate(ctx.requestHeader);
        const orgRepo = new OrganizationRepository(opts.db);
        const userRepo = new UserRepository(opts.db);

        const hasAccess = await userRepo.checkUserAccess({
          userID: authContext.userId,
          organizationID: authContext.organizationId,
          rolesToBe: ['admin', 'member'],
        });

        if (!hasAccess) {
          return {
            response: {
              code: EnumStatusCode.ERR,
              details: `The user doesnt have the permissions to perform this operation`,
            },
            signInURL: '',
            signOutURL: '',
          };
        }

        await opts.keycloakClient.authenticateClient();

        await opts.keycloakClient.createOIDCProvider({
          clientId: req.clientID,
          clientSecret: req.clientSecrect,
          discoveryEndpoint: req.discoveryEndpoint,
          name: req.name,
          realm: opts.keycloakRealm,
          orgSlug: authContext.organizationSlug,
        });

        const endpoint = req.discoveryEndpoint.split('/')[2];

        await orgRepo.addOidcProvider({ name: req.name, organizationId: authContext.organizationId, endpoint });

        for (const mapper of req.mappers) {
          const claims = `[{ "key": "ssoGroups", "value": "${mapper.ssoGroup}" }]`;
          let keycloakGroupName;

          switch (mapper.role) {
            case 'Admin': {
              keycloakGroupName = `/${authContext.organizationSlug}/admin`;
              break;
            }
            case 'Member': {
              keycloakGroupName = `/${authContext.organizationSlug}`;
              break;
            }
            case 'Viewer': {
              keycloakGroupName = `/${authContext.organizationSlug}/viewer`;
              break;
            }
            default: {
              throw new Error(`The role ${mapper.role} doesn't exist `);
            }
          }

          await opts.keycloakClient.createIDPMapper({
            realm: opts.keycloakRealm,
            orgSlug: authContext.organizationSlug,
            claims,
            keycloakGroupName,
          });
        }

        return {
          response: {
            code: EnumStatusCode.OK,
          },
          signInURL: `${opts.keycloakApiUrl}/realms/${opts.keycloakRealm}/broker/${authContext.organizationSlug}/endpoint`,
          signOutURL: `${opts.keycloakApiUrl}/realms/${opts.keycloakRealm}/broker/${authContext.organizationSlug}/endpoint/logout_response`,
        };
      });
    },

    getOIDCProvider: (req, ctx) => {
      const logger = opts.logger.child({
        service: ctx.service.typeName,
        method: ctx.method.name,
      });

      return handleError<PlainMessage<GetOIDCProviderResponse>>(logger, async () => {
        const authContext = await opts.authenticator.authenticate(ctx.requestHeader);
        const orgRepo = new OrganizationRepository(opts.db);

        await opts.keycloakClient.authenticateClient();

        const provider = await orgRepo.getOidcProvider({ organizationId: authContext.organizationId });
        if (!provider) {
          return {
            response: {
              code: EnumStatusCode.ERR_NOT_FOUND,
            },
            name: '',
            endpoint: '',
          };
        }

        return {
          response: {
            code: EnumStatusCode.OK,
          },
          name: provider.name,
          endpoint: provider.endpoint,
        };
      });
    },

    deleteOIDCProvider: (req, ctx) => {
      const logger = opts.logger.child({
        service: ctx.service.typeName,
        method: ctx.method.name,
      });

      return handleError<PlainMessage<DeleteOIDCProviderResponse>>(logger, async () => {
        const authContext = await opts.authenticator.authenticate(ctx.requestHeader);
        const orgRepo = new OrganizationRepository(opts.db);
        const userRepo = new UserRepository(opts.db);

        const hasAccess = await userRepo.checkUserAccess({
          userID: authContext.userId,
          organizationID: authContext.organizationId,
          rolesToBe: ['admin', 'member'],
        });

        if (!hasAccess) {
          return {
            response: {
              code: EnumStatusCode.ERR,
              details: `The user doesnt have the permissions to perform this operation`,
            },
          };
        }

        await opts.keycloakClient.authenticateClient();

        const organization = await orgRepo.byId(authContext.organizationId);
        if (!organization) {
          return {
            response: {
              code: EnumStatusCode.ERR_NOT_FOUND,
              details: `Organization not found`,
            },
          };
        }

        const keycloakUsers = await opts.keycloakClient.getKeycloakUsers({
          realm: opts.keycloakRealm,
          orgSlug: authContext.organizationSlug,
        });

        for (const user of keycloakUsers) {
          if (user.id === organization.creatorUserId) {
            continue;
          }
          const keycloakUserGroups = await opts.keycloakClient.getKeycloakUserGroups({
            realm: opts.keycloakRealm,
            userID: user.id || '',
          });

          for (const group of keycloakUserGroups) {
            if (!group.path?.includes(authContext.organizationSlug) || group.path?.includes('viewer')) {
              continue;
            }
            await opts.keycloakClient.client.users.delFromGroup({
              id: user.id || '',
              groupId: group.id || '',
              realm: opts.keycloakRealm,
            });
          }

          await opts.keycloakClient.client.users.logout({
            id: user.id || '',
            realm: opts.keycloakRealm,
          });
        }

        await opts.keycloakClient.deleteOIDCProvider({
          realm: opts.keycloakRealm,
          orgSlug: authContext.organizationSlug,
        });

        await orgRepo.deleteOidcProvider({ organizationId: authContext.organizationId });

=======
      return handleError<PlainMessage<GetOperationContentResponse>>(logger, async () => {
        await opts.authenticator.authenticate(ctx.requestHeader);

        if (!opts.chClient) {
          return {
            response: {
              code: EnumStatusCode.ERR_ANALYTICS_DISABLED,
            },
            operationContent: '',
          };
        }

        const query = `
          SELECT OperationContent as operationContent
          FROM ${opts.chClient?.database}.gql_metrics_operations
          WHERE OperationHash = '${req.hash}'
          LIMIT 1
        `;

        const result = await opts.chClient.queryPromise(query);

        if (!Array.isArray(result)) {
          return {
            response: {
              code: EnumStatusCode.ERR_NOT_FOUND,
              details: 'Requested operation not found',
            },
            operationContent: '',
          };
        }

>>>>>>> 7f9262ef
        return {
          response: {
            code: EnumStatusCode.OK,
          },
<<<<<<< HEAD
=======
          operationContent: result[0].operationContent,
>>>>>>> 7f9262ef
        };
      });
    },
  };
}<|MERGE_RESOLUTION|>--- conflicted
+++ resolved
@@ -58,14 +58,9 @@
   UpdateOrganizationWebhookConfigResponse,
   UpdateSubgraphResponse,
   WhoAmIResponse,
-<<<<<<< HEAD
-  GetFieldUsageResponse,
-  GetFederatedSubgraphSDLByNameResponse,
   CreateOIDCProviderResponse,
   GetOIDCProviderResponse,
   DeleteOIDCProviderResponse,
-=======
->>>>>>> 7f9262ef
 } from '@wundergraph/cosmo-connect/dist/platform/v1/platform_pb';
 import { OpenAIGraphql, isValidUrl } from '@wundergraph/cosmo-shared';
 import { parse } from 'graphql';
@@ -3768,17 +3763,58 @@
       });
     },
 
-<<<<<<< HEAD
+    getOperationContent: (req, ctx) => {
+      const logger = opts.logger.child({
+        service: ctx.service.typeName,
+        method: ctx.method.name,
+      });
+
+      return handleError<PlainMessage<GetOperationContentResponse>>(logger, async () => {
+        await opts.authenticator.authenticate(ctx.requestHeader);
+
+        if (!opts.chClient) {
+          return {
+            response: {
+              code: EnumStatusCode.ERR_ANALYTICS_DISABLED,
+            },
+            operationContent: '',
+          };
+        }
+
+        const query = `
+          SELECT OperationContent as operationContent
+          FROM ${opts.chClient?.database}.gql_metrics_operations
+          WHERE OperationHash = '${req.hash}'
+          LIMIT 1
+        `;
+
+        const result = await opts.chClient.queryPromise(query);
+
+        if (!Array.isArray(result)) {
+          return {
+            response: {
+              code: EnumStatusCode.ERR_NOT_FOUND,
+              details: 'Requested operation not found',
+            },
+            operationContent: '',
+          };
+        }
+
+        return {
+          response: {
+            code: EnumStatusCode.OK,
+          },
+          operationContent: result[0].operationContent,
+        };
+      });
+    },
+
     createOIDCProvider: (req, ctx) => {
-=======
-    getOperationContent: (req, ctx) => {
->>>>>>> 7f9262ef
-      const logger = opts.logger.child({
-        service: ctx.service.typeName,
-        method: ctx.method.name,
-      });
-
-<<<<<<< HEAD
+      const logger = opts.logger.child({
+        service: ctx.service.typeName,
+        method: ctx.method.name,
+      });
+
       return handleError<PlainMessage<CreateOIDCProviderResponse>>(logger, async () => {
         const authContext = await opts.authenticator.authenticate(ctx.requestHeader);
         const orgRepo = new OrganizationRepository(opts.db);
@@ -3965,47 +4001,10 @@
 
         await orgRepo.deleteOidcProvider({ organizationId: authContext.organizationId });
 
-=======
-      return handleError<PlainMessage<GetOperationContentResponse>>(logger, async () => {
-        await opts.authenticator.authenticate(ctx.requestHeader);
-
-        if (!opts.chClient) {
-          return {
-            response: {
-              code: EnumStatusCode.ERR_ANALYTICS_DISABLED,
-            },
-            operationContent: '',
-          };
-        }
-
-        const query = `
-          SELECT OperationContent as operationContent
-          FROM ${opts.chClient?.database}.gql_metrics_operations
-          WHERE OperationHash = '${req.hash}'
-          LIMIT 1
-        `;
-
-        const result = await opts.chClient.queryPromise(query);
-
-        if (!Array.isArray(result)) {
-          return {
-            response: {
-              code: EnumStatusCode.ERR_NOT_FOUND,
-              details: 'Requested operation not found',
-            },
-            operationContent: '',
-          };
-        }
-
->>>>>>> 7f9262ef
-        return {
-          response: {
-            code: EnumStatusCode.OK,
-          },
-<<<<<<< HEAD
-=======
-          operationContent: result[0].operationContent,
->>>>>>> 7f9262ef
+        return {
+          response: {
+            code: EnumStatusCode.OK,
+          },
         };
       });
     },
