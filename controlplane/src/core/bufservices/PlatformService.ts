--- conflicted
+++ resolved
@@ -4205,37 +4205,35 @@
         const updatedOperations: UpdatedPersistedOperation[] = [];
         // Retrieve the operations that have already been published
         const operationsResult = await operationsRepo.getPersistedOperations(clientId);
-        const operationsByOperationId = new Map(operationsResult.map((op) => [op.operationId, op.hash]));
+        const operationsByOperationId = new Map(operationsResult.map((op) => [op.operationId, { hash: op.hash, operationNames: op.operationNames }]));
         for (const operation of req.operations) {
           const operationId = operation.id;
           const operationHash = crypto.createHash('sha256').update(operation.contents).digest('hex');
-          const prevHash = operationsByOperationId.get(operationId);
-          if (prevHash !== undefined && prevHash !== operationHash) {
+          const prev = operationsByOperationId.get(operationId);
+          if (prev !== undefined && prev.hash !== operationHash) {
             // We're trying to update an operation with the same ID but different hash
             operations.push(
               new PublishedOperation({
                 id: operationId,
-                hash: prevHash,
+                hash: prev.hash,
                 status: PublishedOperationStatus.CONFLICT,
+                operationNames: prev.operationNames,
               }),
             );
             continue;
           }
-          operationsByOperationId.set(operationId, operationHash);
+          const operationNames = extractOperationNames(operation.contents);
+          operationsByOperationId.set(operationId, { hash: operationHash, operationNames });
           const path = `${organizationId}/${federatedGraph.id}/operations/${req.clientName}/${operationId}.json`;
-          const operationNames = extractOperationNames(operation.contents);
           updatedOperations.push({
             operationId,
             hash: operationHash,
             filePath: path,
-<<<<<<< HEAD
+            contents: operation.contents,
             operationNames,
-=======
-            contents: operation.contents,
->>>>>>> c0bd9164
           });
           let status: PublishedOperationStatus;
-          if (prevHash === undefined) {
+          if (prev === undefined) {
             const data: PublishedOperationData = {
               version: 1,
               body: operation.contents,
