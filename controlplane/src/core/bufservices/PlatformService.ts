import { PlainMessage } from '@bufbuild/protobuf';
import { ServiceImpl } from '@connectrpc/connect';
import { EnumStatusCode, GraphQLSubscriptionProtocol } from '@wundergraph/cosmo-connect/dist/common/common_pb';
import { GetConfigResponse } from '@wundergraph/cosmo-connect/dist/node/v1/node_pb';
import { PlatformService } from '@wundergraph/cosmo-connect/dist/platform/v1/platform_connect';
import {
  CheckFederatedGraphResponse,
  CheckSubgraphSchemaResponse,
  CompositionError,
  CreateAPIKeyResponse,
  CreateFederatedGraphResponse,
  CreateFederatedGraphTokenResponse,
  CreateFederatedSubgraphResponse,
  CreateIntegrationResponse,
  CreateOrganizationWebhookConfigResponse,
  DeleteAPIKeyResponse,
  DeleteFederatedGraphResponse,
  DeleteFederatedSubgraphResponse,
  DeleteIntegrationResponse,
  DeleteRouterTokenResponse,
  FixSubgraphSchemaResponse,
  ForceCheckSuccessResponse,
  GetAPIKeysResponse,
  GetAnalyticsViewResponse,
  GetCheckDetailsResponse,
  GetChecksByFederatedGraphNameResponse,
  GetDashboardAnalyticsViewResponse,
  GetFederatedGraphByNameResponse,
  GetFederatedGraphChangelogResponse,
  GetFederatedGraphSDLByNameResponse,
  GetFederatedGraphsResponse,
  GetGraphMetricsResponse,
  GetMetricsErrorRateResponse,
  GetOrganizationIntegrationsResponse,
  GetOrganizationMembersResponse,
  GetOrganizationWebhookConfigsResponse,
  GetOrganizationWebhookMetaResponse,
  GetRouterTokensResponse,
  GetSubgraphByNameResponse,
  GetSubgraphsResponse,
  GetTraceResponse,
  InviteUserResponse,
  IsGitHubAppInstalledResponse,
  MigrateFromApolloResponse,
  PublishFederatedSubgraphResponse,
  RemoveInvitationResponse,
  RequestSeriesItem,
  UpdateFederatedGraphResponse,
  UpdateIntegrationConfigResponse,
  UpdateOrganizationDetailsResponse,
  UpdateOrganizationWebhookConfigResponse,
  UpdateSubgraphResponse,
  WhoAmIResponse,
  GetFieldUsageResponse,
  GetFederatedSubgraphSDLByNameResponse,
} from '@wundergraph/cosmo-connect/dist/platform/v1/platform_pb';

import { OrganizationEventName, PlatformEventName } from '@wundergraph/cosmo-connect/dist/notifications/events_pb';
import { OpenAIGraphql, isValidUrl } from '@wundergraph/cosmo-shared';
import { parse } from 'graphql';
import { GraphApiKeyDTO, GraphApiKeyJwtPayload } from '../../types/index.js';
import { Composer } from '../composition/composer.js';
import { buildSchema, composeSubgraphs } from '../composition/composition.js';
import { getDiffBetweenGraphs } from '../composition/schemaCheck.js';
import { signJwt } from '../crypto/jwt.js';
import { FederatedGraphRepository } from '../repositories/FederatedGraphRepository.js';
import { GitHubRepository } from '../repositories/GitHubRepository.js';
import { OrganizationRepository } from '../repositories/OrganizationRepository.js';
import { SchemaCheckRepository } from '../repositories/SchemaCheckRepository.js';
import { Subgraph, SubgraphRepository } from '../repositories/SubgraphRepository.js';
import { UserRepository } from '../repositories/UserRepository.js';
import { AnalyticsDashboardViewRepository } from '../repositories/analytics/AnalyticsDashboardViewRepository.js';
import { AnalyticsRequestViewRepository } from '../repositories/analytics/AnalyticsRequestViewRepository.js';
import { MetricsRepository } from '../repositories/analytics/MetricsRepository.js';
import { TraceRepository } from '../repositories/analytics/TraceRepository.js';
import type { RouterOptions } from '../routes.js';
import { ApiKeyGenerator } from '../services/ApiGenerator.js';
import ApolloMigrator from '../services/ApolloMigrator.js';
import Slack from '../services/Slack.js';
import { UsageRepository } from '../repositories/analytics/UsageRepository.js';
import { formatSubscriptionProtocol, handleError, isValidLabelMatchers, isValidLabels } from '../util.js';
import { FederatedGraphSchemaUpdate, OrganizationWebhookService } from '../webhooks/OrganizationWebhookService.js';

export default function (opts: RouterOptions): Partial<ServiceImpl<typeof PlatformService>> {
  return {
    createFederatedGraph: (req, ctx) => {
      const logger = opts.logger.child({
        service: ctx.service.typeName,
        method: ctx.method.name,
      });

      return handleError<PlainMessage<CreateFederatedGraphResponse>>(logger, async () => {
        const authContext = await opts.authenticator.authenticate(ctx.requestHeader);
        const orgWebhooks = new OrganizationWebhookService(opts.db, authContext.organizationId, opts.logger);
        const fedGraphRepo = new FederatedGraphRepository(opts.db, authContext.organizationId);
        const subgraphRepo = new SubgraphRepository(opts.db, authContext.organizationId);
        const userRepo = new UserRepository(opts.db);

        const hasAccess = await userRepo.checkUserAccess({
          userID: authContext.userId,
          organizationID: authContext.organizationId,
          rolesToBe: ['admin', 'member'],
        });

        if (!hasAccess) {
          return {
            response: {
              code: EnumStatusCode.ERR,
              details: `The user doesnt have the permissions to perform this operation`,
            },
            compositionErrors: [],
          };
        }

        if (await fedGraphRepo.exists(req.name)) {
          return {
            response: {
              code: EnumStatusCode.ERR_ALREADY_EXISTS,
              details: `Federated graph '${req.name}' already exists`,
            },
            compositionErrors: [],
          };
        }

        if (!isValidLabelMatchers(req.labelMatchers)) {
          return {
            response: {
              code: EnumStatusCode.ERR_INVALID_LABELS,
              details: `One or more labels in the matcher were found to be invalid`,
            },
            compositionErrors: [],
          };
        }

        const federatedGraph = await fedGraphRepo.create({
          name: req.name,
          labelMatchers: req.labelMatchers,
          routingUrl: req.routingUrl,
        });

        const subgraphs = await subgraphRepo.listByFederatedGraph(req.name, {
          published: true,
        });

        // If there are no subgraphs, we don't need to compose anything
        // and avoid producing a version with a composition error
        if (subgraphs.length === 0) {
          return {
            response: {
              code: EnumStatusCode.OK,
            },
            compositionErrors: [],
          };
        }

        const compositionErrors: PlainMessage<CompositionError>[] = [];

        await opts.db.transaction(async (tx) => {
          const fedGraphRepo = new FederatedGraphRepository(tx, authContext.organizationId);
          const subgraphRepo = new SubgraphRepository(tx, authContext.organizationId);
          const compChecker = new Composer(fedGraphRepo, subgraphRepo);
          const composition = await compChecker.composeFederatedGraph(federatedGraph.name, federatedGraph.targetId);

          compositionErrors.push(
            ...composition.errors.map((e) => ({
              federatedGraphName: federatedGraph.name,
              message: e.message,
            })),
          );

          await compChecker.deployComposition(composition);
        });

        orgWebhooks.send(OrganizationEventName.FEDERATED_GRAPH_SCHEMA_UPDATED, {
          federated_graph: {
            id: federatedGraph.id,
            name: federatedGraph.name,
          },
          organization: {
            id: authContext.organizationId,
            slug: authContext.organizationSlug,
          },
          errors: compositionErrors.length > 0,
          actor_id: authContext.userId,
        });

        if (compositionErrors.length > 0) {
          return {
            response: {
              code: EnumStatusCode.ERR_SUBGRAPH_COMPOSITION_FAILED,
            },
            compositionErrors,
          };
        }

        return {
          response: {
            code: EnumStatusCode.OK,
          },
          compositionErrors: [],
        };
      });
    },

    createFederatedSubgraph: (req, ctx) => {
      const logger = opts.logger.child({
        service: ctx.service.typeName,
        method: ctx.method.name,
      });

      return handleError<PlainMessage<CreateFederatedSubgraphResponse>>(logger, async () => {
        const authContext = await opts.authenticator.authenticate(ctx.requestHeader);
<<<<<<< HEAD
        const repo = new SubgraphRepository(opts.db, authContext.organizationId);
        const userRepo = new UserRepository(opts.db);

        const hasAccess = await userRepo.checkUserAccess({
          userID: authContext.userId,
          organizationID: authContext.organizationId,
          rolesToBe: ['admin', 'member'],
        });

        if (!hasAccess) {
          return {
            response: {
              code: EnumStatusCode.ERR,
              details: `The user doesnt have the permissions to perform this operation`,
            },
          };
        }
=======
>>>>>>> 55a56f31

        const subgraphRepo = new SubgraphRepository(opts.db, authContext.organizationId);
        const exists = await subgraphRepo.exists(req.name);

        if (!isValidLabels(req.labels)) {
          return {
            response: {
              code: EnumStatusCode.ERR_INVALID_LABELS,
              details: `One ore more labels were found to be invalid`,
            },
            compositionErrors: [],
          };
        }

        if (!exists) {
          const subgraph = await subgraphRepo.create({
            name: req.name,
            labels: req.labels,
            routingUrl: req.routingUrl,
            subscriptionUrl: req.subscriptionUrl,
            subscriptionProtocol: req.subscriptionProtocol
              ? formatSubscriptionProtocol(req.subscriptionProtocol)
              : undefined,
          });

          if (!subgraph) {
            return {
              response: {
                code: EnumStatusCode.ERR,
                details: `Subgraph '${req.name}' could not be created`,
              },
            };
          }
        }

        return {
          response: {
            code: EnumStatusCode.OK,
          },
        };
      });
    },

    getSubgraphs: (req, ctx) => {
      const logger = opts.logger.child({
        service: ctx.service.typeName,
        method: ctx.method.name,
      });

      return handleError<PlainMessage<GetSubgraphsResponse>>(logger, async () => {
        const authContext = await opts.authenticator.authenticate(ctx.requestHeader);
        const repo = new SubgraphRepository(opts.db, authContext.organizationId);

        const list = await repo.list({
          limit: req.limit,
          offset: req.offset,
        });

        return {
          graphs: list.map((g) => ({
            id: g.id,
            name: g.name,
            routingURL: g.routingUrl,
            lastUpdatedAt: g.lastUpdatedAt,
            labels: g.labels,
          })),
          response: {
            code: EnumStatusCode.OK,
          },
        };
      });
    },

    getSubgraphByName: (req, ctx) => {
      const logger = opts.logger.child({
        service: ctx.service.typeName,
        method: ctx.method.name,
      });

      return handleError<PlainMessage<GetSubgraphByNameResponse>>(logger, async () => {
        const authContext = await opts.authenticator.authenticate(ctx.requestHeader);
        const repo = new SubgraphRepository(opts.db, authContext.organizationId);

        const subgraph = await repo.byName(req.name);

        if (!subgraph) {
          return {
            response: {
              code: EnumStatusCode.ERR_NOT_FOUND,
              details: `Subgraph '${req.name}' not found`,
            },
          };
        }

        return {
          graph: {
            id: subgraph.id,
            name: subgraph.name,
            lastUpdatedAt: subgraph.lastUpdatedAt,
            routingURL: subgraph.routingUrl,
            labels: subgraph.labels,
          },
          response: {
            code: EnumStatusCode.OK,
          },
        };
      });
    },

    getFederatedGraphs: (req, ctx) => {
      const logger = opts.logger.child({
        service: ctx.service.typeName,
        method: ctx.method.name,
      });

      return handleError<PlainMessage<GetFederatedGraphsResponse>>(logger, async () => {
        const authContext = await opts.authenticator.authenticate(ctx.requestHeader);
        const fedGraphRepo = new FederatedGraphRepository(opts.db, authContext.organizationId);

        const list = await fedGraphRepo.list({
          limit: req.limit,
          offset: req.offset,
        });

        let requestSeriesList: Record<string, PlainMessage<RequestSeriesItem>[]> = {};

        if (req.includeMetrics && opts.chClient) {
          const analyticsDashRepo = new AnalyticsDashboardViewRepository(opts.chClient);
          requestSeriesList = await analyticsDashRepo.getListView(authContext.organizationId);
        }

        return {
          graphs: list.map((g) => ({
            id: g.id,
            name: g.name,
            labelMatchers: g.labelMatchers,
            routingURL: g.routingUrl,
            lastUpdatedAt: g.lastUpdatedAt,
            connectedSubgraphs: g.subgraphsCount,
            compositionErrors: g.compositionErrors ?? '',
            isComposable: g.isComposable,
            requestSeries: requestSeriesList[g.id] ?? [],
          })),
          response: {
            code: EnumStatusCode.OK,
          },
        };
      });
    },

    getFederatedGraphSDLByName: (req, ctx) => {
      const logger = opts.logger.child({
        service: ctx.service.typeName,
        method: ctx.method.name,
      });
      return handleError<PlainMessage<GetFederatedGraphSDLByNameResponse>>(logger, async () => {
        const authContext = await opts.authenticator.authenticate(ctx.requestHeader);
        const repo = new FederatedGraphRepository(opts.db, authContext.organizationId);
        const sdl = await repo.getLatestValidSdlOfFederatedGraph(req.name);
        if (sdl) {
          return {
            response: {
              code: EnumStatusCode.OK,
            },
            sdl,
          };
        }
        return {
          response: {
            code: EnumStatusCode.ERR_NOT_FOUND,
          },
        };
      });
    },

    getFederatedSubgraphSDLByName: (req, ctx) => {
      const logger = opts.logger.child({
        service: ctx.service.typeName,
        method: ctx.method.name,
      });
      return handleError<PlainMessage<GetFederatedSubgraphSDLByNameResponse>>(logger, async () => {
        const authContext = await opts.authenticator.authenticate(ctx.requestHeader);
        const subgraphRepo = new SubgraphRepository(opts.db, authContext.organizationId);
        const subgraph = await subgraphRepo.byName(req.name);
        if (subgraph?.schemaSDL) {
          return {
            response: {
              code: EnumStatusCode.OK,
            },
            sdl: subgraph.schemaSDL,
          };
        }
        return {
          response: {
            code: EnumStatusCode.ERR_NOT_FOUND,
          },
        };
      });
    },

    getFederatedGraphByName: (req, ctx) => {
      const logger = opts.logger.child({
        service: ctx.service.typeName,
        method: ctx.method.name,
      });

      return handleError<PlainMessage<GetFederatedGraphByNameResponse>>(logger, async () => {
        const authContext = await opts.authenticator.authenticate(ctx.requestHeader);
        const fedRepo = new FederatedGraphRepository(opts.db, authContext.organizationId);
        const subgraphRepo = new SubgraphRepository(opts.db, authContext.organizationId);

        const federatedGraph = await fedRepo.byName(req.name);

        if (!federatedGraph) {
          return {
            subgraphs: [],
            graphToken: '',
            response: {
              code: EnumStatusCode.ERR_NOT_FOUND,
              details: `Federated graph '${req.name}' not found`,
            },
          };
        }

        let requestSeries: PlainMessage<RequestSeriesItem>[] = [];
        if (req.includeMetrics && opts.chClient) {
          const analyticsDashRepo = new AnalyticsDashboardViewRepository(opts.chClient);
          const graphResponse = await analyticsDashRepo.getView(federatedGraph.id, authContext.organizationId);
          requestSeries = graphResponse.requestSeries;
        }

        const list = await subgraphRepo.listByFederatedGraph(req.name, { published: true });

        const tokens = await fedRepo.getRouterTokens({
          organizationId: authContext.organizationId,
          federatedGraphId: federatedGraph.id,
        });

        let graphToken: GraphApiKeyDTO;

        if (tokens.length === 0) {
          const tokenValue = await signJwt<GraphApiKeyJwtPayload>({
            secret: opts.jwtSecret,
            token: {
              iss: authContext.userId,
              federated_graph_id: federatedGraph.id,
              organization_id: authContext.organizationId,
            },
          });

          graphToken = await fedRepo.createToken({
            token: tokenValue,
            federatedGraphId: federatedGraph.id,
            tokenName: federatedGraph.name,
            organizationId: authContext.organizationId,
          });
        } else {
          graphToken = tokens[0];
        }
        return {
          graph: {
            id: federatedGraph.id,
            name: federatedGraph.name,
            routingURL: federatedGraph.routingUrl,
            labelMatchers: federatedGraph.labelMatchers,
            lastUpdatedAt: federatedGraph.lastUpdatedAt,
            connectedSubgraphs: federatedGraph.subgraphsCount,
            compositionErrors: federatedGraph.compositionErrors ?? '',
            isComposable: federatedGraph.isComposable,
            requestSeries,
          },
          subgraphs: list.map((g) => ({
            id: g.id,
            name: g.name,
            routingURL: g.routingUrl,
            lastUpdatedAt: g.lastUpdatedAt,
            labels: g.labels,
          })),
          graphToken: graphToken.token,
          response: {
            code: EnumStatusCode.OK,
          },
        };
      });
    },

    checkSubgraphSchema: (req, ctx) => {
      const logger = opts.logger.child({
        service: ctx.service.typeName,
        method: ctx.method.name,
      });

      return handleError<PlainMessage<CheckSubgraphSchemaResponse>>(logger, async () => {
        const authContext = await opts.authenticator.authenticate(ctx.requestHeader);
        const fedGraphRepo = new FederatedGraphRepository(opts.db, authContext.organizationId);
        const subgraphRepo = new SubgraphRepository(opts.db, authContext.organizationId);
        const orgRepo = new OrganizationRepository(opts.db);
        const schemaCheckRepo = new SchemaCheckRepository(opts.db);
        const userRepo = new UserRepository(opts.db);

        const hasAccess = await userRepo.checkUserAccess({
          userID: authContext.userId,
          organizationID: authContext.organizationId,
          rolesToBe: ['admin', 'member'],
        });

        if (!hasAccess) {
          return {
            response: {
              code: EnumStatusCode.ERR,
              details: `The user doesnt have the permissions to perform this operation`,
            },
            breakingChanges: [],
            nonBreakingChanges: [],
            compositionErrors: [],
          };
        }

        const org = await orgRepo.byId(authContext.organizationId);
        if (!org) {
          return {
            response: {
              code: EnumStatusCode.ERR_NOT_FOUND,
              details: `Organization not found`,
            },
            breakingChanges: [],
            nonBreakingChanges: [],
            compositionErrors: [],
          };
        }

        const subgraph = await subgraphRepo.byName(req.subgraphName);

        if (!subgraph) {
          return {
            response: {
              code: EnumStatusCode.ERR_NOT_FOUND,
              details: `Subgraph '${req.subgraphName}' not found`,
            },
            breakingChanges: [],
            nonBreakingChanges: [],
            compositionErrors: [],
          };
        }

        const newSchemaSDL = new TextDecoder().decode(req.schema);

        const schemaCheckID = await schemaCheckRepo.create({
          targetId: subgraph.targetId,
          proposedSubgraphSchemaSDL: newSchemaSDL,
        });

        const schemaChanges = await getDiffBetweenGraphs(subgraph.schemaSDL, newSchemaSDL);

        if (schemaChanges.kind === 'failure') {
          logger.debug(`Error finding diff between graphs: ${schemaChanges.error}`);
          return {
            response: {
              code: schemaChanges.errorCode,
              details: schemaChanges.errorMessage,
            },
            breakingChanges: [],
            nonBreakingChanges: [],
            compositionErrors: [],
          };
        }

        // add the changes to the db
        await schemaCheckRepo.createSchemaCheckChanges({
          changes: [...schemaChanges.breakingChanges, ...schemaChanges.nonBreakingChanges],
          schemaCheckID,
        });

        if (schemaChanges.breakingChanges.length > 0) {
          await schemaCheckRepo.update({
            schemaCheckID,
            hasBreakingChanges: true,
          });
        }

        const composer = new Composer(fedGraphRepo, subgraphRepo);
        const result = await composer.composeWithProposedSDL(subgraph.labels, subgraph.name, newSchemaSDL);

        await schemaCheckRepo.createSchemaCheckCompositions({
          schemaCheckID,
          compositions: result.compositions,
        });

        const compositionErrors: PlainMessage<CompositionError>[] = [];
        for (const composition of result.compositions) {
          if (composition.errors.length > 0) {
            for (const error of composition.errors) {
              compositionErrors.push({
                message: error.message,
                federatedGraphName: composition.name,
              });
            }
          }
        }

        if (req.gitInfo && opts.githubApp) {
          const githubRepo = new GitHubRepository(opts.db, opts.githubApp);
          await githubRepo.createCommitCheck({
            schemaCheckID,
            gitInfo: req.gitInfo,
            compositionErrors,
            breakingChangesCount: schemaChanges.breakingChanges.length,
            subgraphName: subgraph.name,
            organizationSlug: org.slug,
            webBaseUrl: opts.webBaseUrl,
            composedGraphs: result.compositions.map((c) => c.name),
          });
        }

        return {
          response: {
            code: EnumStatusCode.OK,
          },
          breakingChanges: schemaChanges.breakingChanges,
          nonBreakingChanges: schemaChanges.nonBreakingChanges,
          compositionErrors,
        };
      });
    },
    fixSubgraphSchema: (req, ctx) => {
      const logger = opts.logger.child({
        service: ctx.service.typeName,
        method: ctx.method.name,
      });

      return handleError<PlainMessage<FixSubgraphSchemaResponse>>(logger, async () => {
        const authContext = await opts.authenticator.authenticate(ctx.requestHeader);
        const fedGraphRepo = new FederatedGraphRepository(opts.db, authContext.organizationId);
        const subgraphRepo = new SubgraphRepository(opts.db, authContext.organizationId);
        const subgraph = await subgraphRepo.byName(req.subgraphName);
        const compChecker = new Composer(fedGraphRepo, subgraphRepo);
        const userRepo = new UserRepository(opts.db);

        const hasAccess = await userRepo.checkUserAccess({
          userID: authContext.userId,
          organizationID: authContext.organizationId,
          rolesToBe: ['admin', 'member'],
        });

        if (!hasAccess) {
          return {
            response: {
              code: EnumStatusCode.ERR,
              details: `The user doesnt have the permissions to perform this operation`,
            },
            modified: false,
            schema: '',
          };
        }

        if (!process.env.OPENAI_API_KEY) {
          return {
            response: {
              code: EnumStatusCode.ERR_OPENAI_DISABLED,
              details: `Env var 'OPENAI_API_KEY' must be set to use this feature`,
            },
            modified: false,
            schema: '',
          };
        }

        if (!subgraph) {
          return {
            response: {
              code: EnumStatusCode.ERR_NOT_FOUND,
              details: `Subgraph '${req.subgraphName}' not found`,
            },
            modified: false,
            schema: '',
          };
        }
        const newSchemaSDL = new TextDecoder().decode(req.schema);

        try {
          // Here we check if the schema is valid as a subgraph
          const { errors } = buildSchema(newSchemaSDL);
          if (errors && errors.length > 0) {
            return {
              response: {
                code: EnumStatusCode.ERR_INVALID_SUBGRAPH_SCHEMA,
                details: errors.map((e) => e.toString()).join('\n'),
              },
              modified: false,
              schema: '',
            };
          }
        } catch (e: any) {
          return {
            response: {
              code: EnumStatusCode.ERR_INVALID_SUBGRAPH_SCHEMA,
              details: e.message,
            },
            modified: false,
            schema: '',
          };
        }

        const result = await compChecker.composeWithProposedSDL(subgraph.labels, subgraph.name, newSchemaSDL);

        const compositionErrors: PlainMessage<CompositionError>[] = [];
        for (const composition of result.compositions) {
          if (composition.errors.length > 0) {
            for (const error of composition.errors) {
              compositionErrors.push({
                message: error.message,
                federatedGraphName: composition.name,
              });
            }
          }
        }

        if (compositionErrors.length === 0) {
          return {
            response: {
              code: EnumStatusCode.OK,
            },
            modified: false,
            schema: '',
          };
        }

        const checkResult = compositionErrors
          .filter((e) => e.federatedGraphName !== req.subgraphName)
          .map((e) => e.message)
          .join('\n\n');

        const ai = new OpenAIGraphql({
          openAiApiKey: process.env.OPENAI_API_KEY,
        });

        const fixResult = await ai.fixSDL({
          sdl: newSchemaSDL,
          checkResult,
        });

        if (fixResult.sdl === newSchemaSDL) {
          return {
            response: {
              code: EnumStatusCode.OK,
            },
            modified: false,
            schema: '',
          };
        }

        return {
          response: {
            code: EnumStatusCode.OK,
          },
          modified: true,
          schema: fixResult.sdl,
        };
      });
    },

    publishFederatedSubgraph: (req, ctx) => {
      const logger = opts.logger.child({
        service: ctx.service.typeName,
        method: ctx.method.name,
      });

      return handleError<PlainMessage<PublishFederatedSubgraphResponse>>(logger, async () => {
        const authContext = await opts.authenticator.authenticate(ctx.requestHeader);
        const orgWebhooks = new OrganizationWebhookService(opts.db, authContext.organizationId, opts.logger);
        const userRepo = new UserRepository(opts.db);

        const hasAccess = await userRepo.checkUserAccess({
          userID: authContext.userId,
          organizationID: authContext.organizationId,
          rolesToBe: ['admin', 'member'],
        });

        if (!hasAccess) {
          return {
            response: {
              code: EnumStatusCode.ERR,
              details: `The user doesnt have the permissions to perform this operation`,
            },
            compositionErrors: [],
          };
        }

        const subgraphSchemaSDL = new TextDecoder().decode(req.schema);

        try {
          // Here we check if the schema is valid as a subgraph SDL
          const { errors } = buildSchema(subgraphSchemaSDL);
          if (errors && errors.length > 0) {
            return {
              response: {
                code: EnumStatusCode.ERR_INVALID_SUBGRAPH_SCHEMA,
                details: errors.map((e) => e.toString()).join('\n'),
              },
              compositionErrors: [],
            };
          }
        } catch (e: any) {
          return {
            response: {
              code: EnumStatusCode.ERR_INVALID_SUBGRAPH_SCHEMA,
              details: e.message,
            },
            compositionErrors: [],
          };
        }

        const subgraphRepo = new SubgraphRepository(opts.db, authContext.organizationId);
        let subgraph = await subgraphRepo.byName(req.name);

        // Check if the subgraph already exists and if it doesn't, validate input and create it
        if (!subgraph) {
          if (!isValidLabels(req.labels)) {
            return {
              response: {
                code: EnumStatusCode.ERR_INVALID_LABELS,
                details: `One ore more labels were found to be invalid`,
              },
              compositionErrors: [],
            };
          }

          if (!req.routingUrl) {
            return {
              response: {
                code: EnumStatusCode.ERR,
                details: `Routing URL is required to create a new subgraph`,
              },
              compositionErrors: [],
            };
          }

          if (req.labels.length === 0) {
            return {
              response: {
                code: EnumStatusCode.ERR,
                details: `At least one label is required to create a new subgraph`,
              },
              compositionErrors: [],
            };
          }

          if (req.subscriptionUrl && !isValidUrl(req.subscriptionUrl)) {
            return {
              response: {
                code: EnumStatusCode.ERR,
                details: `Subscription URL is not a valid URL`,
              },
              compositionErrors: [],
            };
          }

          // Create the subgraph if it doesn't exist
          subgraph = await subgraphRepo.create({
            name: req.name,
            labels: req.labels,
            routingUrl: req.routingUrl!,
            subscriptionUrl: req.subscriptionUrl,
            subscriptionProtocol: req.subscriptionProtocol
              ? formatSubscriptionProtocol(req.subscriptionProtocol)
              : undefined,
          });

          if (!subgraph) {
            throw new Error(`Subgraph '${req.name}' could not be created`);
          }
        }

        const { compositionErrors, updatedFederatedGraphs } = await subgraphRepo.update({
          name: req.name,
          labels: req.labels,
          routingUrl: req.routingUrl,
          subscriptionUrl: req.subscriptionUrl,
          schemaSDL: subgraphSchemaSDL,
          subscriptionProtocol: req.subscriptionProtocol
            ? formatSubscriptionProtocol(req.subscriptionProtocol)
            : undefined,
        });

        for (const graph of updatedFederatedGraphs) {
          orgWebhooks.send(OrganizationEventName.FEDERATED_GRAPH_SCHEMA_UPDATED, {
            federated_graph: {
              id: graph.id,
              name: graph.name,
            },
            organization: {
              id: authContext.organizationId,
              slug: authContext.organizationSlug,
            },
            errors: compositionErrors.length > 0,
            actor_id: authContext.userId,
          });
        }

        if (compositionErrors.length > 0) {
          return {
            response: {
              code: EnumStatusCode.ERR_SUBGRAPH_COMPOSITION_FAILED,
            },
            compositionErrors,
          };
        }

        return {
          response: {
            code: EnumStatusCode.OK,
          },
          compositionErrors: [],
        };
      });
    },

    getFederatedGraphChangelog: (req, ctx) => {
      const logger = opts.logger.child({
        service: ctx.service.typeName,
        method: ctx.method.name,
      });

      return handleError<PlainMessage<GetFederatedGraphChangelogResponse>>(logger, async () => {
        const authContext = await opts.authenticator.authenticate(ctx.requestHeader);
        const fedgraphRepo = new FederatedGraphRepository(opts.db, authContext.organizationId);

        const federatedGraph = await fedgraphRepo.byName(req.name);
        if (!federatedGraph) {
          return {
            response: {
              code: EnumStatusCode.ERR_NOT_FOUND,
            },
            federatedGraphChangelogOutput: [],
            hasNextPage: false,
          };
        }

        if (!req.pagination || !req.dateRange) {
          return {
            response: {
              code: EnumStatusCode.ERR,
              details: 'Please provide pagination and datetange',
            },
            federatedGraphChangelogOutput: [],
            hasNextPage: false,
          };
        }

        const result = await fedgraphRepo.fetchFederatedGraphChangelog(
          federatedGraph.targetId,
          req.pagination,
          req.dateRange,
        );

        if (!result) {
          return {
            federatedGraphChangelogOutput: [],
            hasNextPage: false,
            response: {
              code: EnumStatusCode.ERR_NOT_FOUND,
            },
          };
        }

        return {
          response: {
            code: EnumStatusCode.OK,
          },
          federatedGraphChangelogOutput: result.federatedGraphChangelog,
          hasNextPage: result.hasNextPage,
        };
      });
    },

    getChecksByFederatedGraphName: (req, ctx) => {
      const logger = opts.logger.child({
        service: ctx.service.typeName,
        method: ctx.method.name,
      });

      return handleError<PlainMessage<GetChecksByFederatedGraphNameResponse>>(logger, async () => {
        const authContext = await opts.authenticator.authenticate(ctx.requestHeader);
        const fedgraphRepo = new FederatedGraphRepository(opts.db, authContext.organizationId);

        const federatedGraph = await fedgraphRepo.byName(req.name);
        if (!federatedGraph) {
          return {
            response: {
              code: EnumStatusCode.ERR_NOT_FOUND,
            },
            checks: [],
            checksCountBasedOnDateRange: '0',
            totalChecksCount: '0',
          };
        }

        const subgraphRepo = new SubgraphRepository(opts.db, authContext.organizationId);
        const checksData = await subgraphRepo.checks({
          federatedGraphName: req.name,
          limit: req.limit,
          offset: req.offset,
          startDate: req.startDate,
          endDate: req.endDate,
        });
        const totalChecksCount = await subgraphRepo.getChecksCount({ federatedGraphName: req.name });

        return {
          response: {
            code: EnumStatusCode.OK,
          },
          checks: checksData.checks,
          checksCountBasedOnDateRange: checksData.checksCount.toString(),
          totalChecksCount: totalChecksCount.toString(),
        };
      });
    },

    getCheckDetails: (req, ctx) => {
      const logger = opts.logger.child({
        service: ctx.service.typeName,
        method: ctx.method.name,
      });

      return handleError<PlainMessage<GetCheckDetailsResponse>>(logger, async () => {
        const authContext = await opts.authenticator.authenticate(ctx.requestHeader);
        const fedGraphRepo = new FederatedGraphRepository(opts.db, authContext.organizationId);
        const subgraphRepo = new SubgraphRepository(opts.db, authContext.organizationId);

        const graph = await fedGraphRepo.byName(req.graphName);

        if (!graph) {
          return {
            response: {
              code: EnumStatusCode.ERR_NOT_FOUND,
              details: 'Requested graph does not exist',
            },
            changes: [],
            compositionErrors: [],
          };
        }

        const details = await subgraphRepo.checkDetails(req.checkID, graph.targetId, graph.name);

        if (!details) {
          return {
            response: {
              code: EnumStatusCode.ERR_NOT_FOUND,
              details: 'Requested check not found',
            },
            changes: [],
            compositionErrors: [],
          };
        }

        return {
          response: {
            code: EnumStatusCode.OK,
          },
          ...details,
        };
      });
    },

    forceCheckSuccess: (req, ctx) => {
      const logger = opts.logger.child({
        service: ctx.service.typeName,
        method: ctx.method.name,
      });

      return handleError<PlainMessage<ForceCheckSuccessResponse>>(logger, async () => {
        const authContext = await opts.authenticator.authenticate(ctx.requestHeader);
        const subgraphRepo = new SubgraphRepository(opts.db, authContext.organizationId);
        const fedGraphRepo = new FederatedGraphRepository(opts.db, authContext.organizationId);
        const userRepo = new UserRepository(opts.db);

        const hasAccess = await userRepo.checkUserAccess({
          userID: authContext.userId,
          organizationID: authContext.organizationId,
          rolesToBe: ['admin', 'member'],
        });

        if (!hasAccess) {
          return {
            response: {
              code: EnumStatusCode.ERR,
              details: `The user doesnt have the permissions to perform this operation`,
            },
            changes: [],
            compositionErrors: [],
          };
        }

        const graph = await fedGraphRepo.byName(req.graphName);

        if (!graph) {
          return {
            response: {
              code: EnumStatusCode.ERR_NOT_FOUND,
              details: 'Requested graph does not exist',
            },
            changes: [],
            compositionErrors: [],
          };
        }

        const details = await subgraphRepo.checkDetails(req.checkId, graph.targetId, graph.name);

        if (!details) {
          return {
            response: {
              code: EnumStatusCode.ERR_NOT_FOUND,
              details: 'Requested check does not exist',
            },
            changes: [],
            compositionErrors: [],
          };
        }

        const githubDetails = await subgraphRepo.forceCheckSuccess(details.check.id);

        if (githubDetails && opts.githubApp) {
          const githubRepo = new GitHubRepository(opts.db, opts.githubApp);
          await githubRepo.markCheckAsSuccess({
            ...githubDetails,
          });
        }

        return {
          response: {
            code: EnumStatusCode.OK,
          },
        };
      });
    },

    deleteFederatedGraph: (req, ctx) => {
      const logger = opts.logger.child({
        service: ctx.service.typeName,
        method: ctx.method.name,
      });

      return handleError<PlainMessage<DeleteFederatedGraphResponse>>(logger, async () => {
        const authContext = await opts.authenticator.authenticate(ctx.requestHeader);
        const fedGraphRepo = new FederatedGraphRepository(opts.db, authContext.organizationId);
        const subgraphRepo = new SubgraphRepository(opts.db, authContext.organizationId);
        const userRepo = new UserRepository(opts.db);

        const hasAccess = await userRepo.checkUserAccess({
          userID: authContext.userId,
          organizationID: authContext.organizationId,
          rolesToBe: ['admin', 'member'],
        });

        if (!hasAccess) {
          return {
            response: {
              code: EnumStatusCode.ERR,
              details: `The user doesnt have the permissions to perform this operation`,
            },
          };
        }

        const federatedGraph = await fedGraphRepo.byName(req.name);
        if (!federatedGraph) {
          return {
            response: {
              code: EnumStatusCode.ERR_NOT_FOUND,
              details: `Federated graph '${req.name}' not found`,
            },
          };
        }

        const subgraphsTargetIDs: string[] = [];
        const subgraphs = await subgraphRepo.listByFederatedGraph(req.name);
        for (const subgraph of subgraphs) {
          subgraphsTargetIDs.push(subgraph.targetId);
        }

        await fedGraphRepo.delete(federatedGraph.targetId, subgraphsTargetIDs);

        return {
          response: {
            code: EnumStatusCode.OK,
          },
        };
      });
    },

    deleteFederatedSubgraph: (req, ctx) => {
      const logger = opts.logger.child({
        service: ctx.service.typeName,
        method: ctx.method.name,
      });

      return handleError<PlainMessage<DeleteFederatedSubgraphResponse>>(logger, async () => {
        const authContext = await opts.authenticator.authenticate(ctx.requestHeader);
        const subgraphRepo = new SubgraphRepository(opts.db, authContext.organizationId);
        const orgWebhooks = new OrganizationWebhookService(opts.db, authContext.organizationId, opts.logger);
        const userRepo = new UserRepository(opts.db);

        const hasAccess = await userRepo.checkUserAccess({
          userID: authContext.userId,
          organizationID: authContext.organizationId,
          rolesToBe: ['admin', 'member'],
        });

        if (!hasAccess) {
          return {
            response: {
              code: EnumStatusCode.ERR,
              details: `The user doesnt have the permissions to perform this operation`,
            },
          };
        }

        const subgraph = await subgraphRepo.byName(req.subgraphName);
        if (!subgraph) {
          return {
            response: {
              code: EnumStatusCode.ERR_NOT_FOUND,
              details: `Subgraph '${req.subgraphName}' not found`,
            },
            compositionErrors: [],
          };
        }

        const federatedGraphSchemaUpdates: FederatedGraphSchemaUpdate[] = [];
        const compositionErrors: PlainMessage<CompositionError>[] = [];

        await opts.db.transaction(async (tx) => {
          const fedGraphRepo = new FederatedGraphRepository(tx, authContext.organizationId);
          const subgraphRepo = new SubgraphRepository(tx, authContext.organizationId);
          const composer = new Composer(fedGraphRepo, subgraphRepo);

          // Collect all federated graphs that used this subgraph before deleting subgraph to include them in the composition
          const affectedFederatedGraphs = await fedGraphRepo.bySubgraphLabels(subgraph.labels);

          // Delete the subgraph
          await subgraphRepo.delete(subgraph.targetId);

          // Collect all federated graphs that use this subgraph after deleting the subgraph
          const currentFederatedGraphs = await fedGraphRepo.bySubgraphLabels(subgraph.labels);

          // Remove duplicates
          for (const federatedGraph of currentFederatedGraphs) {
            const exists = affectedFederatedGraphs.find((g) => g.name === federatedGraph.name);
            if (!exists) {
              affectedFederatedGraphs.push(federatedGraph);
            }
          }

          // Validate all federated graphs that use this subgraph.
          for (const federatedGraph of affectedFederatedGraphs) {
            const composition = await composer.composeFederatedGraph(federatedGraph.name, federatedGraph.targetId);

            await composer.deployComposition(composition);

            // Collect all composition errors

            compositionErrors.push(
              ...composition.errors.map((e) => ({
                federatedGraphName: composition.name,
                message: e.message,
              })),
            );

            federatedGraphSchemaUpdates.push({
              federated_graph: {
                id: composition.targetID,
                name: composition.name,
              },
              organization: {
                id: authContext.organizationId,
                slug: authContext.organizationSlug,
              },
              errors: composition.errors.length > 0,
              actor_id: authContext.userId,
            });
          }
        });

        for (const update of federatedGraphSchemaUpdates) {
          orgWebhooks.send(OrganizationEventName.FEDERATED_GRAPH_SCHEMA_UPDATED, update);
        }

        if (compositionErrors.length > 0) {
          return {
            response: {
              code: EnumStatusCode.ERR_SUBGRAPH_COMPOSITION_FAILED,
            },
            compositionErrors,
          };
        }

        return {
          response: {
            code: EnumStatusCode.OK,
          },
          compositionErrors: [],
        };
      });
    },

    updateFederatedGraph: (req, ctx) => {
      const logger = opts.logger.child({
        service: ctx.service.typeName,
        method: ctx.method.name,
      });

      return handleError<PlainMessage<UpdateFederatedGraphResponse>>(logger, async () => {
        const authContext = await opts.authenticator.authenticate(ctx.requestHeader);
        const fedGraphRepo = new FederatedGraphRepository(opts.db, authContext.organizationId);
        const orgWebhooks = new OrganizationWebhookService(opts.db, authContext.organizationId, opts.logger);
        const userRepo = new UserRepository(opts.db);

        const hasAccess = await userRepo.checkUserAccess({
          userID: authContext.userId,
          organizationID: authContext.organizationId,
          rolesToBe: ['admin', 'member'],
        });

        if (!hasAccess) {
          return {
            response: {
              code: EnumStatusCode.ERR,
              details: `The user doesnt have the permissions to perform this operation`,
            },
            compositionErrors: [],
          };
        }

        const federatedGraph = await fedGraphRepo.byName(req.name);
        if (!federatedGraph) {
          return {
            response: {
              code: EnumStatusCode.ERR_NOT_FOUND,
              details: `Federated graph '${req.name}' not found`,
            },
            compositionErrors: [],
          };
        }

        if (!isValidLabelMatchers(req.labelMatchers)) {
          return {
            response: {
              code: EnumStatusCode.ERR_INVALID_LABELS,
              details: `One or more labels in the matcher were found to be invalid`,
            },
            compositionErrors: [],
          };
        }

        let compositionErrors: PlainMessage<CompositionError>[] = [];

        const errors = await fedGraphRepo.update({
          name: req.name,
          labelMatchers: req.labelMatchers,
          routingUrl: req.routingUrl,
        });

        if (errors) {
          compositionErrors = errors.map((e) => ({
            federatedGraphName: req.name,
            message: e.message,
          }));
        }

        orgWebhooks.send(OrganizationEventName.FEDERATED_GRAPH_SCHEMA_UPDATED, {
          federated_graph: {
            id: federatedGraph.id,
            name: federatedGraph.name,
          },
          organization: {
            id: authContext.organizationId,
            slug: authContext.organizationSlug,
          },
          errors: false,
          actor_id: authContext.userId,
        });

        if (compositionErrors.length > 0) {
          return {
            response: {
              code: EnumStatusCode.ERR_SUBGRAPH_COMPOSITION_FAILED,
            },
            compositionErrors,
          };
        }

        return {
          response: {
            code: EnumStatusCode.OK,
          },
          compositionErrors: [],
        };
      });
    },

    updateSubgraph: (req, ctx) => {
      const logger = opts.logger.child({
        service: ctx.service.typeName,
        method: ctx.method.name,
      });

      return handleError<PlainMessage<UpdateSubgraphResponse>>(logger, async () => {
        const authContext = await opts.authenticator.authenticate(ctx.requestHeader);
<<<<<<< HEAD
        const repo = new SubgraphRepository(opts.db, authContext.organizationId);
        const orgWebhooks = new OrganizationWebhookService(opts.db, authContext.organizationId, opts.logger);
        const userRepo = new UserRepository(opts.db);

        const hasAccess = await userRepo.checkUserAccess({
          userID: authContext.userId,
          organizationID: authContext.organizationId,
          rolesToBe: ['admin', 'member'],
        });

        if (!hasAccess) {
          return {
            response: {
              code: EnumStatusCode.ERR,
              details: `The user doesnt have the permissions to perform this operation`,
            },
            compositionErrors: [],
          };
        }
=======
        const subgraphRepository = new SubgraphRepository(opts.db, authContext.organizationId);
>>>>>>> 55a56f31

        const subgraph = await subgraphRepository.byName(req.name);
        if (!subgraph) {
          return {
            response: {
              code: EnumStatusCode.ERR_NOT_FOUND,
              details: `Subgraph '${req.name}' not found`,
            },
            compositionErrors: [],
          };
        }

        if (!isValidLabels(req.labels)) {
          return {
            response: {
              code: EnumStatusCode.ERR_INVALID_LABELS,
              details: `One ore more labels were found to be invalid`,
            },
            compositionErrors: [],
          };
        }

        if (req.subscriptionUrl && !isValidUrl(req.subscriptionUrl)) {
          return {
            response: {
              code: EnumStatusCode.ERR,
              details: `Subscription URL is not a valid URL`,
            },
            compositionErrors: [],
          };
        }

        const subgraphRepo = new SubgraphRepository(opts.db, authContext.organizationId);
        const orgWebhooks = new OrganizationWebhookService(opts.db, authContext.organizationId, opts.logger);

        const { compositionErrors, updatedFederatedGraphs } = await subgraphRepo.update({
          name: req.name,
          labels: req.labels,
          subscriptionUrl: req.subscriptionUrl,
          routingUrl: req.routingUrl,
          subscriptionProtocol: req.subscriptionProtocol
            ? formatSubscriptionProtocol(req.subscriptionProtocol)
            : undefined,
        });

        for (const graph of updatedFederatedGraphs) {
          orgWebhooks.send(OrganizationEventName.FEDERATED_GRAPH_SCHEMA_UPDATED, {
            federated_graph: {
              id: graph.id,
              name: graph.name,
            },
            organization: {
              id: authContext.organizationId,
              slug: authContext.organizationSlug,
            },
            errors: compositionErrors.length > 0,
            actor_id: authContext.userId,
          });
        }

        if (compositionErrors.length > 0) {
          return {
            response: {
              code: EnumStatusCode.ERR_SUBGRAPH_COMPOSITION_FAILED,
            },
            compositionErrors,
          };
        }

        return {
          response: {
            code: EnumStatusCode.OK,
          },
          compositionErrors: [],
        };
      });
    },

    getAnalyticsView: (req, ctx) => {
      const logger = opts.logger.child({
        service: ctx.service.typeName,
        method: ctx.method.name,
      });

      return handleError<PlainMessage<GetAnalyticsViewResponse>>(logger, async () => {
        if (!opts.chClient) {
          return {
            response: {
              code: EnumStatusCode.ERR_ANALYTICS_DISABLED,
            },
          };
        }
        const authContext = await opts.authenticator.authenticate(ctx.requestHeader);
        const analyticsRepo = new AnalyticsRequestViewRepository(opts.chClient);
        const fedGraphRepo = new FederatedGraphRepository(opts.db, authContext.organizationId);

        const graph = await fedGraphRepo.byName(req.federatedGraphName);
        if (!graph) {
          return {
            response: {
              code: EnumStatusCode.ERR_NOT_FOUND,
              details: `Federated graph '${req.federatedGraphName}' not found`,
            },
          };
        }

        return {
          response: {
            code: EnumStatusCode.OK,
          },
          view: await analyticsRepo.getView(authContext.organizationId, graph.id, req.name, req.config),
        };
      });
    },

    getDashboardAnalyticsView: (req, ctx) => {
      const logger = opts.logger.child({
        service: ctx.service.typeName,
        method: ctx.method.name,
      });

      return handleError<PlainMessage<GetDashboardAnalyticsViewResponse>>(logger, async () => {
        if (!opts.chClient) {
          return {
            response: {
              code: EnumStatusCode.ERR_ANALYTICS_DISABLED,
            },
            mostRequestedOperations: [],
            requestSeries: [],
          };
        }
        const authContext = await opts.authenticator.authenticate(ctx.requestHeader);
        const analyticsDashRepo = new AnalyticsDashboardViewRepository(opts.chClient);
        const fedGraphRepo = new FederatedGraphRepository(opts.db, authContext.organizationId);

        const graph = await fedGraphRepo.byName(req.federatedGraphName);
        if (!graph) {
          return {
            response: {
              code: EnumStatusCode.ERR_NOT_FOUND,
              details: `Federated graph '${req.federatedGraphName}' not found`,
            },
            mostRequestedOperations: [],
            requestSeries: [],
          };
        }

        const { requestSeries, mostRequestedOperations } = await analyticsDashRepo.getView(
          graph.id,
          authContext.organizationId,
        );

        return {
          response: {
            code: EnumStatusCode.OK,
          },
          mostRequestedOperations,
          requestSeries,
        };
      });
    },

    getGraphMetrics: (req, ctx) => {
      const logger = opts.logger.child({
        service: ctx.service.typeName,
        method: ctx.method.name,
      });

      return handleError<PlainMessage<GetGraphMetricsResponse>>(logger, async () => {
        if (!opts.chClient) {
          return {
            response: {
              code: EnumStatusCode.ERR_ANALYTICS_DISABLED,
            },
            filters: [],
          };
        }
        const authContext = await opts.authenticator.authenticate(ctx.requestHeader);
        const repo = new MetricsRepository(opts.chClient);
        const fedGraphRepo = new FederatedGraphRepository(opts.db, authContext.organizationId);

        const graph = await fedGraphRepo.byName(req.federatedGraphName);
        if (!graph) {
          return {
            response: {
              code: EnumStatusCode.ERR_NOT_FOUND,
              details: `Federated graph '${req.federatedGraphName}' not found`,
            },
            filters: [],
          };
        }

        const view = await repo.getMetricsView({
          range: req.range,
          filters: req.filters,
          organizationId: authContext.organizationId,
          graphId: graph.id,
        });

        return {
          response: {
            code: EnumStatusCode.OK,
          },
          ...view,
        };
      });
    },

    getMetricsErrorRate: (req, ctx) => {
      const logger = opts.logger.child({
        service: ctx.service.typeName,
        method: ctx.method.name,
      });

      return handleError<PlainMessage<GetMetricsErrorRateResponse>>(logger, async () => {
        if (!opts.chClient) {
          return {
            response: {
              code: EnumStatusCode.ERR_ANALYTICS_DISABLED,
            },
            series: [],
          };
        }
        const authContext = await opts.authenticator.authenticate(ctx.requestHeader);
        const repo = new MetricsRepository(opts.chClient);
        const fedGraphRepo = new FederatedGraphRepository(opts.db, authContext.organizationId);

        const graph = await fedGraphRepo.byName(req.federatedGraphName);
        if (!graph) {
          return {
            response: {
              code: EnumStatusCode.ERR_NOT_FOUND,
              details: `Federated graph '${req.federatedGraphName}' not found`,
            },
            series: [],
          };
        }

        const metrics = await repo.getErrorsView({
          range: req.range,
          filters: req.filters,
          organizationId: authContext.organizationId,
          graphId: graph.id,
        });

        return {
          response: {
            code: EnumStatusCode.OK,
          },
          series: metrics.errorRate.series,
        };
      });
    },

    checkFederatedGraph: (req, ctx) => {
      const logger = opts.logger.child({
        service: ctx.service.typeName,
        method: ctx.method.name,
      });

      return handleError<PlainMessage<CheckFederatedGraphResponse>>(logger, async () => {
        const authContext = await opts.authenticator.authenticate(ctx.requestHeader);
        const fedGraphRepo = new FederatedGraphRepository(opts.db, authContext.organizationId);
        const subgraphRepo = new SubgraphRepository(opts.db, authContext.organizationId);
        const userRepo = new UserRepository(opts.db);

        const hasAccess = await userRepo.checkUserAccess({
          userID: authContext.userId,
          organizationID: authContext.organizationId,
          rolesToBe: ['admin', 'member'],
        });

        if (!hasAccess) {
          return {
            response: {
              code: EnumStatusCode.ERR,
              details: `The user doesnt have the permissions to perform this operation`,
            },
            compositionErrors: [],
            subgraphs: [],
          };
        }

        const exists = await fedGraphRepo.exists(req.name);
        if (!exists) {
          return {
            response: {
              code: EnumStatusCode.ERR_NOT_FOUND,
              details: `Federated graph '${req.name}' not found`,
            },
            compositionErrors: [],
            subgraphs: [],
          };
        }

        if (!isValidLabelMatchers(req.labelMatchers)) {
          return {
            response: {
              code: EnumStatusCode.ERR_INVALID_LABELS,
              details: `One or more labels in the matcher were found to be invalid`,
            },
            compositionErrors: [],
            subgraphs: [],
          };
        }

        const subgraphs = await subgraphRepo.byGraphLabelMatchers(req.labelMatchers);

        const subgraphsDetails = subgraphs.map((s) => ({
          id: s.id,
          name: s.name,
          routingURL: s.routingUrl,
          labels: s.labels,
          lastUpdatedAt: s.lastUpdatedAt,
        }));

        const result = composeSubgraphs(
          subgraphs.map((s) => ({
            id: s.id,
            name: s.name,
            url: s.routingUrl,
            definitions: parse(s.schemaSDL),
          })),
        );

        if (result.errors) {
          const compositionErrors: PlainMessage<CompositionError>[] = [];
          for (const error of result.errors) {
            compositionErrors.push({
              message: error.message,
              federatedGraphName: req.name,
            });
          }

          if (compositionErrors.length > 0) {
            return {
              response: {
                code: EnumStatusCode.ERR_SUBGRAPH_COMPOSITION_FAILED,
              },
              compositionErrors,
              subgraphs: subgraphsDetails,
            };
          }
        }

        return {
          response: {
            code: EnumStatusCode.OK,
          },
          compositionErrors: [],
          subgraphs: subgraphsDetails,
        };
      });
    },

    createFederatedGraphToken: (req, ctx) => {
      const logger = opts.logger.child({
        service: ctx.service.typeName,
        method: ctx.method.name,
      });

      return handleError<PlainMessage<CreateFederatedGraphTokenResponse>>(logger, async () => {
        const authContext = await opts.authenticator.authenticate(ctx.requestHeader);
        const fedGraphRepo = new FederatedGraphRepository(opts.db, authContext.organizationId);
        const userRepo = new UserRepository(opts.db);

        const hasAccess = await userRepo.checkUserAccess({
          userID: authContext.userId,
          organizationID: authContext.organizationId,
          rolesToBe: ['admin', 'member'],
        });

        if (!hasAccess) {
          return {
            response: {
              code: EnumStatusCode.ERR,
              details: `The user doesnt have the permissions to perform this operation`,
            },
            token: '',
          };
        }

        const graph = await fedGraphRepo.byName(req.graphName);
        if (!graph) {
          return {
            response: {
              code: EnumStatusCode.ERR_NOT_FOUND,
              details: `Federated graph '${req.graphName}' not found`,
            },
            token: '',
          };
        }

        const currToken = await fedGraphRepo.getRouterToken({
          federatedGraphId: graph.id,
          organizationId: authContext.organizationId,
          tokenName: req.tokenName,
        });
        if (currToken) {
          return {
            response: {
              code: EnumStatusCode.ERR_ALREADY_EXISTS,
              details: `Router token '${req.tokenName}' already exists`,
            },
            token: '',
          };
        }

        const tokenValue = await signJwt<GraphApiKeyJwtPayload>({
          secret: opts.jwtSecret,
          token: {
            iss: authContext.userId,
            federated_graph_id: graph.id,
            organization_id: authContext.organizationId,
          },
        });

        const token = await fedGraphRepo.createToken({
          token: tokenValue,
          federatedGraphId: graph.id,
          tokenName: req.tokenName,
          organizationId: authContext.organizationId,
        });

        return {
          response: {
            code: EnumStatusCode.OK,
          },
          token: token.token,
        };
      });
    },

    getTrace: (req, ctx) => {
      const logger = opts.logger.child({
        service: ctx.service.typeName,
        method: ctx.method.name,
      });

      return handleError<PlainMessage<GetTraceResponse>>(logger, async () => {
        if (!opts.chClient) {
          return {
            response: {
              code: EnumStatusCode.ERR_ANALYTICS_DISABLED,
            },
            spans: [],
          };
        }
        const authContext = await opts.authenticator.authenticate(ctx.requestHeader);
        const traceRepo = new TraceRepository(opts.chClient);

        const spans = await traceRepo.getTrace(req.id, authContext.organizationId);

        return {
          response: {
            code: EnumStatusCode.OK,
          },
          spans,
        };
      });
    },

    getOrganizationMembers: (req, ctx) => {
      const logger = opts.logger.child({
        service: ctx.service.typeName,
        method: ctx.method.name,
      });

      return handleError<PlainMessage<GetOrganizationMembersResponse>>(logger, async () => {
        const authContext = await opts.authenticator.authenticate(ctx.requestHeader);
        const orgRepo = new OrganizationRepository(opts.db);

        const orgMembers = await orgRepo.getMembers({ organizationID: authContext.organizationId });

        return {
          response: {
            code: EnumStatusCode.OK,
          },
          members: orgMembers,
        };
      });
    },

    inviteUser: (req, ctx) => {
      const logger = opts.logger.child({
        service: ctx.service.typeName,
        method: ctx.method.name,
      });

      return handleError<PlainMessage<InviteUserResponse>>(logger, async () => {
        const authContext = await opts.authenticator.authenticate(ctx.requestHeader);
        const userRepo = new UserRepository(opts.db);
        const orgRepo = new OrganizationRepository(opts.db);

        const hasAccess = await userRepo.checkUserAccess({
          userID: authContext.userId,
          organizationID: authContext.organizationId,
          rolesToBe: ['admin', 'member'],
        });

        if (!hasAccess) {
          return {
            response: {
              code: EnumStatusCode.ERR,
              details: `The user doesnt have the permissions to perform this operation`,
            },
          };
        }

        await opts.keycloakClient.authenticateClient();

        const user = await userRepo.byEmail(req.email);
        if (user) {
          const orgMember = await orgRepo.getOrganizationMember({
            organizationID: authContext.organizationId,
            userID: user.id,
          });
          if (orgMember && !orgMember.acceptedInvite) {
            await opts.keycloakClient.executeActionsEmail({
              userID: user.id,
              redirectURI: `${process.env.WEB_BASE_URL}/login`,
              realm: opts.keycloakRealm,
            });

            return {
              response: {
                code: EnumStatusCode.OK,
                details: 'Invited member successfully.',
              },
            };
          } else if (orgMember && orgMember.acceptedInvite) {
            return {
              response: {
                code: EnumStatusCode.ERR_ALREADY_EXISTS,
                details: `${req.email} is already a member of this organization`,
              },
            };
          }
          const userMemberships = await orgRepo.memberships({
            userId: user.id,
          });
        }

        const organization = await orgRepo.byId(authContext.organizationId);
        if (!organization) {
          return {
            response: {
              code: EnumStatusCode.ERR_NOT_FOUND,
              details: `Organization not found`,
            },
          };
        }

        const groupName = organization.slug;

        const organizationGroup = await opts.keycloakClient.client.groups.find({
          max: 1,
          search: groupName,
          realm: opts.keycloakRealm,
        });

        if (organizationGroup.length === 0) {
          throw new Error(`Organization group '${groupName}' not found`);
        }

        const keycloakUser = await opts.keycloakClient.client.users.find({
          max: 1,
          email: req.email,
          realm: opts.keycloakRealm,
          exact: true,
        });

        let keycloakUserID;

        if (keycloakUser.length === 0) {
          keycloakUserID = await opts.keycloakClient.addKeycloakUser({
            email: req.email,
            isPasswordTemp: true,
            realm: opts.keycloakRealm,
          });
        } else {
          keycloakUserID = keycloakUser[0].id;
        }

        const userGroups = await opts.keycloakClient.client.users.listGroups({
          search: groupName,
          realm: opts.keycloakRealm,
          id: keycloakUserID!,
          max: 1,
        });

        if (userGroups.length === 0) {
          // By default, all invited users are added to the top-level organization group
          // This is the at least privilege approach
          await opts.keycloakClient.client.users.addToGroup({
            id: keycloakUserID!,
            groupId: organizationGroup[0].id!,
            realm: opts.keycloakRealm,
          });
        }

        await opts.keycloakClient.executeActionsEmail({
          userID: keycloakUserID!,
          redirectURI: `${process.env.WEB_BASE_URL}/login`,
          realm: opts.keycloakRealm,
        });

        // TODO: rate limit this
        await userRepo.inviteUser({
          email: req.email,
          keycloakUserID: keycloakUserID!,
          organizationID: authContext.organizationId,
          dbUser: user,
        });

        return {
          response: {
            code: EnumStatusCode.OK,
            details: 'Invited member successfully.',
          },
        };
      });
    },

    getLatestValidRouterConfig: (req, ctx) => {
      const logger = opts.logger.child({
        service: ctx.service.typeName,
        method: ctx.method.name,
      });

      return handleError<PlainMessage<GetConfigResponse>>(logger, async () => {
        const authContext = await opts.authenticator.authenticate(ctx.requestHeader);
        const fedGraphRepo = new FederatedGraphRepository(opts.db, authContext.organizationId);

        const federatedGraph = await fedGraphRepo.byName(req.graphName);
        if (!federatedGraph) {
          return {
            response: {
              code: EnumStatusCode.ERR_NOT_FOUND,
              details: 'Federated graph not found',
            },
          };
        }

        const config = await fedGraphRepo.getLatestValidRouterConfig(federatedGraph?.targetId);
        if (!config) {
          return {
            response: {
              code: EnumStatusCode.ERR_NOT_FOUND,
              details: 'No valid router config found',
            },
          };
        }

        return {
          response: {
            code: EnumStatusCode.OK,
          },
          config: {
            subgraphs: config.config.subgraphs,
            engineConfig: config.config.engineConfig,
            version: config.schemaVersionId,
          },
        };
      });
    },

    getAPIKeys: (req, ctx) => {
      const logger = opts.logger.child({
        service: ctx.service.typeName,
        method: ctx.method.name,
      });

      return handleError<PlainMessage<GetAPIKeysResponse>>(logger, async () => {
        const authContext = await opts.authenticator.authenticate(ctx.requestHeader);
        const orgRepo = new OrganizationRepository(opts.db);

        const apiKeys = await orgRepo.getAPIKeys({ organizationID: authContext.organizationId });

        return {
          response: {
            code: EnumStatusCode.OK,
          },
          apiKeys,
        };
      });
    },

    createAPIKey: (req, ctx) => {
      const logger = opts.logger.child({
        service: ctx.service.typeName,
        method: ctx.method.name,
      });

      return handleError<PlainMessage<CreateAPIKeyResponse>>(logger, async () => {
        const authContext = await opts.authenticator.authenticate(ctx.requestHeader);
        const orgRepo = new OrganizationRepository(opts.db);
        const userRepo = new UserRepository(opts.db);

        const hasAccess = await userRepo.checkUserAccess({
          userID: authContext.userId,
          organizationID: authContext.organizationId,
          rolesToBe: ['admin', 'member'],
        });

        if (!hasAccess) {
          return {
            response: {
              code: EnumStatusCode.ERR,
              details: `The user doesnt have the permissions to perform this operation`,
            },
            apiKey: '',
          };
        }

        const keyName = req.name.trim();

        const apiKeyModel = await orgRepo.getAPIKeyByName({
          organizationID: authContext.organizationId,
          name: keyName,
        });
        if (apiKeyModel) {
          return {
            response: {
              code: EnumStatusCode.ERR_ALREADY_EXISTS,
              details: `An API key with the name ${req.name} already exists`,
            },
            apiKey: '',
          };
        }

        if (keyName.length < 3 || keyName.length > 50) {
          return {
            response: {
              code: EnumStatusCode.ERR,
              details: `An API key name ${req.name} does not follow the required naming rules`,
            },
            apiKey: '',
          };
        }

        const generatedAPIKey = ApiKeyGenerator.generate();

        await orgRepo.addAPIKey({
          name: keyName,
          organizationID: authContext.organizationId,
          userID: authContext.userId || req.userID,
          key: generatedAPIKey,
          expiresAt: req.expires,
        });
        return {
          response: {
            code: EnumStatusCode.OK,
          },
          apiKey: generatedAPIKey,
        };
      });
    },

    whoAmI: (req, ctx) => {
      const logger = opts.logger.child({
        service: ctx.service.typeName,
        method: ctx.method.name,
      });

      return handleError<PlainMessage<WhoAmIResponse>>(logger, async () => {
        const authContext = await opts.authenticator.authenticate(ctx.requestHeader);
        const orgRepo = new OrganizationRepository(opts.db);

        const organization = await orgRepo.byId(authContext.organizationId);

        if (!organization) {
          return {
            response: {
              code: EnumStatusCode.ERR_NOT_FOUND,
              details: `Organization not found`,
            },
            organizationName: '',
          };
        }

        return {
          response: {
            code: EnumStatusCode.OK,
          },
          organizationName: organization.name,
        };
      });
    },

    deleteAPIKey: (req, ctx) => {
      const logger = opts.logger.child({
        service: ctx.service.typeName,
        method: ctx.method.name,
      });

      return handleError<PlainMessage<DeleteAPIKeyResponse>>(logger, async () => {
        const authContext = await opts.authenticator.authenticate(ctx.requestHeader);
        const orgRepo = new OrganizationRepository(opts.db);
        const userRepo = new UserRepository(opts.db);

        const hasAccess = await userRepo.checkUserAccess({
          userID: authContext.userId,
          organizationID: authContext.organizationId,
          rolesToBe: ['admin', 'member'],
        });

        if (!hasAccess) {
          return {
            response: {
              code: EnumStatusCode.ERR,
              details: `The user doesnt have the permissions to perform this operation`,
            },
          };
        }

        const apiKey = await orgRepo.getAPIKeyByName({ organizationID: authContext.organizationId, name: req.name });
        if (!apiKey) {
          return {
            response: {
              code: EnumStatusCode.ERR_NOT_FOUND,
              details: `An API key with the name ${req.name} doesnt exists`,
            },
          };
        }

        const userRoles = await orgRepo.getOrganizationMemberRoles({
          userID: authContext.userId || '',
          organizationID: authContext.organizationId,
        });

        if (!(apiKey.creatorUserID === authContext.userId || userRoles.includes('admin'))) {
          return {
            response: {
              code: EnumStatusCode.ERR,
              details: `You are not authorized to delete the api key '${apiKey.name}'`,
            },
          };
        }

        await orgRepo.removeAPIKey({
          name: req.name,
          organizationID: authContext.organizationId,
        });

        return {
          response: {
            code: EnumStatusCode.OK,
          },
        };
      });
    },

    removeInvitation: (req, ctx) => {
      const logger = opts.logger.child({
        service: ctx.service.typeName,
        method: ctx.method.name,
      });

      return handleError<PlainMessage<RemoveInvitationResponse>>(logger, async () => {
        const authContext = await opts.authenticator.authenticate(ctx.requestHeader);
        const orgRepo = new OrganizationRepository(opts.db);
        const userRepo = new UserRepository(opts.db);

        const hasAccess = await userRepo.checkUserAccess({
          userID: authContext.userId,
          organizationID: authContext.organizationId,
          rolesToBe: ['admin', 'member'],
        });

        if (!hasAccess) {
          return {
            response: {
              code: EnumStatusCode.ERR,
              details: `The user doesnt have the permissions to perform this operation`,
            },
          };
        }

        const user = await userRepo.byEmail(req.email);
        if (!user) {
          return {
            response: {
              code: EnumStatusCode.ERR_NOT_FOUND,
              details: `User ${req.email} not found`,
            },
          };
        }

        const org = await orgRepo.byId(authContext.organizationId);
        if (!org) {
          return {
            response: {
              code: EnumStatusCode.ERR_NOT_FOUND,
              details: `Organization not found`,
            },
          };
        }

        const orgMember = await orgRepo.getOrganizationMember({
          organizationID: authContext.organizationId,
          userID: user.id,
        });
        if (!orgMember) {
          return {
            response: {
              code: EnumStatusCode.ERR_NOT_FOUND,
              details: `User ${req.email} is not a part of this organization.`,
            },
          };
        }

        await opts.keycloakClient.authenticateClient();

        const organizationGroup = await opts.keycloakClient.client.groups.find({
          max: 1,
          search: org.slug,
          realm: opts.keycloakRealm,
        });

        if (organizationGroup.length === 0) {
          throw new Error(`Organization group '${org.slug}' not found`);
        }

        await opts.keycloakClient.client.users.delFromGroup({
          id: user.id,
          groupId: organizationGroup[0].id!,
          realm: opts.keycloakRealm,
        });

        await orgRepo.removeOrganizationMember({ organizationID: authContext.organizationId, userID: user.id });

        const userMemberships = await orgRepo.memberships({ userId: user.id });

        // delete the user only when user doesnt have any memberships
        // this will happen only when the user was invited but the user didnt login and the admin removed that user,
        // in this case the user will not have a personal org
        if (userMemberships.length === 0) {
          // deleting the user from keycloak
          await opts.keycloakClient.client.users.del({
            id: user.id,
            realm: opts.keycloakRealm,
          });
          // deleting the user from the db
          await userRepo.deleteUser({ id: user.id });
        }

        return {
          response: {
            code: EnumStatusCode.OK,
          },
        };
      });
    },

    migrateFromApollo: (req, ctx) => {
      const logger = opts.logger.child({
        service: ctx.service.typeName,
        method: ctx.method.name,
      });

      return handleError<PlainMessage<MigrateFromApolloResponse>>(logger, async () => {
        const authContext = await opts.authenticator.authenticate(ctx.requestHeader);
        const userRepo = new UserRepository(opts.db);
        const orgRepo = new OrganizationRepository(opts.db);
        const fedGraphRepo = new FederatedGraphRepository(opts.db, authContext.organizationId);
        const subgraphRepo = new SubgraphRepository(opts.db, authContext.organizationId);
        const orgWebhooks = new OrganizationWebhookService(opts.db, authContext.organizationId, opts.logger);

        const hasAccess = await userRepo.checkUserAccess({
          userID: authContext.userId,
          organizationID: authContext.organizationId,
          rolesToBe: ['admin', 'member'],
        });

        if (!hasAccess) {
          return {
            response: {
              code: EnumStatusCode.ERR,
              details: `The user doesnt have the permissions to perform this operation`,
            },
            token: '',
          };
        }

        opts.platformWebhooks.send(PlatformEventName.APOLLO_MIGRATE_INIT, {
          actor_id: authContext.userId,
        });

        const org = await orgRepo.byId(authContext.organizationId);
        if (!org) {
          return {
            response: {
              code: EnumStatusCode.ERR_NOT_FOUND,
              details: `Organization not found`,
            },
            token: '',
          };
        }

        const user = await userRepo.byId(authContext.userId || '');

        const apolloMigrator = new ApolloMigrator({
          apiKey: req.apiKey,
          organizationSlug: org.slug,
          variantName: req.variantName,
          logger,
          userEmail: user?.email || '',
          userId: user?.id || '',
        });

        const graph = await apolloMigrator.fetchGraphID();
        if (!graph.success) {
          return {
            response: {
              code: EnumStatusCode.ERR,
              details: `Could not fetch the graph from Apollo. Please ensure that the API Key is valid.`,
            },
            token: '',
          };
        }

        const graphDetails = await apolloMigrator.fetchGraphDetails({ graphID: graph.id });

        if (!graphDetails.success) {
          return {
            response: {
              code: EnumStatusCode.ERR,
              details: graphDetails.errorMessage,
            },
            token: '',
          };
        }

        if (await fedGraphRepo.exists(graph.name)) {
          return {
            response: {
              code: EnumStatusCode.ERR_ALREADY_EXISTS,
              details: `Federated graph '${graph.name}' already exists.`,
            },
            token: '',
          };
        }

        for await (const subgraph of graphDetails.subgraphs) {
          if (await subgraphRepo.exists(subgraph.name)) {
            return {
              response: {
                code: EnumStatusCode.ERR_ALREADY_EXISTS,
                details: `Subgraph '${subgraph.name}' already exists`,
              },
              token: '',
            };
          }
        }

        await opts.db.transaction(async (tx) => {
          const fedGraphRepo = new FederatedGraphRepository(tx, authContext.organizationId);
          const subgraphRepo = new SubgraphRepository(tx, authContext.organizationId);
          const composer = new Composer(fedGraphRepo, subgraphRepo);

          const federatedGraph = await apolloMigrator.migrateGraphFromApollo({
            fedGraph: {
              name: graph.name,
              routingURL: graphDetails.fedGraphRoutingURL || '',
            },
            subgraphs: graphDetails.subgraphs,
            organizationID: authContext.organizationId,
            db: tx,
          });

          const composition = await composer.composeFederatedGraph(federatedGraph.name, federatedGraph.targetId);

          await composer.deployComposition(composition);
        });

        const migratedGraph = await fedGraphRepo.byName(graph.name);
        if (!migratedGraph) {
          return {
            response: {
              code: EnumStatusCode.ERR,
              details: 'Could not complete the migration. Please try again.',
            },
            token: '',
          };
        }

        orgWebhooks.send(OrganizationEventName.FEDERATED_GRAPH_SCHEMA_UPDATED, {
          federated_graph: {
            id: migratedGraph.id,
            name: migratedGraph.name,
          },
          organization: {
            id: authContext.organizationId,
            slug: authContext.organizationSlug,
          },
          errors: false,
          actor_id: authContext.userId,
        });

        const tokenValue = await signJwt<GraphApiKeyJwtPayload>({
          secret: opts.jwtSecret,
          token: {
            iss: authContext.userId,
            federated_graph_id: migratedGraph.id,
            organization_id: authContext.organizationId,
          },
        });

        const token = await fedGraphRepo.createToken({
          token: tokenValue,
          federatedGraphId: migratedGraph.id,
          tokenName: migratedGraph.name,
          organizationId: authContext.organizationId,
        });

        opts.platformWebhooks.send(PlatformEventName.APOLLO_MIGRATE_SUCCESS, {
          federated_graph: {
            id: migratedGraph.id,
            name: migratedGraph.name,
          },
          actor_id: authContext.userId,
        });

        return {
          response: {
            code: EnumStatusCode.OK,
          },
          token: token.token,
        };
      });
    },

    createOrganizationWebhookConfig: (req, ctx) => {
      const logger = opts.logger.child({
        service: ctx.service.typeName,
        method: ctx.method.name,
      });

      return handleError<PlainMessage<CreateOrganizationWebhookConfigResponse>>(logger, async () => {
        const authContext = await opts.authenticator.authenticate(ctx.requestHeader);
        const orgRepo = new OrganizationRepository(opts.db);
        const userRepo = new UserRepository(opts.db);

        const hasAccess = await userRepo.checkUserAccess({
          userID: authContext.userId,
          organizationID: authContext.organizationId,
          rolesToBe: ['admin', 'member'],
        });

        if (!hasAccess) {
          return {
            response: {
              code: EnumStatusCode.ERR,
              details: `The user doesnt have the permissions to perform this operation`,
            },
          };
        }

        await orgRepo.createWebhookConfig({
          organizationId: authContext.organizationId,
          ...req,
        });

        return {
          response: {
            code: EnumStatusCode.OK,
          },
        };
      });
    },

    getOrganizationWebhookConfigs: (req, ctx) => {
      const logger = opts.logger.child({
        service: ctx.service.typeName,
        method: ctx.method.name,
      });

      return handleError<PlainMessage<GetOrganizationWebhookConfigsResponse>>(logger, async () => {
        const authContext = await opts.authenticator.authenticate(ctx.requestHeader);
        const orgRepo = new OrganizationRepository(opts.db);

        const configs = await orgRepo.getWebhookConfigs(authContext.organizationId);

        return {
          response: {
            code: EnumStatusCode.OK,
          },
          configs,
        };
      });
    },

    getOrganizationWebhookMeta: (req, ctx) => {
      const logger = opts.logger.child({
        service: ctx.service.typeName,
        method: ctx.method.name,
      });

      return handleError<PlainMessage<GetOrganizationWebhookMetaResponse>>(logger, async () => {
        const authContext = await opts.authenticator.authenticate(ctx.requestHeader);
        const orgRepo = new OrganizationRepository(opts.db);

        const eventsMeta = await orgRepo.getWebhookMeta(req.id, authContext.organizationId);

        return {
          response: {
            code: EnumStatusCode.OK,
          },
          eventsMeta,
        };
      });
    },

    updateOrganizationWebhookConfig: (req, ctx) => {
      const logger = opts.logger.child({
        service: ctx.service.typeName,
        method: ctx.method.name,
      });

      return handleError<PlainMessage<UpdateOrganizationWebhookConfigResponse>>(logger, async () => {
        const authContext = await opts.authenticator.authenticate(ctx.requestHeader);
        const orgRepo = new OrganizationRepository(opts.db);
        const userRepo = new UserRepository(opts.db);

        const hasAccess = await userRepo.checkUserAccess({
          userID: authContext.userId,
          organizationID: authContext.organizationId,
          rolesToBe: ['admin', 'member'],
        });

        if (!hasAccess) {
          return {
            response: {
              code: EnumStatusCode.ERR,
              details: `The user doesnt have the permissions to perform this operation`,
            },
          };
        }

        await orgRepo.updateWebhookConfig({
          organizationId: authContext.organizationId,
          ...req,
        });

        return {
          response: {
            code: EnumStatusCode.OK,
          },
        };
      });
    },

    deleteOrganizationWebhookConfig: (req, ctx) => {
      const logger = opts.logger.child({
        service: ctx.service.typeName,
        method: ctx.method.name,
      });

      return handleError<PlainMessage<UpdateOrganizationWebhookConfigResponse>>(logger, async () => {
        const authContext = await opts.authenticator.authenticate(ctx.requestHeader);
        const orgRepo = new OrganizationRepository(opts.db);
        const userRepo = new UserRepository(opts.db);

        const hasAccess = await userRepo.checkUserAccess({
          userID: authContext.userId,
          organizationID: authContext.organizationId,
          rolesToBe: ['admin', 'member'],
        });

        if (!hasAccess) {
          return {
            response: {
              code: EnumStatusCode.ERR,
              details: `The user doesnt have the permissions to perform this operation`,
            },
          };
        }

        await orgRepo.deleteWebhookConfig({
          organizationId: authContext.organizationId,
          ...req,
        });

        return {
          response: {
            code: EnumStatusCode.OK,
          },
        };
      });
    },

    deleteOrganization: (req, ctx) => {
      const logger = opts.logger.child({
        service: ctx.service.typeName,
        method: ctx.method.name,
      });

      return handleError<PlainMessage<UpdateOrganizationWebhookConfigResponse>>(logger, async () => {
        const authContext = await opts.authenticator.authenticate(ctx.requestHeader);
        const orgRepo = new OrganizationRepository(opts.db);

        const org = await orgRepo.byId(authContext.organizationId);
        if (!org) {
          return {
            response: {
              code: EnumStatusCode.ERR_NOT_FOUND,
              details: `Organization not found`,
            },
          };
        }

        const user = await orgRepo.getOrganizationMember({
          organizationID: authContext.organizationId,
          userID: authContext.userId || req.userID,
        });

        if (!user) {
          return {
            response: {
              code: EnumStatusCode.ERR,
              details: 'User is not a part of this organization.',
            },
          };
        }

        // non admins cannot delete the organization
        if (!user.roles.includes('admin')) {
          return {
            response: {
              code: EnumStatusCode.ERR,
              details: 'User does not have the permissions to delete the organization.',
            },
          };
        }

        // the personal org cannot be deleted
        if (org.isPersonal) {
          return {
            response: {
              code: EnumStatusCode.ERR_NOT_FOUND,
              details: `Personal organization cannot be deleted.`,
            },
          };
        }

        await opts.keycloakClient.authenticateClient();

        const organizationGroup = await opts.keycloakClient.client.groups.find({
          max: 1,
          search: org.slug,
          realm: opts.keycloakRealm,
        });

        if (organizationGroup.length === 0) {
          throw new Error(`Organization group '${org.slug}' not found`);
        }

        await opts.keycloakClient.client.groups.del({
          id: organizationGroup[0].id!,
          realm: opts.keycloakRealm,
        });

        await orgRepo.deleteOrganization(authContext.organizationId);

        return {
          response: {
            code: EnumStatusCode.OK,
          },
        };
      });
    },

    leaveOrganization: (req, ctx) => {
      const logger = opts.logger.child({
        service: ctx.service.typeName,
        method: ctx.method.name,
      });

      return handleError<PlainMessage<UpdateOrganizationWebhookConfigResponse>>(logger, async () => {
        const authContext = await opts.authenticator.authenticate(ctx.requestHeader);
        const orgRepo = new OrganizationRepository(opts.db);

        const org = await orgRepo.byId(authContext.organizationId);
        if (!org) {
          return {
            response: {
              code: EnumStatusCode.ERR_NOT_FOUND,
              details: `Organization not found`,
            },
          };
        }

        const orgMember = await orgRepo.getOrganizationMember({
          organizationID: authContext.organizationId,
          userID: authContext.userId || req.userID,
        });

        if (!orgMember) {
          return {
            response: {
              code: EnumStatusCode.ERR,
              details: 'User is not a part of this organization.',
            },
          };
        }

        // the creator of the personal org cannot leave the organization.
        if (org.isPersonal && org.creatorUserId === (authContext.userId || req.userID)) {
          return {
            response: {
              code: EnumStatusCode.ERR_NOT_FOUND,
              details: `Creator of a personal organization cannot leave the organization.`,
            },
          };
        }

        // checking if the user is an single admin
        if (orgMember.roles.includes('admin')) {
          const orgAdmins = await orgRepo.getOrganizationAdmins({ organizationID: authContext.organizationId });
          if (orgAdmins.length === 1) {
            return {
              response: {
                code: EnumStatusCode.ERR,
                details:
                  'Single admins cannot leave the organization. Please make another member an admin and try again.',
              },
            };
          }
        }

        await opts.keycloakClient.authenticateClient();

        const organizationGroup = await opts.keycloakClient.client.groups.find({
          max: 1,
          search: org.slug,
          realm: opts.keycloakRealm,
        });

        if (organizationGroup.length === 0) {
          throw new Error(`Organization group '${org.slug}' not found`);
        }

        // removing the group from the keycloak user
        await opts.keycloakClient.client.users.delFromGroup({
          id: orgMember.userID,
          groupId: organizationGroup[0].id!,
          realm: opts.keycloakRealm,
        });

        // removing the user for the organization in the db
        await orgRepo.removeOrganizationMember({
          userID: authContext.userId || req.userID,
          organizationID: authContext.organizationId,
        });

        return {
          response: {
            code: EnumStatusCode.OK,
          },
        };
      });
    },

    updateOrganizationDetails: (req, ctx) => {
      const logger = opts.logger.child({
        service: ctx.service.typeName,
        method: ctx.method.name,
      });

      return handleError<PlainMessage<UpdateOrganizationDetailsResponse>>(logger, async () => {
        const authContext = await opts.authenticator.authenticate(ctx.requestHeader);
        const orgRepo = new OrganizationRepository(opts.db);

        const org = await orgRepo.byId(authContext.organizationId);
        if (!org) {
          return {
            response: {
              code: EnumStatusCode.ERR_NOT_FOUND,
              details: `Organization not found`,
            },
          };
        }

        const orgMember = await orgRepo.getOrganizationMember({
          organizationID: authContext.organizationId,
          userID: authContext.userId || req.userID,
        });

        if (!orgMember) {
          return {
            response: {
              code: EnumStatusCode.ERR,
              details: 'User is not a part of this organization.',
            },
          };
        }

        // non admins cannot update the organization name
        if (!orgMember.roles.includes('admin')) {
          return {
            response: {
              code: EnumStatusCode.ERR,
              details: 'User does not have the permissions to update the organization name.',
            },
          };
        }

        if (org.slug !== req.organizationSlug) {
          // checking if the provided orgSlug is available
          const newOrg = await orgRepo.bySlug(req.organizationSlug);
          if (newOrg) {
            return {
              response: {
                code: EnumStatusCode.ERR_ALREADY_EXISTS,
                details: `Organization with slug ${req.organizationSlug} already exists.`,
              },
            };
          }

          await opts.keycloakClient.authenticateClient();

          const organizationGroup = await opts.keycloakClient.client.groups.find({
            max: 1,
            search: org.slug,
            realm: opts.keycloakRealm,
          });

          if (organizationGroup.length === 0) {
            throw new Error(`Organization group '${org.slug}' not found`);
          }

          await opts.keycloakClient.client.groups.update(
            {
              id: organizationGroup[0].id!,
              realm: opts.keycloakRealm,
            },
            { name: req.organizationSlug },
          );
        }

        await orgRepo.updateOrganization({
          id: authContext.organizationId,
          name: req.organizationName,
          slug: req.organizationSlug,
        });

        return {
          response: {
            code: EnumStatusCode.OK,
          },
        };
      });
    },

    updateOrgMemberRole: (req, ctx) => {
      const logger = opts.logger.child({
        service: ctx.service.typeName,
        method: ctx.method.name,
      });

      return handleError<PlainMessage<UpdateOrganizationWebhookConfigResponse>>(logger, async () => {
        const authContext = await opts.authenticator.authenticate(ctx.requestHeader);
        const orgRepo = new OrganizationRepository(opts.db);

        const org = await orgRepo.byId(authContext.organizationId);
        if (!org) {
          return {
            response: {
              code: EnumStatusCode.ERR_NOT_FOUND,
              details: `Organization not found`,
            },
          };
        }

        const user = await orgRepo.getOrganizationMember({
          organizationID: authContext.organizationId,
          userID: authContext.userId || req.userID,
        });

        if (!user) {
          return {
            response: {
              code: EnumStatusCode.ERR,
              details: 'User is not a part of this organization.',
            },
          };
        }

        // non admins cannot update the role of an org member
        if (!user.roles.includes('admin')) {
          return {
            response: {
              code: EnumStatusCode.ERR,
              details: 'User does not have the permissions to the role of an organization member.',
            },
          };
        }

        const orgMember = await orgRepo.getOrganizationMember({
          organizationID: authContext.organizationId,
          userID: req.orgMemberUserID,
        });

        if (!orgMember) {
          return {
            response: {
              code: EnumStatusCode.ERR,
              details: 'User is not a part of this organization.',
            },
          };
        }

        await opts.keycloakClient.authenticateClient();

        const users = await opts.keycloakClient.client.users.find({
          realm: opts.keycloakRealm,
          email: orgMember.email,
        });

        if (users.length === 0) {
          return {
            response: {
              code: EnumStatusCode.ERR,
              details: 'User does not exist.',
            },
          };
        }

        const organizationGroup = await opts.keycloakClient.client.groups.find({
          max: 1,
          search: org.slug,
          realm: opts.keycloakRealm,
          briefRepresentation: false,
        });

        if (organizationGroup.length === 0) {
          throw new Error(`Organization group '${org.slug}' not found`);
        }

        const childGroups = await opts.keycloakClient.client.groups.find({
          search: 'admin',
          realm: opts.keycloakRealm,
        });

        if (childGroups.length === 0) {
          throw new Error(`Organization group '${org.slug}' does not have any child groups`);
        }

        const childGroup = childGroups.find((group) => group.id === organizationGroup[0].id)?.subGroups?.[0];

        if (!childGroup) {
          throw new Error(`Organization group '${org.slug}' does not have any child groups`);
        }

        if (req.role === 'admin') {
          await opts.keycloakClient.client.users.delFromGroup({
            id: users[0].id!,
            realm: opts.keycloakRealm,
            groupId: organizationGroup[0].id!,
          });

          await opts.keycloakClient.client.users.addToGroup({
            id: users[0].id!,
            realm: opts.keycloakRealm,
            groupId: childGroup.id!,
          });

          await orgRepo.updateUserRole({
            organizationID: authContext.organizationId,
            orgMemberID: orgMember.orgMemberID,
            role: 'admin',
          });
        } else {
          await opts.keycloakClient.client.users.addToGroup({
            id: users[0].id!,
            realm: opts.keycloakRealm,
            groupId: organizationGroup[0].id!,
          });

          await opts.keycloakClient.client.users.delFromGroup({
            id: users[0].id!,
            realm: opts.keycloakRealm,
            groupId: childGroup.id!,
          });

          await orgRepo.updateUserRole({
            organizationID: authContext.organizationId,
            orgMemberID: orgMember.orgMemberID,
            role: 'member',
          });
        }

        return {
          response: {
            code: EnumStatusCode.OK,
          },
        };
      });
    },

    getRouterTokens: (req, ctx) => {
      const logger = opts.logger.child({
        service: ctx.service.typeName,
        method: ctx.method.name,
      });

      return handleError<PlainMessage<GetRouterTokensResponse>>(logger, async () => {
        const authContext = await opts.authenticator.authenticate(ctx.requestHeader);
        const fedRepo = new FederatedGraphRepository(opts.db, authContext.organizationId);

        const federatedGraph = await fedRepo.byName(req.fedGraphName);
        if (!federatedGraph) {
          return {
            response: {
              code: EnumStatusCode.ERR_NOT_FOUND,
              details: `Federated graph '${req.fedGraphName}' not found`,
            },
            tokens: [],
          };
        }

        const tokens = await fedRepo.getRouterTokens({
          organizationId: authContext.organizationId,
          federatedGraphId: federatedGraph.id,
        });

        return {
          response: {
            code: EnumStatusCode.OK,
          },
          tokens,
        };
      });
    },

    deleteRouterToken: (req, ctx) => {
      const logger = opts.logger.child({
        service: ctx.service.typeName,
        method: ctx.method.name,
      });

      return handleError<PlainMessage<DeleteRouterTokenResponse>>(logger, async () => {
        const authContext = await opts.authenticator.authenticate(ctx.requestHeader);
        const fedGraphRepo = new FederatedGraphRepository(opts.db, authContext.organizationId);
        const userRepo = new UserRepository(opts.db);

        const hasAccess = await userRepo.checkUserAccess({
          userID: authContext.userId,
          organizationID: authContext.organizationId,
          rolesToBe: ['admin', 'member'],
        });

        if (!hasAccess) {
          return {
            response: {
              code: EnumStatusCode.ERR,
              details: `The user doesnt have the permissions to perform this operation`,
            },
          };
        }

        const federatedGraph = await fedGraphRepo.byName(req.fedGraphName);
        if (!federatedGraph) {
          return {
            response: {
              code: EnumStatusCode.ERR_NOT_FOUND,
              details: `Federated graph '${req.fedGraphName}' not found`,
            },
          };
        }

        const currToken = await fedGraphRepo.getRouterToken({
          federatedGraphId: federatedGraph.id,
          organizationId: authContext.organizationId,
          tokenName: req.tokenName,
        });

        if (!currToken) {
          return {
            response: {
              code: EnumStatusCode.ERR_NOT_FOUND,
              details: `Router token '${req.tokenName}' doesn't exist`,
            },
            token: '',
          };
        }

        await fedGraphRepo.deleteToken({
          federatedGraphId: federatedGraph.id,
          organizationId: authContext.organizationId,
          tokenName: req.tokenName,
        });

        return {
          response: {
            code: EnumStatusCode.OK,
          },
        };
      });
    },

    createIntegration: (req, ctx) => {
      const logger = opts.logger.child({
        service: ctx.service.typeName,
        method: ctx.method.name,
      });

      return handleError<PlainMessage<CreateIntegrationResponse>>(logger, async () => {
        const authContext = await opts.authenticator.authenticate(ctx.requestHeader);
        const orgRepo = new OrganizationRepository(opts.db);
        const userRepo = new UserRepository(opts.db);

        const hasAccess = await userRepo.checkUserAccess({
          userID: authContext.userId,
          organizationID: authContext.organizationId,
          rolesToBe: ['admin', 'member'],
        });

        if (!hasAccess) {
          return {
            response: {
              code: EnumStatusCode.ERR,
              details: `The user doesnt have the permissions to perform this operation`,
            },
          };
        }

        if (!opts.slack || !opts.slack.clientID || !opts.slack.clientSecret) {
          throw new Error('Slack env variables must be set to use this feature.');
        }

        const integration = await orgRepo.getIntegrationByName(authContext.organizationId, req.name);
        if (integration) {
          return {
            response: {
              code: EnumStatusCode.ERR_ALREADY_EXISTS,
              details: `Integration with name ${req.name} already exists`,
            },
          };
        }

        const slack = new Slack({ clientID: opts.slack.clientID, clientSecret: opts.slack.clientSecret });

        const accessTokenResp = await slack.fetchAccessToken(
          req.code,
          `${opts.webBaseUrl}/${authContext.organizationSlug}/integrations`,
        );
        if (!accessTokenResp) {
          return {
            response: {
              code: EnumStatusCode.ERR,
              details: 'Could not set up the integration. Please try again.',
            },
          };
        }

        await slack.addSlackInstallations({
          accessToken: accessTokenResp.accessToken,
          db: opts.db,
          organizationId: authContext.organizationId,
          slackChannelId: accessTokenResp.slackChannelId,
          slackChannelName: accessTokenResp.slackChannelName,
          slackOrganizationId: accessTokenResp.slackOrgId,
          slackOrganizationName: accessTokenResp.slackOrgName,
          slackUserId: accessTokenResp.slackUserId,
        });

        await orgRepo.createIntegration({
          organizationId: authContext.organizationId,
          endpoint: accessTokenResp.webhookURL,
          events: req.events,
          eventsMeta: req.eventsMeta,
          name: req.name,
          type: req.type,
        });

        return {
          response: {
            code: EnumStatusCode.OK,
          },
        };
      });
    },

    getOrganizationIntegrations: (req, ctx) => {
      const logger = opts.logger.child({
        service: ctx.service.typeName,
        method: ctx.method.name,
      });

      return handleError<PlainMessage<GetOrganizationIntegrationsResponse>>(logger, async () => {
        const authContext = await opts.authenticator.authenticate(ctx.requestHeader);
        const orgRepo = new OrganizationRepository(opts.db);

        const integrations = await orgRepo.getIntegrations(authContext.organizationId);

        return {
          response: {
            code: EnumStatusCode.OK,
          },
          integrations,
        };
      });
    },

    updateIntegrationConfig: (req, ctx) => {
      const logger = opts.logger.child({
        service: ctx.service.typeName,
        method: ctx.method.name,
      });

      return handleError<PlainMessage<UpdateIntegrationConfigResponse>>(logger, async () => {
        const authContext = await opts.authenticator.authenticate(ctx.requestHeader);
        const orgRepo = new OrganizationRepository(opts.db);
        const userRepo = new UserRepository(opts.db);

        const hasAccess = await userRepo.checkUserAccess({
          userID: authContext.userId,
          organizationID: authContext.organizationId,
          rolesToBe: ['admin', 'member'],
        });

        if (!hasAccess) {
          return {
            response: {
              code: EnumStatusCode.ERR,
              details: `The user doesnt have the permissions to perform this operation`,
            },
          };
        }

        await orgRepo.updateIntegrationConfig({
          organizationId: authContext.organizationId,
          ...req,
        });

        return {
          response: {
            code: EnumStatusCode.OK,
          },
        };
      });
    },

    deleteIntegration: (req, ctx) => {
      const logger = opts.logger.child({
        service: ctx.service.typeName,
        method: ctx.method.name,
      });

      return handleError<PlainMessage<DeleteIntegrationResponse>>(logger, async () => {
        const authContext = await opts.authenticator.authenticate(ctx.requestHeader);
        const orgRepo = new OrganizationRepository(opts.db);
        const userRepo = new UserRepository(opts.db);

        const hasAccess = await userRepo.checkUserAccess({
          userID: authContext.userId,
          organizationID: authContext.organizationId,
          rolesToBe: ['admin', 'member'],
        });

        if (!hasAccess) {
          return {
            response: {
              code: EnumStatusCode.ERR,
              details: `The user doesnt have the permissions to perform this operation`,
            },
          };
        }

        await orgRepo.deleteIntegration({
          organizationId: authContext.organizationId,
          id: req.id,
        });

        return {
          response: {
            code: EnumStatusCode.OK,
          },
        };
      });
    },

    isGitHubAppInstalled: (req, ctx) => {
      const logger = opts.logger.child({
        service: ctx.service.typeName,
        method: ctx.method.name,
      });

      return handleError<PlainMessage<IsGitHubAppInstalledResponse>>(logger, async () => {
        const authContext = await opts.authenticator.authenticate(ctx.requestHeader);
        const orgRepository = new OrganizationRepository(opts.db);

        if (!opts.githubApp) {
          return {
            response: {
              code: EnumStatusCode.ERR,
              details: 'GitHub app integration is disabled',
            },
            isInstalled: false,
          };
        }

        const org = orgRepository.byId(authContext.organizationId);
        if (!org) {
          return {
            response: {
              code: EnumStatusCode.ERR_NOT_FOUND,
              details: 'Organization not found',
            },
            isInstalled: false,
          };
        }

        if (!req.gitInfo) {
          return {
            response: {
              code: EnumStatusCode.OK,
            },
            isInstalled: false,
          };
        }

        const githubRepository = new GitHubRepository(opts.db, opts.githubApp);
        const isInstalled = await githubRepository.isAppInstalledOnRepo({
          accountId: req.gitInfo.accountId,
          repoSlug: req.gitInfo.repositorySlug,
          ownerSlug: req.gitInfo.ownerSlug,
        });

        return {
          response: {
            code: EnumStatusCode.OK,
          },
          isInstalled,
        };
      });
    },

    getFieldUsage: (req, ctx) => {
      const logger = opts.logger.child({
        service: ctx.service.typeName,
        method: ctx.method.name,
      });

      return handleError<PlainMessage<GetFieldUsageResponse>>(logger, async () => {
        const authContext = await opts.authenticator.authenticate(ctx.requestHeader);
        const federatedGraphRepo = new FederatedGraphRepository(opts.db, authContext.organizationId);

        if (!opts.chClient) {
          return {
            response: {
              code: EnumStatusCode.ERR_ANALYTICS_DISABLED,
            },
            clients: [],
            requestSeries: [],
          };
        }

        const usageRepo = new UsageRepository(opts.chClient);

        const graph = await federatedGraphRepo.byName(req.graphName);
        if (!graph) {
          return {
            response: {
              code: EnumStatusCode.ERR_NOT_FOUND,
              details: 'Requested graph does not exist',
            },
            clients: [],
            requestSeries: [],
          };
        }

        const { clients, requestSeries, meta } = await usageRepo.getFieldUsage({
          federatedGraphId: graph.id,
          organizationId: authContext.organizationId,
          typename: req.typename,
          field: req.field,
          range: req.range,
        });

        return {
          response: {
            code: EnumStatusCode.OK,
          },
          clients,
          requestSeries,
          meta,
        };
      });
    },
  };
}<|MERGE_RESOLUTION|>--- conflicted
+++ resolved
@@ -210,8 +210,7 @@
 
       return handleError<PlainMessage<CreateFederatedSubgraphResponse>>(logger, async () => {
         const authContext = await opts.authenticator.authenticate(ctx.requestHeader);
-<<<<<<< HEAD
-        const repo = new SubgraphRepository(opts.db, authContext.organizationId);
+        const subgraphRepo = new SubgraphRepository(opts.db, authContext.organizationId);
         const userRepo = new UserRepository(opts.db);
 
         const hasAccess = await userRepo.checkUserAccess({
@@ -228,10 +227,7 @@
             },
           };
         }
-=======
->>>>>>> 55a56f31
-
-        const subgraphRepo = new SubgraphRepository(opts.db, authContext.organizationId);
+
         const exists = await subgraphRepo.exists(req.name);
 
         if (!isValidLabels(req.labels)) {
@@ -1436,8 +1432,7 @@
 
       return handleError<PlainMessage<UpdateSubgraphResponse>>(logger, async () => {
         const authContext = await opts.authenticator.authenticate(ctx.requestHeader);
-<<<<<<< HEAD
-        const repo = new SubgraphRepository(opts.db, authContext.organizationId);
+        const subgraphRepo = new SubgraphRepository(opts.db, authContext.organizationId);
         const orgWebhooks = new OrganizationWebhookService(opts.db, authContext.organizationId, opts.logger);
         const userRepo = new UserRepository(opts.db);
 
@@ -1456,11 +1451,8 @@
             compositionErrors: [],
           };
         }
-=======
-        const subgraphRepository = new SubgraphRepository(opts.db, authContext.organizationId);
->>>>>>> 55a56f31
-
-        const subgraph = await subgraphRepository.byName(req.name);
+
+        const subgraph = await subgraphRepo.byName(req.name);
         if (!subgraph) {
           return {
             response: {
@@ -1490,9 +1482,6 @@
             compositionErrors: [],
           };
         }
-
-        const subgraphRepo = new SubgraphRepository(opts.db, authContext.organizationId);
-        const orgWebhooks = new OrganizationWebhookService(opts.db, authContext.organizationId, opts.logger);
 
         const { compositionErrors, updatedFederatedGraphs } = await subgraphRepo.update({
           name: req.name,
