--- conflicted
+++ resolved
@@ -205,12 +205,15 @@
           };
         }
 
-<<<<<<< HEAD
         if (!exists) {
           const subgraph = await subgraphRepo.create({
-            name: req.name,
-            labels: req.labels,
-            routingUrl: req.routingUrl,
+              name: req.name,
+              labels: req.labels,
+              routingUrl: req.routingUrl,
+              subscriptionUrl: req.subscriptionUrl,
+              subscriptionProtocol: req.subscriptionProtocol
+                  ? formatSubscriptionProtocol(req.subscriptionProtocol)
+                  : undefined,
           });
 
           if (!subgraph) {
@@ -222,17 +225,6 @@
             };
           }
         }
-=======
-        await repo.create({
-          name: req.name,
-          labels: req.labels,
-          routingUrl: req.routingUrl,
-          subscriptionUrl: req.subscriptionUrl,
-          subscriptionProtocol: req.subscriptionProtocol
-            ? formatSubscriptionProtocol(req.subscriptionProtocol)
-            : undefined,
-        });
->>>>>>> f2cf9cae
 
         return {
           response: {
