--- conflicted
+++ resolved
@@ -72,9 +72,6 @@
     }
 
     await opts.keycloakClient.authenticateClient();
-<<<<<<< HEAD
-    await opts.keycloakClient.removeUserFromOrganization({
-=======
     if (!org.kcGroupId) {
       throw new Error(`Organization group '${org.slug}' not found`);
     }
@@ -83,13 +80,10 @@
     await opts.keycloakClient.removeUserFromOrganization({
       userID: orgMember.userID,
       groupId: org.kcGroupId,
->>>>>>> 2952533b
       realm: opts.keycloakRealm,
-      userID: orgMember.userID,
-      groupName: org.slug,
     });
 
-    // Removing the user for the organization in the db
+    // removing the user for the organization in the db
     await orgRepo.removeOrganizationMember({
       userID: authContext.userId,
       organizationID: authContext.organizationId,
