import { PlainMessage } from '@bufbuild/protobuf';
import { HandlerContext } from '@connectrpc/connect';
import { buildASTSchema } from '@wundergraph/composition';
import { EnumStatusCode } from '@wundergraph/cosmo-connect/dist/common/common_pb';
import {
  CheckSubgraphSchemaRequest,
  CheckSubgraphSchemaResponse,
  CompositionError,
  CompositionWarning,
} from '@wundergraph/cosmo-connect/dist/platform/v1/platform_pb';
import { GraphQLSchema, parse } from 'graphql';
import { SchemaGraphPruningIssues, SchemaLintIssues } from '../../../types/index.js';
import { CheckSubgraph, Composer } from '../../composition/composer.js';
import { buildSchema } from '../../composition/composition.js';
import { getDiffBetweenGraphs } from '../../composition/schemaCheck.js';
import { ContractRepository } from '../../repositories/ContractRepository.js';
import { FederatedGraphRepository } from '../../repositories/FederatedGraphRepository.js';
import { GitHubRepository } from '../../repositories/GitHubRepository.js';
import { GraphCompositionRepository } from '../../repositories/GraphCompositionRepository.js';
import { DefaultNamespace, NamespaceRepository } from '../../repositories/NamespaceRepository.js';
import { OrganizationRepository } from '../../repositories/OrganizationRepository.js';
import { SchemaCheckRepository } from '../../repositories/SchemaCheckRepository.js';
import { SchemaGraphPruningRepository } from '../../repositories/SchemaGraphPruningRepository.js';
import { SchemaLintRepository } from '../../repositories/SchemaLintRepository.js';
import { SubgraphRepository } from '../../repositories/SubgraphRepository.js';
import type { RouterOptions } from '../../routes.js';
import {
  collectOperationUsageStats,
  InspectorOperationResult,
  InspectorSchemaChange,
  SchemaUsageTrafficInspector,
} from '../../services/SchemaUsageTrafficInspector.js';
import {
  enrichLogger,
  getFederatedGraphRouterCompatibilityVersion,
  getLogger,
  handleError,
  clamp,
} from '../../util.js';
import { ProposalRepository } from '../../repositories/ProposalRepository.js';

export function checkSubgraphSchema(
  opts: RouterOptions,
  req: CheckSubgraphSchemaRequest,
  ctx: HandlerContext,
): Promise<PlainMessage<CheckSubgraphSchemaResponse>> {
  let logger = getLogger(ctx, opts.logger);

  return handleError<PlainMessage<CheckSubgraphSchemaResponse>>(ctx, logger, async () => {
    const authContext = await opts.authenticator.authenticate(ctx.requestHeader);
    logger = enrichLogger(ctx, logger, authContext);

    const fedGraphRepo = new FederatedGraphRepository(logger, opts.db, authContext.organizationId);
    const subgraphRepo = new SubgraphRepository(logger, opts.db, authContext.organizationId);
    const orgRepo = new OrganizationRepository(logger, opts.db, opts.billingDefaultPlanId);
    const schemaLintRepo = new SchemaLintRepository(opts.db);
    const schemaGraphPruningRepo = new SchemaGraphPruningRepository(opts.db);
    const schemaCheckRepo = new SchemaCheckRepository(opts.db);
    const namespaceRepo = new NamespaceRepository(opts.db, authContext.organizationId);
    const contractRepo = new ContractRepository(logger, opts.db, authContext.organizationId);
    const graphCompostionRepo = new GraphCompositionRepository(logger, opts.db);
    const proposalRepo = new ProposalRepository(opts.db);
    req.namespace = req.namespace || DefaultNamespace;

    if (!authContext.hasWriteAccess) {
      return {
        response: {
          code: EnumStatusCode.ERR,
          details: `The user does not have the permissions to perform this operation`,
        },
        breakingChanges: [],
        nonBreakingChanges: [],
        compositionErrors: [],
        checkId: '',
        checkedFederatedGraphs: [],
        lintWarnings: [],
        lintErrors: [],
        graphPruneWarnings: [],
        graphPruneErrors: [],
        compositionWarnings: [],
      };
    }

    const org = await orgRepo.byId(authContext.organizationId);
    if (!org) {
      return {
        response: {
          code: EnumStatusCode.ERR_NOT_FOUND,
          details: `Organization not found`,
        },
        breakingChanges: [],
        nonBreakingChanges: [],
        compositionErrors: [],
        checkId: '',
        checkedFederatedGraphs: [],
        lintWarnings: [],
        lintErrors: [],
        graphPruneWarnings: [],
        graphPruneErrors: [],
        compositionWarnings: [],
      };
    }

    const namespace = await namespaceRepo.byName(req.namespace);
    if (!namespace) {
      return {
        response: {
          code: EnumStatusCode.ERR_NOT_FOUND,
          details: `Namespace '${req.namespace}' not found`,
        },
        breakingChanges: [],
        nonBreakingChanges: [],
        compositionErrors: [],
        checkId: '',
        checkedFederatedGraphs: [],
        lintWarnings: [],
        lintErrors: [],
        graphPruneWarnings: [],
        graphPruneErrors: [],
        compositionWarnings: [],
      };
    }

    const subgraph = await subgraphRepo.byName(req.subgraphName, req.namespace);

    if (!subgraph) {
      return {
        response: {
          code: EnumStatusCode.ERR_NOT_FOUND,
          details: `Subgraph '${req.subgraphName}' not found`,
        },
        breakingChanges: [],
        nonBreakingChanges: [],
        compositionErrors: [],
        checkId: '',
        checkedFederatedGraphs: [],
        lintWarnings: [],
        lintErrors: [],
        graphPruneWarnings: [],
        graphPruneErrors: [],
        compositionWarnings: [],
      };
    }

    if (subgraph.isFeatureSubgraph) {
      return {
        response: {
          code: EnumStatusCode.ERR,
          details:
            `The subgraph "${req.subgraphName}" is a feature subgraph.` +
            ` Feature subgraphs do not currently support check operations.`,
        },
        breakingChanges: [],
        nonBreakingChanges: [],
        compositionErrors: [],
        checkId: '',
        checkedFederatedGraphs: [],
        lintWarnings: [],
        lintErrors: [],
        graphPruneWarnings: [],
        graphPruneErrors: [],
        compositionWarnings: [],
      };
    }

    const federatedGraphs = await fedGraphRepo.bySubgraphLabels({
      labels: subgraph.labels,
      namespaceId: namespace.id,
      excludeContracts: true,
    });
    /*
     * If there are any federated graphs for which the subgraph is a constituent, the subgraph will be validated
     * against the first router compatibility version encountered.
     * If no federated graphs have yet been created, the subgraph will be validated against the latest router
     * compatibility version.
     */
    const routerCompatibilityVersion = getFederatedGraphRouterCompatibilityVersion(federatedGraphs);
    const newSchemaSDL = req.delete ? '' : new TextDecoder().decode(req.schema);
    let newGraphQLSchema: GraphQLSchema | undefined;
    if (newSchemaSDL) {
      try {
        // Here we check if the schema is valid as a subgraph SDL
        const result = buildSchema(newSchemaSDL, true, routerCompatibilityVersion);
        if (!result.success) {
          return {
            response: {
              code: EnumStatusCode.ERR_INVALID_SUBGRAPH_SCHEMA,
              details: result.errors.map((e) => e.toString()).join('\n'),
            },
            breakingChanges: [],
            nonBreakingChanges: [],
            compositionErrors: [],
            checkId: '',
            checkedFederatedGraphs: [],
            lintWarnings: [],
            lintErrors: [],
            graphPruneWarnings: [],
            graphPruneErrors: [],
            compositionWarnings: [],
          };
        }
        if (namespace.enableGraphPruning) {
          const parsedSchema = parse(newSchemaSDL);
          // this new GraphQL schema conatins the location info
          newGraphQLSchema = buildASTSchema(parsedSchema, { assumeValid: true, assumeValidSDL: true });
        }
      } catch (e: any) {
        return {
          response: {
            code: EnumStatusCode.ERR_INVALID_SUBGRAPH_SCHEMA,
            details: e.message,
          },
          breakingChanges: [],
          nonBreakingChanges: [],
          compositionErrors: [],
          checkId: '',
          checkedFederatedGraphs: [],
          lintWarnings: [],
          lintErrors: [],
          graphPruneWarnings: [],
          graphPruneErrors: [],
          compositionWarnings: [],
        };
      }
    }

    const schemaCheckID = await schemaCheckRepo.create({
      proposedSubgraphSchemaSDL: '',
      trafficCheckSkipped: req.skipTrafficCheck,
      lintSkipped: !namespace.enableLinting,
      graphPruningSkipped: !namespace.enableGraphPruning,
      vcsContext: req.vcsContext,
    });

    const schemaCheckSubgraphId = await schemaCheckRepo.createSchemaCheckSubgraph({
      data: {
        schemaCheckId: schemaCheckID,
        subgraphId: subgraph.id,
        subgraphName: subgraph.name,
        proposedSubgraphSchemaSDL: newSchemaSDL,
        isDeleted: !!req.delete,
        isNew: false,
      },
    });

<<<<<<< HEAD
    let proposalMatchMessage: string | undefined;
    if (namespace.enableProposals) {
      const proposalConfig = await proposalRepo.getProposalConfig({ namespaceId: namespace.id });
      if (proposalConfig) {
        const match = await proposalRepo.matchSchemaWithProposal({
          subgraphName: subgraph.name,
          namespaceId: namespace.id,
          schemaSDL: newSchemaSDL,
          routerCompatibilityVersion,
          schemaCheckId: schemaCheckID,
          isDeleted: !!req.delete,
        });
        await schemaCheckRepo.update({
          schemaCheckID,
          proposalMatch: match ? 'success' : proposalConfig.checkSeverityLevel === 'warn' ? 'warn' : 'error',
        });
        if (!match) {
          const message = req.delete
            ? `The subgraph ${req.subgraphName} is not proposed to be deleted in any of the approved proposals.`
            : `The subgraph ${req.subgraphName}'s schema does not match to this subgraph's schema in any approved proposal.`;
          if (proposalConfig.checkSeverityLevel === 'warn') {
            proposalMatchMessage = message;
          } else {
            return {
              response: {
                code: EnumStatusCode.ERR_SCHEMA_MISMATCH_WITH_APPROVED_PROPOSAL,
                details: message,
              },
              breakingChanges: [],
              nonBreakingChanges: [],
              compositionErrors: [],
              checkId: '',
              checkedFederatedGraphs: [],
              lintWarnings: [],
              lintErrors: [],
              graphPruneWarnings: [],
              graphPruneErrors: [],
              compositionWarnings: [],
              proposalMatchMessage: message,
            };
          }
        }
      }
    }

=======
>>>>>>> 77370a47
    const schemaChanges = await getDiffBetweenGraphs(subgraph.schemaSDL, newSchemaSDL, routerCompatibilityVersion);
    if (schemaChanges.kind === 'failure') {
      logger.warn(`Error finding diff between graphs: ${schemaChanges.error}`);
      return {
        response: {
          code: schemaChanges.errorCode,
          details: schemaChanges.errorMessage,
        },
        breakingChanges: [],
        nonBreakingChanges: [],
        compositionErrors: [],
        checkId: schemaCheckID,
        checkedFederatedGraphs: [],
        lintWarnings: [],
        lintErrors: [],
        graphPruneWarnings: [],
        graphPruneErrors: [],
        compositionWarnings: [],
        proposalMatchMessage,
      };
    }

    const hasBreakingChanges = schemaChanges.breakingChanges.length > 0;

    await schemaCheckRepo.createSchemaCheckChanges({
      changes: schemaChanges.nonBreakingChanges,
      schemaCheckID,
      schemaCheckSubgraphId,
    });

    const storedBreakingChanges = await schemaCheckRepo.createSchemaCheckChanges({
      changes: schemaChanges.breakingChanges,
      schemaCheckID,
      schemaCheckSubgraphId,
    });

    const composer = new Composer(
      logger,
      opts.db,
      fedGraphRepo,
      subgraphRepo,
      contractRepo,
      graphCompostionRepo,
      opts.chClient,
    );

    const checkSubgraphs = new Map<string, CheckSubgraph>();
    checkSubgraphs.set(subgraph.name, {
      subgraph,
      checkSubgraphId: schemaCheckSubgraphId,
      newSchemaSDL,
      newGraphQLSchema,
      schemaChanges,
      storedBreakingChanges,
      inspectorChanges: [],
    });

    const { composedGraphs } = await composer.composeWithProposedSchemas({
      inputSubgraphs: checkSubgraphs,
      graphs: federatedGraphs,
    });

    await schemaCheckRepo.createSchemaCheckCompositions({
      schemaCheckID,
      compositions: composedGraphs,
    });

    let hasClientTraffic = false;

    const trafficInspector = new SchemaUsageTrafficInspector(opts.chClient!);
    const inspectedOperations: InspectorOperationResult[] = [];
    const compositionErrors: PlainMessage<CompositionError>[] = [];
    const compositionWarnings: PlainMessage<CompositionWarning>[] = [];

    let inspectorChanges: InspectorSchemaChange[] = [];

    // For operations checks we only consider breaking changes
    inspectorChanges = trafficInspector.schemaChangesToInspectorChanges(
      schemaChanges.breakingChanges,
      storedBreakingChanges,
    );

    const changeRetention = await orgRepo.getFeature({
      organizationId: authContext.organizationId,
      featureId: 'breaking-change-retention',
    });

    let limit = changeRetention?.limit ?? 7;
    limit = clamp(namespace?.checksTimeframeInDays ?? limit, 1, limit);

<<<<<<< HEAD
    for (const composition of result.compositions) {
      const checkFederatedGraphId = await schemaCheckRepo.createCheckedFederatedGraph(
        schemaCheckID,
        composition.id,
=======
    for (const composedGraph of composedGraphs) {
      const checkFederatedGraphId = await schemaCheckRepo.createCheckedFederatedGraph(
        schemaCheckID,
        composedGraph.id,
>>>>>>> 77370a47
        limit,
      );
      await schemaCheckRepo.createSchemaCheckSubgraphFederatedGraphs({
        schemaCheckFederatedGraphId: checkFederatedGraphId,
        checkSubgraphIds: [schemaCheckSubgraphId],
      });

      for (const error of composedGraph.errors) {
        compositionErrors.push({
          message: error.message,
          federatedGraphName: composedGraph.name,
          namespace: composedGraph.namespace,
          featureFlag: '',
        });
      }

      for (const warning of composedGraph.warnings) {
        compositionWarnings.push({
          message: warning.message,
          federatedGraphName: composedGraph.name,
          namespace: composedGraph.namespace,
          featureFlag: '',
        });
      }

      /*
          We don't collect operation usage when
          1. we have composition errors
          2. when we don't have any inspectable changes.
          3. When user wants to skip the traffic check altogether
          That means any breaking change is really breaking
          */
      if (composedGraph.errors.length > 0 || inspectorChanges.length === 0 || req.skipTrafficCheck) {
        continue;
      }

      const result = await trafficInspector.inspect(inspectorChanges, {
        daysToConsider: limit,
        federatedGraphId: composedGraph.id,
        organizationId: authContext.organizationId,
        subgraphId: subgraph.id,
      });

      if (result.size === 0) {
        continue;
      }

      const overrideCheck = await schemaCheckRepo.checkClientTrafficAgainstOverrides({
        changes: storedBreakingChanges,
        inspectorResultsByChangeId: result,
        namespaceId: namespace.id,
      });

      hasClientTraffic = overrideCheck.hasUnsafeClientTraffic;

      // Store operation usage
      await schemaCheckRepo.createOperationUsage(overrideCheck.result, composedGraph.id);

      // Collect all inspected operations for later aggregation
      for (const resultElement of overrideCheck.result.values()) {
        inspectedOperations.push(...resultElement);
      }
    }

    const lintIssues: SchemaLintIssues = await schemaLintRepo.performSchemaLintCheck({
      schemaCheckID,
      newSchemaSDL,
      namespaceId: namespace.id,
      isLintingEnabled: namespace.enableLinting,
      schemaCheckSubgraphId,
    });

    const graphPruningIssues: SchemaGraphPruningIssues = await schemaGraphPruningRepo.performSchemaGraphPruningCheck({
      newGraphQLSchema,
      schemaCheckID,
      subgraph,
      namespaceID: namespace.id,
      organizationID: authContext.organizationId,
      isGraphPruningEnabled: namespace.enableGraphPruning,
      schemaChanges,
      chClient: opts.chClient,
      fedGraphRepo,
      subgraphRepo,
      rangeInDays: limit,
      schemaCheckSubgraphId,
    });

    // Update the overall schema check with the results
    await schemaCheckRepo.update({
      schemaCheckID,
      hasClientTraffic,
      hasBreakingChanges,
      hasLintErrors: lintIssues.errors.length > 0,
      hasGraphPruningErrors: graphPruningIssues.errors.length > 0,
    });

    if (req.gitInfo && opts.githubApp) {
      try {
        const githubRepo = new GitHubRepository(opts.db, opts.githubApp);
        await githubRepo.createCommitCheck({
          namespace: namespace.name,
          schemaCheckID,
          gitInfo: req.gitInfo,
          compositionErrors,
          breakingChangesCount: schemaChanges.breakingChanges.length,
          hasClientTraffic,
          subgraphName: subgraph.name,
          organizationSlug: org.slug,
          webBaseUrl: opts.webBaseUrl,
          composedGraphs: composedGraphs.map((c) => c.name),
        });
      } catch (e) {
        logger.warn(e, 'Error creating commit check');
      }
    }

    return {
      response: {
        code: EnumStatusCode.OK,
      },
      breakingChanges: schemaChanges.breakingChanges,
      nonBreakingChanges: schemaChanges.nonBreakingChanges,
      operationUsageStats: collectOperationUsageStats(inspectedOperations),
      compositionErrors,
      checkId: schemaCheckID,
      checkedFederatedGraphs: composedGraphs.map((c) => ({
        id: c.id,
        name: c.name,
        namespace: c.namespace,
        organizationSlug: authContext.organizationSlug,
      })),
      lintWarnings: lintIssues.warnings,
      lintErrors: lintIssues.errors,
      graphPruneWarnings: graphPruningIssues.warnings,
      graphPruneErrors: graphPruningIssues.errors,
      clientTrafficCheckSkipped: req.skipTrafficCheck,
      compositionWarnings,
      proposalMatchMessage,
    };
  });
}<|MERGE_RESOLUTION|>--- conflicted
+++ resolved
@@ -243,7 +243,6 @@
       },
     });
 
-<<<<<<< HEAD
     let proposalMatchMessage: string | undefined;
     if (namespace.enableProposals) {
       const proposalConfig = await proposalRepo.getProposalConfig({ namespaceId: namespace.id });
@@ -289,8 +288,6 @@
       }
     }
 
-=======
->>>>>>> 77370a47
     const schemaChanges = await getDiffBetweenGraphs(subgraph.schemaSDL, newSchemaSDL, routerCompatibilityVersion);
     if (schemaChanges.kind === 'failure') {
       logger.warn(`Error finding diff between graphs: ${schemaChanges.error}`);
@@ -346,6 +343,7 @@
       schemaChanges,
       storedBreakingChanges,
       inspectorChanges: [],
+      routerCompatibilityVersion,
     });
 
     const { composedGraphs } = await composer.composeWithProposedSchemas({
@@ -381,17 +379,10 @@
     let limit = changeRetention?.limit ?? 7;
     limit = clamp(namespace?.checksTimeframeInDays ?? limit, 1, limit);
 
-<<<<<<< HEAD
-    for (const composition of result.compositions) {
-      const checkFederatedGraphId = await schemaCheckRepo.createCheckedFederatedGraph(
-        schemaCheckID,
-        composition.id,
-=======
     for (const composedGraph of composedGraphs) {
       const checkFederatedGraphId = await schemaCheckRepo.createCheckedFederatedGraph(
         schemaCheckID,
         composedGraph.id,
->>>>>>> 77370a47
         limit,
       );
       await schemaCheckRepo.createSchemaCheckSubgraphFederatedGraphs({
