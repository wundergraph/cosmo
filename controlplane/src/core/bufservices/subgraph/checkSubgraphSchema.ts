import { PlainMessage } from '@bufbuild/protobuf';
import { HandlerContext } from '@connectrpc/connect';
import { buildASTSchema } from '@wundergraph/composition';
import { EnumStatusCode } from '@wundergraph/cosmo-connect/dist/common/common_pb';
import {
  CheckSubgraphSchemaRequest,
  CheckSubgraphSchemaResponse,
} from '@wundergraph/cosmo-connect/dist/platform/v1/platform_pb';
import { GraphQLSchema, parse } from 'graphql';
import { buildSchema } from '../../composition/composition.js';
import { UnauthorizedError } from '../../errors/errors.js';
import { FederatedGraphRepository } from '../../repositories/FederatedGraphRepository.js';
import { GitHubRepository } from '../../repositories/GitHubRepository.js';
import { DefaultNamespace, NamespaceRepository } from '../../repositories/NamespaceRepository.js';
import { OrganizationRepository } from '../../repositories/OrganizationRepository.js';
import { SchemaCheckRepository } from '../../repositories/SchemaCheckRepository.js';
import { SubgraphRepository } from '../../repositories/SubgraphRepository.js';
import type { RouterOptions } from '../../routes.js';
import {
  clamp,
  enrichLogger,
  getFederatedGraphRouterCompatibilityVersion,
  getLogger,
  handleError,
  isValidGraphName,
  isValidLabels,
} from '../../util.js';

export function checkSubgraphSchema(
  opts: RouterOptions,
  req: CheckSubgraphSchemaRequest,
  ctx: HandlerContext,
): Promise<PlainMessage<CheckSubgraphSchemaResponse>> {
  let logger = getLogger(ctx, opts.logger);

  return handleError<PlainMessage<CheckSubgraphSchemaResponse>>(ctx, logger, async () => {
    const authContext = await opts.authenticator.authenticate(ctx.requestHeader);
    logger = enrichLogger(ctx, logger, authContext);

    const fedGraphRepo = new FederatedGraphRepository(logger, opts.db, authContext.organizationId);
    const subgraphRepo = new SubgraphRepository(logger, opts.db, authContext.organizationId);
    const orgRepo = new OrganizationRepository(logger, opts.db, opts.billingDefaultPlanId);
    const namespaceRepo = new NamespaceRepository(opts.db, authContext.organizationId);
    const schemaCheckRepo = new SchemaCheckRepository(opts.db);

    req.namespace = req.namespace || DefaultNamespace;

    if (authContext.organizationDeactivated) {
      throw new UnauthorizedError();
    }

    const org = await orgRepo.byId(authContext.organizationId);
    if (!org) {
      return {
        response: {
          code: EnumStatusCode.ERR_NOT_FOUND,
          details: `Organization not found`,
        },
        breakingChanges: [],
        nonBreakingChanges: [],
        compositionErrors: [],
        checkId: '',
        checkedFederatedGraphs: [],
        lintWarnings: [],
        lintErrors: [],
        graphPruneWarnings: [],
        graphPruneErrors: [],
        compositionWarnings: [],
      };
    }

    const namespace = await namespaceRepo.byName(req.namespace);
    if (!namespace) {
      return {
        response: {
          code: EnumStatusCode.ERR_NOT_FOUND,
          details: `Namespace '${req.namespace}' not found`,
        },
        breakingChanges: [],
        nonBreakingChanges: [],
        compositionErrors: [],
        checkId: '',
        checkedFederatedGraphs: [],
        lintWarnings: [],
        lintErrors: [],
        graphPruneWarnings: [],
        graphPruneErrors: [],
        compositionWarnings: [],
      };
    }

    const subgraph = await subgraphRepo.byName(req.subgraphName, req.namespace);
    if (subgraph && subgraph.isFeatureSubgraph) {
      return {
        response: {
          code: EnumStatusCode.ERR,
          details:
            `The subgraph "${req.subgraphName}" is a feature subgraph.` +
            ` Feature subgraphs do not currently support check operations.`,
        },
        breakingChanges: [],
        nonBreakingChanges: [],
        compositionErrors: [],
        checkId: '',
        checkedFederatedGraphs: [],
        lintWarnings: [],
        lintErrors: [],
        graphPruneWarnings: [],
        graphPruneErrors: [],
        compositionWarnings: [],
      };
    }

<<<<<<< HEAD
    if (subgraph && !authContext.rbac.hasSubGraphCheckAccess(subgraph)) {
=======
    let linkedSubgraph:
      | {
          id: string;
          name: string;
          namespace: string;
        }
      | undefined;
    if (subgraph) {
      const linkedSubgraphResult = await subgraphRepo.getLinkedSubgraph({ sourceSubgraphId: subgraph.id });
      if (linkedSubgraphResult) {
        linkedSubgraph = {
          id: linkedSubgraphResult.targetSubgraphId,
          name: linkedSubgraphResult.targetSubgraphName,
          namespace: linkedSubgraphResult.targetSubgraphNamespace,
        };
      }
    }

    if (subgraph && !authContext.rbac.hasSubGraphWriteAccess(subgraph)) {
>>>>>>> 61d53ce8
      throw new UnauthorizedError();
    } else if (!subgraph) {
      if (!authContext.rbac.canCreateSubGraph(namespace)) {
        throw new UnauthorizedError();
      }

      if (!isValidLabels(req.labels)) {
        return {
          response: {
            code: EnumStatusCode.ERR_INVALID_LABELS,
            details: `One or more labels were found to be invalid`,
          },
          breakingChanges: [],
          nonBreakingChanges: [],
          compositionErrors: [],
          checkId: '',
          checkedFederatedGraphs: [],
          lintWarnings: [],
          lintErrors: [],
          graphPruneWarnings: [],
          graphPruneErrors: [],
          compositionWarnings: [],
        };
      } else if (!isValidGraphName(req.subgraphName)) {
        return {
          response: {
            code: EnumStatusCode.ERR_INVALID_NAME,
            details: `The name of the subgraph is invalid. Name should start and end with an alphanumeric character. Only '.', '_', '@', '/', and '-' are allowed as separators in between and must be between 1 and 100 characters in length.`,
          },
          breakingChanges: [],
          nonBreakingChanges: [],
          compositionErrors: [],
          checkId: '',
          checkedFederatedGraphs: [],
          lintWarnings: [],
          lintErrors: [],
          graphPruneWarnings: [],
          graphPruneErrors: [],
          compositionWarnings: [],
        };
      }
    }

    const subgraphName = subgraph?.name || req.subgraphName;

    const federatedGraphs = await fedGraphRepo.bySubgraphLabels({
      labels: subgraph ? subgraph.labels : req.labels,
      namespaceId: namespace.id,
    });
    /*
     * If there are any federated graphs for which the subgraph is a constituent, the subgraph will be validated
     * against the first router compatibility version encountered.
     * If no federated graphs have yet been created, the subgraph will be validated against the latest router
     * compatibility version.
     */
    const routerCompatibilityVersion = getFederatedGraphRouterCompatibilityVersion(federatedGraphs);
    const newSchemaSDL = req.delete ? '' : new TextDecoder().decode(req.schema);
    let newGraphQLSchema: GraphQLSchema | undefined;
    if (newSchemaSDL) {
      try {
        // Here we check if the schema is valid as a subgraph SDL
        const result = buildSchema(newSchemaSDL, true, routerCompatibilityVersion);
        if (!result.success) {
          return {
            response: {
              code: EnumStatusCode.ERR_INVALID_SUBGRAPH_SCHEMA,
              details: result.errors.map((e) => e.toString()).join('\n'),
            },
            breakingChanges: [],
            nonBreakingChanges: [],
            compositionErrors: [],
            checkId: '',
            checkedFederatedGraphs: [],
            lintWarnings: [],
            lintErrors: [],
            graphPruneWarnings: [],
            graphPruneErrors: [],
            compositionWarnings: [],
          };
        }
        if (namespace.enableGraphPruning) {
          const parsedSchema = parse(newSchemaSDL);
          // this new GraphQL schema contains the location info
          newGraphQLSchema = buildASTSchema(parsedSchema, { assumeValid: true, assumeValidSDL: true });
        }
      } catch (e: any) {
        return {
          response: {
            code: EnumStatusCode.ERR_INVALID_SUBGRAPH_SCHEMA,
            details: e.message,
          },
          breakingChanges: [],
          nonBreakingChanges: [],
          compositionErrors: [],
          checkId: '',
          checkedFederatedGraphs: [],
          lintWarnings: [],
          lintErrors: [],
          graphPruneWarnings: [],
          graphPruneErrors: [],
          compositionWarnings: [],
        };
      }
    }

    const changeRetention = await orgRepo.getFeature({
      organizationId: authContext.organizationId,
      featureId: 'breaking-change-retention',
    });

    let limit = changeRetention?.limit ?? 7;
    limit = clamp(namespace?.checksTimeframeInDays ?? limit, 1, limit);

    const {
      response,
      checkId: schemaCheckID,
      breakingChanges,
      nonBreakingChanges,
      compositionErrors,
      compositionWarnings,
      operationUsageStats,
      proposalMatchMessage,
      hasClientTraffic,
      checkedFederatedGraphs,
      lintWarnings,
      lintErrors,
      graphPruneWarnings,
      graphPruneErrors,
    } = await subgraphRepo.performSchemaCheck({
      organizationSlug: authContext.organizationSlug,
      namespace,
      subgraphName,
      newSchemaSDL,
      subgraph,
      federatedGraphs,
      skipTrafficCheck: req.skipTrafficCheck,
      vcsContext: req.vcsContext,
      isDeleted: !!req.delete,
      labels: req.labels,
      isTargetCheck: false,
      limit,
      chClient: opts.chClient,
      newGraphQLSchema,
      disableResolvabilityValidation: req.disableResolvabilityValidation,
    });

    if (response && response.code !== EnumStatusCode.OK) {
      return {
        response: {
          code: response.code,
          details: response.details,
        },
        breakingChanges,
        nonBreakingChanges,
        operationUsageStats,
        compositionErrors,
        checkId: schemaCheckID,
        checkedFederatedGraphs,
        lintWarnings,
        lintErrors,
        graphPruneWarnings,
        graphPruneErrors,
        clientTrafficCheckSkipped: req.skipTrafficCheck,
        compositionWarnings,
        proposalMatchMessage,
      };
    }

    let isLinkedTrafficCheckFailed = false;
    let isLinkedPruningCheckFailed = false;

    if (linkedSubgraph) {
      const targetSubgraph = await subgraphRepo.byName(linkedSubgraph.name, linkedSubgraph.namespace);
      if (!targetSubgraph) {
        return {
          response: {
            code: EnumStatusCode.ERR_NOT_FOUND,
            details: `The target subgraph "${linkedSubgraph.name}" was not found.`,
          },
          breakingChanges,
          nonBreakingChanges,
          operationUsageStats,
          compositionErrors,
          checkId: schemaCheckID,
          checkedFederatedGraphs,
          lintWarnings,
          lintErrors,
          graphPruneWarnings,
          graphPruneErrors,
          clientTrafficCheckSkipped: req.skipTrafficCheck,
          compositionWarnings,
          proposalMatchMessage,
          isLinkedTrafficCheckFailed: false,
          isLinkedPruningCheckFailed: false,
        };
      }

      const targetFederatedGraphs = await fedGraphRepo.bySubgraphLabels({
        labels: targetSubgraph.labels,
        namespaceId: targetSubgraph.namespaceId,
      });

      const targetNamespace = await namespaceRepo.byId(targetSubgraph.namespaceId);
      if (!targetNamespace) {
        return {
          response: {
            code: EnumStatusCode.ERR_NOT_FOUND,
            details: `The target namespace "${targetSubgraph.namespaceId}" was not found.`,
          },
          breakingChanges,
          nonBreakingChanges,
          operationUsageStats,
          compositionErrors,
          checkId: schemaCheckID,
          checkedFederatedGraphs,
          lintWarnings,
          lintErrors,
          graphPruneWarnings,
          graphPruneErrors,
          clientTrafficCheckSkipped: req.skipTrafficCheck,
          compositionWarnings,
          proposalMatchMessage,
          isLinkedTrafficCheckFailed: false,
          isLinkedPruningCheckFailed: false,
        };
      }

      let targetLimit = changeRetention?.limit ?? 7;
      targetLimit = clamp(targetNamespace?.checksTimeframeInDays ?? targetLimit, 1, targetLimit);

      let targetNewGraphQLSchema = newGraphQLSchema;
      // If the graph pruning is disabled in the source namespace, the graphql schema is not computed,
      // so here we need to check if the target subgraph has graph pruning enabled and if so, we need to compute the graphql schema
      if (!targetNewGraphQLSchema && targetNamespace.enableGraphPruning && newSchemaSDL) {
        const parsedSchema = parse(newSchemaSDL);
        // this new GraphQL schema contains the location info
        targetNewGraphQLSchema = buildASTSchema(parsedSchema, { assumeValid: true, assumeValidSDL: true });
      }

      const targetCheckResult = await subgraphRepo.performSchemaCheck({
        organizationSlug: authContext.organizationSlug,
        namespace: targetNamespace,
        subgraphName: targetSubgraph.name,
        newSchemaSDL,
        subgraph: targetSubgraph,
        federatedGraphs: targetFederatedGraphs,
        skipTrafficCheck: req.skipTrafficCheck,
        isDeleted: !!req.delete,
        isTargetCheck: true,
        limit: targetLimit,
        chClient: opts.chClient,
        newGraphQLSchema: targetNewGraphQLSchema,
        disableResolvabilityValidation: req.disableResolvabilityValidation,
      });

      await schemaCheckRepo.addLinkedSchemaCheck({
        schemaCheckID,
        linkedSchemaCheckID: targetCheckResult.checkId,
      });

      if (targetCheckResult.response && targetCheckResult.response.code !== EnumStatusCode.OK) {
        return {
          response: {
            code: targetCheckResult.response.code,
            details: targetCheckResult.response.details,
          },
          breakingChanges,
          nonBreakingChanges,
          operationUsageStats,
          compositionErrors,
          checkId: schemaCheckID,
          checkedFederatedGraphs,
          lintWarnings,
          lintErrors,
          graphPruneWarnings,
          graphPruneErrors,
          clientTrafficCheckSkipped: req.skipTrafficCheck,
          compositionWarnings,
          proposalMatchMessage,
          isLinkedTrafficCheckFailed: false,
          isLinkedPruningCheckFailed: false,
        };
      }

      isLinkedTrafficCheckFailed = targetCheckResult.hasClientTraffic;
      isLinkedPruningCheckFailed = targetCheckResult.graphPruneErrors.length > 0;
    }

    if (req.gitInfo && opts.githubApp) {
      try {
        const githubRepo = new GitHubRepository(opts.db, opts.githubApp);
        await githubRepo.createCommitCheck({
          namespace: namespace.name,
          schemaCheckID,
          gitInfo: req.gitInfo,
          compositionErrors,
          breakingChangesCount: breakingChanges.length,
          hasClientTraffic: hasClientTraffic || isLinkedTrafficCheckFailed,
          subgraphName,
          organizationSlug: org.slug,
          webBaseUrl: opts.webBaseUrl,
          composedGraphs: checkedFederatedGraphs.map((c) => c.name),
        });
      } catch (e) {
        logger.warn(e, 'Error creating commit check');
      }
    }

    return {
      response: {
        code: EnumStatusCode.OK,
      },
      breakingChanges,
      nonBreakingChanges,
      operationUsageStats,
      compositionErrors,
      checkId: schemaCheckID,
      checkedFederatedGraphs,
      lintWarnings,
      lintErrors,
      graphPruneWarnings,
      graphPruneErrors,
      clientTrafficCheckSkipped: req.skipTrafficCheck,
      compositionWarnings,
      proposalMatchMessage,
      isLinkedTrafficCheckFailed,
      isLinkedPruningCheckFailed,
    };
  });
}<|MERGE_RESOLUTION|>--- conflicted
+++ resolved
@@ -111,9 +111,6 @@
       };
     }
 
-<<<<<<< HEAD
-    if (subgraph && !authContext.rbac.hasSubGraphCheckAccess(subgraph)) {
-=======
     let linkedSubgraph:
       | {
           id: string;
@@ -133,7 +130,6 @@
     }
 
     if (subgraph && !authContext.rbac.hasSubGraphWriteAccess(subgraph)) {
->>>>>>> 61d53ce8
       throw new UnauthorizedError();
     } else if (!subgraph) {
       if (!authContext.rbac.canCreateSubGraph(namespace)) {
