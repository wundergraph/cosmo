--- conflicted
+++ resolved
@@ -30,11 +30,8 @@
   handleError,
   isValidGraphName,
   isValidLabels,
-<<<<<<< HEAD
   isValidPluginVersion,
-=======
   newCompositionOptions,
->>>>>>> 9bbdfbbb
 } from '../../util.js';
 import { OrganizationWebhookService } from '../../webhooks/OrganizationWebhookService.js';
 
