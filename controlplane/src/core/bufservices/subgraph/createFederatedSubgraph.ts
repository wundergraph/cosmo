import { PlainMessage } from '@bufbuild/protobuf';
import { HandlerContext } from '@connectrpc/connect';
import { EnumStatusCode } from '@wundergraph/cosmo-connect/dist/common/common_pb';
import {
  CreateFederatedSubgraphRequest,
  CreateFederatedSubgraphResponse,
  SubgraphType,
} from '@wundergraph/cosmo-connect/dist/platform/v1/platform_pb';
import { isValidUrl } from '@wundergraph/cosmo-shared';
import { AuditLogRepository } from '../../repositories/AuditLogRepository.js';
import { DefaultNamespace, NamespaceRepository } from '../../repositories/NamespaceRepository.js';
import { SubgraphRepository } from '../../repositories/SubgraphRepository.js';
import type { RouterOptions } from '../../routes.js';
import {
  convertToSubgraphType,
  enrichLogger,
  formatSubgraphType,
  formatSubscriptionProtocol,
  formatWebsocketSubprotocol,
  getLogger,
  handleError,
  isValidGraphName,
  isValidLabels,
} from '../../util.js';
import { UnauthorizedError } from '../../errors/errors.js';
import { PluginRepository } from '../../repositories/PluginRepository.js';
import { OrganizationRepository } from '../../repositories/OrganizationRepository.js';
import { DBSubgraphType } from '../../../db/models.js';

export function createFederatedSubgraph(
  opts: RouterOptions,
  req: CreateFederatedSubgraphRequest,
  ctx: HandlerContext,
): Promise<PlainMessage<CreateFederatedSubgraphResponse>> {
  let logger = getLogger(ctx, opts.logger);

  return handleError<PlainMessage<CreateFederatedSubgraphResponse>>(ctx, logger, async () => {
    const authContext = await opts.authenticator.authenticate(ctx.requestHeader);
    logger = enrichLogger(ctx, logger, authContext);

    const subgraphRepo = new SubgraphRepository(logger, opts.db, authContext.organizationId);
    const auditLogRepo = new AuditLogRepository(opts.db);
    const namespaceRepo = new NamespaceRepository(opts.db, authContext.organizationId);
    const pluginRepo = new PluginRepository(opts.db, authContext.organizationId);
    const orgRepo = new OrganizationRepository(logger, opts.db, opts.billingDefaultPlanId);

    req.namespace = req.namespace || DefaultNamespace;
    req.type = req.type || SubgraphType.STANDARD;

    if (authContext.organizationDeactivated) {
      throw new UnauthorizedError();
    }

    if (!isValidLabels(req.labels)) {
      return {
        response: {
          code: EnumStatusCode.ERR_INVALID_LABELS,
          details: `One or more labels were found to be invalid`,
        },
        compositionErrors: [],
        admissionErrors: [],
      };
    }

    let baseSubgraphID = '';
    if (req.isFeatureSubgraph) {
      if (!req.baseSubgraphName) {
        return {
          response: {
            code: EnumStatusCode.ERR,
            details: `A feature subgraph requires a base subgraph.`,
          },
          compositionErrors: [],
          admissionErrors: [],
        };
      }
      const baseSubgraph = await subgraphRepo.byName(req.baseSubgraphName, req.namespace);
      if (!baseSubgraph) {
        return {
          response: {
            code: EnumStatusCode.ERR,
            details: `Base subgraph "${req.baseSubgraphName}" does not exist in the namespace "${req.namespace}".`,
          },
          compositionErrors: [],
          admissionErrors: [],
        };
      }
      baseSubgraphID = baseSubgraph.id;
      req.type = convertToSubgraphType(baseSubgraph.type);
    }

    /* Routing URL is now optional; if empty or undefined, set an empty string
     * The routing URL must be defined unless the subgraph is an Event-Driven Graph or a Plugin
     * */
    const routingUrl = req.routingUrl || '';
    if (req.isEventDrivenGraph) {
      if (req.routingUrl !== undefined) {
        return {
          response: {
            code: EnumStatusCode.ERR,
            details: `An Event-Driven Graph must not define a routing URL`,
          },
          compositionErrors: [],
          admissionErrors: [],
        };
      }
      if (req.subscriptionUrl !== undefined) {
        return {
          response: {
            code: EnumStatusCode.ERR,
            details: `An Event-Driven Graph must not define a subscription URL`,
          },
          compositionErrors: [],
          admissionErrors: [],
        };
      }
      if (req.subscriptionProtocol !== undefined) {
        return {
          response: {
            code: EnumStatusCode.ERR,
            details: `An Event-Driven Graph must not define a subscription protocol`,
          },
          compositionErrors: [],
          admissionErrors: [],
        };
      }
      if (req.websocketSubprotocol !== undefined) {
        return {
          response: {
            code: EnumStatusCode.ERR,
            details: `An Event-Driven Graph must not define a websocket subprotocol`,
          },
          compositionErrors: [],
          admissionErrors: [],
        };
      }
    } else if (req.type !== SubgraphType.GRPC_PLUGIN) {
      if (!routingUrl) {
        return {
          response: {
            code: EnumStatusCode.ERR,
            details: `A non-Event-Driven Graph must define a routing URL`,
          },
          compositionErrors: [],
          admissionErrors: [],
        };
      }
      if (!isValidUrl(routingUrl)) {
        return {
          response: {
            code: EnumStatusCode.ERR,
            details: `Routing URL "${routingUrl}" is not a valid URL`,
          },
          compositionErrors: [],
          admissionErrors: [],
        };
      }
      if (req.subscriptionUrl && !isValidUrl(req.subscriptionUrl)) {
        return {
          response: {
            code: EnumStatusCode.ERR,
            details: `Subscription URL "${req.subscriptionUrl}" is not a valid URL`,
          },
          compositionErrors: [],
          admissionErrors: [],
        };
      }
    }

    const namespace = await namespaceRepo.byName(req.namespace);
    if (!namespace) {
      return {
        response: {
          code: EnumStatusCode.ERR_NOT_FOUND,
          details: `Could not find namespace ${req.namespace}`,
        },
        graphs: [],
      };
    }

    if (!authContext.rbac.canCreateSubGraph(namespace)) {
      throw new UnauthorizedError();
    }

    const existingSubgraph = await subgraphRepo.byName(req.name, req.namespace);
    if (existingSubgraph) {
      return {
        response: {
          code: EnumStatusCode.ERR_ALREADY_EXISTS,
          details:
            `A ${existingSubgraph.isFeatureSubgraph ? 'feature ' : ''}subgraph with the name` +
            ` "${req.name}" already exists in the namespace "${req.namespace}".`,
        },
        compositionErrors: [],
        admissionErrors: [],
      };
    }

    if (!isValidGraphName(req.name)) {
      return {
        response: {
          code: EnumStatusCode.ERR_INVALID_NAME,
          details: `The name of the subgraph is invalid. Name should start and end with an alphanumeric character. Only '.', '_', '@', '/', and '-' are allowed as separators in between and must be between 1 and 100 characters in length.`,
        },
        compositionErrors: [],
        deploymentErrors: [],
        compositionWarnings: [],
      };
    }

    if (req.type === SubgraphType.GRPC_PLUGIN) {
      const count = await pluginRepo.count({ namespaceId: namespace.id });
      const feature = await orgRepo.getFeature({
        organizationId: authContext.organizationId,
        featureId: 'plugins',
      });
      const limit = feature?.limit === -1 ? 0 : feature?.limit ?? 0;
      if (count >= limit) {
        return {
          response: {
            code: EnumStatusCode.ERR_LIMIT_REACHED,
            details: `The organization reached the limit of plugins`,
          },
        };
      }
<<<<<<< HEAD
=======
      const baseSubgraph = await subgraphRepo.byName(req.baseSubgraphName, req.namespace);
      if (!baseSubgraph) {
        return {
          response: {
            code: EnumStatusCode.ERR,
            details: `Base subgraph "${req.baseSubgraphName}" does not exist in the namespace "${req.namespace}".`,
          },
          compositionErrors: [],
          admissionErrors: [],
        };
      }
      if (baseSubgraph.isFeatureSubgraph) {
        return {
          response: {
            code: EnumStatusCode.ERR,
            details: `Base subgraph "${req.baseSubgraphName}" is a feature subgraph. Feature subgraphs cannot have feature subgraphs as their base.`,
          },
          compositionErrors: [],
          admissionErrors: [],
        };
      }
      baseSubgraphID = baseSubgraph.id;
>>>>>>> de123ba1
    }

    const subgraph = await subgraphRepo.create({
      name: req.name,
      namespace: req.namespace,
      namespaceId: namespace.id,
      createdBy: authContext.userId,
      labels: req.labels,
      routingUrl,
      isEventDrivenGraph: req.isEventDrivenGraph || false,
      readme: req.readme,
      subscriptionUrl: req.subscriptionUrl,
      subscriptionProtocol:
        req.subscriptionProtocol === undefined ? undefined : formatSubscriptionProtocol(req.subscriptionProtocol),
      websocketSubprotocol:
        req.websocketSubprotocol === undefined ? undefined : formatWebsocketSubprotocol(req.websocketSubprotocol),
      featureSubgraphOptions: req.isFeatureSubgraph
        ? {
            isFeatureSubgraph: req.isFeatureSubgraph || false,
            baseSubgraphID,
          }
        : undefined,
      type: formatSubgraphType(req.type),
    });

    if (!subgraph) {
      return {
        response: {
          code: EnumStatusCode.ERR,
          details: `The ${req.isFeatureSubgraph ? 'feature' : ''} subgraph "${req.name}" could not be created.`,
        },
      };
    }

    await auditLogRepo.addAuditLog({
      organizationId: authContext.organizationId,
      organizationSlug: authContext.organizationSlug,
      auditAction: req.isFeatureSubgraph ? 'feature_subgraph.created' : 'subgraph.created',
      action: 'created',
      actorId: authContext.userId,
      auditableType: req.isFeatureSubgraph ? 'feature_subgraph' : 'subgraph',
      auditableDisplayName: subgraph.name,
      actorDisplayName: authContext.userDisplayName,
      apiKeyName: authContext.apiKeyName,
      actorType: authContext.auth === 'api_key' ? 'api_key' : 'user',
      targetNamespaceId: subgraph.namespaceId,
      targetNamespaceDisplayName: subgraph.namespace,
    });

    return {
      response: {
        code: EnumStatusCode.OK,
      },
    };
  });
}<|MERGE_RESOLUTION|>--- conflicted
+++ resolved
@@ -85,6 +85,17 @@
           admissionErrors: [],
         };
       }
+
+      if (baseSubgraph.isFeatureSubgraph) {
+        return {
+          response: {
+            code: EnumStatusCode.ERR,
+            details: `Base subgraph "${req.baseSubgraphName}" is a feature subgraph. Feature subgraphs cannot have feature subgraphs as their base.`,
+          },
+          compositionErrors: [],
+          admissionErrors: [],
+        };
+      }
       baseSubgraphID = baseSubgraph.id;
       req.type = convertToSubgraphType(baseSubgraph.type);
     }
@@ -223,31 +234,6 @@
           },
         };
       }
-<<<<<<< HEAD
-=======
-      const baseSubgraph = await subgraphRepo.byName(req.baseSubgraphName, req.namespace);
-      if (!baseSubgraph) {
-        return {
-          response: {
-            code: EnumStatusCode.ERR,
-            details: `Base subgraph "${req.baseSubgraphName}" does not exist in the namespace "${req.namespace}".`,
-          },
-          compositionErrors: [],
-          admissionErrors: [],
-        };
-      }
-      if (baseSubgraph.isFeatureSubgraph) {
-        return {
-          response: {
-            code: EnumStatusCode.ERR,
-            details: `Base subgraph "${req.baseSubgraphName}" is a feature subgraph. Feature subgraphs cannot have feature subgraphs as their base.`,
-          },
-          compositionErrors: [],
-          admissionErrors: [],
-        };
-      }
-      baseSubgraphID = baseSubgraph.id;
->>>>>>> de123ba1
     }
 
     const subgraph = await subgraphRepo.create({
