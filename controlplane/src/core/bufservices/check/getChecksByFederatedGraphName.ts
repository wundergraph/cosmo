import { PlainMessage } from '@bufbuild/protobuf';
import { HandlerContext } from '@connectrpc/connect';
import { EnumStatusCode } from '@wundergraph/cosmo-connect/dist/common/common_pb';
import {
  GetChecksByFederatedGraphNameRequest,
  GetChecksByFederatedGraphNameResponse,
} from '@wundergraph/cosmo-connect/dist/platform/v1/platform_pb';
<<<<<<< HEAD
import { subDays } from 'date-fns';
=======
import { validate as isValidUuid } from 'uuid';
>>>>>>> ce4f377c
import { FederatedGraphRepository } from '../../repositories/FederatedGraphRepository.js';
import { DefaultNamespace } from '../../repositories/NamespaceRepository.js';
import { OrganizationRepository } from '../../repositories/OrganizationRepository.js';
import { SubgraphRepository } from '../../repositories/SubgraphRepository.js';
import type { RouterOptions } from '../../routes.js';
import { enrichLogger, getLogger, handleError, validateDateRanges } from '../../util.js';

export function getChecksByFederatedGraphName(
  opts: RouterOptions,
  req: GetChecksByFederatedGraphNameRequest,
  ctx: HandlerContext,
): Promise<PlainMessage<GetChecksByFederatedGraphNameResponse>> {
  let logger = getLogger(ctx, opts.logger);

  return handleError<PlainMessage<GetChecksByFederatedGraphNameResponse>>(ctx, logger, async () => {
    const authContext = await opts.authenticator.authenticate(ctx.requestHeader);
    logger = enrichLogger(ctx, logger, authContext);

    const fedgraphRepo = new FederatedGraphRepository(logger, opts.db, authContext.organizationId);
    const subgraphRepo = new SubgraphRepository(logger, opts.db, authContext.organizationId);
    const orgRepo = new OrganizationRepository(logger, opts.db, opts.billingDefaultPlanId);

    req.namespace = req.namespace || DefaultNamespace;

    const federatedGraph = await fedgraphRepo.byName(req.name, req.namespace);
    if (!federatedGraph) {
      return {
        response: {
          code: EnumStatusCode.ERR_NOT_FOUND,
        },
        checks: [],
        checksCountBasedOnDateRange: 0,
      };
    }

    const breakingChangeRetention = await orgRepo.getFeature({
      organizationId: authContext.organizationId,
      featureId: 'breaking-change-retention',
    });

    const maxNumberOfDays = breakingChangeRetention?.limit ?? 7;
    const { dateRange } = validateDateRanges({
      limit: maxNumberOfDays,
      dateRange: {
        start: req.startDate,
        end: req.endDate,
      },
    });

    if (!dateRange) {
      return {
        response: {
          code: EnumStatusCode.ERR,
          details: 'Invalid date range',
        },
        checks: [],
        checksCountBasedOnDateRange: 0,
      };
    }

    // check that the limit is less than the max option provided in the ui
    if (req.limit > 50) {
      return {
        response: {
          code: EnumStatusCode.ERR,
          details: 'Invalid limit',
        },
        checks: [],
        checksCountBasedOnDateRange: 0,
      };
    }

    const includeSubgraphs = req.filters?.subgraphs?.filter((id) => isValidUuid(id)) ?? [];
    const checksData = await subgraphRepo.checks({
      federatedGraphTargetId: federatedGraph.targetId,
      federatedGraphId: federatedGraph.id,
      limit: req.limit,
      offset: req.offset,
      startDate: dateRange.start,
      endDate: dateRange.end,
      includeSubgraphs,
    });

<<<<<<< HEAD
    const now = new Date();
    const totalChecksCount = await subgraphRepo.getChecksCount({
      federatedGraphTargetId: federatedGraph.targetId,
      federatedGraphId: federatedGraph.id,
      // we are fetching the checks count for the last number of days based on the org limit.
      startDate: subDays(now, maxNumberOfDays).toISOString(),
      endDate: now.toISOString(),
    });

=======
>>>>>>> ce4f377c
    return {
      response: {
        code: EnumStatusCode.OK,
      },
      checks: checksData.checks,
      checksCountBasedOnDateRange: checksData.checksCount,
    };
  });
}<|MERGE_RESOLUTION|>--- conflicted
+++ resolved
@@ -5,11 +5,7 @@
   GetChecksByFederatedGraphNameRequest,
   GetChecksByFederatedGraphNameResponse,
 } from '@wundergraph/cosmo-connect/dist/platform/v1/platform_pb';
-<<<<<<< HEAD
-import { subDays } from 'date-fns';
-=======
 import { validate as isValidUuid } from 'uuid';
->>>>>>> ce4f377c
 import { FederatedGraphRepository } from '../../repositories/FederatedGraphRepository.js';
 import { DefaultNamespace } from '../../repositories/NamespaceRepository.js';
 import { OrganizationRepository } from '../../repositories/OrganizationRepository.js';
@@ -50,9 +46,8 @@
       featureId: 'breaking-change-retention',
     });
 
-    const maxNumberOfDays = breakingChangeRetention?.limit ?? 7;
     const { dateRange } = validateDateRanges({
-      limit: maxNumberOfDays,
+      limit: breakingChangeRetention?.limit ?? 7,
       dateRange: {
         start: req.startDate,
         end: req.endDate,
@@ -93,18 +88,6 @@
       includeSubgraphs,
     });
 
-<<<<<<< HEAD
-    const now = new Date();
-    const totalChecksCount = await subgraphRepo.getChecksCount({
-      federatedGraphTargetId: federatedGraph.targetId,
-      federatedGraphId: federatedGraph.id,
-      // we are fetching the checks count for the last number of days based on the org limit.
-      startDate: subDays(now, maxNumberOfDays).toISOString(),
-      endDate: now.toISOString(),
-    });
-
-=======
->>>>>>> ce4f377c
     return {
       response: {
         code: EnumStatusCode.OK,
