import {
  ChangeType,
  FieldArgumentRemovedChange,
  FieldArgumentTypeChangedChange,
  InputFieldTypeChangedChange,
} from '@graphql-inspector/core';
import type { NamedTypeNode, NonNullTypeNode, TypeNode } from 'graphql';
import { parseType, print } from 'graphql';
import { SchemaCheckChangeAction } from '../../db/models.js';
import { ClickHouseClient } from '../clickhouse/index.js';
import { SchemaDiff } from '../composition/schemaCheck.js';

export enum FieldTypeChangeCategory {
  /**
   * Optional same type -> Required same type
   * Example: "Boolean" -> "Boolean!"
   */
  OPTIONAL_TO_REQUIRED_SAME = 'OPTIONAL_TO_REQUIRED_SAME',
  /**
   * Optional different type -> Required different type
   * Example: "Boolean" -> "String!"
   */
  OPTIONAL_TO_REQUIRED_DIFFERENT = 'OPTIONAL_TO_REQUIRED_DIFFERENT',
  /**
   * Required different type -> Required different type
   * Example: "Boolean!" -> "String!"
   */
  REQUIRED_TO_REQUIRED_DIFFERENT = 'REQUIRED_TO_REQUIRED_DIFFERENT',
  /**
   * Optional different type -> Optional different type
   * Example: "Boolean" -> "String"
   */
  OPTIONAL_TO_OPTIONAL_DIFFERENT = 'OPTIONAL_TO_OPTIONAL_DIFFERENT',
}

/**
 * Get the named type from a TypeNode AST
 */
function getNamedType(typeNode: TypeNode): NamedTypeNode {
  if (typeNode.kind === 'NamedType') {
    return typeNode;
  }
  if (typeNode.kind === 'NonNullType' || typeNode.kind === 'ListType') {
    return getNamedType(typeNode.type);
  }
  throw new Error('Unexpected type node');
}

/**
 * Determines the type change category from meta information using GraphQL's type parsing utilities.
 * Works for both InputFieldTypeChanged and FieldArgumentTypeChanged.
 *
 * @param oldType - The old type from meta (e.g., oldInputFieldType or oldArgumentType)
 * @param newType - The new type from meta (e.g., newInputFieldType or newArgumentType)
 * @returns The category of the type change
 *
 * @example
 * getTypeChangeCategory("Boolean!", "[Boolean!]!")
 * // Returns FieldTypeChangeCategory.REQUIRED_TO_REQUIRED_DIFFERENT
 *
 * @example
 * getTypeChangeCategory("SearchInput", "SearchInput!")
 * // Returns FieldTypeChangeCategory.OPTIONAL_TO_REQUIRED_SAME
 */
export function getTypeChangeCategory(oldType: string, newType: string): FieldTypeChangeCategory {
  // Parse type strings into AST using GraphQL's parseType
  // Example 1: "Boolean!" -> NonNullType { type: NamedType { name: "Boolean" } }
  // Example 2: "[Boolean!]!" -> NonNullType { type: ListType { type: NonNullType { type: NamedType { name: "Boolean" } } } }
  // Example 3: "SearchInput" -> NamedType { name: "SearchInput" }
  const oldTypeNode = parseType(oldType);
  const newTypeNode = parseType(newType);

  // Check if types are required (NonNull) by checking the outermost wrapper
  // Example 1: "Boolean!" -> fromRequired = true
  // Example 2: "[Boolean]" -> fromRequired = false
  // Example 3: "SearchInput" -> fromRequired = false
  const fromRequired = oldTypeNode.kind === 'NonNullType';
  const toRequired = newTypeNode.kind === 'NonNullType';

  // Get the named types (unwraps all wrappers like NonNull and List)
  // Example 1: "[Boolean!]!" -> NamedType { name: "Boolean" }
  // Example 2: "SearchInput" -> NamedType { name: "SearchInput" }
  // Example 3: "[String]" -> NamedType { name: "String" }
  const oldNamedType = getNamedType(oldTypeNode);
  const newNamedType = getNamedType(newTypeNode);

  // Get base type names from the named type nodes
  // Example 1: "[Boolean!]!" -> "Boolean"
  // Example 2: "SearchInput" -> "SearchInput"
  // Example 3: "[String]" -> "String"
  const oldTypeName = oldNamedType.name.value;
  const newTypeName = newNamedType.name.value;

  // Get normalized structure (without NonNull on the outermost layer)
  // This preserves inner structure like [Type] vs Type
  // Example 1: "Boolean!" -> normalized: "Boolean"
  // Example 2: "[Boolean!]!" -> normalized: "[Boolean!]"
  // Example 3: "[Boolean]" -> normalized: "[Boolean]"
  // Example 4: "SearchInput" -> normalized: "SearchInput"
  const oldNormalized = print(fromRequired ? (oldTypeNode as NonNullTypeNode).type : oldTypeNode);
  const newNormalized = print(toRequired ? (newTypeNode as NonNullTypeNode).type : newTypeNode);

  // Check if base types are the same AND structure is the same
  // Example 1: "Boolean" vs "Boolean!" -> sameBaseType: true, sameStructure: true
  // Example 2: "Boolean" vs "[Boolean]" -> sameBaseType: true, sameStructure: false
  // Example 3: "Boolean" vs "String" -> sameBaseType: false, sameStructure: false
  // Example 4: "[Boolean!]" vs "[Boolean!]!" -> sameBaseType: true, sameStructure: true
  const sameBaseType = oldTypeName === newTypeName;
  const sameStructure = oldNormalized === newNormalized;

  // Types are considered "same" only if both base type and structure match
  // Example 1: "Boolean" -> "Boolean!" -> sameType: true (same base + same structure)
  // Example 2: "Boolean" -> "[Boolean]" -> sameType: false (same base but different structure)
  // Example 3: "Boolean" -> "String" -> sameType: false (different base)
  const sameType = sameBaseType && sameStructure;

  // Categorize based on the 4 cases
  if (sameType && !fromRequired && toRequired) {
    // Case 1: Optional same type -> Required same type
    // Example: "Boolean" -> "Boolean!"
    return FieldTypeChangeCategory.OPTIONAL_TO_REQUIRED_SAME;
  } else if (!sameType && !fromRequired && toRequired) {
    // Case 2: Optional different type -> Required different type
    // Example: "Boolean" -> "String!"
    return FieldTypeChangeCategory.OPTIONAL_TO_REQUIRED_DIFFERENT;
  } else if (!sameType && fromRequired && toRequired) {
    // Case 3: Required different type -> Required different type
    // Example: "Boolean!" -> "String!"
    return FieldTypeChangeCategory.REQUIRED_TO_REQUIRED_DIFFERENT;
  } else if (!sameType && !fromRequired && !toRequired) {
    // Case 4: Optional different type -> Optional different type
    // Example: "Boolean" -> "String"
    return FieldTypeChangeCategory.OPTIONAL_TO_OPTIONAL_DIFFERENT;
  } else {
    // Edge case: same type, from required, to optional (shouldn't happen in breaking changes)
    // Fallback to same type becoming required
    return FieldTypeChangeCategory.OPTIONAL_TO_REQUIRED_SAME;
  }
}

export interface InspectorSchemaChange {
  schemaChangeId: string;
  typeName?: string;
  namedType?: string;
  fieldName?: string;
  path?: string[];
  isInput?: boolean;
  isArgument?: boolean;
  isNull?: boolean;
}

export interface InspectorFilter {
  federatedGraphId: string;
  organizationId: string;
  daysToConsider: number;
  subgraphId: string;
}

export interface InspectorOperationResult {
  schemaChangeId: string;
  hash: string;
  name: string;
  type: string;
  lastSeenAt: Date;
  firstSeenAt: Date;
  isSafeOverride: boolean;
}

export class SchemaUsageTrafficInspector {
  constructor(private client: ClickHouseClient) {}

  /**
   * Inspect the usage of a schema change in the last X days on real traffic and return the
   * affected operations. We will consider all available compositions.
   * @param changes - Array of inspector changes
   */
  public async inspect(
    changes: InspectorSchemaChange[],
    filter: InspectorFilter,
  ): Promise<Map<string, InspectorOperationResult[]>> {
    const results: Map<string, InspectorOperationResult[]> = new Map();

    for (const change of changes) {
      const where: string[] = [];
<<<<<<< HEAD
=======
      const params: Record<string, string | number | boolean> = {
        daysToConsider: filter.daysToConsider,
        federatedGraphId: filter.federatedGraphId,
        subgraphId: filter.subgraphId,
        organizationId: filter.organizationId,
      };
>>>>>>> 253f5331

      // Used for arguments usage check
      if (change.path) {
        // Escape single quotes in path segments and build the array
        const escapedPath = change.path
          .map((seg) => {
            const escaped = seg.replace(/'/g, "''");
            return `'${escaped}'`;
          })
          .join(',');
        where.push(`startsWith(Path, [${escapedPath}]) AND length(Path) = ${change.path.length}`);
      }
      if (change.namedType) {
        params.namedType = change.namedType;
        where.push(`NamedType = {namedType:String}`);
      }
      if (change.typeName) {
        params.typeName = change.typeName;
        where.push(`hasAny(TypeNames, [{typeName:String}])`);
      }

      // fieldName can be empty if a type was removed
      if (change.fieldName) {
        params.fieldName = change.fieldName;
        where.push(`FieldName = {fieldName:String}`);
      }

      if (change.isInput) {
        where.push(`IsInput = true`);
      } else if (change.isArgument) {
        where.push(`IsArgument = true`);
      }

      if (change.isNull !== undefined) {
        where.push(`IsNull = ${change.isNull}`);
      }
      where.push(`IsIndirectFieldUsage = false`);

      const query = `
        SELECT OperationHash as operationHash,
               last_value(OperationType) as operationType,
               last_value(OperationName) as operationName,
               min(toUnixTimestamp(Timestamp)) as firstSeen,
               max(toUnixTimestamp(Timestamp)) as lastSeen
        FROM ${this.client.database}.gql_metrics_schema_usage_lite_1d_90d
        WHERE
          -- Filter first on date and customer to reduce the amount of data
          Timestamp >= toStartOfDay(now()) - interval {daysToConsider:UInt32} day AND
          FederatedGraphID = {federatedGraphId:String} AND
          hasAny(SubgraphIDs, [{subgraphId:String}]) AND
          OrganizationID = {organizationId:String} AND
          ${where.join(' AND ')}
        GROUP BY OperationHash
    `;

      const res: {
        operationHash: string;
        operationName: string;
        operationType: string;
        lastSeen: number;
        firstSeen: number;
      }[] = await this.client.queryPromise(query, params);

      if (Array.isArray(res)) {
        const ops = res.map((r) => ({
          schemaChangeId: change.schemaChangeId,
          hash: r.operationHash,
          name: r.operationName,
          type: r.operationType,
          lastSeenAt: new Date(r.lastSeen * 1000),
          firstSeenAt: new Date(r.firstSeen * 1000),
          isSafeOverride: false,
        }));

        if (ops.length > 0) {
          results.set(change.schemaChangeId, [...(results.get(change.schemaChangeId) || []), ...ops]);
        }
      }
    }

    return results;
  }

  /**
   * Convert schema changes to inspector changes. Will ignore a change if it is not inspectable.
   * Ultimately, will result in a breaking change because the change is not inspectable with the current implementation.
   * Returns an array of inspector changes.
   */
  public schemaChangesToInspectorChanges(
    schemaChanges: SchemaDiff[],
    schemaCheckActions: SchemaCheckChangeAction[],
  ): InspectorSchemaChange[] {
    const operations = schemaChanges
      .map((change) => {
        // find the schema check action that matches the change
        const schemaCheckAction = schemaCheckActions.find(
          (action) => action.path === change.path && action.changeType === change.changeType,
        );
        // there must be a schema check action for every change otherwise it is a bug
        if (!schemaCheckAction) {
          throw new Error(`Could not find schema check action for change ${change.message}`);
        }
        return toInspectorChange(change, schemaCheckAction.id);
      })
      .filter((change) => change !== null) as InspectorSchemaChange[];

    return operations;
  }
}

export function collectOperationUsageStats(inspectorResult: InspectorOperationResult[]) {
  // Only consider unique hashes
  const inspectedOperations: InspectorOperationResult[] = [];

  const uniqueHashes: { [key: string]: boolean } = {};
  for (const result of inspectorResult) {
    if (!uniqueHashes[result.hash]) {
      uniqueHashes[result.hash] = true;
      inspectedOperations.push(result);
    }
  }

  const totalOperations = inspectedOperations.length;
  const safeOperations = inspectedOperations.filter((op) => op.isSafeOverride).length;

  if (inspectedOperations.length === 0) {
    return {
      totalOperations,
      safeOperations,
      firstSeenAt: new Date().toUTCString(),
      lastSeenAt: new Date().toUTCString(),
    };
  }

  let firstSeenAt = new Date(inspectedOperations[0].firstSeenAt);
  let lastSeenAt = new Date(inspectedOperations[0].lastSeenAt);

  for (let i = 1; i < inspectedOperations.length; i++) {
    const currentFirstSeenAt = new Date(inspectedOperations[i].firstSeenAt);
    const currentLastSeenAt = new Date(inspectedOperations[i].lastSeenAt);

    if (currentFirstSeenAt < firstSeenAt) {
      firstSeenAt = currentFirstSeenAt;
    }

    if (currentLastSeenAt > lastSeenAt) {
      lastSeenAt = currentLastSeenAt;
    }
  }

  return {
    totalOperations,
    safeOperations,
    firstSeenAt: firstSeenAt.toUTCString(),
    lastSeenAt: lastSeenAt.toUTCString(),
  };
}

/**
 * Convert a schema change to an inspector change. Throws an error if the change is not supported.
 * Only breaking changes should be passed to this function because we only care about breaking changes.
 * Returns an inspector change with the schemaChangeId included.
 */
export function toInspectorChange(change: SchemaDiff, schemaCheckId: string): InspectorSchemaChange | null {
  const path = change.path.split('.');

  switch (change.changeType) {
    // Not inspectable yet
    case ChangeType.SchemaMutationTypeChanged:
    case ChangeType.SchemaQueryTypeChanged:
    case ChangeType.SchemaSubscriptionTypeChanged:
    case ChangeType.DirectiveRemoved:
    case ChangeType.DirectiveArgumentAdded:
    case ChangeType.DirectiveArgumentRemoved:
    case ChangeType.DirectiveArgumentDefaultValueChanged:
    case ChangeType.DirectiveArgumentTypeChanged:
    case ChangeType.DirectiveLocationRemoved: {
      // We cannot inspect these changes. We want to return null instead of throwing an error.
      // This is so that other changes that we can in fact inspect are not skipped over in the schema check.
      return null;
    }

    // Safe to ignore
    case ChangeType.DirectiveAdded:
    case ChangeType.FieldArgumentDescriptionChanged:
    case ChangeType.FieldArgumentDefaultChanged:
    case ChangeType.DirectiveDescriptionChanged:
    case ChangeType.DirectiveArgumentDescriptionChanged:
    case ChangeType.DirectiveLocationAdded:
    case ChangeType.EnumValueDescriptionChanged:
    case ChangeType.EnumValueDeprecationReasonChanged:
    case ChangeType.EnumValueDeprecationReasonAdded:
    case ChangeType.EnumValueDeprecationReasonRemoved:
    case ChangeType.FieldDescriptionChanged:
    case ChangeType.FieldDescriptionAdded:
    case ChangeType.FieldDescriptionRemoved:
    case ChangeType.FieldDeprecationAdded:
    case ChangeType.FieldDeprecationRemoved:
    case ChangeType.FieldDeprecationReasonChanged:
    case ChangeType.FieldDeprecationReasonAdded:
    case ChangeType.FieldDeprecationReasonRemoved:
    case ChangeType.InputFieldDescriptionAdded:
    case ChangeType.InputFieldDescriptionRemoved:
    case ChangeType.InputFieldDescriptionChanged:
    case ChangeType.InputFieldDefaultValueChanged:
    case ChangeType.TypeDescriptionChanged:
    case ChangeType.TypeDescriptionRemoved:
    case ChangeType.TypeDescriptionAdded:
    case ChangeType.TypeAdded:
    case ChangeType.FieldAdded:
    case ChangeType.UnionMemberAdded:
    case ChangeType.DirectiveUsageUnionMemberAdded:
    case ChangeType.DirectiveUsageUnionMemberRemoved:
    case ChangeType.DirectiveUsageEnumAdded:
    case ChangeType.DirectiveUsageEnumRemoved:
    case ChangeType.DirectiveUsageEnumValueAdded:
    case ChangeType.DirectiveUsageEnumValueRemoved:
    case ChangeType.DirectiveUsageInputObjectAdded:
    case ChangeType.DirectiveUsageInputObjectRemoved:
    case ChangeType.DirectiveUsageFieldAdded:
    case ChangeType.DirectiveUsageFieldRemoved:
    case ChangeType.DirectiveUsageScalarAdded:
    case ChangeType.DirectiveUsageScalarRemoved:
    case ChangeType.DirectiveUsageObjectAdded:
    case ChangeType.DirectiveUsageObjectRemoved:
    case ChangeType.DirectiveUsageInterfaceAdded:
    case ChangeType.DirectiveUsageInterfaceRemoved:
    case ChangeType.DirectiveUsageArgumentDefinitionAdded:
    case ChangeType.DirectiveUsageArgumentDefinitionRemoved:
    case ChangeType.DirectiveUsageSchemaAdded:
    case ChangeType.DirectiveUsageSchemaRemoved:
    case ChangeType.DirectiveUsageFieldDefinitionAdded:
    case ChangeType.DirectiveUsageFieldDefinitionRemoved:
    case ChangeType.DirectiveUsageInputFieldDefinitionAdded:
    case ChangeType.DirectiveUsageInputFieldDefinitionRemoved: {
      return null;
    }
    // 1. When a type is removed we know the exact type name e.g. 'Engineer'. We have no field name.
    // 2. When an interface type is removed or added we know the interface 'RoleType'. We have no field name.
    case ChangeType.TypeRemoved:
    case ChangeType.TypeKindChanged:
    case ChangeType.ObjectTypeInterfaceAdded:
    case ChangeType.ObjectTypeInterfaceRemoved: {
      return {
        schemaChangeId: schemaCheckId,
        typeName: path[0],
      };
    }
    // 1. When a field is removed we know the exact type and field name e.g. 'Engineer.name'
    // 2. When a field type has changed in a breaking way, we know the exact type name and field name e.g. 'Engineer.name'
    case ChangeType.FieldRemoved:
    case ChangeType.FieldTypeChanged: {
      return {
        schemaChangeId: schemaCheckId,
        typeName: path[0],
        fieldName: path[1],
      };
    }
    // 1. When an enum value is added or removed, we only know the affected type. This is fine because any change to an enum value is breaking.
    // 2. When a union member is removed, we only know the affected parent type. We use namedType to check for the usage of the union member.
    case ChangeType.UnionMemberRemoved:
    case ChangeType.EnumValueAdded:
    case ChangeType.EnumValueRemoved: {
      return {
        schemaChangeId: schemaCheckId,
        namedType: path[0],
      };
    }
    // 1. When the type of input field has changed, we know the exact type name and field name e.g. 'MyInput.name'
    case ChangeType.InputFieldTypeChanged: {
      // Use structured meta instead of parsing message
      const meta = change.meta as InputFieldTypeChangedChange['meta'];
      const inputFieldTypeChangeCategory = getTypeChangeCategory(meta.oldInputFieldType, meta.newInputFieldType);
      switch (inputFieldTypeChangeCategory) {
        case FieldTypeChangeCategory.OPTIONAL_TO_REQUIRED_SAME: {
          // Int -> Int!
          return {
            schemaChangeId: schemaCheckId,
            // if the input is used and the field is not passed,
            // but now that it is required, its breaking
            typeName: path[0],
            fieldName: path[1],
            isInput: true,
            isNull: true,
          };
        }
        case FieldTypeChangeCategory.OPTIONAL_TO_REQUIRED_DIFFERENT: {
          // Int -> Float!
          // in this case, all the ops which have this input type are breaking
          return {
            schemaChangeId: schemaCheckId,
            path: [path[0]],
            isInput: true,
            isNull: false,
          };
        }
        case FieldTypeChangeCategory.REQUIRED_TO_REQUIRED_DIFFERENT: {
          // Int! -> Float!
          // in this case, all the ops which have this input type are breaking
          return {
            schemaChangeId: schemaCheckId,
            path: [path[0]],
            isInput: true,
            isNull: false,
          };
        }
        case FieldTypeChangeCategory.OPTIONAL_TO_OPTIONAL_DIFFERENT: {
          // Int -> Float
          // in this case, any ops which use the input field and are not null are breaking
          return {
            schemaChangeId: schemaCheckId,
            typeName: path[0],
            fieldName: path[1],
            isInput: true,
            isNull: false,
          };
        }
        default: {
          throw new Error(`Unsupported input field type change category: ${inputFieldTypeChangeCategory}`);
        }
      }
    }
    case ChangeType.InputFieldRemoved:
    case ChangeType.InputFieldAdded: {
      // in these cases, all the ops which use this input type are breaking
      return {
        schemaChangeId: schemaCheckId,
        path: [path[0]],
        isInput: true,
        isNull: false,
      };
    }
    // 1. When an argument has changed, we know the exact path to the argument e.g. 'Query.engineer.id'
    // and the type name e.g. 'Query'
    case ChangeType.FieldArgumentTypeChanged: {
      // Use structured meta instead of parsing message
      const meta = change.meta as FieldArgumentTypeChangedChange['meta'];
      const argumentTypeChangeCategory = getTypeChangeCategory(meta.oldArgumentType, meta.newArgumentType);
      switch (argumentTypeChangeCategory) {
        case FieldTypeChangeCategory.OPTIONAL_TO_REQUIRED_SAME: {
          // SearchInput -> SearchInput!
          return {
            schemaChangeId: schemaCheckId,
            // if the argument is used and not passed (null),
            // but now that it is required, its breaking
            path: path.slice(1), // The path to the updated argument e.g. 'engineer.name' of the type names
            typeName: path[0],
            fieldName: path[2],
            isArgument: true,
            isNull: true,
          };
        }
        case FieldTypeChangeCategory.OPTIONAL_TO_REQUIRED_DIFFERENT: {
          // SearchInput -> String!
          // in this case, all the ops which have this argument are breaking
          return {
            schemaChangeId: schemaCheckId,
            path: path.slice(1), // The path to the updated argument e.g. 'engineer.name' of the type names
            typeName: path[0],
            fieldName: path[2],
            isArgument: true,
          };
        }
        case FieldTypeChangeCategory.REQUIRED_TO_REQUIRED_DIFFERENT: {
          // SearchInput! -> String!
          // in this case, all the ops which have this argument are breaking
          return {
            schemaChangeId: schemaCheckId,
            path: path.slice(1), // The path to the updated argument e.g. 'engineer.name' of the type names
            typeName: path[0],
            fieldName: path[2],
            isArgument: true,
          };
        }
        case FieldTypeChangeCategory.OPTIONAL_TO_OPTIONAL_DIFFERENT: {
          // SearchInput -> String
          // in this case, any ops which use the argument and are not null are breaking
          return {
            schemaChangeId: schemaCheckId,
            path: path.slice(1), // The path to the updated argument e.g. 'engineer.name' of the type names
            typeName: path[0],
            fieldName: path[2],
            isArgument: true,
            isNull: false,
          };
        }
        default: {
          throw new Error(`Unsupported argument type change category: ${argumentTypeChangeCategory}`);
        }
      }
    }

    // Only when a required argument is added
    case ChangeType.FieldArgumentAdded: {
      // in this case, all the ops which have this argument are breaking
      return {
        schemaChangeId: schemaCheckId,
        // e.g. if the path recieved is 'Query.employee.a', the path should be ['employee'] as its new field or it has changed the type of the argument, we check the usage of the operation.
        path: path.slice(1, 2),
        typeName: path[0],
      };
    }
    case ChangeType.FieldArgumentRemoved: {
      // Use structured meta instead of parsing message
      const meta = change.meta as FieldArgumentRemovedChange['meta'];
      const isRequired = meta.removedFieldType.endsWith('!');
      if (isRequired) {
        // in this case, all the ops which use this argument are breaking
        return {
          schemaChangeId: schemaCheckId,
          // e.g. if the path recieved is 'Query.employee.a', the path should be ['employee'] as its new field or it has changed the type of the argument, we check the usage of the operation.
          path: path.slice(1, 2),
          typeName: path[0],
        };
      } else {
        // in this case, any ops which use the argument and are not null are breaking
        return {
          schemaChangeId: schemaCheckId,
          path: path.slice(1), // The path to the updated argument e.g. 'engineer.name' of the type names
          typeName: path[0],
          isArgument: true,
          isNull: false,
        };
      }
    }
  }
  // no return to enforce that all cases are handled
}<|MERGE_RESOLUTION|>--- conflicted
+++ resolved
@@ -182,15 +182,12 @@
 
     for (const change of changes) {
       const where: string[] = [];
-<<<<<<< HEAD
-=======
       const params: Record<string, string | number | boolean> = {
         daysToConsider: filter.daysToConsider,
         federatedGraphId: filter.federatedGraphId,
         subgraphId: filter.subgraphId,
         organizationId: filter.organizationId,
       };
->>>>>>> 253f5331
 
       // Used for arguments usage check
       if (change.path) {
