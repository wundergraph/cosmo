--- conflicted
+++ resolved
@@ -58,11 +58,7 @@
       .where(eq(schema.apiKeys.id, apiKeyModel.id));
 
     return {
-<<<<<<< HEAD
-      userId: apiKeyModel.user.id,
-=======
       userId: apiKeyModel.userId,
->>>>>>> 82b716cb
       organizationId: apiKeyModel.organizationId,
       organizationSlug: organization.slug,
       // sending true as the api key has admin permissions
