import * as Sentry from '@sentry/node';
import { nodeProfilingIntegration } from '@sentry/profiling-node';
import { eventLoopBlockIntegration } from '@sentry/node-native';
<<<<<<< HEAD
=======
import { fastifyIntegration, pinoIntegration } from '@sentry/node';
import { envVariables } from './env.schema.js';
>>>>>>> 65ecdc49

const {
  SENTRY_ENABLED,
  SENTRY_DSN,
  SENTRY_SEND_DEFAULT_PII,
  SENTRY_TRACES_SAMPLE_RATE,
  SENTRY_PROFILE_SESSION_SAMPLE_RATE,
  SENTRY_PROFILE_LIFECYCLE,
  SENTRY_EVENT_LOOP_BLOCK_THRESHOLD_MS,
  SENTRY_ENABLE_LOGS,
} = envVariables.parse(process.env);

<<<<<<< HEAD
export function init(opts: SentryConfig) {
  if (opts.sentry.enabled) {
    Sentry.init({
      dsn: opts.sentry.dsn,
      integrations: [
        eventLoopBlockIntegration({ threshold: opts.sentry.eventLoopBlockIntegrationThresholdMs }),
        nodeProfilingIntegration(),
      ],
      profileSessionSampleRate: opts.sentry.profileSessionSampleRate,
      sendDefaultPii: opts.sentry.sendDefaultPii,
      tracesSampleRate: opts.sentry.tracesSampleRate,
      profileLifecycle: opts.sentry.profileLifecycle,
    });
  }
=======
if (SENTRY_ENABLED && SENTRY_DSN) {
  Sentry.init({
    dsn: SENTRY_DSN,
    integrations: [
      fastifyIntegration(),
      eventLoopBlockIntegration({ threshold: SENTRY_EVENT_LOOP_BLOCK_THRESHOLD_MS }),
      nodeProfilingIntegration(),
      pinoIntegration({ log: { levels: ['info', 'warn', 'error'] } }),
    ],
    profileSessionSampleRate: SENTRY_PROFILE_SESSION_SAMPLE_RATE,
    sendDefaultPii: SENTRY_SEND_DEFAULT_PII,
    tracesSampleRate: SENTRY_TRACES_SAMPLE_RATE,
    profileLifecycle: SENTRY_PROFILE_LIFECYCLE,
    enableLogs: SENTRY_ENABLE_LOGS,
  });
  console.log('Sentry is initialized.');
>>>>>>> 65ecdc49
}<|MERGE_RESOLUTION|>--- conflicted
+++ resolved
@@ -1,11 +1,8 @@
 import * as Sentry from '@sentry/node';
 import { nodeProfilingIntegration } from '@sentry/profiling-node';
 import { eventLoopBlockIntegration } from '@sentry/node-native';
-<<<<<<< HEAD
-=======
 import { fastifyIntegration, pinoIntegration } from '@sentry/node';
 import { envVariables } from './env.schema.js';
->>>>>>> 65ecdc49
 
 const {
   SENTRY_ENABLED,
@@ -18,22 +15,6 @@
   SENTRY_ENABLE_LOGS,
 } = envVariables.parse(process.env);
 
-<<<<<<< HEAD
-export function init(opts: SentryConfig) {
-  if (opts.sentry.enabled) {
-    Sentry.init({
-      dsn: opts.sentry.dsn,
-      integrations: [
-        eventLoopBlockIntegration({ threshold: opts.sentry.eventLoopBlockIntegrationThresholdMs }),
-        nodeProfilingIntegration(),
-      ],
-      profileSessionSampleRate: opts.sentry.profileSessionSampleRate,
-      sendDefaultPii: opts.sentry.sendDefaultPii,
-      tracesSampleRate: opts.sentry.tracesSampleRate,
-      profileLifecycle: opts.sentry.profileLifecycle,
-    });
-  }
-=======
 if (SENTRY_ENABLED && SENTRY_DSN) {
   Sentry.init({
     dsn: SENTRY_DSN,
@@ -50,5 +31,4 @@
     enableLogs: SENTRY_ENABLE_LOGS,
   });
   console.log('Sentry is initialized.');
->>>>>>> 65ecdc49
 }