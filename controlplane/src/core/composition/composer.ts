--- conflicted
+++ resolved
@@ -191,21 +191,14 @@
 export type ComposeDeploymentError = RouterConfigUploadError | AdmissionError | Error;
 
 export type CheckSubgraph = {
-<<<<<<< HEAD
   subgraph?: SubgraphDTO;
-=======
-  subgraph: SubgraphDTO;
->>>>>>> 77370a47
   checkSubgraphId: string;
   newSchemaSDL: string;
   newGraphQLSchema?: GraphQLSchema;
   inspectorChanges: InspectorSchemaChange[];
   schemaChanges: GetDiffBetweenGraphsSuccess;
   storedBreakingChanges: SchemaCheckChangeAction[];
-<<<<<<< HEAD
   routerCompatibilityVersion: string;
-=======
->>>>>>> 77370a47
 };
 export class Composer {
   constructor(
@@ -762,99 +755,4 @@
       checkSubgraphsByFedGraph,
     };
   }
-
-  async composeWithProposedSchemas({
-    inputSubgraphs,
-    graphs,
-  }: {
-    inputSubgraphs: Map<string, CheckSubgraph>;
-    graphs: FederatedGraphDTO[];
-  }) {
-    const composedGraphs: ComposedFederatedGraph[] = [];
-    // the key is the federated graph id and the value is the list of check subgraph ids which are part of the composition for that federated graph
-    const checkSubgraphsByFedGraph = new Map<string, string[]>();
-    for (const graph of graphs) {
-      try {
-        const subgraphsOfFedGraph = await this.subgraphRepo.byGraphLabelMatchers({
-          labelMatchers: graph.labelMatchers,
-          namespaceId: graph.namespaceId,
-          isFeatureGraph: false,
-        });
-
-        const subgraphsToBeComposed: Subgraph[] = [];
-        for (const subgraph of subgraphsOfFedGraph) {
-          const inputSubgraph = inputSubgraphs.get(subgraph.name);
-          if (inputSubgraph) {
-            checkSubgraphsByFedGraph.set(graph.id, [
-              ...(checkSubgraphsByFedGraph.get(graph.id) || []),
-              inputSubgraph.checkSubgraphId,
-            ]);
-            subgraphsToBeComposed.push({
-              name: subgraph.name,
-              url: subgraph.routingUrl,
-              definitions: parse(inputSubgraph.newSchemaSDL),
-            });
-          } else {
-            subgraphsToBeComposed.push({
-              name: subgraph.name,
-              url: subgraph.routingUrl,
-              definitions: parse(subgraph.schemaSDL),
-            });
-          }
-        }
-
-        const contracts = await this.contractRepo.bySourceFederatedGraphId(graph.id);
-
-        if (contracts.length === 0) {
-          const federationResult = composeSubgraphs(subgraphsToBeComposed, graph.routerCompatibilityVersion);
-          composedGraphs.push(mapResultToComposedGraph(graph, subgraphsOfFedGraph, federationResult));
-          continue;
-        }
-
-        const tagOptionsByContractName = new Map<string, ContractTagOptions>();
-
-        for (const contract of contracts) {
-          tagOptionsByContractName.set(
-            contract.downstreamFederatedGraph.target.name,
-            newContractTagOptionsFromArrays(contract.excludeTags, contract.includeTags),
-          );
-        }
-
-        const federationResult = composeFederatedGraphWithPotentialContracts(
-          subgraphsToBeComposed,
-          tagOptionsByContractName,
-          graph.routerCompatibilityVersion,
-        );
-        composedGraphs.push(mapResultToComposedGraph(graph, subgraphsOfFedGraph, federationResult));
-
-        if (!federationResult.success) {
-          continue;
-        }
-
-        for (const [contractName, contractResult] of federationResult.federationResultByContractName) {
-          const contractGraph = await this.federatedGraphRepo.byName(contractName, graph.namespace);
-          if (!contractGraph) {
-            throw new Error(`Contract graph ${contractName} not found`);
-          }
-          composedGraphs.push(mapResultToComposedGraph(contractGraph, subgraphsOfFedGraph, contractResult));
-        }
-      } catch (e: any) {
-        composedGraphs.push({
-          id: graph.id,
-          name: graph.name,
-          namespace: graph.namespace,
-          namespaceId: graph.namespaceId,
-          targetID: graph.targetId,
-          fieldConfigurations: [],
-          errors: [e],
-          subgraphs: [],
-          warnings: [],
-        });
-      }
-    }
-    return {
-      composedGraphs,
-      checkSubgraphsByFedGraph,
-    };
-  }
 }