import { ExpiresAt } from '@wundergraph/cosmo-connect/dist/platform/v1/platform_pb';
import { and, asc, eq } from 'drizzle-orm';
import { PostgresJsDatabase } from 'drizzle-orm/postgres-js';
import * as schema from '../../db/schema.js';
import {
  apiKeys,
  organizationMemberRoles,
  organizationWebhooks,
  organizations,
  organizationsMembers,
  users,
} from '../../db/schema.js';
import { APIKeyDTO, MemberRole, OrganizationDTO, OrganizationMemberDTO, WebhooksConfigDTO } from '../../types/index.js';

/**
 * Repository for organization related operations.
 */
export class OrganizationRepository {
  constructor(private db: PostgresJsDatabase<typeof schema>) {}

  public async isMemberOf(input: { organizationId: string; userId: string }): Promise<boolean> {
    const userOrganizations = await this.db
      .select({
        userId: users.id,
        organizationId: organizations.id,
        slug: organizations.slug,
      })
      .from(organizationsMembers)
      .innerJoin(organizations, eq(organizations.id, input.organizationId))
      .innerJoin(users, eq(users.id, organizationsMembers.userId))
      .limit(1)
      .where(eq(users.id, input.userId))
      .execute();

    return userOrganizations.length > 0;
  }

  public async bySlug(slug: string): Promise<OrganizationDTO | null> {
    const org = await this.db
      .select({
        id: organizations.id,
        name: organizations.name,
        slug: organizations.slug,
      })
      .from(organizations)
      .where(eq(organizations.slug, slug))
      .limit(1)
      .execute();

    if (org.length === 0) {
      return null;
    }

    return org[0];
  }

  public async byId(id: string): Promise<OrganizationDTO | null> {
    const org = await this.db
      .select({
        id: organizations.id,
        name: organizations.name,
        slug: organizations.slug,
      })
      .from(organizations)
      .where(eq(organizations.id, id))
      .limit(1)
      .execute();

    if (org.length === 0) {
      return null;
    }

    return org[0];
  }

  public async memberships(input: { userId: string }): Promise<(OrganizationDTO & { roles: string[] })[]> {
    const userOrganizations = await this.db
      .select({
        id: organizations.id,
        name: organizations.name,
        slug: organizations.slug,
        isFreeTrial: organizations.isFreeTrial,
        isPersonal: organizations.isPersonal,
      })
      .from(organizationsMembers)
      .innerJoin(organizations, eq(organizations.id, organizationsMembers.organizationId))
      .innerJoin(users, eq(users.id, organizationsMembers.userId))
      .where(eq(users.id, input.userId))
      .execute();

    const userMemberships = await Promise.all(
      userOrganizations.map(async (org) => ({
        id: org.id,
        name: org.name,
        slug: org.slug,
        isFreeTrial: org.isFreeTrial || false,
<<<<<<< HEAD
=======
        isPersonal: org.isPersonal || false,
>>>>>>> 9e083d10
        roles: await this.getOrganizationMemberRoles({
          userID: input.userId,
          organizationID: org.id,
        }),
      })),
    );

    return userMemberships;
  }

  public async getOrganizationMember(input: {
    organizationID: string;
    userID: string;
  }): Promise<OrganizationMemberDTO | null> {
    const orgMember = await this.db
      .select({
        id: users.id,
        email: users.email,
        acceptedInvite: organizationsMembers.acceptedInvite,
        memberID: organizationsMembers.id,
      })
      .from(organizationsMembers)
      .innerJoin(users, eq(users.id, organizationsMembers.userId))
      .where(and(eq(organizationsMembers.organizationId, input.organizationID), eq(users.id, input.userID)))
      .orderBy(asc(organizationsMembers.createdAt))
      .execute();

    if (orgMember.length === 0) {
      return null;
    }

    const userRoles = await this.getOrganizationMemberRoles({
      organizationID: input.organizationID,
      userID: input.userID,
    });

    return {
      id: orgMember[0].id,
      email: orgMember[0].email,
      roles: userRoles,
      acceptedInvite: orgMember[0].acceptedInvite,
    } as OrganizationMemberDTO;
  }

  public async getMembers(input: { organizationID: string }): Promise<OrganizationMemberDTO[]> {
    const orgMembers = await this.db
      .select({
        id: users.id,
        email: users.email,
        acceptedInvite: organizationsMembers.acceptedInvite,
        memberID: organizationsMembers.id,
      })
      .from(organizationsMembers)
      .innerJoin(users, eq(users.id, organizationsMembers.userId))
      .where(eq(organizationsMembers.organizationId, input.organizationID))
      .orderBy(asc(organizationsMembers.createdAt))
      .execute();

    const members: OrganizationMemberDTO[] = [];

    for (const member of orgMembers) {
      const roles = await this.db
        .select({
          role: organizationMemberRoles.role,
        })
        .from(organizationMemberRoles)
        .where(eq(organizationMemberRoles.organizationMemberId, member.memberID))
        .execute();
      members.push({
        id: member.id,
        email: member.email,
        roles: roles.map((role) => role.role),
        acceptedInvite: member.acceptedInvite,
      } as OrganizationMemberDTO);
    }
    return members;
  }

  public async createOrganization(input: {
    organizationID?: string;
    organizationName: string;
    organizationSlug: string;
    ownerID: string;
    isPersonal?: boolean;
    isFreeTrial?: boolean;
  }): Promise<OrganizationDTO> {
    const insertedOrg = await this.db
      .insert(organizations)
      .values({
        id: input.organizationID,
        name: input.organizationName,
        slug: input.organizationSlug,
        createdBy: input.ownerID,
        isPersonal: input.isPersonal,
        isFreeTrial: input.isFreeTrial,
      })
      .returning()
      .execute();

    return {
      id: insertedOrg[0].id,
      name: insertedOrg[0].name,
      slug: insertedOrg[0].slug,
    };
  }

  public async addOrganizationMember(input: { userID: string; organizationID: string; acceptedInvite: boolean }) {
    const insertedMember = await this.db
      .insert(organizationsMembers)
      .values({
        userId: input.userID,
        organizationId: input.organizationID,
        acceptedInvite: input.acceptedInvite,
      })
      .returning()
      .execute();
    return insertedMember[0];
  }

  public async addOrganizationMemberRoles(input: { memberID: string; roles: ('admin' | 'member')[] }) {
    const values: {
      organizationMemberId: string;
      role: 'admin' | 'member';
    }[] = [];

    for (const role of input.roles) {
      values.push({
        organizationMemberId: input.memberID,
        role,
      });
    }

    await this.db.insert(organizationMemberRoles).values(values).execute();
  }

  public async removeOrganizationMember(input: { userID: string; organizationID: string }) {
    await this.db
      .delete(organizationsMembers)
      .where(
        and(
          eq(organizationsMembers.organizationId, input.organizationID),
          eq(organizationsMembers.userId, input.userID),
        ),
      )
      .execute();
  }

  public async getOrganizationMemberRoles(input: {
    userID: string;
    organizationID: string;
  }): Promise<('admin' | 'member')[]> {
    const userRoles = await this.db
      .select({
        role: organizationMemberRoles.role,
      })
      .from(organizationMemberRoles)
      .innerJoin(organizationsMembers, eq(organizationsMembers.id, organizationMemberRoles.organizationMemberId))
      .where(
        and(
          eq(organizationsMembers.userId, input.userID),
          eq(organizationsMembers.organizationId, input.organizationID),
        ),
      )
      .execute();

    return userRoles.map((role) => role.role);
  }

  public async addAPIKey(input: {
    key: string;
    name: string;
    organizationID: string;
    userID: string;
    expiresAt: ExpiresAt;
  }) {
    let expiresAtDate: Date | undefined;
    const present = new Date();
    switch (input.expiresAt) {
      case ExpiresAt.NEVER: {
        expiresAtDate = undefined;
        break;
      }
      case ExpiresAt.THIRTY_DAYS: {
        expiresAtDate = new Date(new Date().setDate(present.getDate() + 30));
        break;
      }
      case ExpiresAt.SIX_MONTHS: {
        expiresAtDate = new Date(new Date().setMonth(present.getMonth() + 6));
        break;
      }
      case ExpiresAt.ONE_YEAR: {
        expiresAtDate = new Date(new Date().setFullYear(present.getFullYear() + 1));
        break;
      }
      default: {
        throw new Error('ExpiresAt value does not exist');
      }
    }

    await this.db
      .insert(apiKeys)
      .values({
        key: input.key,
        name: input.name,
        organizationId: input.organizationID,
        userId: input.userID,
        expiresAt: expiresAtDate,
      })
      .execute();
  }

  public async removeAPIKey(input: { name: string; organizationID: string }) {
    await this.db
      .delete(apiKeys)
      .where(and(eq(apiKeys.organizationId, input.organizationID), eq(apiKeys.name, input.name)))
      .execute();
  }

  public async getAPIKeyByName(input: { organizationID: string; name: string }): Promise<APIKeyDTO | undefined> {
    const key = await this.db
      .select({
        id: apiKeys.id,
        name: apiKeys.name,
        createdAt: apiKeys.createdAt,
        lastUsedAt: apiKeys.lastUsedAt,
        expiresAt: apiKeys.expiresAt,
        createdBy: users.email,
        creatorUserID: users.id,
      })
      .from(apiKeys)
      .innerJoin(users, eq(users.id, apiKeys.userId))
      .where(and(eq(apiKeys.organizationId, input.organizationID), eq(apiKeys.name, input.name)))
      .execute();

    if (key.length === 0) {
      return undefined;
    }

    return {
      id: key[0].id,
      name: key[0].name,
      createdAt: key[0].createdAt.toISOString(),
      lastUsedAt: key[0].lastUsedAt?.toISOString() ?? '',
      expiresAt: key[0].expiresAt?.toISOString() ?? '',
      createdBy: key[0].createdBy,
      creatorUserID: key[0].creatorUserID,
    } as APIKeyDTO;
  }

  public async getAPIKeys(input: { organizationID: string }): Promise<APIKeyDTO[]> {
    const keys = await this.db
      .select({
        id: apiKeys.id,
        name: apiKeys.name,
        createdAt: apiKeys.createdAt,
        lastUsedAt: apiKeys.lastUsedAt,
        expiresAt: apiKeys.expiresAt,
        createdBy: users.email,
        creatorUserID: users.id,
      })
      .from(apiKeys)
      .innerJoin(users, eq(users.id, apiKeys.userId))
      .where(eq(apiKeys.organizationId, input.organizationID))
      .orderBy(asc(apiKeys.createdAt))
      .execute();

    return keys.map(
      (key) =>
        ({
          id: key.id,
          name: key.name,
          createdAt: key.createdAt.toISOString(),
          lastUsedAt: key.lastUsedAt?.toISOString() ?? '',
          expiresAt: key.expiresAt?.toISOString() ?? '',
          createdBy: key.createdBy,
          creatorUserID: key.creatorUserID,
        } as APIKeyDTO),
    );
  }

  public async createWebhookConfig(input: { organizationId: string; endpoint: string; key: string; events: string[] }) {
    await this.db.insert(organizationWebhooks).values({
      ...input,
    });
  }

  public async getWebhookConfigs(organizationId: string): Promise<WebhooksConfigDTO[]> {
    const res = await this.db.query.organizationWebhooks.findMany({
      where: eq(organizationWebhooks.organizationId, organizationId),
      orderBy: (webhooks, { desc }) => [desc(webhooks.createdAt)],
    });

    return res.map((r) => ({
      id: r.id,
      endpoint: r.endpoint ?? '',
      events: r.events ?? [],
    }));
  }

  public async updateWebhookConfig(input: {
    id: string;
    organizationId: string;
    endpoint: string;
    key: string;
    events: string[];
    shouldUpdateKey: boolean;
  }) {
    const set: Partial<typeof organizationWebhooks.$inferInsert> = {
      endpoint: input.endpoint,
      events: input.events,
    };

    if (input.shouldUpdateKey) {
      set.key = input.key;
    }

    await this.db.update(organizationWebhooks).set(set).where(eq(organizationWebhooks.id, input.id));
  }

  public async deleteWebhookConfig(input: { id: string; organizationId: string }) {
    await this.db
      .delete(organizationWebhooks)
      .where(and(eq(organizationWebhooks.id, input.id), eq(organizationWebhooks.organizationId, input.organizationId)));
  }

  public async deleteOrganization(organizationID: string) {
    await this.db.delete(organizations).where(eq(organizations.id, organizationID));
  }

  public async updateUserRole(input: { orgMemberID: string; organizationID: string; role: MemberRole }) {
    await this.db
      .update(organizationMemberRoles)
      .set({ role: input.role })
      .where(eq(organizationMemberRoles.id, input.orgMemberID));
  }
}<|MERGE_RESOLUTION|>--- conflicted
+++ resolved
@@ -94,10 +94,7 @@
         name: org.name,
         slug: org.slug,
         isFreeTrial: org.isFreeTrial || false,
-<<<<<<< HEAD
-=======
         isPersonal: org.isPersonal || false,
->>>>>>> 9e083d10
         roles: await this.getOrganizationMemberRoles({
           userID: input.userId,
           organizationID: org.id,
