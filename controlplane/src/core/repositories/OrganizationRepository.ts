--- conflicted
+++ resolved
@@ -83,11 +83,7 @@
       slug: insertedOrg[0].slug,
       creatorUserId: insertedOrg[0].createdBy || undefined,
       createdAt: insertedOrg[0].createdAt.toISOString(),
-<<<<<<< HEAD
-      kcGroupId: input.kcGroupId,
-=======
       kcGroupId: insertedOrg[0].kcGroupId || undefined,
->>>>>>> 2952533b
     };
 
     if (this.defaultBillingPlanId) {
