import { PostgresJsDatabase } from 'drizzle-orm/postgres-js';
import { and, count, desc, eq, gt, lt } from 'drizzle-orm';
import { JsonValue } from '@bufbuild/protobuf';
import { FastifyBaseLogger } from 'fastify';
import { splitLabel } from '@wundergraph/cosmo-shared';
import * as schema from '../../db/schema.js';
import { graphCompositions, graphCompositionSubgraphs, schemaVersion, targets, users } from '../../db/schema.js';
import { DateRange, GraphCompositionDTO, SubgraphDTO } from '../../types/index.js';
import { FederatedGraphRepository } from './FederatedGraphRepository.js';

export class GraphCompositionRepository {
  constructor(
    private logger: FastifyBaseLogger,
    private db: PostgresJsDatabase<typeof schema>,
  ) {}

  public async addComposition({
    fedGraphSchemaVersionId,
    compositionErrorString,
    routerConfig,
    routerConfigSignature,
    subgraphSchemaVersionIds,
    composedBy,
    admissionErrorString,
    deploymentErrorString,
  }: {
    fedGraphSchemaVersionId: string;
    compositionErrorString: string;
    routerConfig?: JsonValue;
    routerConfigSignature?: string;
    subgraphSchemaVersionIds: string[];
    composedBy: string;
    admissionErrorString?: string;
    deploymentErrorString?: string;
  }) {
    await this.db.transaction(async (tx) => {
      const insertedComposition = await tx
        .insert(graphCompositions)
        .values({
          schemaVersionId: fedGraphSchemaVersionId,
          routerConfig: routerConfig || null,
          compositionErrors: compositionErrorString,
          isComposable: compositionErrorString === '',
          routerConfigSignature,
          createdBy: composedBy,
          deploymentError: deploymentErrorString,
          admissionError: admissionErrorString,
        })
        .returning()
        .execute();
      if (subgraphSchemaVersionIds.length > 0) {
        await tx
          .insert(graphCompositionSubgraphs)
          .values(
            subgraphSchemaVersionIds.map((schemaVersionId) => ({
              graphCompositionId: insertedComposition[0].id,
              schemaVersionId,
            })),
          )
          .execute();
      }
    });
  }

  public async getGraphComposition(input: {
    compositionId: string;
    organizationId: string;
  }): Promise<GraphCompositionDTO | undefined> {
    const fedRepo = new FederatedGraphRepository(this.logger, this.db, input.organizationId);

    const compositions = await this.db
      .select({
        id: graphCompositions.id,
        schemaVersionId: graphCompositions.schemaVersionId,
        isComposable: graphCompositions.isComposable,
        compositionErrors: graphCompositions.compositionErrors,
        createdAt: graphCompositions.createdAt,
        createdBy: users.email,
        targetId: schemaVersion.targetId,
        routerConfigSignature: graphCompositions.routerConfigSignature,
        admissionError: graphCompositions.admissionError,
        deploymentError: graphCompositions.deploymentError,
      })
      .from(graphCompositions)
      .innerJoin(schemaVersion, eq(schemaVersion.id, graphCompositions.schemaVersionId))
      .leftJoin(users, eq(graphCompositions.createdBy, users.id))
      .where(eq(graphCompositions.id, input.compositionId))
      .orderBy(desc(schemaVersion.createdAt))
      .execute();

    if (compositions.length === 0) {
      return undefined;
    }

    const composition = compositions[0];

    const isCurrentDeployed = await fedRepo.isLatestValidSchemaVersion(
      composition.targetId,
      composition.schemaVersionId,
    );

    return {
      id: composition.id,
      schemaVersionId: composition.schemaVersionId,
      createdAt: composition.createdAt.toISOString(),
      isComposable: composition.isComposable || false,
      compositionErrors: composition.compositionErrors || undefined,
      createdBy: composition.createdBy || undefined,
      routerConfigSignature: composition.routerConfigSignature || undefined,
      isLatestValid: isCurrentDeployed,
      admissionError: composition.admissionError || undefined,
      deploymentError: composition.deploymentError || undefined,
    };
  }

  public async getGraphCompositionBySchemaVersion(input: {
    schemaVersionId: string;
    organizationId: string;
  }): Promise<GraphCompositionDTO | undefined> {
    const fedRepo = new FederatedGraphRepository(this.logger, this.db, input.organizationId);

    const compositions = await this.db
      .select({
        id: graphCompositions.id,
        schemaVersionId: graphCompositions.schemaVersionId,
        isComposable: graphCompositions.isComposable,
        compositionErrors: graphCompositions.compositionErrors,
        createdAt: graphCompositions.createdAt,
        createdBy: users.email,
        targetId: schemaVersion.targetId,
        routerConfigSignature: graphCompositions.routerConfigSignature,
        admissionError: graphCompositions.admissionError,
        deploymentError: graphCompositions.deploymentError,
      })
      .from(graphCompositions)
      .innerJoin(schemaVersion, eq(schemaVersion.id, graphCompositions.schemaVersionId))
      .leftJoin(users, eq(graphCompositions.createdBy, users.id))
      .where(eq(graphCompositions.schemaVersionId, input.schemaVersionId))
      .orderBy(desc(schemaVersion.createdAt))
      .execute();

    if (compositions.length === 0) {
      return undefined;
    }

    const composition = compositions[0];

    const isCurrentDeployed = await fedRepo.isLatestValidSchemaVersion(
      composition.targetId,
      composition.schemaVersionId,
    );

    return {
      id: composition.id,
      schemaVersionId: composition.schemaVersionId,
      createdAt: composition.createdAt.toISOString(),
      isComposable: composition.isComposable || false,
      compositionErrors: composition.compositionErrors || undefined,
      createdBy: composition.createdBy || undefined,
      isLatestValid: isCurrentDeployed,
      routerConfigSignature: composition.routerConfigSignature || undefined,
      admissionError: composition.admissionError || undefined,
      deploymentError: composition.deploymentError || undefined,
    };
  }

  public async getCompositionSubgraphs(input: { compositionId: string }) {
    const res = await this.db
      .select({
        id: graphCompositionSubgraphs.id,
        targetId: targets.id,
        name: targets.name,
        routingUrl: schema.subgraphs.routingUrl,
        subscriptionUrl: schema.subgraphs.subscriptionUrl,
        subscriptionProtocol: schema.subgraphs.subscriptionProtocol,
        schemaSDL: schemaVersion.schemaSDL,
        schemaVersionId: graphCompositionSubgraphs.schemaVersionId,
        labels: schema.targets.labels,
        namespaceId: schema.namespaces.id,
        namespace: schema.namespaces.name,
        lastUpdatedAt: graphCompositionSubgraphs.createdAt,
<<<<<<< HEAD
        websocketSubprotocol: schema.subgraphs.websocketSubprotocol,
=======
        isEventDrivenGraph: schema.subgraphs.isEventDrivenGraph,
>>>>>>> 92d2025e
      })
      .from(graphCompositionSubgraphs)
      .innerJoin(graphCompositions, eq(graphCompositions.id, graphCompositionSubgraphs.graphCompositionId))
      .innerJoin(schemaVersion, eq(schemaVersion.id, graphCompositionSubgraphs.schemaVersionId))
      .innerJoin(targets, eq(targets.id, schemaVersion.targetId))
      .innerJoin(schema.subgraphs, eq(schema.subgraphs.targetId, targets.id))
      .innerJoin(schema.namespaces, eq(schema.namespaces.id, targets.namespaceId))
      .where(eq(graphCompositions.id, input.compositionId))
      .execute();

    return res.map((r) => ({
      ...r,
      schemaSDL: r.schemaSDL || '',
      subscriptionUrl: r.subscriptionUrl || '',
      lastUpdatedAt: r.lastUpdatedAt.toISOString(),
      labels: r.labels?.map?.((l) => splitLabel(l)) ?? [],
    }));
  }

  public async getGraphCompositions({
    fedGraphTargetId,
    organizationId,
    limit,
    offset,
    dateRange,
  }: {
    fedGraphTargetId: string;
    organizationId: string;
    limit: number;
    offset: number;
    dateRange: DateRange;
  }): Promise<GraphCompositionDTO[]> {
    const fedRepo = new FederatedGraphRepository(this.logger, this.db, organizationId);

    const resp = await this.db
      .select({
        id: graphCompositions.id,
        schemaVersionId: graphCompositions.schemaVersionId,
        isComposable: graphCompositions.isComposable,
        compositionErrors: graphCompositions.compositionErrors,
        createdAt: graphCompositions.createdAt,
        createdBy: users.email,
        routerConfigSignature: graphCompositions.routerConfigSignature,
        admissionError: graphCompositions.admissionError,
        deploymentError: graphCompositions.deploymentError,
      })
      .from(graphCompositions)
      .innerJoin(schemaVersion, eq(schemaVersion.id, graphCompositions.schemaVersionId))
      .leftJoin(users, eq(graphCompositions.createdBy, users.id))
      .where(
        and(
          eq(schemaVersion.targetId, fedGraphTargetId),
          gt(graphCompositions.createdAt, new Date(dateRange.start)),
          lt(graphCompositions.createdAt, new Date(dateRange.end)),
        ),
      )
      .orderBy(desc(schemaVersion.createdAt))
      .limit(limit)
      .offset(offset)
      .execute();

    const compositions: GraphCompositionDTO[] = [];

    for (const r of resp) {
      const isCurrentDeployed = await fedRepo.isLatestValidSchemaVersion(fedGraphTargetId, r.schemaVersionId);

      compositions.push({
        id: r.id,
        schemaVersionId: r.schemaVersionId,
        createdAt: r.createdAt.toISOString(),
        isComposable: r.isComposable || false,
        compositionErrors: r.compositionErrors || undefined,
        createdBy: r.createdBy || undefined,
        isLatestValid: isCurrentDeployed,
        routerConfigSignature: r.routerConfigSignature || undefined,
        admissionError: r.admissionError || undefined,
        deploymentError: r.deploymentError || undefined,
      });
    }

    return compositions;
  }

  public async getGraphCompositionsCount({
    fedGraphTargetId,
    dateRange,
  }: {
    fedGraphTargetId: string;
    dateRange: DateRange;
  }): Promise<number> {
    const compositionsCount = await this.db
      .select({
        count: count(),
      })
      .from(graphCompositions)
      .innerJoin(schemaVersion, eq(schemaVersion.id, graphCompositions.schemaVersionId))
      .leftJoin(users, eq(graphCompositions.createdBy, users.id))
      .where(
        and(
          eq(schemaVersion.targetId, fedGraphTargetId),
          gt(graphCompositions.createdAt, new Date(dateRange.start)),
          lt(graphCompositions.createdAt, new Date(dateRange.end)),
        ),
      )
      .execute();

    if (compositionsCount.length === 0) {
      return 0;
    }

    return compositionsCount[0].count;
  }
}<|MERGE_RESOLUTION|>--- conflicted
+++ resolved
@@ -179,11 +179,8 @@
         namespaceId: schema.namespaces.id,
         namespace: schema.namespaces.name,
         lastUpdatedAt: graphCompositionSubgraphs.createdAt,
-<<<<<<< HEAD
         websocketSubprotocol: schema.subgraphs.websocketSubprotocol,
-=======
         isEventDrivenGraph: schema.subgraphs.isEventDrivenGraph,
->>>>>>> 92d2025e
       })
       .from(graphCompositionSubgraphs)
       .innerJoin(graphCompositions, eq(graphCompositions.id, graphCompositionSubgraphs.graphCompositionId))
