--- conflicted
+++ resolved
@@ -2,12 +2,7 @@
 import { JsonValue, PlainMessage } from '@bufbuild/protobuf';
 import { RouterConfig } from '@wundergraph/cosmo-connect/dist/node/v1/node_pb';
 import { joinLabel, normalizeURL } from '@wundergraph/cosmo-shared';
-<<<<<<< HEAD
-import { SQL, and, asc, desc, eq, exists, gt, inArray, lt, not, notExists, notInArray, or, sql } from 'drizzle-orm';
-import { PostgresJsDatabase } from 'drizzle-orm/postgres-js';
-import { SignJWT, generateKeyPair, importPKCS8 } from 'jose';
 import { uid } from 'uid/secure';
-=======
 import {
   SQL,
   and,
@@ -29,7 +24,6 @@
 import { SignJWT, generateKeyPair, importPKCS8 } from 'jose';
 import { FastifyBaseLogger } from 'fastify';
 import { DeploymentError } from '@wundergraph/cosmo-connect/dist/platform/v1/platform_pb';
->>>>>>> f1bc3916
 import * as schema from '../../db/schema.js';
 import {
   federatedGraphs,
@@ -80,11 +74,8 @@
     labelMatchers: string[];
     createdBy: string;
     readme?: string;
-<<<<<<< HEAD
     isMonoGraph?: boolean;
-=======
     admissionWebhookURL?: string;
->>>>>>> f1bc3916
   }): Promise<FederatedGraphDTO | undefined> {
     return this.db.transaction(async (tx) => {
       const subgraphRepo = new SubgraphRepository(this.logger, tx, this.organizationId);
@@ -1277,8 +1268,8 @@
     userId: string;
   }) {
     return this.db.transaction(async (tx) => {
-      const subgraphRepo = new SubgraphRepository(tx, this.organizationId);
-      const fedGraphRepo = new FederatedGraphRepository(tx, this.organizationId);
+      const subgraphRepo = new SubgraphRepository(this.logger, tx, this.organizationId);
+      const fedGraphRepo = new FederatedGraphRepository(this.logger, tx, this.organizationId);
 
       const subgraph = (
         await subgraphRepo.listByFederatedGraph({
