--- conflicted
+++ resolved
@@ -30,11 +30,8 @@
 import { SchemaDiff } from '../composition/schemaCheck.js';
 import { Target } from '../../db/models.js';
 import { SubgraphRepository } from './SubgraphRepository.js';
-<<<<<<< HEAD
 import { UserRepository } from './UserRepository.js';
-=======
 import { GraphCompositionRepository } from './GraphCompositionRepository.js';
->>>>>>> d2525be5
 
 export interface FederatedGraphConfig {
   trafficCheckDays: number;
