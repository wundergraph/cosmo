import { PlainMessage } from '@bufbuild/protobuf';
import { CompositionError, DeploymentError } from '@wundergraph/cosmo-connect/dist/platform/v1/platform_pb';
import { joinLabel, normalizeURL, splitLabel } from '@wundergraph/cosmo-shared';
<<<<<<< HEAD
import { addDays } from 'date-fns';
import { SQL, and, asc, count, desc, eq, gt, inArray, is, like, lt, notInArray, or, sql } from 'drizzle-orm';
=======
import { SQL, and, asc, count, desc, eq, getTableName, gt, inArray, like, lt, notInArray, or, sql } from 'drizzle-orm';
>>>>>>> e13c021d
import { PostgresJsDatabase } from 'drizzle-orm/postgres-js';
import { FastifyBaseLogger } from 'fastify';
import { WebsocketSubprotocol } from '../../db/models.js';
import * as schema from '../../db/schema.js';
import {
  featureSubgraphsToBaseSubgraphs,
  fieldGracePeriod,
  graphCompositionSubgraphs,
  graphCompositions,
  schemaChecks,
  schemaVersion,
  subgraphMembers,
  subgraphs,
  subgraphsToFederatedGraph,
  targets,
  users,
} from '../../db/schema.js';
import {
  FederatedGraphDTO,
  GetChecksResponse,
  Label,
  SchemaCheckDetailsDTO,
  SchemaCheckSummaryDTO,
  SchemaGraphPruningDTO,
  SubgraphDTO,
  SubgraphListFilterOptions,
  SubgraphMemberDTO,
} from '../../types/index.js';
import { BlobStorage } from '../blobstorage/index.js';
import { getDiffBetweenGraphs } from '../composition/schemaCheck.js';
import { hasLabelsChanged, normalizeLabels } from '../util.js';
import { FeatureFlagRepository } from './FeatureFlagRepository.js';
import { FederatedGraphRepository } from './FederatedGraphRepository.js';
import { OrganizationRepository } from './OrganizationRepository.js';
import { TargetRepository } from './TargetRepository.js';

type SubscriptionProtocol = 'ws' | 'sse' | 'sse_post';

/**
 * Repository for managing subgraphs.
 */
export class SubgraphRepository {
  constructor(
    private logger: FastifyBaseLogger,
    private db: PostgresJsDatabase<typeof schema>,
    private organizationId: string,
  ) {}

  public async exists(name: string, namespace: string): Promise<boolean> {
    const graphs = await this.db
      .select()
      .from(targets)
      .innerJoin(schema.namespaces, and(eq(schema.namespaces.id, targets.namespaceId)))
      .where(
        and(
          eq(schema.targets.name, name),
          eq(schema.targets.organizationId, this.organizationId),
          eq(schema.targets.type, 'subgraph'),
          eq(schema.namespaces.name, namespace),
        ),
      );

    return graphs.length === 1;
  }

  public create(data: {
    name: string;
    namespace: string;
    routingUrl: string;
    createdBy: string;
    labels: Label[];
    namespaceId: string;
    isEventDrivenGraph: boolean;
    subscriptionUrl?: string;
    subscriptionProtocol?: SubscriptionProtocol;
    websocketSubprotocol?: WebsocketSubprotocol;
    readme?: string;
    featureSubgraphOptions?: {
      isFeatureSubgraph: boolean;
      baseSubgraphID: string;
    };
  }): Promise<SubgraphDTO | undefined> {
    const uniqueLabels = normalizeLabels(data.labels);
    const routingUrl = normalizeURL(data.routingUrl);
    let subscriptionUrl = data.subscriptionUrl ? normalizeURL(data.subscriptionUrl) : undefined;
    if (subscriptionUrl === routingUrl) {
      subscriptionUrl = undefined;
    }

    return this.db.transaction(async (tx) => {
      /**
       * 1. Create a new target of type subgraph.
       * The name is the name of the subgraph.
       */
      const insertedTarget = await tx
        .insert(targets)
        .values({
          name: data.name,
          namespaceId: data.namespaceId,
          createdBy: data.createdBy,
          type: 'subgraph',
          organizationId: this.organizationId,
          labels: uniqueLabels.map((ul) => joinLabel(ul)),
          readme: data.readme,
        })
        .returning()
        .execute();

      /**
       * 2. Create the subgraph with the initial metadata without a schema version.
       */
      const insertedSubgraph = await tx
        .insert(subgraphs)
        .values({
          targetId: insertedTarget[0].id,
          routingUrl,
          subscriptionUrl,
          isEventDrivenGraph: data.isEventDrivenGraph,
          subscriptionProtocol: data.subscriptionProtocol ?? 'ws',
          websocketSubprotocol: data.websocketSubprotocol || 'auto',
          isFeatureSubgraph: data.featureSubgraphOptions?.isFeatureSubgraph || false,
        })
        .returning()
        .execute();

      /**
       * 3. Insert into federatedSubgraphs by matching labels
       */
      const fedGraphRepo = new FederatedGraphRepository(this.logger, tx, this.organizationId);
      const federatedGraphs = await fedGraphRepo.bySubgraphLabels({
        labels: uniqueLabels,
        namespaceId: data.namespaceId,
      });

      if (federatedGraphs.length > 0 && !data.featureSubgraphOptions?.isFeatureSubgraph) {
        await tx
          .insert(subgraphsToFederatedGraph)
          .values(
            federatedGraphs.map((federatedGraph) => ({
              federatedGraphId: federatedGraph.id,
              subgraphId: insertedSubgraph[0].id,
            })),
          )
          .execute();
      }

      /**
       * 4. Add the creator as a subgraph member
       */

      const subgraphRepo = new SubgraphRepository(this.logger, tx, this.organizationId);
      await subgraphRepo.addSubgraphMember({ subgraphId: insertedSubgraph[0].id, userId: data.createdBy });

      /**
       * 5. Insert into featureFlagsToSubgraph to map the faeture flag to the base subgraph
       */

      if (data.featureSubgraphOptions) {
        await tx
          .insert(featureSubgraphsToBaseSubgraphs)
          .values({
            baseSubgraphId: data.featureSubgraphOptions.baseSubgraphID,
            featureSubgraphId: insertedSubgraph[0].id,
          })
          .execute();
      }

      return {
        id: insertedSubgraph[0].id,
        name: data.name,
        targetId: insertedTarget[0].id,
        labels: uniqueLabels,
        routingUrl,
        // Populated when first schema is pushed
        schemaSDL: '',
        schemaVersionId: '',
        lastUpdatedAt: '',
        namespace: data.namespace,
        namespaceId: data.namespaceId,
        isFeatureSubgraph: insertedSubgraph[0].isFeatureSubgraph,
        isEventDrivenGraph: data.isEventDrivenGraph,
      } as SubgraphDTO;
    });
  }

  public async update(
    data: {
      targetId: string;
      labels: Label[];
      updatedBy: string;
      namespaceId: string;
      unsetLabels: boolean;
      routingUrl?: string;
      schemaSDL?: string;
      subscriptionUrl?: string;
      subscriptionProtocol?: SubscriptionProtocol;
      websocketSubprotocol?: WebsocketSubprotocol;
      isV2Graph?: boolean;
      readme?: string;
    },
    blobStorage: BlobStorage,
    admissionConfig: {
      webhookJWTSecret: string;
      cdnBaseUrl: string;
    },
  ): Promise<{
    compositionErrors: PlainMessage<CompositionError>[];
    deploymentErrors: PlainMessage<DeploymentError>[];
    updatedFederatedGraphs: FederatedGraphDTO[];
    subgraphChanged: boolean;
  }> {
    const deploymentErrors: PlainMessage<DeploymentError>[] = [];
    const compositionErrors: PlainMessage<CompositionError>[] = [];
    // The collection of federated graphs that will be potentially re-composed
    const updatedFederatedGraphs: FederatedGraphDTO[] = [];
    let subgraphChanged = false;
    let labelChanged = false;

    await this.db.transaction(async (tx) => {
      const fedGraphRepo = new FederatedGraphRepository(this.logger, tx, this.organizationId);
      const subgraphRepo = new SubgraphRepository(this.logger, tx, this.organizationId);
      const targetRepo = new TargetRepository(tx, this.organizationId);
      const featureFlagRepo = new FeatureFlagRepository(this.logger, tx, this.organizationId);

      const subgraph = await subgraphRepo.byTargetId(data.targetId);
      if (!subgraph) {
        return { compositionErrors, updatedFederatedGraphs };
      }

      // TODO: avoid downloading the schema use hash instead
      if (data.schemaSDL && data.schemaSDL !== subgraph.schemaSDL) {
        subgraphChanged = true;
        const updatedSubgraph = await subgraphRepo.addSchemaVersion({
          targetId: subgraph.targetId,
          subgraphSchema: data.schemaSDL,
          isV2Graph: data.isV2Graph,
        });
        if (!updatedSubgraph) {
          throw new Error(`The subgraph "${subgraph.name}" was not found.`);
        }
      }

      if (data.routingUrl !== undefined && data.routingUrl !== subgraph.routingUrl) {
        subgraphChanged = true;
        const url = normalizeURL(data.routingUrl);
        await tx
          .update(subgraphs)
          .set({
            routingUrl: url,
          })
          .where(eq(subgraphs.id, subgraph.id))
          .execute();
      }

      if (data.subscriptionUrl !== undefined && data.subscriptionUrl !== subgraph.subscriptionUrl) {
        subgraphChanged = true;
        const url = normalizeURL(data.subscriptionUrl);
        await tx
          .update(subgraphs)
          .set({
            subscriptionUrl: url || null,
          })
          .where(eq(subgraphs.id, subgraph.id))
          .execute();
      }

      if (data.subscriptionProtocol !== undefined && data.subscriptionProtocol !== subgraph.subscriptionProtocol) {
        subgraphChanged = true;
        await tx
          .update(subgraphs)
          .set({
            // ws is the default protocol
            subscriptionProtocol: data.subscriptionProtocol || 'ws',
          })
          .where(eq(subgraphs.id, subgraph.id))
          .execute();
      }

      if (data.websocketSubprotocol !== undefined && data.websocketSubprotocol !== subgraph.websocketSubprotocol) {
        subgraphChanged = true;
        await tx
          .update(subgraphs)
          .set({
            websocketSubprotocol: data.websocketSubprotocol || null,
          })
          .where(eq(subgraphs.id, subgraph.id))
          .execute();
      }

      if (data.labels && data.labels.length > 0) {
        labelChanged = hasLabelsChanged(subgraph.labels, data.labels);
      }

      if (labelChanged || data.unsetLabels) {
        const newLabels = data.unsetLabels ? [] : normalizeLabels(data.labels);

        // update labels of the subgraph
        await tx
          .update(targets)
          .set({
            // labels are stored as a string array in the database
            labels: newLabels.map((ul) => joinLabel(ul)),
          })
          .where(eq(targets.id, subgraph.targetId));

        if (!subgraph.isFeatureSubgraph) {
          // find all federated graphs that match with the new subgraph labels
          const newFederatedGraphs = await fedGraphRepo.bySubgraphLabels({
            labels: newLabels,
            namespaceId: data.namespaceId,
          });

          // add them to the updatedFederatedGraphs array without duplicates
          for (const federatedGraph of newFederatedGraphs) {
            const exists = updatedFederatedGraphs.find((g) => g.name === federatedGraph.name);
            if (!exists) {
              updatedFederatedGraphs.push(federatedGraph);
            }
          }

          // delete all subgraphsToFederatedGraphs that are not in the newFederatedGraphs array
          let deleteCondition: SQL<unknown> | undefined = eq(subgraphsToFederatedGraph.subgraphId, subgraph.id);

          // we do this conditionally because notInArray cannot take empty value
          if (newFederatedGraphs.length > 0) {
            deleteCondition = and(
              deleteCondition,
              notInArray(
                subgraphsToFederatedGraph.federatedGraphId,
                newFederatedGraphs.map((g) => g.id),
              ),
            );
          }

          await tx.delete(subgraphsToFederatedGraph).where(deleteCondition);

          // we create new connections between the new federated graphs and the subgraph
          if (newFederatedGraphs.length > 0) {
            await tx
              .insert(subgraphsToFederatedGraph)
              .values(
                newFederatedGraphs.map((federatedGraph) => ({
                  federatedGraphId: federatedGraph.id,
                  subgraphId: subgraph.id,
                })),
              )
              .onConflictDoNothing()
              .execute();
          }
        }
      }

      if (subgraph.isFeatureSubgraph) {
        // the fed graphs to be composed are to be fetched by using the base subgraph
        const baseSubgraph = await tx
          .select({
            id: featureSubgraphsToBaseSubgraphs.baseSubgraphId,
            labels: targets.labels,
          })
          .from(featureSubgraphsToBaseSubgraphs)
          .innerJoin(subgraphs, eq(subgraphs.id, featureSubgraphsToBaseSubgraphs.baseSubgraphId))
          .innerJoin(targets, eq(targets.id, subgraphs.targetId))
          .where(eq(featureSubgraphsToBaseSubgraphs.featureSubgraphId, subgraph.id));

        if (baseSubgraph.length > 0) {
          // Retrieve the federated graphs that match the labels for the base graph of the feature graph
          const federatedGraphDTOs = await fedGraphRepo.bySubgraphLabels({
            labels: baseSubgraph[0].labels?.map?.((l) => splitLabel(l)) ?? [],
            namespaceId: data.namespaceId,
          });
          for (const federatedGraphDTO of federatedGraphDTOs) {
            // Retrieve all the subgraphs that compose the federated graph to retrieve the feature flags
            const subgraphs = await subgraphRepo.listByFederatedGraph({
              federatedGraphTargetId: federatedGraphDTO.targetId,
              published: true,
            });
            const enabledFeatureFlags = await featureFlagRepo.getFeatureFlagsByBaseSubgraphIdAndLabelMatchers({
              baseSubgraphId: baseSubgraph[0].id,
              namespaceId: data.namespaceId,
              fedGraphLabelMatchers: federatedGraphDTO.labelMatchers || [],
              baseSubgraphNames: subgraphs.map((subgraph) => subgraph.name),
              excludeDisabled: true,
            });
            // If an enabled feature flag includes the feature graph that has just been published, push it to the array
            if (enabledFeatureFlags.length > 0) {
              updatedFederatedGraphs.push(federatedGraphDTO);
            }
          }
        }
        // Generate a new router config for non-feature graphs upon routing/subscription urls and labels changes
      } else if (subgraphChanged || labelChanged) {
        // find all federated graphs that use this subgraph. We need evaluate them again.
        updatedFederatedGraphs.push(
          ...(await fedGraphRepo.bySubgraphLabels({ labels: subgraph.labels, namespaceId: data.namespaceId })),
        );
      }

      // update the readme of the subgraph
      if (data.readme !== undefined) {
        await targetRepo.updateReadmeOfTarget({ id: data.targetId, readme: data.readme });
      }

      if (updatedFederatedGraphs.length === 0) {
        return;
      }

      const { compositionErrors: cErrors, deploymentErrors: dErrors } = await fedGraphRepo.composeAndDeployGraphs({
        federatedGraphs: updatedFederatedGraphs.filter((g) => !g.contract),
        blobStorage,
        admissionConfig,
        actorId: data.updatedBy,
      });

      compositionErrors.push(...cErrors);
      deploymentErrors.push(...dErrors);
    });

    return {
      compositionErrors,
      updatedFederatedGraphs,
      deploymentErrors,
      subgraphChanged: subgraphChanged || labelChanged || data.unsetLabels,
    };
  }

  public move(
    data: {
      targetId: string;
      subgraphId: string;
      subgraphLabels: Label[];
      updatedBy: string;
      currentNamespaceId: string;
      newNamespaceId: string;
    },
    blobStorage: BlobStorage,
    admissionConfig: {
      jwtSecret: string;
      cdnBaseUrl: string;
    },
  ): Promise<{
    compositionErrors: PlainMessage<CompositionError>[];
    updatedFederatedGraphs: FederatedGraphDTO[];
    deploymentErrors: PlainMessage<DeploymentError>[];
  }> {
    return this.db.transaction(async (tx) => {
      const updatedFederatedGraphs: FederatedGraphDTO[] = [];

      const fedGraphRepo = new FederatedGraphRepository(this.logger, tx, this.organizationId);

      updatedFederatedGraphs.push(
        ...(await fedGraphRepo.bySubgraphLabels({ labels: data.subgraphLabels, namespaceId: data.currentNamespaceId })),
      );

      await tx.update(targets).set({ namespaceId: data.newNamespaceId }).where(eq(targets.id, data.targetId));

      // Delete all mappings with this subgraph. We will create new mappings with federated graphs in new namespace
      await tx
        .delete(schema.subgraphsToFederatedGraph)
        .where(eq(schema.subgraphsToFederatedGraph.subgraphId, data.subgraphId));

      const newFederatedGraphs = await fedGraphRepo.bySubgraphLabels({
        labels: data.subgraphLabels,
        namespaceId: data.newNamespaceId,
      });
      updatedFederatedGraphs.push(...newFederatedGraphs);

      // insert new mappings
      if (newFederatedGraphs.length > 0) {
        await tx
          .insert(schema.subgraphsToFederatedGraph)
          .values(
            newFederatedGraphs.map((fg) => ({
              federatedGraphId: fg.id,
              subgraphId: data.subgraphId,
            })),
          )
          .onConflictDoNothing()
          .execute();
      }

      const { compositionErrors, deploymentErrors } = await fedGraphRepo.composeAndDeployGraphs({
        federatedGraphs: updatedFederatedGraphs.filter((g) => !g.contract),
        blobStorage,
        admissionConfig: {
          webhookJWTSecret: admissionConfig.jwtSecret,
          cdnBaseUrl: admissionConfig.cdnBaseUrl,
        },
        actorId: data.updatedBy,
      });

      return { compositionErrors, updatedFederatedGraphs, deploymentErrors };
    });
  }

  public addSchemaVersion(data: {
    targetId: string;
    subgraphSchema: string;
    isV2Graph?: boolean;
  }): Promise<SubgraphDTO | undefined> {
    return this.db.transaction(async (db) => {
      const subgraph = await this.byTargetId(data.targetId);
      if (subgraph === undefined) {
        return undefined;
      }

      const insertedVersion = await db
        .insert(schemaVersion)
        .values({
          targetId: subgraph.targetId,
          schemaSDL: data.subgraphSchema,
          isV2Graph: data.isV2Graph,
        })
        .returning({
          insertedId: schemaVersion.id,
          createdAt: schemaVersion.createdAt,
        });

      await db
        .update(subgraphs)
        .set({
          // Update the schema of the subgraph with a valid schema version.
          schemaVersionId: insertedVersion[0].insertedId,
        })
        .where(eq(subgraphs.targetId, subgraph.targetId))
        .returning();

      return {
        id: subgraph.id,
        schemaSDL: data.subgraphSchema,
        schemaVersionId: insertedVersion[0].insertedId,
        targetId: subgraph.targetId,
        routingUrl: subgraph.routingUrl,
        isEventDrivenGraph: subgraph.isEventDrivenGraph,
        subscriptionUrl: subgraph.subscriptionUrl,
        subscriptionProtocol: subgraph.subscriptionProtocol,
        websocketSubprotocol: subgraph.websocketSubprotocol,
        lastUpdatedAt: insertedVersion[0].createdAt.toISOString() ?? '',
        name: subgraph.name,
        labels: subgraph.labels,
        namespace: subgraph.namespace,
        namespaceId: subgraph.namespaceId,
        isFeatureSubgraph: subgraph.isFeatureSubgraph,
      };
    });
  }

  public async list(opts: SubgraphListFilterOptions): Promise<SubgraphDTO[]> {
    const conditions: (SQL<unknown> | undefined)[] = [
      eq(schema.targets.organizationId, this.organizationId),
      eq(schema.targets.type, 'subgraph'),
    ];

    if (opts.namespaceId) {
      conditions.push(eq(schema.targets.namespaceId, opts.namespaceId));
    }

    if (opts.query) {
      conditions.push(
        or(
          like(schema.targets.name, `%${opts.query}%`),
          sql.raw(`${getTableName(schema.subgraphs)}.${schema.subgraphs.id.name}::text like '%${opts.query}%'`),
        ),
      );
    }

    if (opts.excludeFeatureSubgraphs) {
      conditions.push(eq(schema.subgraphs.isFeatureSubgraph, false));
    }

    const targets = await this.db
      .select({
        id: schema.targets.id,
        name: schema.targets.name,
        lastUpdatedAt: schema.schemaVersion.createdAt,
      })
      .from(schema.targets)
      .innerJoin(schema.subgraphs, eq(schema.subgraphs.targetId, schema.targets.id))
      // Left join because version is optional
      .leftJoin(schema.schemaVersion, eq(schema.subgraphs.schemaVersionId, schema.schemaVersion.id))
      .orderBy(asc(schema.targets.createdAt), asc(schemaVersion.createdAt))
      .where(and(...conditions))
      .limit(opts.limit)
      .offset(opts.offset);

    const subgraphs: SubgraphDTO[] = [];

    for (const target of targets) {
      const sg = await this.byTargetId(target.id);
      if (sg === undefined) {
        throw new Error(`Subgraph ${target.name} not found`);
      }

      subgraphs.push(sg);
    }

    return subgraphs;
  }

  public async count(opts: SubgraphListFilterOptions): Promise<number> {
    const conditions: SQL<unknown>[] = [
      eq(schema.targets.organizationId, this.organizationId),
      eq(schema.targets.type, 'subgraph'),
    ];

    if (opts.namespaceId) {
      conditions.push(eq(schema.targets.namespaceId, opts.namespaceId));
    }

    if (opts.query) {
      conditions.push(like(schema.targets.name, `%${opts.query}%`));
    }

    if (opts.excludeFeatureSubgraphs) {
      conditions.push(eq(schema.subgraphs.isFeatureSubgraph, false));
    }

    const subgraphsCount = await this.db
      .select({
        count: count(),
      })
      .from(schema.targets)
      .innerJoin(subgraphs, eq(schema.subgraphs.targetId, schema.targets.id))
      .where(and(...conditions));

    if (subgraphsCount.length === 0) {
      return 0;
    }

    return subgraphsCount[0].count;
  }

  /**
   * Returns all subgraphs that are part of the federated graph.
   * Even if they have not been published yet. Optionally, you can set the `published` flag to true
   * to only return subgraphs that have been published with a version.
   */
  public async listByFederatedGraph(data: {
    federatedGraphTargetId: string;
    published?: boolean;
  }): Promise<SubgraphDTO[]> {
    const target = await this.db.query.targets.findFirst({
      where: and(
        eq(schema.targets.id, data.federatedGraphTargetId),
        eq(schema.targets.organizationId, this.organizationId),
        eq(schema.targets.type, 'federated'),
      ),
      with: {
        federatedGraph: {
          columns: {
            id: true,
          },
        },
      },
    });

    if (target === undefined) {
      return [];
    }

    const targets = await this.db
      .select({
        id: schema.targets.id,
        name: schema.targets.name,
        lastUpdatedAt: schema.schemaVersion.createdAt,
      })
      .from(schema.targets)
      .innerJoin(schema.subgraphs, eq(schema.subgraphs.targetId, schema.targets.id))
      [data.published ? 'innerJoin' : 'leftJoin'](
        schema.schemaVersion,
        eq(schema.subgraphs.schemaVersionId, schema.schemaVersion.id),
      )
      .innerJoin(schema.subgraphsToFederatedGraph, eq(schema.subgraphsToFederatedGraph.subgraphId, schema.subgraphs.id))
      .orderBy(asc(schema.schemaVersion.createdAt))
      .where(
        and(
          eq(schema.targets.organizationId, this.organizationId),
          eq(schema.subgraphsToFederatedGraph.federatedGraphId, target.federatedGraph.id),
        ),
      );

    const subgraphs: SubgraphDTO[] = [];

    for (const target of targets) {
      const sg = await this.byTargetId(target.id);
      if (sg === undefined) {
        continue;
      }
      subgraphs.push(sg);
    }

    return subgraphs;
  }

  private async getSubgraph(conditions: SQL<unknown>[]): Promise<SubgraphDTO | undefined> {
    // Ensure all queries are scoped to the organization.
    conditions.push(eq(schema.targets.organizationId, this.organizationId));

    const resp = await this.db
      .select({
        name: schema.targets.name,
        labels: schema.targets.labels,
        createdBy: schema.targets.createdBy,
        readme: schema.targets.readme,
        id: schema.subgraphs.id,
        routingUrl: schema.subgraphs.routingUrl,
        subscriptionUrl: schema.subgraphs.subscriptionUrl,
        subscriptionProtocol: schema.subgraphs.subscriptionProtocol,
        websocketSubprotocol: schema.subgraphs.websocketSubprotocol,
        targetId: schema.subgraphs.targetId,
        namespaceId: schema.namespaces.id,
        namespaceName: schema.namespaces.name,
        schemaVersionId: schema.subgraphs.schemaVersionId,
        isFeatureSubgraph: schema.subgraphs.isFeatureSubgraph,
        isEventDrivenGraph: schema.subgraphs.isEventDrivenGraph,
      })
      .from(targets)
      .innerJoin(schema.subgraphs, eq(targets.id, schema.subgraphs.targetId))
      .innerJoin(schema.namespaces, eq(schema.namespaces.id, targets.namespaceId))
      .where(and(...conditions));

    if (resp.length === 0) {
      return;
    }

    let lastUpdatedAt = '';
    let schemaSDL = '';
    let schemaVersionId = '';
    let isV2Graph: boolean | undefined;

    // Subgraphs are created without a schema version.
    if (resp[0].schemaVersionId !== null) {
      const sv = await this.db.query.schemaVersion.findFirst({
        where: eq(schema.schemaVersion.id, resp[0].schemaVersionId),
      });
      lastUpdatedAt = sv?.createdAt?.toISOString() ?? '';
      schemaSDL = sv?.schemaSDL ?? '';
      schemaVersionId = sv?.id ?? '';
      isV2Graph = sv?.isV2Graph || undefined;
    }

    return {
      id: resp[0].id,
      targetId: resp[0].targetId,
      routingUrl: resp[0].routingUrl,
      readme: resp[0].readme || undefined,
      subscriptionUrl: resp[0].subscriptionUrl ?? '',
      subscriptionProtocol: resp[0].subscriptionProtocol ?? 'ws',
      websocketSubprotocol: resp[0].websocketSubprotocol || undefined,
      name: resp[0].name,
      schemaSDL,
      schemaVersionId,
      lastUpdatedAt,
      labels: resp[0].labels?.map?.((l) => splitLabel(l)) ?? [],
      creatorUserId: resp[0].createdBy || undefined,
      namespace: resp[0].namespaceName,
      namespaceId: resp[0].namespaceId,
      isEventDrivenGraph: resp[0].isEventDrivenGraph,
      isV2Graph,
      isFeatureSubgraph: resp[0].isFeatureSubgraph,
    };
  }

  public byTargetId(targetId: string): Promise<SubgraphDTO | undefined> {
    return this.getSubgraph([eq(schema.targets.id, targetId), eq(schema.targets.type, 'subgraph')]);
  }

  public byName(name: string, namespace: string): Promise<SubgraphDTO | undefined> {
    return this.getSubgraph([
      eq(schema.targets.name, name),
      eq(schema.targets.type, 'subgraph'),
      eq(schema.namespaces.name, namespace),
    ]);
  }

  public byId(id: string): Promise<SubgraphDTO | undefined> {
    return this.getSubgraph([eq(schema.subgraphs.id, id)]);
  }

  public async checks({
    federatedGraphTargetId,
    limit,
    offset,
    startDate,
    endDate,
  }: {
    federatedGraphTargetId: string;
    limit: number;
    offset: number;
    startDate: string;
    endDate: string;
  }): Promise<GetChecksResponse> {
    const subgraphs = await this.listByFederatedGraph({
      federatedGraphTargetId,
    });

    if (subgraphs.length === 0) {
      return {
        checks: [],
        checksCount: 0,
      };
    }

    const checkList = await this.db.query.schemaChecks.findMany({
      columns: {
        id: true,
        targetId: true,
        createdAt: true,
        isComposable: true,
        isDeleted: true,
        hasBreakingChanges: true,
        hasClientTraffic: true,
        forcedSuccess: true,
        ghDetails: true,
        hasLintErrors: true,
        hasGraphPruningErrors: true,
      },
      limit,
      offset,
      orderBy: desc(schemaChecks.createdAt),
      where: and(
        inArray(
          schemaChecks.targetId,
          subgraphs.map(({ targetId }) => targetId),
        ),
        gt(schemaChecks.createdAt, new Date(startDate)),
        lt(schemaChecks.createdAt, new Date(endDate)),
      ),
    });

    const checksCount = await this.getChecksCount({ federatedGraphTargetId, startDate, endDate });

    return {
      checks: checkList.map((c) => ({
        id: c.id,
        targetID: c.targetId,
        subgraphName: subgraphs.find((s) => s.targetId === c.targetId)?.name ?? '',
        timestamp: c.createdAt.toISOString(),
        isBreaking: c.hasBreakingChanges ?? false,
        isComposable: c.isComposable ?? false,
        isDeleted: c.isDeleted ?? false,
        hasClientTraffic: c.hasClientTraffic ?? false,
        isForcedSuccess: c.forcedSuccess ?? false,
        ghDetails: c.ghDetails
          ? {
              commitSha: c.ghDetails.commitSha,
              ownerSlug: c.ghDetails.ownerSlug,
              repositorySlug: c.ghDetails.repositorySlug,
              checkRunId: c.ghDetails.checkRunId,
            }
          : undefined,
        hasLintErrors: c.hasLintErrors ?? false,
        hasGraphPruningErrors: c.hasGraphPruningErrors ?? false,
      })),
      checksCount,
    };
  }

  public async getChecksCount({
    federatedGraphTargetId,
    startDate,
    endDate,
  }: {
    federatedGraphTargetId: string;
    startDate?: string;
    endDate?: string;
  }): Promise<number> {
    const subgraphs = await this.listByFederatedGraph({
      federatedGraphTargetId,
    });

    if (subgraphs.length === 0) {
      return 0;
    }

    let conditions: SQL<unknown> | undefined;

    if (startDate && endDate) {
      conditions = and(
        inArray(
          schemaChecks.targetId,
          subgraphs.map(({ targetId }) => targetId),
        ),
        gt(schemaChecks.createdAt, new Date(startDate)),
        lt(schemaChecks.createdAt, new Date(endDate)),
      );
    } else {
      conditions = and(
        inArray(
          schemaChecks.targetId,
          subgraphs.map(({ targetId }) => targetId),
        ),
      );
    }

    const checksCount = await this.db.select({ count: count() }).from(schemaChecks).where(conditions);

    if (checksCount.length === 0) {
      return 0;
    }
    return checksCount[0].count;
  }

  public async checkById(data: {
    id: string;
    federatedGraphTargetId: string;
  }): Promise<SchemaCheckSummaryDTO | undefined> {
    const check = await this.db.query.schemaChecks.findFirst({
      where: eq(schema.schemaChecks.id, data.id),
      with: {
        affectedGraphs: true,
      },
    });

    if (!check) {
      return;
    }

    const subgraphs = await this.listByFederatedGraph({
      federatedGraphTargetId: data.federatedGraphTargetId,
    });

    const subgraph = subgraphs.find((s) => s.targetId === check.targetId);
    if (!subgraph) {
      return;
    }

    return {
      id: check.id,
      targetID: check.targetId,
      subgraphName: subgraph.name ?? '',
      timestamp: check.createdAt.toISOString(),
      isBreaking: check.hasBreakingChanges ?? false,
      isComposable: check.isComposable ?? false,
      isDeleted: check.isDeleted ?? false,
      hasClientTraffic: check.hasClientTraffic ?? false,
      proposedSubgraphSchemaSDL: check.proposedSubgraphSchemaSDL ?? undefined,
      isForcedSuccess: check.forcedSuccess ?? false,
      affectedGraphs: check.affectedGraphs.map(({ federatedGraphId, trafficCheckDays }) => ({
        id: federatedGraphId,
        trafficCheckDays,
      })),
      ghDetails: check.ghDetails
        ? {
            commitSha: check.ghDetails.commitSha,
            ownerSlug: check.ghDetails.ownerSlug,
            repositorySlug: check.ghDetails.repositorySlug,
            checkRunId: check.ghDetails.checkRunId,
          }
        : undefined,
      hasLintErrors: check.hasLintErrors ?? false,
      hasGraphPruningErrors: check.hasGraphPruningErrors ?? false,
    };
  }

  public async checkDetails(id: string, federatedTargetID: string): Promise<SchemaCheckDetailsDTO | undefined> {
    const changes = await this.db.query.schemaCheckChangeAction.findMany({
      columns: {
        id: true,
        changeType: true,
        changeMessage: true,
        path: true,
        isBreaking: true,
      },
      where: eq(schema.schemaCheckChangeAction.schemaCheckId, id),
    });

    const errorList = await this.db.query.schemaCheckComposition.findMany({
      columns: {
        compositionErrors: true,
      },
      where: and(
        eq(schema.schemaCheckComposition.schemaCheckId, id),
        eq(schema.schemaCheckComposition.federatedTargetId, federatedTargetID),
      ),
    });

    const compositionErrors = errorList
      .filter((ce) => ce.compositionErrors != null)
      .map((ce) => ce.compositionErrors)
      .join('\n')
      .split('\n')
      .filter((m) => !!m);

    return {
      changes: changes.map((c) => ({
        id: c.id,
        changeType: c.changeType ?? '',
        message: c.changeMessage ?? '',
        path: c.path ?? undefined,
        isBreaking: c.isBreaking ?? false,
      })),
      compositionErrors,
    };
  }

  public async forceCheckSuccess(checkId: string) {
    const result = await this.db
      .update(schema.schemaChecks)
      .set({
        forcedSuccess: true,
      })
      .where(eq(schema.schemaChecks.id, checkId))
      .returning({
        ghDetails: schema.schemaChecks.ghDetails,
      });

    return result[0].ghDetails;
  }

  public async delete(targetID: string) {
    await this.db.delete(targets).where(eq(targets.id, targetID)).execute();
  }

  public async byGraphLabelMatchers({
    labelMatchers,
    namespaceId,
    isFeatureGraph,
  }: {
    labelMatchers: string[];
    namespaceId: string;
    isFeatureGraph?: boolean;
  }): Promise<SubgraphDTO[]> {
    const groupedLabels: Label[][] = [];
    for (const lm of labelMatchers) {
      const labels = lm.split(',').map((l) => splitLabel(l));
      const normalizedLabels = normalizeLabels(labels);
      groupedLabels.push(normalizedLabels);
    }

    const conditions: SQL<unknown>[] = [];
    for (const labels of groupedLabels) {
      const labelsSQL = labels.map((l) => `"${joinLabel(l)}"`).join(', ');
      // At least one common label
      conditions.push(sql.raw(`labels && '{${labelsSQL}}'`));
    }

    // Only get subgraphs that do not have any labels if the label matchers are empty.
    if (labelMatchers.length === 0) {
      conditions.push(eq(targets.labels, []));
    }

    const subgraphs = await this.db
      .select({ id: schema.subgraphs.id, name: schema.targets.name, targetId: schema.targets.id })
      .from(targets)
      .innerJoin(schema.subgraphs, eq(schema.subgraphs.targetId, targets.id))
      .where(
        and(
          eq(targets.organizationId, this.organizationId),
          eq(targets.type, 'subgraph'),
          eq(targets.namespaceId, namespaceId),
          eq(schema.subgraphs.isFeatureSubgraph, isFeatureGraph || false),
          ...conditions,
        ),
      )
      .execute();

    const subgraphDTOs: SubgraphDTO[] = [];

    for (const target of subgraphs) {
      const subgraph = await this.byTargetId(target.targetId);
      if (subgraph === undefined) {
        throw new Error(`Subgraph ${target.name} not found`);
      }

      subgraphDTOs.push(subgraph);
    }

    return subgraphDTOs;
  }

  /**
   * Returns the latest valid schema version of a subgraph that was composed with a federated graph.
   * @param data
   */
  public async getSDLFromLatestComposition(data: { subgraphTargetId: string; federatedGraphTargetId: string }) {
    const fedRepo = new FederatedGraphRepository(this.logger, this.db, this.organizationId);
    const fedGraphSchemaVersion = await fedRepo.getLatestValidSchemaVersion({ targetId: data.federatedGraphTargetId });
    if (!fedGraphSchemaVersion) {
      return undefined;
    }

    const latestValidVersion = await this.db
      .select({
        name: targets.name,
        schemaSDL: schemaVersion.schemaSDL,
        schemaVersionId: schemaVersion.id,
      })
      .from(graphCompositionSubgraphs)
      .innerJoin(graphCompositions, eq(graphCompositions.id, graphCompositionSubgraphs.graphCompositionId))
      .innerJoin(schemaVersion, eq(schemaVersion.id, graphCompositionSubgraphs.schemaVersionId))
      .innerJoin(targets, eq(targets.id, schemaVersion.targetId))
      .where(
        and(
          eq(targets.organizationId, this.organizationId),
          eq(targets.id, data.subgraphTargetId),
          eq(targets.type, 'subgraph'),
          eq(graphCompositions.isComposable, true),
          eq(graphCompositions.schemaVersionId, fedGraphSchemaVersion.schemaVersionId),
        ),
      )
      .orderBy(desc(graphCompositions.createdAt))
      .limit(1)
      .execute();

    if (latestValidVersion.length === 0) {
      return undefined;
    }

    return {
      schema: latestValidVersion[0].schemaSDL,
      schemaVersionId: latestValidVersion[0].schemaVersionId,
    };
  }

  public async getAccessibleSubgraphs(userId: string): Promise<SubgraphDTO[]> {
    const graphs = await this.db
      .selectDistinctOn([targets.id], { targetId: targets.id, name: targets.name })
      .from(targets)
      .innerJoin(subgraphs, eq(targets.id, subgraphs.targetId))
      .innerJoin(subgraphMembers, eq(subgraphs.id, subgraphMembers.subgraphId))
      .innerJoin(schema.subgraphsToFederatedGraph, eq(subgraphs.id, schema.subgraphsToFederatedGraph.subgraphId))
      .innerJoin(
        schema.federatedGraphs,
        eq(schema.federatedGraphs.id, schema.subgraphsToFederatedGraph.federatedGraphId),
      )
      .where(
        and(
          eq(targets.type, 'subgraph'),
          eq(targets.organizationId, this.organizationId),
          or(eq(targets.createdBy, userId), eq(subgraphMembers.userId, userId)),
          eq(schema.federatedGraphs.supportsFederation, true),
        ),
      );

    const accessibleSubgraphs: SubgraphDTO[] = [];

    for (const graph of graphs) {
      const sg = await this.byTargetId(graph.targetId);
      if (sg === undefined) {
        throw new Error(`Subgraph ${graph.name} not found`);
      }

      accessibleSubgraphs.push(sg);
    }

    return accessibleSubgraphs;
  }

  public updateReadme({ targetId, readme }: { targetId: string; readme: string }) {
    return this.db
      .update(targets)
      .set({ readme })
      .where(and(eq(targets.id, targetId), eq(schema.targets.organizationId, this.organizationId)));
  }

  public getSubgraphMembers(subgraphId: string): Promise<SubgraphMemberDTO[]> {
    return this.db
      .select({
        subgraphMemberId: subgraphMembers.id,
        userId: subgraphMembers.userId,
        email: users.email,
      })
      .from(subgraphMembers)
      .innerJoin(users, eq(users.id, subgraphMembers.userId))
      .where(eq(subgraphMembers.subgraphId, subgraphId));
  }

  public getSubgraphMembersByTargetId(targetId: string): Promise<SubgraphMemberDTO[]> {
    return this.db
      .select({
        subgraphMemberId: subgraphMembers.id,
        userId: subgraphMembers.userId,
        email: users.email,
      })
      .from(subgraphMembers)
      .innerJoin(users, eq(users.id, subgraphMembers.userId))
      .innerJoin(subgraphs, eq(subgraphs.id, subgraphMembers.subgraphId))
      .where(eq(subgraphs.targetId, targetId));
  }

  public async addSubgraphMember({ subgraphId, userId }: { subgraphId: string; userId: string }) {
    await this.db.insert(subgraphMembers).values({ subgraphId, userId }).execute();
  }

  public async removeSubgraphMember({
    subgraphId,
    subgraphMemberId,
  }: {
    subgraphId: string;
    subgraphMemberId: string;
  }) {
    await this.db
      .delete(subgraphMembers)
      .where(and(eq(subgraphMembers.subgraphId, subgraphId), eq(subgraphMembers.id, subgraphMemberId)))
      .execute();
  }

  public async addFieldGracePeriod({
    subgraphId,
    namespaceId,
    path,
    expiresAt,
    isDeprecated,
  }: {
    subgraphId: string;
    namespaceId: string;
    path: string;
    expiresAt: Date;
    isDeprecated: boolean;
  }) {
    await this.db.insert(fieldGracePeriod).values({
      subgraphId,
      namespaceId,
      organizationId: this.organizationId,
      path,
      expiresAt,
      isDeprecated,
    });
  }

  public getSubgraphFieldsInGracePeriod({
    subgraphId,
    namespaceId,
    onlyDeprecated,
  }: {
    subgraphId: string;
    namespaceId: string;
    onlyDeprecated?: boolean;
  }) {
    return this.db
      .select({
        subgraphId: fieldGracePeriod.subgraphId,
        namespaceId: fieldGracePeriod.namespaceId,
        path: fieldGracePeriod.path,
        expiresAt: fieldGracePeriod.expiresAt,
        isDeprecated: fieldGracePeriod.isDeprecated,
      })
      .from(fieldGracePeriod)
      .where(
        and(
          eq(fieldGracePeriod.subgraphId, subgraphId),
          eq(fieldGracePeriod.namespaceId, namespaceId),
          eq(fieldGracePeriod.organizationId, this.organizationId),
          eq(fieldGracePeriod.isDeprecated, !!onlyDeprecated),
          gt(fieldGracePeriod.expiresAt, new Date()),
        ),
      );
  }

  public async deleteFieldGracePeriod({
    subgraphId,
    namespaceId,
    path,
    isDeprecated,
  }: {
    subgraphId: string;
    namespaceId: string;
    path: string;
    isDeprecated: boolean;
  }) {
    await this.db
      .delete(fieldGracePeriod)
      .where(
        and(
          eq(fieldGracePeriod.subgraphId, subgraphId),
          eq(fieldGracePeriod.namespaceId, namespaceId),
          eq(fieldGracePeriod.organizationId, this.organizationId),
          eq(fieldGracePeriod.path, path),
          eq(fieldGracePeriod.isDeprecated, isDeprecated),
        ),
      );
  }

  public async handleSubgraphFieldGracePeriods({
    schemaSDL,
    newSchemaSDL,
    subgraphId,
    namespaceId,
    graphPruningConfigs,
  }: {
    schemaSDL: string;
    newSchemaSDL: string;
    subgraphId: string;
    namespaceId: string;
    graphPruningConfigs: SchemaGraphPruningDTO[];
  }) {
    const schemaChanges = await getDiffBetweenGraphs(schemaSDL, newSchemaSDL);
    if (schemaChanges.kind === 'failure') {
      this.logger.error(`Failed to get diff between schemas for subgraph ${subgraphId} while handling grace periods`);
    } else {
      const fieldsAdded = schemaChanges.changes.filter(
        (change) =>
          change.changeType === 'FIELD_ADDED' ||
          change.changeType === 'FIELD_TYPE_CHANGED' ||
          change.changeType === 'INPUT_FIELD_ADDED' ||
          change.changeType === 'INPUT_FIELD_TYPE_CHANGED' ||
          change.changeType === 'FIELD_ARGUMENT_ADDED' ||
          change.changeType === 'FIELD_ARGUMENT_REMOVED',
      );
      const fieldsRemoved = schemaChanges.changes.filter(
        (change) => change.changeType === 'FIELD_REMOVED' || change.changeType === 'INPUT_FIELD_REMOVED',
      );
      const deprecatedFieldsAdded = schemaChanges.changes.filter(
        (change) => change.changeType === 'FIELD_DEPRECATION_ADDED',
      );
      const deprecatedFieldsRemoved = schemaChanges.changes.filter(
        (change) => change.changeType === 'FIELD_DEPRECATION_REMOVED',
      );

      const now = new Date();
      const gracePeriodForUnusedFields = addDays(
        now,
        graphPruningConfigs.find((c) => c.ruleName === 'UNUSED_FIELDS')?.gracePeriod || 7,
      );
      const gracePeriodForDeprecatedFields = addDays(
        now,
        graphPruningConfigs.find((c) => c.ruleName === 'DEPRECATED_FIELDS')?.gracePeriod || 7,
      );
      for (const field of fieldsAdded) {
        await this.addFieldGracePeriod({
          subgraphId,
          path: field.path,
          namespaceId,
          expiresAt: gracePeriodForUnusedFields,
          isDeprecated: false,
        });
      }

      for (const field of deprecatedFieldsAdded) {
        await this.addFieldGracePeriod({
          subgraphId,
          path: field.path,
          namespaceId,
          expiresAt: gracePeriodForDeprecatedFields,
          isDeprecated: true,
        });
      }

      for (const field of deprecatedFieldsRemoved) {
        await this.deleteFieldGracePeriod({
          subgraphId,
          path: field.path,
          namespaceId,
          isDeprecated: true,
        });
      }

      for (const field of fieldsRemoved) {
        await this.deleteFieldGracePeriod({
          subgraphId,
          path: field.path,
          namespaceId,
          isDeprecated: false,
        });
      }
    }
  }
}<|MERGE_RESOLUTION|>--- conflicted
+++ resolved
@@ -1,12 +1,8 @@
 import { PlainMessage } from '@bufbuild/protobuf';
 import { CompositionError, DeploymentError } from '@wundergraph/cosmo-connect/dist/platform/v1/platform_pb';
 import { joinLabel, normalizeURL, splitLabel } from '@wundergraph/cosmo-shared';
-<<<<<<< HEAD
 import { addDays } from 'date-fns';
-import { SQL, and, asc, count, desc, eq, gt, inArray, is, like, lt, notInArray, or, sql } from 'drizzle-orm';
-=======
 import { SQL, and, asc, count, desc, eq, getTableName, gt, inArray, like, lt, notInArray, or, sql } from 'drizzle-orm';
->>>>>>> e13c021d
 import { PostgresJsDatabase } from 'drizzle-orm/postgres-js';
 import { FastifyBaseLogger } from 'fastify';
 import { WebsocketSubprotocol } from '../../db/models.js';
