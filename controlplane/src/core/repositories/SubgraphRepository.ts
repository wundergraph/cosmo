--- conflicted
+++ resolved
@@ -866,22 +866,15 @@
       .leftJoin(schema.schemaCheckSubgraphs, eq(schema.schemaCheckSubgraphs.schemaCheckId, schemaChecks.id))
       .where(
         and(
-<<<<<<< HEAD
-          or(
-=======
           // We have this or conditions because we want to fetch the checks based on the new schema or the old schema
           // as we are not doing a data migration for the checks table
           or(
             // This is to fetch the checks based on the new schema
->>>>>>> 77370a47
             inArray(
               schema.schemaCheckSubgraphs.subgraphName,
               selectedSubgraphs.map(({ name }) => name),
             ),
-<<<<<<< HEAD
-=======
             // This is to fetch the checks based on the old schema
->>>>>>> 77370a47
             inArray(
               schemaChecks.targetId,
               selectedSubgraphs.map(({ targetId }) => targetId),
@@ -911,10 +904,7 @@
         lintSkipped: schemaChecks.lintSkipped,
         graphPruningSkipped: schemaChecks.graphPruningSkipped,
         vcsContext: schemaChecks.vcsContext,
-<<<<<<< HEAD
         proposalMatch: schemaChecks.proposalMatch,
-=======
->>>>>>> 77370a47
       })
       .from(schemaChecks)
       .where(
@@ -962,10 +952,7 @@
           lintSkipped: c.lintSkipped ?? false,
           graphPruningSkipped: c.graphPruningSkipped ?? false,
           checkedSubgraphs,
-<<<<<<< HEAD
           proposalMatch: c.proposalMatch || undefined,
-=======
->>>>>>> 77370a47
         };
       }),
     );
@@ -1000,22 +987,15 @@
 
     if (startDate && endDate) {
       conditions = and(
-<<<<<<< HEAD
-        or(
-=======
         // We have this or conditions because we want to fetch the checks based on the new schema or the old schema
         // as we are not doing a data migration for the checks table
         or(
           // This is to fetch the checks based on the new schema
->>>>>>> 77370a47
           inArray(
             schema.schemaCheckSubgraphs.subgraphName,
             subgraphs.map(({ name }) => name),
           ),
-<<<<<<< HEAD
-=======
           // This is to fetch the checks based on the old schema
->>>>>>> 77370a47
           inArray(
             schemaChecks.targetId,
             subgraphs.map(({ targetId }) => targetId),
@@ -1112,10 +1092,7 @@
           }
         : undefined,
       checkedSubgraphs,
-<<<<<<< HEAD
       proposalMatch: check.proposalMatch || undefined,
-=======
->>>>>>> 77370a47
     };
   }
 
