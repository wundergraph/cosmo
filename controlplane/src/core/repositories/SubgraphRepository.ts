--- conflicted
+++ resolved
@@ -27,8 +27,6 @@
   subscriptionProtocol?: SubscriptionProtocol;
 }
 
-<<<<<<< HEAD
-=======
 export interface UpdateSubgraphOptions {
   name: string;
   routingUrl?: string;
@@ -38,7 +36,6 @@
   subscriptionProtocol?: SubscriptionProtocol;
 }
 
->>>>>>> 702ef47c
 /**
  * Repository for managing subgraphs.
  */
@@ -116,18 +113,9 @@
   }
 
   public async update(
-<<<<<<< HEAD
-    data: Subgraph,
-  ): Promise<{ compositionErrors: CompositionError[]; updatedFederatedGraphs: FederatedGraphDTO[] }> {
-    const uniqueLabels = normalizeLabels(data.labels);
-    const routingUrl = normalizeURL(data.routingUrl);
-
-    const compositionErrors: CompositionError[] = [];
-=======
     data: UpdateSubgraphOptions,
   ): Promise<{ compositionErrors: PlainMessage<CompositionError>[]; updatedFederatedGraphs: FederatedGraphDTO[] }> {
     const compositionErrors: PlainMessage<CompositionError>[] = [];
->>>>>>> 702ef47c
     const updatedFederatedGraphs: FederatedGraphDTO[] = [];
 
     await this.db.transaction(async (tx) => {
@@ -141,40 +129,12 @@
         return { compositionErrors, updatedFederatedGraphs };
       }
 
-<<<<<<< HEAD
-      // update graph attributes
-      if (data.routingUrl !== '' || data.subscriptionUrl !== undefined || data.subscriptionProtocol !== undefined) {
-        if (data.routingUrl !== '') {
-          await db.update(subgraphs).set({ routingUrl }).where(eq(subgraphs.id, subgraph.id)).execute();
-        }
-
-        if (data.subscriptionUrl !== undefined) {
-          let subscriptionUrl: string | null = normalizeURL(data.subscriptionUrl);
-          if (!subscriptionUrl || subscriptionUrl === routingUrl) {
-            subscriptionUrl = null;
-          }
-          await db.update(subgraphs).set({ subscriptionUrl }).where(eq(subgraphs.id, subgraph.id)).execute();
-        }
-
-        if (data.subscriptionProtocol !== undefined) {
-          await db
-            .update(subgraphs)
-            .set({ subscriptionProtocol: data.subscriptionProtocol })
-            .where(eq(subgraphs.id, subgraph.id))
-            .execute();
-        }
-
-        const result = await subgraphRepo.byName(data.name);
-        if (result) {
-          updatedFederatedGraphs.push(...(await fedGraphRepo.bySubgraphLabels(result.labels)));
-=======
       // TODO: avoid downloading the schema use hash instead
       if (data.schemaSDL && data.schemaSDL !== subgraph.schemaSDL) {
         subgraphChanged = true;
         const updatedSubgraph = await subgraphRepo.addSchemaVersion(subgraph.name, data.schemaSDL);
         if (!updatedSubgraph) {
           throw new Error(`Subgraph ${subgraph.name} not found`);
->>>>>>> 702ef47c
         }
       }
 
