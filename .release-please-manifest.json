{
<<<<<<< HEAD
  "helm/cosmo": "0.12.3",
  "helm/cosmo/charts/router": "0.10.0"
=======
  "helm/cosmo": "0.13.0",
  "helm/cosmo/charts/router": "0.9.0"
>>>>>>> b31a83ca
}<|MERGE_RESOLUTION|>--- conflicted
+++ resolved
@@ -1,9 +1,4 @@
 {
-<<<<<<< HEAD
-  "helm/cosmo": "0.12.3",
+  "helm/cosmo": "0.13.0",
   "helm/cosmo/charts/router": "0.10.0"
-=======
-  "helm/cosmo": "0.13.0",
-  "helm/cosmo/charts/router": "0.9.0"
->>>>>>> b31a83ca
 }