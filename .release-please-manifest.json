--- conflicted
+++ resolved
@@ -1,9 +1,4 @@
 {
-<<<<<<< HEAD
   "helm/cosmo": "0.12.2",
-  "helm/cosmo/charts/router": "0.8.1"
-=======
-  "helm/cosmo": "0.12.1",
   "helm/cosmo/charts/router": "0.9.0"
->>>>>>> bf93762e
 }