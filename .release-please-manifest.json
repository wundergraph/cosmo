{
<<<<<<< HEAD
  "helm/cosmo": "0.10.0",
  "helm/cosmo/charts/router": "0.6.0"
=======
  "helm/cosmo": "0.9.0",
  "helm/cosmo/charts/router": "0.7.0"
>>>>>>> b6ff7d3e
}<|MERGE_RESOLUTION|>--- conflicted
+++ resolved
@@ -1,9 +1,4 @@
 {
-<<<<<<< HEAD
   "helm/cosmo": "0.10.0",
-  "helm/cosmo/charts/router": "0.6.0"
-=======
-  "helm/cosmo": "0.9.0",
   "helm/cosmo/charts/router": "0.7.0"
->>>>>>> b6ff7d3e
 }