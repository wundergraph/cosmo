package employees

import (
	"context"

	"github.com/99designs/gqlgen/graphql"
	"github.com/wundergraph/cosmo/demo/pkg/subgraphs/employees/subgraph"
	"github.com/wundergraph/cosmo/demo/pkg/subgraphs/employees/subgraph/generated"
	"github.com/wundergraph/cosmo/router/pkg/pubsub/nats"
)

func NewSchema(natsPubSubByProviderID map[string]nats.Adapter) graphql.ExecutableSchema {
	return generated.NewExecutableSchema(generated.Config{
		Resolvers: &subgraph.Resolver{
			NatsPubSubByProviderID: natsPubSubByProviderID,
			EmployeesData:          subgraph.Employees,
		},
<<<<<<< HEAD
		Directives: generated.DirectiveRoot{
			Openfed__requireFetchReasons: func(ctx context.Context, obj any, next graphql.Resolver) (res any, err error) {
				return next(context.WithValue(ctx, "Openfed__requireFetchReasons", obj))
			},
		},
=======
>>>>>>> f94a099c
	})
}<|MERGE_RESOLUTION|>--- conflicted
+++ resolved
@@ -1,8 +1,6 @@
 package employees
 
 import (
-	"context"
-
 	"github.com/99designs/gqlgen/graphql"
 	"github.com/wundergraph/cosmo/demo/pkg/subgraphs/employees/subgraph"
 	"github.com/wundergraph/cosmo/demo/pkg/subgraphs/employees/subgraph/generated"
@@ -15,13 +13,5 @@
 			NatsPubSubByProviderID: natsPubSubByProviderID,
 			EmployeesData:          subgraph.Employees,
 		},
-<<<<<<< HEAD
-		Directives: generated.DirectiveRoot{
-			Openfed__requireFetchReasons: func(ctx context.Context, obj any, next graphql.Resolver) (res any, err error) {
-				return next(context.WithValue(ctx, "Openfed__requireFetchReasons", obj))
-			},
-		},
-=======
->>>>>>> f94a099c
 	})
 }