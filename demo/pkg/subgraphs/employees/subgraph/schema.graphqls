--- conflicted
+++ resolved
@@ -17,12 +17,8 @@
 
 type Mutation {
   updateEmployeeTag(id: Int!, tag: String!): Employee
-<<<<<<< HEAD
-
   singleUpload(file: Upload!): Boolean!
   multipleUpload(files: [Upload!]!): Boolean!
-=======
->>>>>>> 54588254
 }
 
 type Subscription {
