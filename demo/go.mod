--- conflicted
+++ resolved
@@ -52,11 +52,7 @@
 	github.com/russross/blackfriday/v2 v2.1.0 // indirect
 	github.com/santhosh-tekuri/jsonschema/v5 v5.3.1 // indirect
 	github.com/sirupsen/logrus v1.9.3 // indirect
-<<<<<<< HEAD
-	github.com/sosodev/duration v1.1.0 // indirect
-=======
 	github.com/sosodev/duration v1.2.0 // indirect
->>>>>>> 7ddc36f9
 	github.com/stretchr/testify v1.9.0 // indirect
 	github.com/tidwall/gjson v1.17.0 // indirect
 	github.com/tidwall/match v1.1.1 // indirect
@@ -70,6 +66,7 @@
 	go.opentelemetry.io/otel/trace v1.24.0 // indirect
 	go.opentelemetry.io/proto/otlp v1.1.0 // indirect
 	go.uber.org/atomic v1.11.0 // indirect
+	go.uber.org/goleak v1.3.0 // indirect
 	go.uber.org/multierr v1.11.0 // indirect
 	go.uber.org/zap v1.26.0 // indirect
 	golang.org/x/crypto v0.18.0 // indirect
