# cosmo

For a detailed deployment guide of the chart, including the full documentation, see the [DEV.md](DEV.md) file.

![Version: 0.14.0](https://img.shields.io/badge/Version-0.14.0-informational?style=flat-square) ![Type: application](https://img.shields.io/badge/Type-application-informational?style=flat-square)

This is the official Helm Chart for WunderGraph Cosmo - The Full Lifecycle GraphQL API Management Solution.

**Homepage:** <https://github.com/wundergraph/cosmo>

## Maintainers

| Name | Email | Url |
| ---- | ------ | --- |
| Dustin Deus | <dustin@wundergraph.com> | <https://github.com/StarpTech> |

## Requirements

| Repository | Name | Version |
|------------|------|---------|
|  | cdn | ^0 |
|  | controlplane | ^0 |
|  | graphqlmetrics | ^0 |
|  | otelcollector | ^0 |
|  | router | ^0 |
|  | studio | ^0 |
| https://charts.bitnami.com/bitnami | clickhouse | 6.2.14 |
| https://charts.bitnami.com/bitnami | keycloak | 22.0.0 |
| https://charts.bitnami.com/bitnami | minio | 14.6.25 |
| https://charts.bitnami.com/bitnami | postgresql | 12.12.10 |
| https://charts.bitnami.com/bitnami | redis | 19.3.3 |

## Values

| Key | Type | Default | Description |
|-----|------|---------|-------------|
| cdn.commonLabels | object | `{}` | Add labels to all deployed resources |
| cdn.configuration.s3AccessKeyId | string | `""` | s3 access key id, can be used instead of [username]:[password] in the url |
| cdn.configuration.s3Endpoint | string | `""` | The endpoint of the S3 bucket. |
| cdn.configuration.s3ForcePathStyle | string | `"true"` | Forces usage of path style urls for S3. Default is true. |
| cdn.configuration.s3Region | string | `"auto"` | The region where the S3 bucket is located. |
| cdn.configuration.s3SecretAccessKey | string | `""` | s3 secret access key, can be used instead of [username]:[password] in the url |
| cdn.configuration.s3StorageUrl | string | `"http://minio:changeme@cosmo-minio:9000/cosmo"` |  |
| clickhouse.auth.password | string | `"changeme"` |  |
| clickhouse.auth.username | string | `"default"` |  |
| clickhouse.commonAnnotations."kapp.k14s.io/change-group" | string | `"cosmo.apps.clickhouse.wundergraph.com/deployment"` |  |
<<<<<<< HEAD
| clickhouse.initdbScripts."db-init.sh" | string | `"#!/usr/bin/env bash\nset -e\nclickhouse-client --user $CLICKHOUSE_ADMIN_USER --password $CLICKHOUSE_ADMIN_PASSWORD -n <<-EOSQL\n  CREATE DATABASE IF NOT EXISTS cosmo;\nEOSQL\n"` |  |
=======
| clickhouse.image.registry | string | `"docker.io"` |  |
| clickhouse.image.repository | string | `"bitnamilegacy/clickhouse"` |  |
| clickhouse.initdbScripts."db-init.sh" | string | `"#!/bin/bash\nset -e\nclickhouse-client --user $CLICKHOUSE_ADMIN_USER --password $CLICKHOUSE_ADMIN_PASSWORD -n <<-EOSQL\n  CREATE DATABASE IF NOT EXISTS cosmo;\nEOSQL\n"` |  |
>>>>>>> b5b13a11
| clickhouse.persistence.annotations."kapp.k14s.io/owned-for-deletion" | string | `""` |  |
| clickhouse.persistence.size | string | `"2Gi"` |  |
| clickhouse.replicaCount | int | `1` |  |
| clickhouse.resources.cpu | int | `1` |  |
| clickhouse.resources.memory | string | `"2Gi"` |  |
| clickhouse.shards | int | `1` |  |
| clickhouse.zookeeper.enabled | bool | `false` |  |
| controlplane.additionalJobLabels | object | `{}` | Pass additional labels to all jobs |
| controlplane.commonLabels | object | `{}` | Add labels to all deployed resources |
| controlplane.configuration.allowedOrigins[0] | string | `"http://studio.wundergraph.local"` |  |
| controlplane.configuration.authRedirectUri | string | `"http://controlplane.wundergraph.local/v1/auth/callback"` |  |
| controlplane.configuration.cdnBaseUrl | string | `"http://cosmo-cdn:8787"` |  |
| controlplane.configuration.clickhouseDsn | string | `"http://default:changeme@cosmo-clickhouse:8123/?database=cosmo"` |  |
| controlplane.configuration.clickhouseMigrationDsn | string | `"clickhouse://default:changeme@cosmo-clickhouse:9000/cosmo?dial_timeout=15s&max_execution_time=60"` |  |
| controlplane.configuration.databaseUrl | string | `"postgres://postgres:changeme@cosmo-postgresql:5432/controlplane"` |  |
| controlplane.configuration.debugSQL | bool | `false` |  |
| controlplane.configuration.logLevel | string | `"debug"` |  |
| controlplane.configuration.prometheus.enabled | bool | `false` | Enables prometheus metrics support. Default is false. |
| controlplane.configuration.prometheus.gcpMonitoring.enabled | bool | `false` | Enables gcp support . Default is false. |
| controlplane.configuration.prometheus.gcpMonitoring.interval | string | `"60s"` | Scrape interval. Default is "60s". |
| controlplane.configuration.prometheus.gcpMonitoring.timeout | string | `"50s"` | Scrape timeout. Default is "50s". |
| controlplane.configuration.prometheus.host | string | `"127.0.0.1"` | The host to bind to defaults to 127.0.0.1 to avoid opening the metrics endpoint by default. |
| controlplane.configuration.prometheus.path | string | `"/metrics"` | The HTTP path where metrics are exposed. Default is "/metrics". |
| controlplane.configuration.prometheus.port | int | `8088` | The port where metrics are exposed. Default is port 8088. |
| controlplane.configuration.redisHost | string | `"cosmo-redis-master"` |  |
| controlplane.configuration.redisPort | int | `6379` |  |
| controlplane.configuration.s3AccessKeyId | string | `""` | s3 access key id, can be used instead of [username]:[password] in the url |
| controlplane.configuration.s3Endpoint | string | `""` | The endpoint of the S3 bucket. |
| controlplane.configuration.s3ForcePathStyle | string | `"true"` | Forces usage of path style urls for S3. Default is true. |
| controlplane.configuration.s3Region | string | `"auto"` | The region where the S3 bucket is located. |
| controlplane.configuration.s3SecretAccessKey | string | `""` | s3 secret access key, can be used instead of [username]:[password] in the url |
| controlplane.configuration.s3StorageUrl | string | `"http://minio:changeme@cosmo-minio:9000/cosmo"` |  |
| controlplane.configuration.smtp | object | `{"enabled":false,"host":"smtp.postmarkapp.com","password":"","port":587,"requireTls":true,"secure":true,"username":""}` | Use this section to configure the smtp server. |
| controlplane.configuration.smtp.enabled | bool | `false` | Enables the smtp server. Default is false. |
| controlplane.configuration.smtp.host | string | `"smtp.postmarkapp.com"` | The host to connect to. Default is "smtp.postmarkapp.com". |
| controlplane.configuration.smtp.password | string | `""` | The password to use. Default is "". |
| controlplane.configuration.smtp.port | int | `587` | The port the smtp server listens to. Default is 587. |
| controlplane.configuration.smtp.requireTls | bool | `true` | Forces the client to use STARTTLS. Default is true. |
| controlplane.configuration.smtp.secure | bool | `true` | Defines if the connection should use SSL. Default is true. |
| controlplane.configuration.smtp.username | string | `""` | The username to use. Default is "". |
| controlplane.jobs | object | `{"activateOrganization":{"additionalLabels":{},"enabled":false,"id":"123","slug":"foo"},"clickhouseMigration":{"additionalLabels":{}},"databaseMigration":{"additionalLabels":{}},"deactivateOrganization":{"additionalLabels":{},"enabled":false,"id":"123","reason":"","slug":"foo"},"deleteUser":{"additionalLabels":{},"email":"foo@wundergraph.com","enabled":false,"id":"123"},"seedOrganization":{"additionalLabels":{}}}` | Configure jobs to be executed in the control plane |
| controlplane.jobs.activateOrganization | object | `{"additionalLabels":{},"enabled":false,"id":"123","slug":"foo"}` | Used to activate an organization and remove the scheduled deletion |
| controlplane.jobs.activateOrganization.additionalLabels | object | `{}` | Adds additional labels to the job |
| controlplane.jobs.activateOrganization.enabled | bool | `false` | Enables the job to be run |
| controlplane.jobs.activateOrganization.id | string | `"123"` | The unique identifier of the organization |
| controlplane.jobs.activateOrganization.slug | string | `"foo"` | The slug of the organization |
| controlplane.jobs.clickhouseMigration.additionalLabels | object | `{}` | Adds additional labels to the clickhouse migration job (see: .Values.global.otelcollector) |
| controlplane.jobs.databaseMigration.additionalLabels | object | `{}` | Adds additional labels to the database-migration job |
| controlplane.jobs.deactivateOrganization | object | `{"additionalLabels":{},"enabled":false,"id":"123","reason":"","slug":"foo"}` | Used to deactivate an organization with a reason and schedule deletion |
| controlplane.jobs.deactivateOrganization.additionalLabels | object | `{}` | Adds additional labels to the job |
| controlplane.jobs.deactivateOrganization.enabled | bool | `false` | Enables the job to be run |
| controlplane.jobs.deactivateOrganization.id | string | `"123"` | The unique identifier of the organization |
| controlplane.jobs.deactivateOrganization.reason | string | `""` | The reason for deactivation |
| controlplane.jobs.deactivateOrganization.slug | string | `"foo"` | The slug of the organization |
| controlplane.jobs.deleteUser | object | `{"additionalLabels":{},"email":"foo@wundergraph.com","enabled":false,"id":"123"}` | Used to delete the user |
| controlplane.jobs.deleteUser.additionalLabels | object | `{}` | Adds additional labels to the job |
| controlplane.jobs.deleteUser.email | string | `"foo@wundergraph.com"` | The email of the user |
| controlplane.jobs.deleteUser.enabled | bool | `false` | Enables the job to be run |
| controlplane.jobs.deleteUser.id | string | `"123"` | The unique identifier of the user |
| controlplane.jobs.seedOrganization.additionalLabels | object | `{}` | Adds additional labels to the job (see: .Values.global.seed) |
| global.cdn.enabled | bool | `true` |  |
| global.cdn.port | int | `8787` |  |
| global.cdn.webUrl | string | `"http://cdn.wundergraph.local"` |  |
| global.clickhouse.enabled | bool | `true` |  |
| global.controlplane.admissionJwtSecret | string | `"uXDxJLEvrw4aafPfrf3rRotCoBzRfPEW"` |  |
| global.controlplane.enabled | bool | `true` |  |
| global.controlplane.jwtSecret | string | `"1YQ4YR18WWNEWCLUIUKN5WVQ31HWDHEM"` |  |
| global.controlplane.port | int | `3001` |  |
| global.controlplane.webUrl | string | `"http://controlplane.wundergraph.local"` |  |
| global.graphqlmetrics.enabled | bool | `true` |  |
| global.graphqlmetrics.port | int | `4005` |  |
| global.graphqlmetrics.webUrl | string | `"http://graphqlmetrics.wundergraph.local"` |  |
| global.helmTests.enabled | bool | `false` |  |
| global.keycloak.adminPassword | string | `"changeme"` |  |
| global.keycloak.adminUser | string | `"admin"` |  |
| global.keycloak.apiUrl | string | `"http://cosmo-keycloak:8080"` |  |
| global.keycloak.clientId | string | `"studio"` |  |
| global.keycloak.database | string | `"keycloak"` |  |
| global.keycloak.databasePassword | string | `"changeme"` |  |
| global.keycloak.databaseSchema | string | `"public"` |  |
| global.keycloak.databaseUsername | string | `"postgres"` |  |
| global.keycloak.enabled | bool | `true` |  |
| global.keycloak.loginRealm | string | `"master"` |  |
| global.keycloak.port | int | `8080` |  |
| global.keycloak.realm | string | `"cosmo"` |  |
| global.keycloak.smtpServer.auth | bool | `true` | Use auth for connecting to the smtpServer. |
| global.keycloak.smtpServer.from | string | `"system@wundergraph.com"` | Set 'from' email to be used. |
| global.keycloak.smtpServer.fromDisplayName | string | `"WunderGraph Cosmo"` | Set fromDisplayName. |
| global.keycloak.smtpServer.host | string | `"smtp.postmarkapp.com"` | Set mail host to be used, usually the same one as the one in the controlplane. |
| global.keycloak.smtpServer.password | string | `"**********"` | Set password to be used for connecting to the smtpServer. |
| global.keycloak.smtpServer.port | int | `587` | The port of the mail server. |
| global.keycloak.smtpServer.replyToDisplayName | string | `"WunderGraph Cosmo"` | Set replyToDisplayName. |
| global.keycloak.smtpServer.ssl | bool | `false` | Enable or disable using ssl for the smtpServer connection. |
| global.keycloak.smtpServer.starttls | bool | `true` | Enable or disable starttls. |
| global.keycloak.smtpServer.username | string | `""` | Set username, maps to smtpServer.user in the imported keycloak realm |
| global.keycloak.webUrl | string | `"http://keycloak.wundergraph.local"` |  |
| global.minio.enabled | bool | `true` |  |
| global.otelcollector.enabled | bool | `true` |  |
| global.otelcollector.port | int | `4318` |  |
| global.otelcollector.webUrl | string | `"http://otelcollector.wundergraph.local"` |  |
| global.postgresql.enabled | bool | `true` |  |
| global.redis.enabled | bool | `true` |  |
| global.router.enabled | bool | `false` | Disabled by default because we don't have a token yet |
| global.router.port | int | `3002` |  |
| global.router.webUrl | string | `"http://router.wundergraph.local"` |  |
| global.seed | object | `{"apiKey":"cosmo_669b576aaadc10ee1ae81d9193425705","enabled":true,"firstName":"Foo","lastName":"Bar","organizationName":"WunderGraph","organizationSlug":"wundergraph","userEmail":"foo@wundergraph.com","userPassword":"wunder@123"}` | Enable this once to seed a new organization |
| global.seed.apiKey | string | `"cosmo_669b576aaadc10ee1ae81d9193425705"` | Important: Remove this once the organization has been seeded and create a new secret |
| global.studio.enabled | bool | `true` |  |
| global.studio.port | int | `3000` |  |
| global.studio.webUrl | string | `"http://studio.wundergraph.local"` |  |
| graphqlmetrics.commonLabels | object | `{}` | Add labels to all deployed resources |
| graphqlmetrics.configuration.clickhouseDsn | string | `"clickhouse://default:changeme@cosmo-clickhouse:9000/cosmo?dial_timeout=15s&compress=lz4"` |  |
| graphqlmetrics.configuration.prometheus.enabled | bool | `false` | Enables prometheus metrics support. Default is false. |
| graphqlmetrics.configuration.prometheus.gcpMonitoring.enabled | bool | `false` | Enables gcp support . Default is false. |
| graphqlmetrics.configuration.prometheus.gcpMonitoring.interval | string | `"60s"` | Scrape interval. Default is "60s". |
| graphqlmetrics.configuration.prometheus.gcpMonitoring.timeout | string | `"50s"` | Scrape timeout. Default is "50s". |
| graphqlmetrics.configuration.prometheus.host | string | `"127.0.0.1"` | The host to bind to defaults to 127.0.0.1 to avoid opening the metrics endpoint by default. |
| graphqlmetrics.configuration.prometheus.path | string | `"/metrics"` | The HTTP path where metrics are exposed. Default is "/metrics". |
| graphqlmetrics.configuration.prometheus.port | int | `8088` | The port where metrics are exposed. Default is port 8088. |
| ingress.annotations | object | `{}` |  |
| ingress.enabled | bool | `true` |  |
| keycloak.auth.adminPassword | string | `"changeme"` |  |
| keycloak.auth.adminUser | string | `"admin"` |  |
| keycloak.cache.enabled | bool | `false` |  |
| keycloak.externalDatabase.database | string | `"keycloak"` |  |
| keycloak.externalDatabase.host | string | `"cosmo-postgresql"` |  |
| keycloak.externalDatabase.port | int | `5432` |  |
| keycloak.externalDatabase.user | string | `"postgres"` |  |
| keycloak.extraEnvVars[0].name | string | `"KEYCLOAK_EXTRA_ARGS"` |  |
| keycloak.extraEnvVars[0].value | string | `"--import-realm --optimized"` |  |
| keycloak.extraEnvVars[1].name | string | `"KEYCLOAK_ENABLE_HEALTH_ENDPOINTS"` |  |
| keycloak.extraEnvVars[1].value | string | `"true"` |  |
| keycloak.extraEnvVars[2].name | string | `"KEYCLOAK_DATABASE_PASSWORD"` |  |
| keycloak.extraEnvVars[2].value | string | `"changeme"` |  |
| keycloak.extraVolumeMounts[0].mountPath | string | `"/opt/bitnami/keycloak/data/import/realm.json"` |  |
| keycloak.extraVolumeMounts[0].name | string | `"realm-config-volume"` |  |
| keycloak.extraVolumeMounts[0].readOnly | bool | `true` |  |
| keycloak.extraVolumeMounts[0].subPath | string | `"realm.json"` |  |
| keycloak.extraVolumes[0].configMap.name | string | `"keycloak-realm"` |  |
| keycloak.extraVolumes[0].name | string | `"realm-config-volume"` |  |
| keycloak.image.pullPolicy | string | `"IfNotPresent"` |  |
| keycloak.image.registry | string | `"ghcr.io"` |  |
| keycloak.image.repository | string | `"wundergraph/cosmo/keycloak"` |  |
| keycloak.image.tag | string | `"0.10.4"` |  |
| keycloak.metrics.enabled | bool | `true` |  |
| keycloak.podAnnotations."kapp.k14s.io/change-group" | string | `"cosmo.apps.keycloak.wundergraph.com/deployment"` | Support for k14s.io. This annotation will form a group to coordinate deployments with kapp. |
| keycloak.podAnnotations."kapp.k14s.io/change-rule.postgresql" | string | `"upsert after upserting cosmo.apps.postgresql.wundergraph.com/deployment"` | Support for k14s.io. This annotation will wait for the postgresql deployments to be ready before deploying. |
| keycloak.postgresql.enabled | bool | `false` |  |
| keycloak.production | bool | `false` |  |
| keycloak.replicaCount | int | `1` |  |
| keycloak.resourcesPreset | string | `"none"` | Is set to 'small' by default which is too small and runs in OOMKilled |
| keycloak.service.ports.http | int | `8080` |  |
| keycloak.startupProbe.enabled | bool | `true` |  |
| minio.auth.rootPassword | string | `"changeme"` |  |
| minio.auth.rootUser | string | `"minio"` |  |
| minio.commonAnnotations."kapp.k14s.io/change-group" | string | `"cosmo.apps.minio.wundergraph.com/deployment"` |  |
| minio.defaultBuckets | string | `"cosmo"` |  |
| minio.image.registry | string | `"docker.io"` |  |
| minio.image.repository | string | `"bitnamilegacy/minio"` |  |
| minio.persistence.annotations."kapp.k14s.io/owned-for-deletion" | string | `""` |  |
| minio.persistence.size | string | `"1Gi"` |  |
| minio.service.ports.minio | int | `9000` |  |
| minio.service.ports.minio_admin | int | `9001` |  |
| otelcollector.commonLabels | object | `{}` | Add labels to all deployed resources |
| otelcollector.configuration.clickhouseDsn | string | `"clickhouse://default:changeme@cosmo-clickhouse:9000/cosmo?dial_timeout=15s&compress=lz4"` |  |
| otelcollector.configuration.prometheus.enabled | bool | `false` | Enables prometheus metrics support. Default is false. |
| otelcollector.configuration.prometheus.gcpMonitoring.enabled | bool | `false` | Enables gcp support . Default is false. |
| otelcollector.configuration.prometheus.gcpMonitoring.interval | string | `"60s"` | Scrape interval. Default is "60s". |
| otelcollector.configuration.prometheus.gcpMonitoring.timeout | string | `"50s"` | Scrape timeout. Default is "50s". |
| otelcollector.configuration.prometheus.host | string | `"127.0.0.1"` | The host to bind to defautls to 127.0.0.1 to avoid opening the metrics endpoint by default. |
| otelcollector.configuration.prometheus.level | string | `"normal"` | The level of telemetry to be collected. Default is "basic". One of "none", "basic", "normal", "detailed". |
| otelcollector.configuration.prometheus.port | int | `8088` | The port where metrics are exposed. Default is port 8088. |
| postgresql.auth.database | string | `"controlplane"` |  |
| postgresql.auth.password | string | `"changeme"` |  |
| postgresql.auth.username | string | `"postgres"` |  |
| postgresql.commonAnnotations."kapp.k14s.io/change-group" | string | `"cosmo.apps.postgresql.wundergraph.com/deployment"` |  |
| postgresql.image.registry | string | `"docker.io"` |  |
| postgresql.image.repository | string | `"bitnamilegacy/postgresql"` |  |
| postgresql.primary.initdb.password | string | `"changeme"` |  |
| postgresql.primary.initdb.scripts."01_init_keycloak.sql" | string | `"-- Create the database for Keycloak\nCREATE DATABASE \"keycloak\";\n"` |  |
| postgresql.primary.initdb.user | string | `"postgres"` |  |
| postgresql.primary.persistence.annotations."kapp.k14s.io/owned-for-deletion" | string | `""` |  |
| postgresql.primary.persistence.size | string | `"1Gi"` |  |
| postgresql.service.ports.postgres | int | `5432` |  |
| redis.auth.enabled | bool | `false` |  |
| redis.commonAnnotations."kapp.k14s.io/change-group" | string | `"cosmo.apps.redis.wundergraph.com/deployment"` |  |
| redis.commonConfiguration | string | `"# Enable AOF https://redis.io/topics/persistence#append-only-file\nappendonly yes\n# Enable RDB persistence (backup every 24h)\nsave \"86400 1\"\n# Disable maxmemory-policy https://redis.io/topics/lru-cache#eviction-policies\nmaxmemory-policy noeviction\n# Set maxmemory to 100mb\nmaxmemory 100mb"` |  |
| redis.image.registry | string | `"docker.io"` |  |
| redis.image.repository | string | `"bitnamilegacy/redis"` |  |
| redis.master.persistence.annotations."kapp.k14s.io/owned-for-deletion" | string | `""` |  |
| redis.master.persistence.enabled | bool | `true` |  |
| redis.master.persistence.size | string | `"1Gi"` |  |
| redis.replica.replicaCount | int | `0` |  |
| router.additionalPodLabels | object | `{}` | Add labels to pod resources |
| router.commonLabels | object | `{}` | Add labels to all deployed resources |
| router.configuration.cdnUrl | string | `"http://cosmo-cdn:8787"` | The URL of the Cosmo CDN. Should be internal to the cluster. |
| router.configuration.controlplaneUrl | string | `"http://cosmo-controlplane:3001"` | The URL of the Cosmo Controlplane. Should be internal to the cluster. |
| router.configuration.graphApiToken | string | `""` |  |
| router.configuration.graphqlMetricsCollectorUrl | string | `"http://cosmo-graphqlmetrics:4005"` | The URL of the Cosmo GraphQL Metrics Collector. Should be internal to the cluster. |
| router.configuration.logLevel | string | `"info"` | Log level of the router |
| router.configuration.otelCollectorUrl | string | `"http://cosmo-otelcollector:4318"` | The URL of the Cosmo GraphQL OTEL Collector. Should be internal to the cluster. |
| router.deploymentStrategy.rollingUpdate.maxSurge | int | `1` |  |
| router.deploymentStrategy.rollingUpdate.maxUnavailable | int | `0` |  |
| router.prometheus.enabled | bool | `true` | Enables prometheus metrics support. Default is true. |
| router.prometheus.path | string | `"/metrics"` | The HTTP path where metrics are exposed. Default is "/metrics". |
| router.prometheus.port | int | `8088` | The port where metrics are exposed. Default is port 8088. |
| router.terminationGracePeriodSeconds | int | `60` |  |
<|MERGE_RESOLUTION|>--- conflicted
+++ resolved
@@ -44,13 +44,9 @@
 | clickhouse.auth.password | string | `"changeme"` |  |
 | clickhouse.auth.username | string | `"default"` |  |
 | clickhouse.commonAnnotations."kapp.k14s.io/change-group" | string | `"cosmo.apps.clickhouse.wundergraph.com/deployment"` |  |
-<<<<<<< HEAD
-| clickhouse.initdbScripts."db-init.sh" | string | `"#!/usr/bin/env bash\nset -e\nclickhouse-client --user $CLICKHOUSE_ADMIN_USER --password $CLICKHOUSE_ADMIN_PASSWORD -n <<-EOSQL\n  CREATE DATABASE IF NOT EXISTS cosmo;\nEOSQL\n"` |  |
-=======
 | clickhouse.image.registry | string | `"docker.io"` |  |
 | clickhouse.image.repository | string | `"bitnamilegacy/clickhouse"` |  |
-| clickhouse.initdbScripts."db-init.sh" | string | `"#!/bin/bash\nset -e\nclickhouse-client --user $CLICKHOUSE_ADMIN_USER --password $CLICKHOUSE_ADMIN_PASSWORD -n <<-EOSQL\n  CREATE DATABASE IF NOT EXISTS cosmo;\nEOSQL\n"` |  |
->>>>>>> b5b13a11
+| clickhouse.initdbScripts."db-init.sh" | string | `"#!/usr/bin/env bash\nset -e\nclickhouse-client --user $CLICKHOUSE_ADMIN_USER --password $CLICKHOUSE_ADMIN_PASSWORD -n <<-EOSQL\n  CREATE DATABASE IF NOT EXISTS cosmo;\nEOSQL\n"` |  |
 | clickhouse.persistence.annotations."kapp.k14s.io/owned-for-deletion" | string | `""` |  |
 | clickhouse.persistence.size | string | `"2Gi"` |  |
 | clickhouse.replicaCount | int | `1` |  |
