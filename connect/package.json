--- conflicted
+++ resolved
@@ -1,10 +1,6 @@
 {
   "name": "@wundergraph/cosmo-connect",
-<<<<<<< HEAD
-  "version": "0.72.1",
-=======
   "version": "0.72.2",
->>>>>>> 1546b337
   "description": "TypeScript Connect client for WunderGraph Cosmo",
   "scripts": {
     "build": "del dist && tsc"
