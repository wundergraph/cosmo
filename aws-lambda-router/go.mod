--- conflicted
+++ resolved
@@ -24,12 +24,11 @@
 	github.com/dustin/go-humanize v1.0.1 // indirect
 	github.com/fatih/color v1.15.0 // indirect
 	github.com/felixge/httpsnoop v1.0.4 // indirect
-	github.com/gin-gonic/gin v1.10.0 // indirect
 	github.com/go-chi/chi/v5 v5.0.11 // indirect
 	github.com/go-logr/logr v1.4.1 // indirect
 	github.com/go-logr/stdr v1.2.2 // indirect
 	github.com/go-ole/go-ole v1.2.6 // indirect
-	github.com/go-playground/validator/v10 v10.20.0 // indirect
+	github.com/go-playground/locales v0.14.1 // indirect
 	github.com/go-redis/redis_rate/v10 v10.0.1 // indirect
 	github.com/gobwas/httphead v0.1.0 // indirect
 	github.com/gobwas/pool v0.2.1 // indirect
@@ -83,11 +82,7 @@
 	github.com/tklauser/numcpus v0.6.1 // indirect
 	github.com/twmb/franz-go v1.16.1 // indirect
 	github.com/twmb/franz-go/pkg/kmsg v1.7.0 // indirect
-<<<<<<< HEAD
-	github.com/wundergraph/graphql-go-tools/v2 v2.0.0-rc.50 // indirect
-=======
 	github.com/wundergraph/graphql-go-tools/v2 v2.0.0-rc.51 // indirect
->>>>>>> 88746ab0
 	github.com/yusufpapurcu/wmi v1.2.4 // indirect
 	go.opentelemetry.io/contrib/instrumentation/net/http/otelhttp v0.46.1 // indirect
 	go.opentelemetry.io/contrib/propagators/b3 v1.23.0 // indirect
@@ -108,20 +103,18 @@
 	go.uber.org/multierr v1.11.0 // indirect
 	go.withmatt.com/connect-brotli v0.4.0 // indirect
 	golang.org/x/crypto v0.23.0 // indirect
-	golang.org/x/net v0.25.0 // indirect
-	golang.org/x/sync v0.7.0 // indirect
+	golang.org/x/net v0.23.0 // indirect
+	golang.org/x/sync v0.6.0 // indirect
 	golang.org/x/sys v0.20.0 // indirect
 	golang.org/x/text v0.15.0 // indirect
 	golang.org/x/xerrors v0.0.0-20220907171357-04be3eba64a2 // indirect
 	google.golang.org/genproto/googleapis/api v0.0.0-20240102182953-50ed04b92917 // indirect
 	google.golang.org/genproto/googleapis/rpc v0.0.0-20240102182953-50ed04b92917 // indirect
 	google.golang.org/grpc v1.61.0 // indirect
-	google.golang.org/protobuf v1.34.1 // indirect
+	google.golang.org/protobuf v1.33.0 // indirect
 	gopkg.in/cenkalti/backoff.v1 v1.1.0 // indirect
 	gopkg.in/yaml.v3 v3.0.1 // indirect
 	nhooyr.io/websocket v1.8.7 // indirect
 )
 
-go 1.21.5
-
-toolchain go1.22.0+go 1.21.0