--- conflicted
+++ resolved
@@ -34,11 +34,8 @@
 	f.BoolVar(&cfg.OutputReport, "print-report", false, "write a report.json file, with all the query plans and errors sorted by file name")
 	f.BoolVar(&cfg.FailOnPlanError, "fail-on-error", false, "if at least one plan fails, the command exit code will be 1")
 	f.BoolVar(&cfg.FailFast, "fail-fast", false, "stop as soon as possible if a plan fails")
-<<<<<<< HEAD
+	f.StringVar(&cfg.LogLevel, "log-level", "warning", "log level to use (debug, info, warning, error, panic, fatal)")
 	f.UintVar(&cfg.MaxDataSourceCollectorsConcurrency, "max-collectors", 0, "max number of concurrent data source collectors")
-=======
-	f.StringVar(&cfg.LogLevel, "log-level", "warning", "log level to use (debug, info, warning, error, panic, fatal)")
->>>>>>> f7696ac3
 
 	if err := f.Parse(args[1:]); err != nil {
 		f.PrintDefaults()
