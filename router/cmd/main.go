--- conflicted
+++ resolved
@@ -62,126 +62,10 @@
 			zap.String("service_version", core.Version),
 		)
 
-<<<<<<< HEAD
-	var routerConfig *nodev1.RouterConfig
-	var cp controlplane.ConfigFetcher
-
-	if cfg.RouterConfigPath != "" {
-		routerConfig, err = core.SerializeConfigFromFile(cfg.RouterConfigPath)
-		if err != nil {
-			logger.Fatal("Could not read router config", zap.Error(err), zap.String("path", cfg.RouterConfigPath))
-		}
-
-		if cfg.Graph.Token == "" {
-			logger.Warn("Static router config file provided, but no graph token. Disabling schema usage tracking, thus breaking change detection. Not recommended for production use.")
-			cfg.GraphqlMetrics.Enabled = false
-
-			// Only disable default tracing and metrics if no custom OTLP exporter is configured
-			if cfg.Telemetry.Tracing.Enabled && len(cfg.Telemetry.Tracing.Exporters) == 0 {
-				cfg.Telemetry.Tracing.Enabled = false
-			}
-			if cfg.Telemetry.Metrics.OTLP.Enabled && len(cfg.Telemetry.Metrics.OTLP.Exporters) == 0 {
-				cfg.Telemetry.Metrics.OTLP.Enabled = false
-			}
-
-			// Show warning when no custom OTLP exporter is configured and default tracing/metrics are disabled
-			// due to missing graph token
-			if !cfg.Telemetry.Tracing.Enabled && len(cfg.Telemetry.Tracing.Exporters) == 0 {
-				logger.Warn("Static router config file provided, but no graph token. Disabling default tracing. Not recommended for production use.")
-			}
-			if !cfg.Telemetry.Metrics.OTLP.Enabled && len(cfg.Telemetry.Metrics.OTLP.Exporters) == 0 {
-				logger.Warn("Static router config file provided, but no graph token. Disabling default OTLP metrics. Not recommended for production use.")
-			}
-		}
-	} else {
-		cp = controlplane.New(
-			controlplane.WithControlPlaneEndpoint(cfg.ControlplaneURL),
-			controlplane.WithFederatedGraph(cfg.Graph.Name),
-			controlplane.WithLogger(logger),
-			controlplane.WithGraphApiToken(cfg.Graph.Token),
-			controlplane.WithPollInterval(cfg.PollInterval),
-		)
-	}
-
-	var authenticators []authentication.Authenticator
-	for i, auth := range cfg.Authentication.Providers {
-		if auth.JWKS != nil {
-			name := auth.Name
-			if name == "" {
-				name = fmt.Sprintf("jwks-#%d", i)
-			}
-			opts := authentication.JWKSAuthenticatorOptions{
-				Name:                name,
-				URL:                 auth.JWKS.URL,
-				HeaderNames:         auth.JWKS.HeaderNames,
-				HeaderValuePrefixes: auth.JWKS.HeaderValuePrefixes,
-				RefreshInterval:     auth.JWKS.RefreshInterval,
-			}
-			authenticator, err := authentication.NewJWKSAuthenticator(opts)
-			if err != nil {
-				logger.Fatal("Could not create JWKS authenticator", zap.Error(err), zap.String("name", name))
-			}
-			authenticators = append(authenticators, authenticator)
-		}
-	}
-
-	router, err := core.NewRouter(
-		core.WithFederatedGraphName(cfg.Graph.Name),
-		core.WithListenerAddr(cfg.ListenAddr),
-		core.WithOverrideRoutingURL(cfg.OverrideRoutingURL),
-		core.WithLogger(logger),
-		core.WithConfigFetcher(cp),
-		core.WithIntrospection(cfg.IntrospectionEnabled),
-		core.WithPlayground(cfg.PlaygroundEnabled),
-		core.WithGraphApiToken(cfg.Graph.Token),
-		core.WithGraphQLPath(cfg.GraphQLPath),
-		core.WithModulesConfig(cfg.Modules),
-		core.WithGracePeriod(cfg.GracePeriod),
-		core.WithHealthCheckPath(cfg.HealthCheckPath),
-		core.WithLivenessCheckPath(cfg.LivenessCheckPath),
-		core.WithGraphQLMetrics(&core.GraphQLMetricsConfig{
-			Enabled:           cfg.GraphqlMetrics.Enabled,
-			CollectorEndpoint: cfg.GraphqlMetrics.CollectorEndpoint,
-		}),
-		core.WithReadinessCheckPath(cfg.ReadinessCheckPath),
-		core.WithHeaderRules(cfg.Headers),
-		core.WithStaticRouterConfig(routerConfig),
-		core.WithRouterTrafficConfig(&cfg.TrafficShaping.Router),
-		core.WithSubgraphTransportOptions(&core.SubgraphTransportOptions{
-			RequestTimeout:         cfg.TrafficShaping.All.RequestTimeout,
-			ResponseHeaderTimeout:  cfg.TrafficShaping.All.ResponseHeaderTimeout,
-			ExpectContinueTimeout:  cfg.TrafficShaping.All.ExpectContinueTimeout,
-			KeepAliveIdleTimeout:   cfg.TrafficShaping.All.KeepAliveIdleTimeout,
-			DialTimeout:            cfg.TrafficShaping.All.DialTimeout,
-			TLSHandshakeTimeout:    cfg.TrafficShaping.All.TLSHandshakeTimeout,
-			KeepAliveProbeInterval: cfg.TrafficShaping.All.KeepAliveProbeInterval,
-		}),
-		core.WithSubgraphRetryOptions(
-			cfg.TrafficShaping.All.BackoffJitterRetry.Enabled,
-			cfg.TrafficShaping.All.BackoffJitterRetry.MaxAttempts,
-			cfg.TrafficShaping.All.BackoffJitterRetry.MaxDuration,
-			cfg.TrafficShaping.All.BackoffJitterRetry.Interval,
-		),
-		core.WithCors(&cors.Config{
-			AllowOrigins:     cfg.CORS.AllowOrigins,
-			AllowMethods:     cfg.CORS.AllowMethods,
-			AllowCredentials: cfg.CORS.AllowCredentials,
-			AllowHeaders:     cfg.CORS.AllowHeaders,
-			MaxAge:           cfg.CORS.MaxAge,
-		}),
-		core.WithTracing(traceConfig(&cfg.Telemetry)),
-		core.WithMetrics(metricsConfig(&cfg.Telemetry)),
-		core.WithEngineExecutionConfig(cfg.EngineExecutionConfiguration),
-		core.WithAccessController(core.NewAccessController(authenticators, cfg.Authorization.RequireAuthentication)),
-		core.WithLocalhostFallbackInsideDocker(cfg.LocalhostFallbackInsideDocker),
-		core.WithCDNURL(cfg.CDN.URL),
-	)
-=======
 	router, err := NewRouter(Params{
 		Config: cfg,
 		Logger: logger,
 	})
->>>>>>> 82b716cb
 
 	if err != nil {
 		logger.Fatal("Could not create app", zap.Error(err))
