package cmd

import (
	"fmt"
<<<<<<< HEAD
	"github.com/KimMachineGun/automemlimit/memlimit"
	"github.com/dustin/go-humanize"
	"github.com/wundergraph/cosmo/router/pkg/execution_config"
	"os"

	"github.com/wundergraph/cosmo/router/internal/cdn"
=======
>>>>>>> 7908a0f3
	"github.com/wundergraph/cosmo/router/pkg/authentication"
	"github.com/wundergraph/cosmo/router/pkg/config"
	"github.com/wundergraph/cosmo/router/pkg/controlplane/configpoller"
	"github.com/wundergraph/cosmo/router/pkg/controlplane/selfregister"
	"github.com/wundergraph/cosmo/router/pkg/cors"
	"github.com/wundergraph/cosmo/router/pkg/execution_config"
	"go.uber.org/automaxprocs/maxprocs"

	"github.com/wundergraph/cosmo/router/core"
	nodev1 "github.com/wundergraph/cosmo/router/gen/proto/wg/cosmo/node/v1"
	"go.uber.org/zap"
)

// Params are all required for the router to start up
type Params struct {
	Config *config.Config
	Logger *zap.Logger
}

// NewRouter creates a new router instance.
//
// additionalOptions can be used to override default options or options provided in the config.
func NewRouter(params Params, additionalOptions ...core.Option) (*core.Router, error) {
	// Automatically set GOMAXPROCS to avoid CPU throttling on containerized environments
	_, err := maxprocs.Set(maxprocs.Logger(params.Logger.Sugar().Debugf))
	if err != nil {
		return nil, fmt.Errorf("could not set max GOMAXPROCS: %w", err)
	}

	// Automatically set GOMEMLIMIT to reduce OOM cases. The user can still override
	// this value with the GOMEMLIMIT environment variable.
	// More details: https://tip.golang.org/doc/gc-guide#Memory_limit
	mLimit, err := memlimit.SetGoMemLimitWithOpts(
		memlimit.WithRatio(0.9),
		memlimit.WithProvider(
			memlimit.ApplyFallback(
				memlimit.FromCgroupHybrid,
				memlimit.FromSystem,
			),
		),
	)
	if err != nil {
		return nil, fmt.Errorf("could not set memory limit: %w", err)
	}
	if mLimit > 0 {
		params.Logger.Info("GOMEMLIMIT set automatically", zap.String("limit", humanize.Bytes(uint64(mLimit))))
	} else if os.Getenv("GOMEMLIMIT") != "" {
		params.Logger.Info("GOMEMLIMIT set by user", zap.String("limit", os.Getenv("GOMEMLIMIT")))
	}

	var routerConfig *nodev1.RouterConfig
	var configPoller configpoller.ConfigPoller
	var selfRegister selfregister.SelfRegister

	cfg := params.Config
	logger := params.Logger

	if cfg.RouterConfigPath != "" {
		routerConfig, err = execution_config.SerializeConfigFromFile(cfg.RouterConfigPath)
		if err != nil {
			logger.Fatal("Could not read router config", zap.Error(err), zap.String("path", cfg.RouterConfigPath))
		}
		if cfg.RouterRegistration {
			selfRegister = selfregister.New(cfg.ControlplaneURL, cfg.Graph.Token,
				selfregister.WithLogger(logger),
			)
		}
	}

	var authenticators []authentication.Authenticator
	for i, auth := range cfg.Authentication.Providers {
		if auth.JWKS != nil {
			name := auth.Name
			if name == "" {
				name = fmt.Sprintf("jwks-#%d", i)
			}
			opts := authentication.JWKSAuthenticatorOptions{
				Name:                name,
				URL:                 auth.JWKS.URL,
				HeaderNames:         auth.JWKS.HeaderNames,
				HeaderValuePrefixes: auth.JWKS.HeaderValuePrefixes,
				RefreshInterval:     auth.JWKS.RefreshInterval,
			}
			authenticator, err := authentication.NewJWKSAuthenticator(opts)
			if err != nil {
				logger.Fatal("Could not create JWKS authenticator", zap.Error(err), zap.String("name", name))
			}
			authenticators = append(authenticators, authenticator)
		}
	}

	options := []core.Option{
		core.WithListenerAddr(cfg.ListenAddr),
		core.WithOverrideRoutingURL(cfg.OverrideRoutingURL),
		core.WithOverrides(cfg.Overrides),
		core.WithLogger(logger),
		core.WithConfigPoller(configPoller),
		core.WithSelfRegistration(selfRegister),
		core.WithIntrospection(cfg.IntrospectionEnabled),
		core.WithPlayground(cfg.PlaygroundEnabled),
		core.WithGraphApiToken(cfg.Graph.Token),
		core.WithPersistedOperationsConfig(cfg.PersistedOperationsConfig),
		core.WithStorageProviders(cfg.StorageProviders),
		core.WithConfigPollerConfig(&core.RouterConfigPollerConfig{
			ControlPlaneURL: cfg.ControlplaneURL,
			GraphSignKey:    cfg.Graph.SignKey,
			PollInterval:    cfg.PollInterval,
			ExecutionConfig: cfg.ExecutionConfig,
		}),
		core.WithGraphQLPath(cfg.GraphQLPath),
		core.WithModulesConfig(cfg.Modules),
		core.WithGracePeriod(cfg.GracePeriod),
		core.WithPlaygroundPath(cfg.PlaygroundPath),
		core.WithHealthCheckPath(cfg.HealthCheckPath),
		core.WithLivenessCheckPath(cfg.LivenessCheckPath),
		core.WithGraphQLMetrics(&core.GraphQLMetricsConfig{
			Enabled:           cfg.GraphqlMetrics.Enabled,
			CollectorEndpoint: cfg.GraphqlMetrics.CollectorEndpoint,
		}),
		core.WithAnonymization(&core.IPAnonymizationConfig{
			Enabled: cfg.Compliance.AnonymizeIP.Enabled,
			Method:  core.IPAnonymizationMethod(cfg.Compliance.AnonymizeIP.Method),
		}),
		core.WithClusterName(cfg.Cluster.Name),
		core.WithInstanceID(cfg.InstanceID),
		core.WithReadinessCheckPath(cfg.ReadinessCheckPath),
		core.WithHeaderRules(cfg.Headers),
		core.WithStaticRouterConfig(routerConfig),
		core.WithRouterTrafficConfig(&cfg.TrafficShaping.Router),
		core.WithFileUploadConfig(&cfg.FileUpload),
		core.WithSubgraphTransportOptions(&core.SubgraphTransportOptions{
			RequestTimeout:         cfg.TrafficShaping.All.RequestTimeout,
			ResponseHeaderTimeout:  cfg.TrafficShaping.All.ResponseHeaderTimeout,
			ExpectContinueTimeout:  cfg.TrafficShaping.All.ExpectContinueTimeout,
			KeepAliveIdleTimeout:   cfg.TrafficShaping.All.KeepAliveIdleTimeout,
			DialTimeout:            cfg.TrafficShaping.All.DialTimeout,
			TLSHandshakeTimeout:    cfg.TrafficShaping.All.TLSHandshakeTimeout,
			KeepAliveProbeInterval: cfg.TrafficShaping.All.KeepAliveProbeInterval,
		}),
		core.WithSubgraphRetryOptions(
			cfg.TrafficShaping.All.BackoffJitterRetry.Enabled,
			cfg.TrafficShaping.All.BackoffJitterRetry.MaxAttempts,
			cfg.TrafficShaping.All.BackoffJitterRetry.MaxDuration,
			cfg.TrafficShaping.All.BackoffJitterRetry.Interval,
		),
		core.WithCors(&cors.Config{
			AllowOrigins:     cfg.CORS.AllowOrigins,
			AllowMethods:     cfg.CORS.AllowMethods,
			AllowCredentials: cfg.CORS.AllowCredentials,
			AllowHeaders:     cfg.CORS.AllowHeaders,
			MaxAge:           cfg.CORS.MaxAge,
		}),
		core.WithTLSConfig(&core.TlsConfig{
			Enabled:  cfg.TLS.Server.Enabled,
			CertFile: cfg.TLS.Server.CertFile,
			KeyFile:  cfg.TLS.Server.KeyFile,
			ClientAuth: &core.TlsClientAuthConfig{
				CertFile: cfg.TLS.Server.ClientAuth.CertFile,
				Required: cfg.TLS.Server.ClientAuth.Required,
			},
		}),
		core.WithDevelopmentMode(cfg.DevelopmentMode),
		core.WithTracing(core.TraceConfigFromTelemetry(&cfg.Telemetry)),
		core.WithMetrics(core.MetricConfigFromTelemetry(&cfg.Telemetry)),
		core.WithEngineExecutionConfig(cfg.EngineExecutionConfiguration),
		core.WithSecurityConfig(cfg.SecurityConfiguration),
		core.WithAuthorizationConfig(&cfg.Authorization),
		core.WithAccessController(core.NewAccessController(authenticators, cfg.Authorization.RequireAuthentication)),
		core.WithWebSocketConfiguration(&cfg.WebSocket),
		core.WithSubgraphErrorPropagation(cfg.SubgraphErrorPropagation),
		core.WithLocalhostFallbackInsideDocker(cfg.LocalhostFallbackInsideDocker),
		core.WithCDN(cfg.CDN),
		core.WithEvents(cfg.Events),
		core.WithRateLimitConfig(&cfg.RateLimit),
	}

	options = append(options, additionalOptions...)

	return core.NewRouter(options...)
}<|MERGE_RESOLUTION|>--- conflicted
+++ resolved
@@ -2,15 +2,6 @@
 
 import (
 	"fmt"
-<<<<<<< HEAD
-	"github.com/KimMachineGun/automemlimit/memlimit"
-	"github.com/dustin/go-humanize"
-	"github.com/wundergraph/cosmo/router/pkg/execution_config"
-	"os"
-
-	"github.com/wundergraph/cosmo/router/internal/cdn"
-=======
->>>>>>> 7908a0f3
 	"github.com/wundergraph/cosmo/router/pkg/authentication"
 	"github.com/wundergraph/cosmo/router/pkg/config"
 	"github.com/wundergraph/cosmo/router/pkg/controlplane/configpoller"
@@ -38,27 +29,6 @@
 	_, err := maxprocs.Set(maxprocs.Logger(params.Logger.Sugar().Debugf))
 	if err != nil {
 		return nil, fmt.Errorf("could not set max GOMAXPROCS: %w", err)
-	}
-
-	// Automatically set GOMEMLIMIT to reduce OOM cases. The user can still override
-	// this value with the GOMEMLIMIT environment variable.
-	// More details: https://tip.golang.org/doc/gc-guide#Memory_limit
-	mLimit, err := memlimit.SetGoMemLimitWithOpts(
-		memlimit.WithRatio(0.9),
-		memlimit.WithProvider(
-			memlimit.ApplyFallback(
-				memlimit.FromCgroupHybrid,
-				memlimit.FromSystem,
-			),
-		),
-	)
-	if err != nil {
-		return nil, fmt.Errorf("could not set memory limit: %w", err)
-	}
-	if mLimit > 0 {
-		params.Logger.Info("GOMEMLIMIT set automatically", zap.String("limit", humanize.Bytes(uint64(mLimit))))
-	} else if os.Getenv("GOMEMLIMIT") != "" {
-		params.Logger.Info("GOMEMLIMIT set by user", zap.String("limit", os.Getenv("GOMEMLIMIT")))
 	}
 
 	var routerConfig *nodev1.RouterConfig
