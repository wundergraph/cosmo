--- conflicted
+++ resolved
@@ -1,10 +1,6 @@
 {
   "name": "router",
-<<<<<<< HEAD
-  "version": "0.89.1",
-=======
   "version": "0.89.2",
->>>>>>> 1546b337
   "private": true,
   "description": "Placeholder package to simplify versioning and releasing with lerna.",
   "keywords": [
