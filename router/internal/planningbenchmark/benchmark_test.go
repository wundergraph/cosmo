--- conflicted
+++ resolved
@@ -40,11 +40,7 @@
 	require.NoError(t, err)
 
 	start := time.Now()
-<<<<<<< HEAD
-	_, _, err = pl.PlanPreparedOperation(opDoc)
-=======
-	p, err := pl.PlanPreparedOperation(opDoc)
->>>>>>> ac085ab3
+	p, _, err := pl.PlanPreparedOperation(opDoc)
 	require.NoError(t, err)
 	t.Logf("Planning completed in %v", time.Since(start))
 
