FROM --platform=${BUILDPLATFORM} golang:1.23 AS builder

ARG TARGETOS
ARG TARGETARCH
ARG COMMIT
ARG DATE

ARG VERSION=dev
ENV VERSION=$VERSION

ENV COMMIT=$COMMIT

ENV DATE=$DATE

WORKDIR /app/

# Copy only the files required for go mod download
COPY go.* .

# Download dependencies
RUN go mod download

# Copy the rest of the files
COPY . .

<<<<<<< HEAD
# Run tests
# RUN make test

=======
>>>>>>> b2337519
# Build the binary with manual build info injection
RUN CGO_ENABLED=0 GOOS=${TARGETOS} GOARCH=${TARGETARCH} \
    go build -trimpath -ldflags "-extldflags=-static \
    -X 'github.com/wundergraph/cosmo/router/core.Version=${VERSION}' \
    -X 'github.com/wundergraph/cosmo/router/core.Commit=${COMMIT}' \
    -X 'github.com/wundergraph/cosmo/router/core.Date=${DATE}'" \
    -a -o router cmd/router/main.go

FROM --platform=${BUILDPLATFORM} gcr.io/distroless/base-debian12

COPY --from=builder /app/router /router

CMD ["/router"]

EXPOSE 3002<|MERGE_RESOLUTION|>--- conflicted
+++ resolved
@@ -23,12 +23,6 @@
 # Copy the rest of the files
 COPY . .
 
-<<<<<<< HEAD
-# Run tests
-# RUN make test
-
-=======
->>>>>>> b2337519
 # Build the binary with manual build info injection
 RUN CGO_ENABLED=0 GOOS=${TARGETOS} GOARCH=${TARGETARCH} \
     go build -trimpath -ldflags "-extldflags=-static \
