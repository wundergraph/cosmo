--- conflicted
+++ resolved
@@ -1,7 +1,8 @@
 module github.com/wundergraph/cosmo/router
 
-go 1.21.0
+go 1.21.5
 
+toolchain go1.21.8
 
 require (
 	connectrpc.com/connect v1.11.1
@@ -61,7 +62,10 @@
 	google.golang.org/protobuf v1.33.0
 )
 
-require github.com/mazrean/formstream v1.1.0
+require (
+	github.com/goccy/go-json v0.10.2
+	github.com/mazrean/formstream v1.1.0
+)
 
 require (
 	github.com/99designs/gqlgen v0.17.45 // indirect
@@ -85,12 +89,7 @@
 	github.com/hashicorp/go-cleanhttp v0.5.2 // indirect
 	github.com/jensneuse/byte-template v0.0.0-20200214152254-4f3cf06e5c68 // indirect
 	github.com/kingledion/go-tools v0.6.0 // indirect
-<<<<<<< HEAD
-	github.com/klauspost/compress v1.17.6 // indirect
-=======
 	github.com/klauspost/compress v1.17.7 // indirect
-	github.com/leodido/go-urn v1.2.4 // indirect
->>>>>>> 54588254
 	github.com/lufia/plan9stats v0.0.0-20211012122336-39d0f177ccd0 // indirect
 	github.com/mattn/go-colorable v0.1.13 // indirect
 	github.com/mattn/go-isatty v0.0.20 // indirect
@@ -111,24 +110,15 @@
 	github.com/tidwall/pretty v1.2.1 // indirect
 	github.com/tklauser/go-sysconf v0.3.12 // indirect
 	github.com/tklauser/numcpus v0.6.1 // indirect
-<<<<<<< HEAD
-=======
-	github.com/twitchyliquid64/golang-asm v0.15.1 // indirect
 	github.com/twmb/franz-go/pkg/kmsg v1.7.0 // indirect
-	github.com/ugorji/go/codec v1.2.11 // indirect
->>>>>>> 54588254
 	github.com/vektah/gqlparser/v2 v2.5.11 // indirect
 	github.com/yusufpapurcu/wmi v1.2.4 // indirect
 	go.opentelemetry.io/otel/exporters/otlp/otlptrace v1.23.1 // indirect
 	go.opentelemetry.io/proto/otlp v1.1.0 // indirect
 	go.uber.org/mock v0.4.0 // indirect
 	go.uber.org/multierr v1.11.0 // indirect
-<<<<<<< HEAD
-	golang.org/x/crypto v0.21.0 // indirect
+	golang.org/x/crypto v0.22.0 // indirect
 	golang.org/x/mod v0.16.0 // indirect
-=======
-	golang.org/x/crypto v0.22.0 // indirect
->>>>>>> 54588254
 	golang.org/x/net v0.22.0 // indirect
 	golang.org/x/text v0.14.0 // indirect
 	golang.org/x/tools v0.19.0 // indirect
