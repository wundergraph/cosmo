package graphqlschemausage

import (
	"context"
	"encoding/json"
<<<<<<< HEAD
	"net/http"
=======
	"strings"
>>>>>>> 24c06485
	"testing"

	"github.com/jensneuse/abstractlogger"
	"github.com/stretchr/testify/assert"
	"github.com/stretchr/testify/require"
	"github.com/wundergraph/astjson"
	"github.com/wundergraph/go-arena"
	"github.com/wundergraph/graphql-go-tools/v2/pkg/ast"
	"github.com/wundergraph/graphql-go-tools/v2/pkg/astnormalization"
	"github.com/wundergraph/graphql-go-tools/v2/pkg/astparser"
	"github.com/wundergraph/graphql-go-tools/v2/pkg/asttransform"
	"github.com/wundergraph/graphql-go-tools/v2/pkg/astvalidation"
	"github.com/wundergraph/graphql-go-tools/v2/pkg/engine/datasource/httpclient"
	"github.com/wundergraph/graphql-go-tools/v2/pkg/engine/plan"
	"github.com/wundergraph/graphql-go-tools/v2/pkg/engine/resolve"
	"github.com/wundergraph/graphql-go-tools/v2/pkg/operationreport"

	graphqlmetricsv1 "github.com/wundergraph/cosmo/router/gen/proto/wg/cosmo/graphqlmetrics/v1"
)

const schemaUsageInfoTestSchema = `

directive @defer on FIELD

directive @flushInterval(milliSeconds: Int!) on QUERY | SUBSCRIPTION

directive @stream(initialBatchSize: Int) on FIELD

union SearchResult = Human | Droid | Starship

schema {
    query: Query
    mutation: Mutation
    subscription: Subscription
}

type Query {
	hero: Character
    droid(id: ID!): Droid
    search(name: String!): SearchResult
	searchResults(name: String!, filter: SearchFilter, filter2: SearchFilter, enumValue: Episode enumList: [Episode] enumList2: [Episode] filterList: [SearchFilter]): [SearchResult]
}

input SearchFilter {
	excludeName: String
	enumField: Episode
}

type Mutation {
    createReview(episode: Episode!, review: ReviewInput!): Review
}

type Subscription {
    remainingJedis: Int!
	newReviews: Review
}

input ReviewInput {
    stars: Int!
    commentary: String
}

type Review {
    id: ID!
    stars: Int!
    commentary: String
}

enum Episode {
    NEWHOPE
    EMPIRE
    JEDI
}

interface Creature {
	name: String!
}

interface Character {
    name: String!
    friends: [Character]
}

type Human implements Character & Creature {
    name: String!
    height: String!
    friends: [Character]
	inlineName(name: String!): String!
}

type Droid implements Character {
    name: String!
    primaryFunction: String!
    friends: [Character]
	favoriteEpisode: Episode
}

interface Vehicle {
	length: Float!
}

type Starship implements Vehicle {
    name: String!
    length: Float!
}
`

func TestGetSchemaUsageInfo(t *testing.T) {
	operation := `
		query Search($name: String! $filter2: SearchFilter $enumValue: Episode $enumList: [Episode] $filterList: [SearchFilter]) {
			searchResults(name: $name, filter: {excludeName: "Jannik"} filter2: $filter2, enumValue: $enumValue enumList: $enumList, enumList2: [JEDI, EMPIRE] filterList: $filterList ) {
				__typename
				... on Human {
					name
					inlineName(name: "Jannik")
				}
				... on Droid {
					name
				}
				... on Starship {
					length
				}
			}
			hero {
				name
			}
		}
`

	variables := `{"name":"Jannik","filter2":{"enumField":"NEWHOPE"},"enumValue":"EMPIRE","enumList":["JEDI","EMPIRE","NEWHOPE"],"filterList":[{"excludeName":"Jannik"},{"enumField":"JEDI","excludeName":"Jannik"}]}`

	def, rep := astparser.ParseGraphqlDocumentString(schemaUsageInfoTestSchema)
	require.False(t, rep.HasErrors())
	op, rep := astparser.ParseGraphqlDocumentString(operation)
	require.False(t, rep.HasErrors())
	err := asttransform.MergeDefinitionWithBaseSchema(&def)
	if err != nil {
		t.Fatal(err)
	}
	report := &operationreport.Report{}
	norm := astnormalization.NewNormalizer(true, true)
	norm.NormalizeOperation(&op, &def, report)
	valid := astvalidation.DefaultOperationValidator()
	valid.Validate(&op, &def, report)

	dsCfg, err := plan.NewDataSourceConfiguration[any](
		"https://swapi.dev/api",
		&FakeFactory[any]{
			upstreamSchema: &def,
		},
		&plan.DataSourceMetadata{
			RootNodes: []plan.TypeField{
				{
					TypeName:   "Query",
					FieldNames: []string{"searchResults", "hero"},
				},
			},
			ChildNodes: []plan.TypeField{
				{
					TypeName:   "Human",
					FieldNames: []string{"name", "inlineName"},
				},
				{
					TypeName:   "Droid",
					FieldNames: []string{"name"},
				},
				{
					TypeName:   "Starship",
					FieldNames: []string{"length"},
				},
				{
					TypeName:   "SearchResult",
					FieldNames: []string{"__typename"},
				},
				{
					TypeName:   "Character",
					FieldNames: []string{"name", "friends"},
				},
			},
		},
		nil,
	)
	require.NoError(t, err)

	p, err := plan.NewPlanner(plan.Configuration{
		DisableResolveFieldPositions: true,
		DataSources: []plan.DataSource{
			dsCfg,
		},
	})
	require.NoError(t, err)

	generatedPlan := p.Plan(&op, &def, "Search", report)
	if report.HasErrors() {
		t.Fatal(report.Error())
	}

	vars, err := astjson.Parse(variables)
	assert.NoError(t, err)

	inputVariables, err := astjson.ParseBytes(op.Input.Variables)
	assert.NoError(t, err)

	merged, _, err := astjson.MergeValues(arena.NewMonotonicArena(), vars, inputVariables)
	assert.NoError(t, err)

	fieldUsageInfo := GetTypeFieldUsageInfo(generatedPlan)
	argumentUsageInfo, err := GetArgumentUsageInfo(&op, &def, merged, generatedPlan, nil)
	assert.NoError(t, err)
	inputUsageInfo, err := GetInputUsageInfo(&op, &def, merged, generatedPlan, nil)
	assert.NoError(t, err)

	subscription := &plan.SubscriptionResponsePlan{
		Response: &resolve.GraphQLSubscription{
			Response: generatedPlan.(*plan.SynchronousResponsePlan).Response,
		},
	}

	subscriptionFieldUsageInfo := GetTypeFieldUsageInfo(subscription)
	subscriptionArgumentUsageInfo, err := GetArgumentUsageInfo(&op, &def, merged, subscription, nil)
	assert.NoError(t, err)
	subscriptionInputUsageInfo, err := GetInputUsageInfo(&op, &def, merged, subscription, nil)
	assert.NoError(t, err)

	assert.Equal(t, fieldUsageInfo, subscriptionFieldUsageInfo)
	assert.Equal(t, argumentUsageInfo, subscriptionArgumentUsageInfo)
	assert.Equal(t, inputUsageInfo, subscriptionInputUsageInfo)

	expectedFieldUsageInfo := []*graphqlmetricsv1.TypeFieldUsageInfo{
		{
			TypeNames:   []string{"Query"},
			Path:        []string{"searchResults"},
			NamedType:   "SearchResult",
			SubgraphIDs: []string{"https://swapi.dev/api"},
		},
		{
			Path:        []string{"searchResults", "__typename"},
			TypeNames:   []string{"SearchResult"},
			NamedType:   "String",
			SubgraphIDs: []string{"https://swapi.dev/api"},
		},
		{
			Path:        []string{"searchResults", "name"},
			TypeNames:   []string{"Human"},
			NamedType:   "String",
			SubgraphIDs: []string{"https://swapi.dev/api"},
		},
		{
			Path:        []string{"searchResults", "inlineName"},
			TypeNames:   []string{"Human"},
			NamedType:   "String",
			SubgraphIDs: []string{"https://swapi.dev/api"},
		},
		{
			Path:        []string{"searchResults", "name"},
			TypeNames:   []string{"Droid"},
			NamedType:   "String",
			SubgraphIDs: []string{"https://swapi.dev/api"},
		},
		{
			Path:        []string{"searchResults", "length"},
			TypeNames:   []string{"Starship"},
			NamedType:   "Float",
			SubgraphIDs: []string{"https://swapi.dev/api"},
		},
		{
			TypeNames:   []string{"Query"},
			Path:        []string{"hero"},
			NamedType:   "Character",
			SubgraphIDs: []string{"https://swapi.dev/api"},
		},
		{
			TypeNames:   []string{"Character", "Droid", "Human"},
			Path:        []string{"hero", "name"},
			NamedType:   "String",
			SubgraphIDs: []string{"https://swapi.dev/api"},
		},
	}

	expectedArgumentUsageInfo := []*graphqlmetricsv1.ArgumentUsageInfo{
		{
			TypeName:    "Query",
			NamedType:   "String",
			Path:        []string{"searchResults", "name"},
			SubgraphIDs: []string{"https://swapi.dev/api"},
			IsNull:      false,
		},
		{
			TypeName:    "Query",
			NamedType:   "SearchFilter",
			Path:        []string{"searchResults", "filter"},
			SubgraphIDs: []string{"https://swapi.dev/api"},
			IsNull:      false,
		},
		{
			TypeName:    "Query",
			NamedType:   "SearchFilter",
			Path:        []string{"searchResults", "filter2"},
			SubgraphIDs: []string{"https://swapi.dev/api"},
			IsNull:      false,
		},
		{
			TypeName:    "Query",
			NamedType:   "Episode",
			Path:        []string{"searchResults", "enumValue"},
			SubgraphIDs: []string{"https://swapi.dev/api"},
			IsNull:      false,
		},
		{
			TypeName:    "Query",
			NamedType:   "Episode",
			Path:        []string{"searchResults", "enumList"},
			SubgraphIDs: []string{"https://swapi.dev/api"},
			IsNull:      false,
		},
		{
			TypeName:    "Query",
			NamedType:   "Episode",
			Path:        []string{"searchResults", "enumList2"},
			SubgraphIDs: []string{"https://swapi.dev/api"},
			IsNull:      false,
		},
		{
			TypeName:    "Query",
			NamedType:   "SearchFilter",
			Path:        []string{"searchResults", "filterList"},
			SubgraphIDs: []string{"https://swapi.dev/api"},
			IsNull:      false,
		},
		{
			TypeName:    "Human",
			NamedType:   "String",
			Path:        []string{"inlineName", "name"},
			SubgraphIDs: []string{"https://swapi.dev/api"},
			IsNull:      false,
		},
	}

	expectedInputUsageInfo := []graphqlmetricsv1.InputUsageInfo{
		{
			NamedType:   "String",
			Path:        []string{"String"},
			SubgraphIDs: []string{"https://swapi.dev/api"},
			IsNull:      false,
		},
		{
			NamedType:   "Episode",
			TypeName:    "SearchFilter",
			EnumValues:  []string{"NEWHOPE"},
			Path:        []string{"SearchFilter", "enumField"},
			SubgraphIDs: []string{"https://swapi.dev/api"},
			IsNull:      false,
		},
		{
			// filter2 has enumField but excludeName is implicitly null
			NamedType:   "String",
			TypeName:    "SearchFilter",
			Path:        []string{"SearchFilter", "excludeName"},
			SubgraphIDs: []string{"https://swapi.dev/api"},
			IsNull:      true,
		},
		{
			NamedType:   "SearchFilter",
			Path:        []string{"SearchFilter"},
			SubgraphIDs: []string{"https://swapi.dev/api"},
			IsNull:      false,
		},
		{
			NamedType:   "Episode",
			Path:        []string{"Episode"},
			EnumValues:  []string{"EMPIRE"},
			SubgraphIDs: []string{"https://swapi.dev/api"},
			IsNull:      false,
		},
		{
			NamedType:   "Episode",
			Path:        []string{"Episode"},
			EnumValues:  []string{"JEDI", "EMPIRE", "NEWHOPE"},
			SubgraphIDs: []string{"https://swapi.dev/api"},
			IsNull:      false,
		},
		{
			NamedType:   "String",
			TypeName:    "SearchFilter",
			Path:        []string{"SearchFilter", "excludeName"},
			SubgraphIDs: []string{"https://swapi.dev/api"},
			IsNull:      false,
		},
		{
			// filterList[0] has excludeName but enumField is implicitly null
			NamedType:   "Episode",
			TypeName:    "SearchFilter",
			Path:        []string{"SearchFilter", "enumField"},
			SubgraphIDs: []string{"https://swapi.dev/api"},
			IsNull:      true,
		},
		{
			NamedType:   "Episode",
			TypeName:    "SearchFilter",
			EnumValues:  []string{"JEDI"},
			Path:        []string{"SearchFilter", "enumField"},
			SubgraphIDs: []string{"https://swapi.dev/api"},
			IsNull:      false,
		},
		{
			NamedType:   "Episode",
			Path:        []string{"Episode"},
			EnumValues:  []string{"JEDI", "EMPIRE"},
			SubgraphIDs: []string{"https://swapi.dev/api"},
			IsNull:      false,
		},
	}

	assert.Len(t, fieldUsageInfo, len(expectedFieldUsageInfo))
	assert.Len(t, argumentUsageInfo, len(expectedArgumentUsageInfo))
	assert.Len(t, inputUsageInfo, len(expectedInputUsageInfo))
	for i := range expectedFieldUsageInfo {
		assert.JSONEq(t, prettyJSON(t, expectedFieldUsageInfo[i]), prettyJSON(t, fieldUsageInfo[i].IntoGraphQLMetrics()), "fieldUsageInfo[%d]", i)
	}
	for i := range expectedArgumentUsageInfo {
		assert.JSONEq(t, prettyJSON(t, expectedArgumentUsageInfo[i]), prettyJSON(t, argumentUsageInfo[i]), "argumentUsageInfo[%d]", i)
	}
	for i := range expectedInputUsageInfo {
		assert.JSONEq(t, prettyJSON(t, &expectedInputUsageInfo[i]), prettyJSON(t, inputUsageInfo[i]), "inputUsageInfo[%d]", i)
	}
}

func TestGetSchemaUsageInfoInterfaces(t *testing.T) {
	operation := `
		query Search {
			hero {
				... on Human {
					name
					height
				}
			}
		}
`

	def, rep := astparser.ParseGraphqlDocumentString(schemaUsageInfoTestSchema)
	require.False(t, rep.HasErrors())
	op, rep := astparser.ParseGraphqlDocumentString(operation)
	require.False(t, rep.HasErrors())
	err := asttransform.MergeDefinitionWithBaseSchema(&def)
	if err != nil {
		t.Fatal(err)
	}
	report := &operationreport.Report{}
	norm := astnormalization.NewNormalizer(true, true)
	norm.NormalizeOperation(&op, &def, report)
	valid := astvalidation.DefaultOperationValidator()
	valid.Validate(&op, &def, report)

	dsCfg, err := plan.NewDataSourceConfiguration[any](
		"https://swapi.dev/api",
		&FakeFactory[any]{
			upstreamSchema: &def,
		},
		&plan.DataSourceMetadata{
			RootNodes: []plan.TypeField{
				{
					TypeName:   "Query",
					FieldNames: []string{"searchResults", "hero"},
				},
			},
			ChildNodes: []plan.TypeField{
				{
					TypeName:   "Human",
					FieldNames: []string{"name", "inlineName", "height"},
				},
				{
					TypeName:   "Droid",
					FieldNames: []string{"name"},
				},
				{
					TypeName:   "Starship",
					FieldNames: []string{"length"},
				},
				{
					TypeName:   "SearchResult",
					FieldNames: []string{"__typename"},
				},
				{
					TypeName:   "Character",
					FieldNames: []string{"name", "friends"},
				},
			},
		},
		nil,
	)
	require.NoError(t, err)

	p, err := plan.NewPlanner(plan.Configuration{
		DisableResolveFieldPositions: true,
		DataSources: []plan.DataSource{
			dsCfg,
		},
	})
	require.NoError(t, err)

	generatedPlan := p.Plan(&op, &def, "Search", report)
	if report.HasErrors() {
		t.Fatal(report.Error())
	}

	fieldUsageInfo := GetTypeFieldUsageInfo(generatedPlan)
	argumentUsageInfo, err := GetArgumentUsageInfo(&op, &def, astjson.MustParse(`{}`), generatedPlan, nil)
	assert.NoError(t, err)
	inputUsageInfo, err := GetInputUsageInfo(&op, &def, astjson.MustParse(`{}`), generatedPlan, nil)
	assert.NoError(t, err)

	subscription := &plan.SubscriptionResponsePlan{
		Response: &resolve.GraphQLSubscription{
			Response: generatedPlan.(*plan.SynchronousResponsePlan).Response,
		},
	}

	subscriptionFieldUsageInfo := GetTypeFieldUsageInfo(subscription)
	subscriptionArgumentUsageInfo, err := GetArgumentUsageInfo(&op, &def, astjson.MustParse(`{}`), subscription, nil)
	assert.NoError(t, err)
	subscriptionInputUsageInfo, err := GetInputUsageInfo(&op, &def, astjson.MustParse(`{}`), subscription, nil)
	assert.NoError(t, err)

	assert.Equal(t, fieldUsageInfo, subscriptionFieldUsageInfo)
	assert.Equal(t, argumentUsageInfo, subscriptionArgumentUsageInfo)
	assert.Equal(t, inputUsageInfo, subscriptionInputUsageInfo)

	expectedFieldUsageInfo := []*graphqlmetricsv1.TypeFieldUsageInfo{
		{
			TypeNames:   []string{"Query"},
			Path:        []string{"hero"},
			NamedType:   "Character",
			SubgraphIDs: []string{"https://swapi.dev/api"},
		},
		{
			TypeNames:   []string{"Human"},
			Path:        []string{"hero", "name"},
			NamedType:   "String",
			SubgraphIDs: []string{"https://swapi.dev/api"},
		},
		{
			TypeNames:              []string{"Character"},
			Path:                   []string{"hero", "name"},
			NamedType:              "String",
			SubgraphIDs:            []string{"https://swapi.dev/api"},
			IndirectInterfaceField: true,
		},
		{
			TypeNames:   []string{"Human"},
			Path:        []string{"hero", "height"},
			NamedType:   "String",
			SubgraphIDs: []string{"https://swapi.dev/api"},
		},
	}

	assert.Len(t, fieldUsageInfo, len(expectedFieldUsageInfo))
	for i := range expectedFieldUsageInfo {
		assert.Equal(t, prettyJSON(t, expectedFieldUsageInfo[i]), prettyJSON(t, fieldUsageInfo[i].IntoGraphQLMetrics()), "fieldUsageInfo[%d]", i)
	}
}

// TestInputUsageWithNullVariables verifies that null variable values are tracked with IsNull flag
func TestInputUsageWithNullVariables(t *testing.T) {
	schema := `
		schema {
			query: Query
		}
		
		type Query {
			findEmployees(criteria: EmployeeSearchInput): [Employee!]!
		}
		
		type Employee {
			id: ID!
		}
		
		input EmployeeSearchInput {
			hasPets: Boolean
			department: String
		}
	`

	operation := `
		query FindEmployees($criteria: EmployeeSearchInput) {
			findEmployees(criteria: $criteria) {
				id
			}
		}
	`

	// Test with null value
	variables := `{"criteria": null}`

	def, rep := astparser.ParseGraphqlDocumentString(schema)
	require.False(t, rep.HasErrors())
	op, rep := astparser.ParseGraphqlDocumentString(operation)
	require.False(t, rep.HasErrors())
	err := asttransform.MergeDefinitionWithBaseSchema(&def)
	require.NoError(t, err)

	report := &operationreport.Report{}
	norm := astnormalization.NewNormalizer(true, true)
	norm.NormalizeOperation(&op, &def, report)
	require.False(t, report.HasErrors())

	valid := astvalidation.DefaultOperationValidator()
	valid.Validate(&op, &def, report)
	require.False(t, report.HasErrors())

	dsCfg, err := plan.NewDataSourceConfiguration[any](
		"employees-subgraph",
		&FakeFactory[any]{upstreamSchema: &def},
		&plan.DataSourceMetadata{
			RootNodes: []plan.TypeField{
				{TypeName: "Query", FieldNames: []string{"findEmployees"}},
			},
			ChildNodes: []plan.TypeField{
				{TypeName: "Employee", FieldNames: []string{"id"}},
			},
		},
		nil,
	)
	require.NoError(t, err)

	planner, err := plan.NewPlanner(plan.Configuration{
		DisableResolveFieldPositions: true,
		DataSources:                  []plan.DataSource{dsCfg},
	})
	require.NoError(t, err)

	generatedPlan := planner.Plan(&op, &def, "FindEmployees", report)
	require.False(t, report.HasErrors())

	vars, err := astjson.Parse(variables)
	require.NoError(t, err)

	inputUsageInfo, err := GetInputUsageInfo(&op, &def, vars, generatedPlan, nil)
	require.NoError(t, err)

	// Should track null value with IsNull flag set to true
	expectedUsage := []graphqlmetricsv1.InputUsageInfo{
		{
			NamedType:   "EmployeeSearchInput",
			Path:        []string{"EmployeeSearchInput"},
			SubgraphIDs: []string{"employees-subgraph"},
			IsNull:      true,
		},
	}

	assert.Len(t, inputUsageInfo, len(expectedUsage), "Null variable values should be tracked with IsNull=true")
	for i := range expectedUsage {
		assert.JSONEq(t, prettyJSON(t, &expectedUsage[i]), prettyJSON(t, inputUsageInfo[i]), "inputUsageInfo[%d]", i)
	}
}

// TestInputUsageWithPartialNullFields verifies that null fields within input objects are tracked with IsNull flag
func TestInputUsageWithPartialNullFields(t *testing.T) {
	schema := `
		schema {
			query: Query
		}
		
		type Query {
			findEmployees(criteria: EmployeeSearchInput): [Employee!]!
		}
		
		type Employee {
			id: ID!
		}
		
		input EmployeeSearchInput {
			hasPets: Boolean
			department: String
			minAge: Int
		}
	`

	operation := `
		query FindEmployees($criteria: EmployeeSearchInput) {
			findEmployees(criteria: $criteria) {
				id
			}
		}
	`

	// Test with some null fields - only hasPets should be tracked, not department or minAge
	variables := `{"criteria": {"hasPets": true, "department": null, "minAge": null}}`

	def, rep := astparser.ParseGraphqlDocumentString(schema)
	require.False(t, rep.HasErrors())
	op, rep := astparser.ParseGraphqlDocumentString(operation)
	require.False(t, rep.HasErrors())
	err := asttransform.MergeDefinitionWithBaseSchema(&def)
	require.NoError(t, err)

	report := &operationreport.Report{}
	norm := astnormalization.NewNormalizer(true, true)
	norm.NormalizeOperation(&op, &def, report)
	require.False(t, report.HasErrors())

	valid := astvalidation.DefaultOperationValidator()
	valid.Validate(&op, &def, report)
	require.False(t, report.HasErrors())

	dsCfg, err := plan.NewDataSourceConfiguration[any](
		"employees-subgraph",
		&FakeFactory[any]{upstreamSchema: &def},
		&plan.DataSourceMetadata{
			RootNodes: []plan.TypeField{
				{TypeName: "Query", FieldNames: []string{"findEmployees"}},
			},
			ChildNodes: []plan.TypeField{
				{TypeName: "Employee", FieldNames: []string{"id"}},
			},
		},
		nil,
	)
	require.NoError(t, err)

	planner, err := plan.NewPlanner(plan.Configuration{
		DisableResolveFieldPositions: true,
		DataSources:                  []plan.DataSource{dsCfg},
	})
	require.NoError(t, err)

	generatedPlan := planner.Plan(&op, &def, "FindEmployees", report)
	require.False(t, report.HasErrors())

	vars, err := astjson.Parse(variables)
	require.NoError(t, err)

	inputUsageInfo, err := GetInputUsageInfo(&op, &def, vars, generatedPlan, nil)
	require.NoError(t, err)

	// Should track the input type, hasPets field, and null fields with IsNull flag
	expectedUsage := []graphqlmetricsv1.InputUsageInfo{
		{
			NamedType:   "Boolean",
			TypeName:    "EmployeeSearchInput",
			Path:        []string{"EmployeeSearchInput", "hasPets"},
			SubgraphIDs: []string{"employees-subgraph"},
			IsNull:      false,
		},
		{
			NamedType:   "String",
			TypeName:    "EmployeeSearchInput",
			Path:        []string{"EmployeeSearchInput", "department"},
			SubgraphIDs: []string{"employees-subgraph"},
			IsNull:      true,
		},
		{
			NamedType:   "Int",
			TypeName:    "EmployeeSearchInput",
			Path:        []string{"EmployeeSearchInput", "minAge"},
			SubgraphIDs: []string{"employees-subgraph"},
			IsNull:      true,
		},
		{
			NamedType:   "EmployeeSearchInput",
			Path:        []string{"EmployeeSearchInput"},
			SubgraphIDs: []string{"employees-subgraph"},
			IsNull:      false,
		},
	}

	assert.Len(t, inputUsageInfo, len(expectedUsage), "Should track all fields including null ones")
	for i := range expectedUsage {
		assert.JSONEq(t, prettyJSON(t, &expectedUsage[i]), prettyJSON(t, inputUsageInfo[i]), "inputUsageInfo[%d]", i)
	}
}

// TestInputScalarFieldsInVariables specifically tests that scalar fields inside input objects
// are tracked when passed as variables (not inline)
func TestInputScalarFieldsInVariables(t *testing.T) {
	// Create a simple schema with input type containing scalar fields
	schema := `
		schema {
			query: Query
		}
		
		type Query {
			findEmployees(criteria: EmployeeSearchInput!): [Employee!]!
		}
		
		type Employee {
			id: ID!
		}
		
		input EmployeeSearchInput {
			hasPets: Boolean!
			minAge: Int
			department: String
		}
	`

	operation := `
		query FindEmployeesWithVariable($criteria: EmployeeSearchInput!) {
			findEmployees(criteria: $criteria) {
				id
			}
		}
	`

	variables := `{"criteria": {"hasPets": true, "minAge": 25, "department": "Engineering"}}`

	def, rep := astparser.ParseGraphqlDocumentString(schema)
	require.False(t, rep.HasErrors())
	op, rep := astparser.ParseGraphqlDocumentString(operation)
	require.False(t, rep.HasErrors())
	err := asttransform.MergeDefinitionWithBaseSchema(&def)
	require.NoError(t, err)

	report := &operationreport.Report{}
	norm := astnormalization.NewNormalizer(true, true)
	norm.NormalizeOperation(&op, &def, report)
	require.False(t, report.HasErrors())

	valid := astvalidation.DefaultOperationValidator()
	valid.Validate(&op, &def, report)
	require.False(t, report.HasErrors())

	dsCfg, err := plan.NewDataSourceConfiguration[any](
		"employees-subgraph",
		&FakeFactory[any]{upstreamSchema: &def},
		&plan.DataSourceMetadata{
			RootNodes: []plan.TypeField{
				{TypeName: "Query", FieldNames: []string{"findEmployees"}},
			},
			ChildNodes: []plan.TypeField{
				{TypeName: "Employee", FieldNames: []string{"id"}},
			},
		},
		nil,
	)
	require.NoError(t, err)

	planner, err := plan.NewPlanner(plan.Configuration{
		DisableResolveFieldPositions: true,
		DataSources:                  []plan.DataSource{dsCfg},
	})
	require.NoError(t, err)

	generatedPlan := planner.Plan(&op, &def, "FindEmployeesWithVariable", report)
	require.False(t, report.HasErrors())

	vars, err := astjson.Parse(variables)
	require.NoError(t, err)

	inputUsageInfo, err := GetInputUsageInfo(&op, &def, vars, generatedPlan, nil)
	require.NoError(t, err)

	expectedInputUsageInfo := []graphqlmetricsv1.InputUsageInfo{
		{
			NamedType:   "Boolean",
			TypeName:    "EmployeeSearchInput",
			Path:        []string{"EmployeeSearchInput", "hasPets"},
			SubgraphIDs: []string{"employees-subgraph"},
			IsNull:      false,
		},
		{
			NamedType:   "Int",
			TypeName:    "EmployeeSearchInput",
			Path:        []string{"EmployeeSearchInput", "minAge"},
			SubgraphIDs: []string{"employees-subgraph"},
			IsNull:      false,
		},
		{
			NamedType:   "String",
			TypeName:    "EmployeeSearchInput",
			Path:        []string{"EmployeeSearchInput", "department"},
			SubgraphIDs: []string{"employees-subgraph"},
			IsNull:      false,
		},
		{
			NamedType:   "EmployeeSearchInput",
			Path:        []string{"EmployeeSearchInput"},
			SubgraphIDs: []string{"employees-subgraph"},
			IsNull:      false,
		},
	}

	assert.Len(t, inputUsageInfo, len(expectedInputUsageInfo))
	for i := range expectedInputUsageInfo {
		assert.JSONEq(t, prettyJSON(t, &expectedInputUsageInfo[i]), prettyJSON(t, inputUsageInfo[i]), "inputUsageInfo[%d]", i)
	}
}

// TestInputNestedScalarFields tests that scalar fields inside nested input objects
// are tracked correctly with proper paths and subgraph IDs
func TestInputNestedScalarFields(t *testing.T) {
	schema := `
		schema {
			query: Query
		}
		
		type Query {
			search(filter: SearchFilter!): [Result!]!
		}
		
		type Result {
			id: ID!
		}
		
		input SearchFilter {
			name: String
			criteria: SearchCriteria
			tags: [String]
		}
		
		input SearchCriteria {
			minScore: Int!
			maxScore: Int
			isActive: Boolean
			nested: NestedCriteria
		}
		
		input NestedCriteria {
			value: String!
		}
	`

	operation := `
		query SearchQuery($filter: SearchFilter!) {
			search(filter: $filter) {
				id
			}
		}
	`

	variables := `{
		"filter": {
			"name": "test",
			"criteria": {
				"minScore": 10,
				"maxScore": 100,
				"isActive": true,
				"nested": {
					"value": "deep"
				}
			},
			"tags": ["tag1", "tag2"]
		}
	}`

	def, rep := astparser.ParseGraphqlDocumentString(schema)
	require.False(t, rep.HasErrors())
	op, rep := astparser.ParseGraphqlDocumentString(operation)
	require.False(t, rep.HasErrors())
	err := asttransform.MergeDefinitionWithBaseSchema(&def)
	require.NoError(t, err)

	report := &operationreport.Report{}
	norm := astnormalization.NewNormalizer(true, true)
	norm.NormalizeOperation(&op, &def, report)
	require.False(t, report.HasErrors())

	valid := astvalidation.DefaultOperationValidator()
	valid.Validate(&op, &def, report)
	require.False(t, report.HasErrors())

	dsCfg, err := plan.NewDataSourceConfiguration[any](
		"search-subgraph",
		&FakeFactory[any]{upstreamSchema: &def},
		&plan.DataSourceMetadata{
			RootNodes: []plan.TypeField{
				{TypeName: "Query", FieldNames: []string{"search"}},
			},
			ChildNodes: []plan.TypeField{
				{TypeName: "Result", FieldNames: []string{"id"}},
			},
		},
		nil,
	)
	require.NoError(t, err)

	planner, err := plan.NewPlanner(plan.Configuration{
		DisableResolveFieldPositions: true,
		DataSources:                  []plan.DataSource{dsCfg},
	})
	require.NoError(t, err)

	generatedPlan := planner.Plan(&op, &def, "SearchQuery", report)
	require.False(t, report.HasErrors())

	vars, err := astjson.Parse(variables)
	require.NoError(t, err)

	inputUsageInfo, err := GetInputUsageInfo(&op, &def, vars, generatedPlan, nil)
	require.NoError(t, err)

	expectedInputUsageInfo := []graphqlmetricsv1.InputUsageInfo{
		{
			NamedType:   "String",
			TypeName:    "SearchFilter",
			Path:        []string{"SearchFilter", "name"},
			SubgraphIDs: []string{"search-subgraph"},
			IsNull:      false,
		},
		{
			NamedType:   "Int",
			TypeName:    "SearchCriteria",
			Path:        []string{"SearchCriteria", "minScore"},
			SubgraphIDs: []string{"search-subgraph"},
			IsNull:      false,
		},
		{
			NamedType:   "Int",
			TypeName:    "SearchCriteria",
			Path:        []string{"SearchCriteria", "maxScore"},
			SubgraphIDs: []string{"search-subgraph"},
			IsNull:      false,
		},
		{
			NamedType:   "Boolean",
			TypeName:    "SearchCriteria",
			Path:        []string{"SearchCriteria", "isActive"},
			SubgraphIDs: []string{"search-subgraph"},
			IsNull:      false,
		},
		{
			NamedType:   "String",
			TypeName:    "NestedCriteria",
			Path:        []string{"NestedCriteria", "value"},
			SubgraphIDs: []string{"search-subgraph"},
			IsNull:      false,
		},
		{
			NamedType:   "NestedCriteria",
			TypeName:    "SearchCriteria",
			Path:        []string{"SearchCriteria", "nested"},
			SubgraphIDs: []string{"search-subgraph"},
			IsNull:      false,
		},
		{
			NamedType:   "SearchCriteria",
			TypeName:    "SearchFilter",
			Path:        []string{"SearchFilter", "criteria"},
			SubgraphIDs: []string{"search-subgraph"},
			IsNull:      false,
		},
		{
			NamedType:   "String",
			TypeName:    "SearchFilter",
			Path:        []string{"SearchFilter", "tags"},
			SubgraphIDs: []string{"search-subgraph"},
			IsNull:      false,
		},
		{
			NamedType:   "SearchFilter",
			Path:        []string{"SearchFilter"},
			SubgraphIDs: []string{"search-subgraph"},
			IsNull:      false,
		},
	}

	assert.Len(t, inputUsageInfo, len(expectedInputUsageInfo))
	for i := range expectedInputUsageInfo {
		assert.JSONEq(t, prettyJSON(t, &expectedInputUsageInfo[i]), prettyJSON(t, inputUsageInfo[i]), "inputUsageInfo[%d]", i)
	}
}

// TestMultipleSubgraphs tests that SubgraphIDs are correctly extracted when
// fields, arguments, and inputs come from different subgraphs
func TestMultipleSubgraphs(t *testing.T) {
	schema := `
		schema {
			query: Query
		}
		
		type Query {
			user(id: ID!): User
			product(filter: ProductFilter!): Product
		}
		
		type User {
			id: ID!
			name: String!
			orders: [Order!]!
		}
		
		type Order {
			id: ID!
			total: Float!
		}
		
		type Product {
			id: ID!
			name: String!
			price: Float!
		}
		
		input ProductFilter {
			minPrice: Float
			maxPrice: Float
			category: String
		}
	`

	operation := `
		query GetData($userId: ID!, $productFilter: ProductFilter!) {
			user(id: $userId) {
				id
				name
				orders {
					id
					total
				}
			}
			product(filter: $productFilter) {
				id
				name
				price
			}
		}
	`

	variables := `{
		"userId": "123",
		"productFilter": {
			"minPrice": 10.0,
			"maxPrice": 100.0,
			"category": "electronics"
		}
	}`

	def, rep := astparser.ParseGraphqlDocumentString(schema)
	require.False(t, rep.HasErrors())
	op, rep := astparser.ParseGraphqlDocumentString(operation)
	require.False(t, rep.HasErrors())
	err := asttransform.MergeDefinitionWithBaseSchema(&def)
	require.NoError(t, err)

	report := &operationreport.Report{}
	norm := astnormalization.NewNormalizer(true, true)
	norm.NormalizeOperation(&op, &def, report)
	require.False(t, report.HasErrors())

	valid := astvalidation.DefaultOperationValidator()
	valid.Validate(&op, &def, report)
	require.False(t, report.HasErrors())

	// Create multiple subgraphs - users and products come from different sources
	usersSubgraph, err := plan.NewDataSourceConfiguration[any](
		"users-subgraph",
		&FakeFactory[any]{upstreamSchema: &def},
		&plan.DataSourceMetadata{
			RootNodes: []plan.TypeField{
				{TypeName: "Query", FieldNames: []string{"user"}},
			},
			ChildNodes: []plan.TypeField{
				{TypeName: "User", FieldNames: []string{"id", "name", "orders"}},
				{TypeName: "Order", FieldNames: []string{"id", "total"}},
			},
		},
		nil,
	)
	require.NoError(t, err)

	productsSubgraph, err := plan.NewDataSourceConfiguration[any](
		"products-subgraph",
		&FakeFactory[any]{upstreamSchema: &def},
		&plan.DataSourceMetadata{
			RootNodes: []plan.TypeField{
				{TypeName: "Query", FieldNames: []string{"product"}},
			},
			ChildNodes: []plan.TypeField{
				{TypeName: "Product", FieldNames: []string{"id", "name", "price"}},
			},
		},
		nil,
	)
	require.NoError(t, err)

	planner, err := plan.NewPlanner(plan.Configuration{
		DisableResolveFieldPositions: true,
		DataSources:                  []plan.DataSource{usersSubgraph, productsSubgraph},
	})
	require.NoError(t, err)

	generatedPlan := planner.Plan(&op, &def, "GetData", report)
	require.False(t, report.HasErrors())

	vars, err := astjson.Parse(variables)
	require.NoError(t, err)

	fieldUsageInfo := GetTypeFieldUsageInfo(generatedPlan)
	argumentUsageInfo, err := GetArgumentUsageInfo(&op, &def, vars, generatedPlan, nil)
	require.NoError(t, err)
	inputUsageInfo, err := GetInputUsageInfo(&op, &def, vars, generatedPlan, nil)
	require.NoError(t, err)

	// Verify field usage - fields should be attributed to the correct subgraph
	expectedFieldUsageInfo := []*graphqlmetricsv1.TypeFieldUsageInfo{
		{
			TypeNames:   []string{"Query"},
			Path:        []string{"user"},
			NamedType:   "User",
			SubgraphIDs: []string{"users-subgraph"},
		},
		{
			TypeNames:   []string{"User"},
			Path:        []string{"user", "id"},
			NamedType:   "ID",
			SubgraphIDs: []string{"users-subgraph"},
		},
		{
			TypeNames:   []string{"User"},
			Path:        []string{"user", "name"},
			NamedType:   "String",
			SubgraphIDs: []string{"users-subgraph"},
		},
		{
			TypeNames:   []string{"User"},
			Path:        []string{"user", "orders"},
			NamedType:   "Order",
			SubgraphIDs: []string{"users-subgraph"},
		},
		{
			TypeNames:   []string{"Order"},
			Path:        []string{"user", "orders", "id"},
			NamedType:   "ID",
			SubgraphIDs: []string{"users-subgraph"},
		},
		{
			TypeNames:   []string{"Order"},
			Path:        []string{"user", "orders", "total"},
			NamedType:   "Float",
			SubgraphIDs: []string{"users-subgraph"},
		},
		{
			TypeNames:   []string{"Query"},
			Path:        []string{"product"},
			NamedType:   "Product",
			SubgraphIDs: []string{"products-subgraph"},
		},
		{
			TypeNames:   []string{"Product"},
			Path:        []string{"product", "id"},
			NamedType:   "ID",
			SubgraphIDs: []string{"products-subgraph"},
		},
		{
			TypeNames:   []string{"Product"},
			Path:        []string{"product", "name"},
			NamedType:   "String",
			SubgraphIDs: []string{"products-subgraph"},
		},
		{
			TypeNames:   []string{"Product"},
			Path:        []string{"product", "price"},
			NamedType:   "Float",
			SubgraphIDs: []string{"products-subgraph"},
		},
	}

	// Verify argument usage - arguments should be attributed to the correct subgraph
	expectedArgumentUsageInfo := []*graphqlmetricsv1.ArgumentUsageInfo{
		{
			TypeName:    "Query",
			NamedType:   "ID",
			Path:        []string{"user", "id"},
			SubgraphIDs: []string{"users-subgraph"},
			IsNull:      false,
		},
		{
			TypeName:    "Query",
			NamedType:   "ProductFilter",
			Path:        []string{"product", "filter"},
			SubgraphIDs: []string{"products-subgraph"},
			IsNull:      false,
		},
	}

	// Verify input usage - inputs should be attributed to the correct subgraph
	expectedInputUsageInfo := []graphqlmetricsv1.InputUsageInfo{
		{
			NamedType:   "ID",
			Path:        []string{"ID"},
			SubgraphIDs: []string{"users-subgraph"},
			IsNull:      false,
		},
		{
			NamedType:   "Float",
			TypeName:    "ProductFilter",
			Path:        []string{"ProductFilter", "minPrice"},
			SubgraphIDs: []string{"products-subgraph"},
			IsNull:      false,
		},
		{
			NamedType:   "Float",
			TypeName:    "ProductFilter",
			Path:        []string{"ProductFilter", "maxPrice"},
			SubgraphIDs: []string{"products-subgraph"},
			IsNull:      false,
		},
		{
			NamedType:   "String",
			TypeName:    "ProductFilter",
			Path:        []string{"ProductFilter", "category"},
			SubgraphIDs: []string{"products-subgraph"},
			IsNull:      false,
		},
		{
			NamedType:   "ProductFilter",
			Path:        []string{"ProductFilter"},
			SubgraphIDs: []string{"products-subgraph"},
			IsNull:      false,
		},
	}

	// Assert all expectations
	assert.Len(t, fieldUsageInfo, len(expectedFieldUsageInfo))
	for i := range expectedFieldUsageInfo {
		assert.JSONEq(t, prettyJSON(t, expectedFieldUsageInfo[i]), prettyJSON(t, fieldUsageInfo[i].IntoGraphQLMetrics()), "fieldUsageInfo[%d]", i)
	}

	assert.Len(t, argumentUsageInfo, len(expectedArgumentUsageInfo))
	for i := range expectedArgumentUsageInfo {
		assert.JSONEq(t, prettyJSON(t, expectedArgumentUsageInfo[i]), prettyJSON(t, argumentUsageInfo[i]), "argumentUsageInfo[%d]", i)
	}

	assert.Len(t, inputUsageInfo, len(expectedInputUsageInfo))
	for i := range expectedInputUsageInfo {
		assert.JSONEq(t, prettyJSON(t, &expectedInputUsageInfo[i]), prettyJSON(t, inputUsageInfo[i]), "inputUsageInfo[%d]", i)
	}

	// Additionally, verify that no field is wrongly attributed to the wrong subgraph
	for _, info := range fieldUsageInfo {
		if len(info.Path) > 0 {
			firstPath := info.Path[0]
			if firstPath == "user" {
				assert.Equal(t, []string{"users-subgraph"}, info.SubgraphIDs, "user fields should only reference users-subgraph")
			} else if firstPath == "product" {
				assert.Equal(t, []string{"products-subgraph"}, info.SubgraphIDs, "product fields should only reference products-subgraph")
			}
		}
	}

	// Verify arguments are attributed correctly
	for _, info := range argumentUsageInfo {
		if len(info.Path) > 0 {
			firstPath := info.Path[0]
			if firstPath == "user" {
				assert.Equal(t, []string{"users-subgraph"}, info.SubgraphIDs, "user arguments should reference users-subgraph")
			} else if firstPath == "product" {
				assert.Equal(t, []string{"products-subgraph"}, info.SubgraphIDs, "product arguments should reference products-subgraph")
			}
		}
	}
}

// TestNullPropagationScenarios tests the null propagation scenarios from the breaking change detection document
func TestNullPropagationScenarios(t *testing.T) {
	schema := `
		schema {
			query: Query
		}
		
		type Query {
			a(input: Input): ID
		}
		
		input Input {
			a: NestedInput
		}
		
		input NestedInput {
			a: SuperNestedInput
		}
		
		input SuperNestedInput {
			a: ID
		}
	`

	tests := []struct {
		name          string
		variables     string
		expectedUsage []graphqlmetricsv1.InputUsageInfo
		description   string
	}{
		{
			name:      "input null - explicitly",
			variables: `{"input": null}`,
			expectedUsage: []graphqlmetricsv1.InputUsageInfo{
				{
					NamedType:   "Input",
					Path:        []string{"Input"},
					SubgraphIDs: []string{"test-subgraph"},
					IsNull:      true,
				},
			},
			description: "Explicit null at top level - chain ends here",
		},
		{
			name:      "input empty object - implicit null nested field",
			variables: `{"input": {}}`,
			expectedUsage: []graphqlmetricsv1.InputUsageInfo{
				{
					NamedType:   "NestedInput",
					TypeName:    "Input",
					Path:        []string{"Input", "a"},
					SubgraphIDs: []string{"test-subgraph"},
					IsNull:      true,
				},
				{
					NamedType:   "Input",
					Path:        []string{"Input"},
					SubgraphIDs: []string{"test-subgraph"},
					IsNull:      false,
				},
			},
			description: "Empty object means nested field 'a' is implicitly null and should be tracked",
		},
		{
			name:      "input.a null - explicitly",
			variables: `{"input": {"a": null}}`,
			expectedUsage: []graphqlmetricsv1.InputUsageInfo{
				{
					NamedType:   "NestedInput",
					TypeName:    "Input",
					Path:        []string{"Input", "a"},
					SubgraphIDs: []string{"test-subgraph"},
					IsNull:      true,
				},
				{
					NamedType:   "Input",
					Path:        []string{"Input"},
					SubgraphIDs: []string{"test-subgraph"},
					IsNull:      false,
				},
			},
			description: "Explicit null at nested level - chain ends at Input.a",
		},
		{
			name:      "input.a empty object - implicit null doubly nested field",
			variables: `{"input": {"a": {}}}`,
			expectedUsage: []graphqlmetricsv1.InputUsageInfo{
				{
					NamedType:   "SuperNestedInput",
					TypeName:    "NestedInput",
					Path:        []string{"NestedInput", "a"},
					SubgraphIDs: []string{"test-subgraph"},
					IsNull:      true,
				},
				{
					NamedType:   "NestedInput",
					TypeName:    "Input",
					Path:        []string{"Input", "a"},
					SubgraphIDs: []string{"test-subgraph"},
					IsNull:      false,
				},
				{
					NamedType:   "Input",
					Path:        []string{"Input"},
					SubgraphIDs: []string{"test-subgraph"},
					IsNull:      false,
				},
			},
			description: "Empty nested object means doubly nested field 'a' is implicitly null and should be tracked",
		},
		{
			name:      "input.a.a null - explicitly",
			variables: `{"input": {"a": {"a": null}}}`,
			expectedUsage: []graphqlmetricsv1.InputUsageInfo{
				{
					NamedType:   "SuperNestedInput",
					TypeName:    "NestedInput",
					Path:        []string{"NestedInput", "a"},
					SubgraphIDs: []string{"test-subgraph"},
					IsNull:      true,
				},
				{
					NamedType:   "NestedInput",
					TypeName:    "Input",
					Path:        []string{"Input", "a"},
					SubgraphIDs: []string{"test-subgraph"},
					IsNull:      false,
				},
				{
					NamedType:   "Input",
					Path:        []string{"Input"},
					SubgraphIDs: []string{"test-subgraph"},
					IsNull:      false,
				},
			},
			description: "Explicit null at doubly nested level - chain ends at NestedInput.a",
		},
		{
			name:      "input.a.a empty object - implicit null triply nested field",
			variables: `{"input": {"a": {"a": {}}}}`,
			expectedUsage: []graphqlmetricsv1.InputUsageInfo{
				{
					NamedType:   "ID",
					TypeName:    "SuperNestedInput",
					Path:        []string{"SuperNestedInput", "a"},
					SubgraphIDs: []string{"test-subgraph"},
					IsNull:      true,
				},
				{
					NamedType:   "SuperNestedInput",
					TypeName:    "NestedInput",
					Path:        []string{"NestedInput", "a"},
					SubgraphIDs: []string{"test-subgraph"},
					IsNull:      false,
				},
				{
					NamedType:   "NestedInput",
					TypeName:    "Input",
					Path:        []string{"Input", "a"},
					SubgraphIDs: []string{"test-subgraph"},
					IsNull:      false,
				},
				{
					NamedType:   "Input",
					Path:        []string{"Input"},
					SubgraphIDs: []string{"test-subgraph"},
					IsNull:      false,
				},
			},
			description: "Empty doubly nested object means triply nested field 'a' is implicitly null and should be tracked",
		},
		{
			name:      "input.a.a.a null - explicitly",
			variables: `{"input": {"a": {"a": {"a": null}}}}`,
			expectedUsage: []graphqlmetricsv1.InputUsageInfo{
				{
					NamedType:   "ID",
					TypeName:    "SuperNestedInput",
					Path:        []string{"SuperNestedInput", "a"},
					SubgraphIDs: []string{"test-subgraph"},
					IsNull:      true,
				},
				{
					NamedType:   "SuperNestedInput",
					TypeName:    "NestedInput",
					Path:        []string{"NestedInput", "a"},
					SubgraphIDs: []string{"test-subgraph"},
					IsNull:      false,
				},
				{
					NamedType:   "NestedInput",
					TypeName:    "Input",
					Path:        []string{"Input", "a"},
					SubgraphIDs: []string{"test-subgraph"},
					IsNull:      false,
				},
				{
					NamedType:   "Input",
					Path:        []string{"Input"},
					SubgraphIDs: []string{"test-subgraph"},
					IsNull:      false,
				},
			},
			description: "Explicit null at leaf level - full chain is tracked with leaf as null",
		},
		{
			name:      "input.a.a.a with value - no nulls",
			variables: `{"input": {"a": {"a": {"a": "123"}}}}`,
			expectedUsage: []graphqlmetricsv1.InputUsageInfo{
				{
					NamedType:   "ID",
					TypeName:    "SuperNestedInput",
					Path:        []string{"SuperNestedInput", "a"},
					SubgraphIDs: []string{"test-subgraph"},
					IsNull:      false,
				},
				{
					NamedType:   "SuperNestedInput",
					TypeName:    "NestedInput",
					Path:        []string{"NestedInput", "a"},
					SubgraphIDs: []string{"test-subgraph"},
					IsNull:      false,
				},
				{
					NamedType:   "NestedInput",
					TypeName:    "Input",
					Path:        []string{"Input", "a"},
					SubgraphIDs: []string{"test-subgraph"},
					IsNull:      false,
				},
				{
					NamedType:   "Input",
					Path:        []string{"Input"},
					SubgraphIDs: []string{"test-subgraph"},
					IsNull:      false,
				},
			},
			description: "Full chain with actual value - no nulls in the chain",
		},
	}

	operation := `
		query TestQuery($input: Input) {
			a(input: $input)
		}
	`

	for _, tt := range tests {
		t.Run(tt.name, func(t *testing.T) {
			def, rep := astparser.ParseGraphqlDocumentString(schema)
			require.False(t, rep.HasErrors())
			op, rep := astparser.ParseGraphqlDocumentString(operation)
			require.False(t, rep.HasErrors())
			err := asttransform.MergeDefinitionWithBaseSchema(&def)
			require.NoError(t, err)

			report := &operationreport.Report{}
			norm := astnormalization.NewNormalizer(true, true)
			norm.NormalizeOperation(&op, &def, report)
			require.False(t, report.HasErrors())

			valid := astvalidation.DefaultOperationValidator()
			valid.Validate(&op, &def, report)
			require.False(t, report.HasErrors())

			dsCfg, err := plan.NewDataSourceConfiguration[any](
				"test-subgraph",
				&FakeFactory[any]{upstreamSchema: &def},
				&plan.DataSourceMetadata{
					RootNodes: []plan.TypeField{
						{TypeName: "Query", FieldNames: []string{"a"}},
					},
				},
				nil,
			)
			require.NoError(t, err)

			planner, err := plan.NewPlanner(plan.Configuration{
				DisableResolveFieldPositions: true,
				DataSources:                  []plan.DataSource{dsCfg},
			})
			require.NoError(t, err)

			generatedPlan := planner.Plan(&op, &def, "TestQuery", report)
			require.False(t, report.HasErrors())

			vars, err := astjson.Parse(tt.variables)
			require.NoError(t, err)

			inputUsageInfo, err := GetInputUsageInfo(&op, &def, vars, generatedPlan, nil)
			require.NoError(t, err)

			assert.Len(t, inputUsageInfo, len(tt.expectedUsage), tt.description)
			for i := range tt.expectedUsage {
				assert.JSONEq(t, prettyJSON(t, &tt.expectedUsage[i]), prettyJSON(t, inputUsageInfo[i]),
					"inputUsageInfo[%d] - %s", i, tt.description)
			}
		})
	}
}

// TestArgumentUsageWithNullArgument verifies that null argument values are tracked with IsNull flag
func TestArgumentUsageWithNullArgument(t *testing.T) {
	schema := `
		schema {
			query: Query
		}
		
		type Query {
			findEmployees(criteria: SearchInput): [Employee!]!
		}
		
		type Employee {
			id: ID!
			details: EmployeeDetails
		}
		
		type EmployeeDetails {
			forename: String
		}
		
		input SearchInput {
			department: String
			minAge: Int
		}
	`

	operation := `
		query FindEmployeesWithVariable($criteria: SearchInput) {
			findEmployees(criteria: $criteria) {
				id
				details {
					forename
				}
			}
		}
	`

	def, rep := astparser.ParseGraphqlDocumentString(schema)
	require.False(t, rep.HasErrors())
	op, rep := astparser.ParseGraphqlDocumentString(operation)
	require.False(t, rep.HasErrors())
	err := asttransform.MergeDefinitionWithBaseSchema(&def)
	require.NoError(t, err)

	report := &operationreport.Report{}
	norm := astnormalization.NewNormalizer(true, true)
	norm.NormalizeOperation(&op, &def, report)
	require.False(t, report.HasErrors())

	valid := astvalidation.DefaultOperationValidator()
	valid.Validate(&op, &def, report)
	require.False(t, report.HasErrors())

	dsCfg, err := plan.NewDataSourceConfiguration[any](
		"employees-subgraph",
		&FakeFactory[any]{upstreamSchema: &def},
		&plan.DataSourceMetadata{
			RootNodes: []plan.TypeField{
				{TypeName: "Query", FieldNames: []string{"findEmployees"}},
			},
			ChildNodes: []plan.TypeField{
				{TypeName: "Employee", FieldNames: []string{"id", "details"}},
				{TypeName: "EmployeeDetails", FieldNames: []string{"forename"}},
			},
		},
		nil,
	)
	require.NoError(t, err)

	planner, err := plan.NewPlanner(plan.Configuration{
		DisableResolveFieldPositions: true,
		DataSources:                  []plan.DataSource{dsCfg},
	})
	require.NoError(t, err)

	generatedPlan := planner.Plan(&op, &def, "FindEmployeesWithVariable", report)
	require.False(t, report.HasErrors())

	vars := astjson.MustParse(`{"criteria": null}`)
	argumentUsageInfo, err := GetArgumentUsageInfo(&op, &def, vars, generatedPlan, nil)
	require.NoError(t, err)

	// Should track the null argument with IsNull=true
	expectedUsage := []*graphqlmetricsv1.ArgumentUsageInfo{
		{
			TypeName:    "Query",
			NamedType:   "SearchInput",
			Path:        []string{"findEmployees", "criteria"},
			SubgraphIDs: []string{"employees-subgraph"},
			IsNull:      true,
		},
	}

	assert.Len(t, argumentUsageInfo, len(expectedUsage), "Null argument should be tracked with IsNull=true")
	for i := range expectedUsage {
		assert.JSONEq(t, prettyJSON(t, expectedUsage[i]), prettyJSON(t, argumentUsageInfo[i]), "argumentUsageInfo[%d]", i)
	}
}

// TestVariableRemapping verifies that variable name remapping works correctly after normalization.
// This tests the real-world scenario where operations are normalized/minified and variable names
// change (e.g., $criteria → $a), requiring remapping to find variable values in the JSON.
func TestVariableRemapping(t *testing.T) {
	schema := `
		schema {
			query: Query
		}
		
		type Query {
			findEmployees(criteria: SearchInput, status: String): [Employee!]!
		}
		
		type Employee {
			id: ID!
			details: EmployeeDetails
		}
		
		type EmployeeDetails {
			forename: String
			surname: String
		}
		
		input SearchInput {
			department: String
			minAge: Int
			active: Boolean
		}
	`

	// Original operation with descriptive variable names
	operation := `
		query FindEmployeesQuery($searchCriteria: SearchInput, $employeeStatus: String) {
			findEmployees(criteria: $searchCriteria, status: $employeeStatus) {
				id
				details {
					forename
					surname
				}
			}
		}
	`

	// Variables use original names
	variables := `{
		"searchCriteria": {
			"department": "Engineering",
			"minAge": 25,
			"active": true
		},
		"employeeStatus": null
	}`

	def, rep := astparser.ParseGraphqlDocumentString(schema)
	require.False(t, rep.HasErrors())
	op, rep := astparser.ParseGraphqlDocumentString(operation)
	require.False(t, rep.HasErrors())
	err := asttransform.MergeDefinitionWithBaseSchema(&def)
	require.NoError(t, err)

	report := &operationreport.Report{}
	norm := astnormalization.NewNormalizer(true, true)
	norm.NormalizeOperation(&op, &def, report)
	require.False(t, report.HasErrors())

	valid := astvalidation.DefaultOperationValidator()
	valid.Validate(&op, &def, report)
	require.False(t, report.HasErrors())

	// Use the actual variables remapper to generate the remapping
	// This simulates what happens in the router during operation processing
	remapper := astnormalization.NewVariablesMapper()
	op.Input.Variables = []byte(variables)
	remapReport := &operationreport.Report{}
	variablesMap := remapper.NormalizeOperation(&op, &def, remapReport)
	require.False(t, remapReport.HasErrors())
	require.NotEmpty(t, variablesMap, "Variables should be remapped after normalization")

	// variablesMap maps normalized names (e.g., "a", "b") to original names (e.g., "searchCriteria", "employeeStatus")
	t.Logf("Variable remapping: %+v", variablesMap)

	dsCfg, err := plan.NewDataSourceConfiguration[any](
		"employees-subgraph",
		&FakeFactory[any]{upstreamSchema: &def},
		&plan.DataSourceMetadata{
			RootNodes: []plan.TypeField{
				{TypeName: "Query", FieldNames: []string{"findEmployees"}},
			},
			ChildNodes: []plan.TypeField{
				{TypeName: "Employee", FieldNames: []string{"id", "details"}},
				{TypeName: "EmployeeDetails", FieldNames: []string{"forename", "surname"}},
			},
		},
		nil,
	)
	require.NoError(t, err)

	planner, err := plan.NewPlanner(plan.Configuration{
		DisableResolveFieldPositions: true,
		DataSources:                  []plan.DataSource{dsCfg},
	})
	require.NoError(t, err)

	generatedPlan := planner.Plan(&op, &def, "FindEmployeesQuery", report)
	require.False(t, report.HasErrors())

	vars, err := astjson.Parse(variables)
	require.NoError(t, err)

	// Test with remapping - should correctly find variables and track usage
	argumentUsageInfo, err := GetArgumentUsageInfo(&op, &def, vars, generatedPlan, variablesMap)
	require.NoError(t, err)
	inputUsageInfo, err := GetInputUsageInfo(&op, &def, vars, generatedPlan, variablesMap)
	require.NoError(t, err)

	// Verify argument usage tracks both arguments
	// One should be null (employeeStatus), one should be non-null (searchCriteria)
	require.Len(t, argumentUsageInfo, 2, "Should track both arguments")

	var criteriaArg, statusArg *graphqlmetricsv1.ArgumentUsageInfo
	for _, arg := range argumentUsageInfo {
		switch arg.NamedType {
		case "SearchInput":
			criteriaArg = arg
		case "String":
			statusArg = arg
		}
	}

	require.NotNil(t, criteriaArg, "Should find criteria argument")
	require.NotNil(t, statusArg, "Should find status argument")

	// Verify criteria argument (non-null input object)
	assert.Equal(t, "Query", criteriaArg.TypeName)
	assert.Equal(t, "SearchInput", criteriaArg.NamedType)
	assert.Equal(t, []string{"findEmployees", "criteria"}, criteriaArg.Path)
	assert.False(t, criteriaArg.IsNull, "searchCriteria should not be null")

	// Verify status argument (null string)
	assert.Equal(t, "Query", statusArg.TypeName)
	assert.Equal(t, "String", statusArg.NamedType)
	assert.Equal(t, []string{"findEmployees", "status"}, statusArg.Path)
	assert.True(t, statusArg.IsNull, "employeeStatus should be null - this is the critical test for remapping!")

	// Verify input usage tracks the input object and its fields
	require.GreaterOrEqual(t, len(inputUsageInfo), 4, "Should track SearchInput and its fields")

	// Find the root SearchInput type
	var searchInputRoot *graphqlmetricsv1.InputUsageInfo
	for _, input := range inputUsageInfo {
		if input.NamedType == "SearchInput" && len(input.Path) == 1 {
			searchInputRoot = input
			break
		}
	}
	require.NotNil(t, searchInputRoot, "Should track root SearchInput type")
	assert.False(t, searchInputRoot.IsNull, "SearchInput should not be null")

	// Verify individual fields were tracked
	fieldMap := make(map[string]*graphqlmetricsv1.InputUsageInfo)
	for _, input := range inputUsageInfo {
		if input.TypeName == "SearchInput" && len(input.Path) == 2 {
			fieldMap[input.Path[1]] = input
		}
	}

	// All fields should be present and non-null
	assert.Contains(t, fieldMap, "department", "Should track department field")
	assert.Contains(t, fieldMap, "minAge", "Should track minAge field")
	assert.Contains(t, fieldMap, "active", "Should track active field")

	if departmentField, ok := fieldMap["department"]; ok {
		assert.Equal(t, "String", departmentField.NamedType)
		assert.False(t, departmentField.IsNull, "department has a value")
	}

	if minAgeField, ok := fieldMap["minAge"]; ok {
		assert.Equal(t, "Int", minAgeField.NamedType)
		assert.False(t, minAgeField.IsNull, "minAge has a value")
	}

	if activeField, ok := fieldMap["active"]; ok {
		assert.Equal(t, "Boolean", activeField.NamedType)
		assert.False(t, activeField.IsNull, "active has a value")
	}

	// Test without remapping - should fail to find variables correctly
	argumentUsageInfoNoRemap, err := GetArgumentUsageInfo(&op, &def, vars, generatedPlan, nil)
	require.NoError(t, err)

	// Without remapping, null detection for variable-based arguments won't work correctly
	// because the AST uses normalized names but variables JSON uses original names
	var statusArgNoRemap *graphqlmetricsv1.ArgumentUsageInfo
	for _, arg := range argumentUsageInfoNoRemap {
		if arg.NamedType == "String" {
			statusArgNoRemap = arg
			break
		}
	}

	// Without remapping, we can't correctly detect the null status because we can't find
	// the variable value (AST has normalized name, JSON has original name)
	// This demonstrates why remapping is critical
	if statusArgNoRemap != nil {
		// The behavior without remapping: can't find the variable, so defaults to false
		assert.False(t, statusArgNoRemap.IsNull, "Without remapping, can't correctly detect null status")
	}
}

// TestImplicitNullArguments verifies that arguments are tracked even when not provided in the operation.
// This is critical for breaking change detection - we need to know if optional arguments are being used.
func TestImplicitNullArguments(t *testing.T) {
	t.Run("no arguments provided", func(t *testing.T) {
		schema := `
			schema {
				query: Query
			}
			
			type Query {
				findEmployees(criteria: SearchInput, status: String, limit: Int): String
			}
			
			input SearchInput {
				department: String
			}
		`

		// Operation WITHOUT any arguments - all should be tracked as implicitly null
		operation := `
			query FindEmployees {
				findEmployees
			}
		`

		variables := `{}`

		def, rep := astparser.ParseGraphqlDocumentString(schema)
		require.False(t, rep.HasErrors())
		op, rep := astparser.ParseGraphqlDocumentString(operation)
		require.False(t, rep.HasErrors())
		err := asttransform.MergeDefinitionWithBaseSchema(&def)
		require.NoError(t, err)

		report := &operationreport.Report{}
		norm := astnormalization.NewNormalizer(true, true)
		norm.NormalizeOperation(&op, &def, report)
		require.False(t, report.HasErrors())

		valid := astvalidation.DefaultOperationValidator()
		valid.Validate(&op, &def, report)
		require.False(t, report.HasErrors())

		dsCfg, err := plan.NewDataSourceConfiguration[any](
			"employees-subgraph",
			&FakeFactory[any]{upstreamSchema: &def},
			&plan.DataSourceMetadata{
				RootNodes: []plan.TypeField{
					{TypeName: "Query", FieldNames: []string{"findEmployees"}},
				},
			},
			nil,
		)
		require.NoError(t, err)

		planner, err := plan.NewPlanner(plan.Configuration{
			DisableResolveFieldPositions: true,
			DataSources:                  []plan.DataSource{dsCfg},
		})
		require.NoError(t, err)

		generatedPlan := planner.Plan(&op, &def, "FindEmployees", report)
		require.False(t, report.HasErrors())

		vars, err := astjson.Parse(variables)
		require.NoError(t, err)

		argumentUsageInfo, err := GetArgumentUsageInfo(&op, &def, vars, generatedPlan, nil)
		require.NoError(t, err)

		// Should track ALL three arguments even though none were provided
		require.Len(t, argumentUsageInfo, 3, "Should track all 3 arguments (criteria, status, limit) even though none were provided")

		// Verify all arguments are tracked as implicitly null
		argumentMap := make(map[string]*graphqlmetricsv1.ArgumentUsageInfo)
		for _, arg := range argumentUsageInfo {
			if len(arg.Path) == 2 && arg.Path[0] == "findEmployees" {
				argumentMap[arg.Path[1]] = arg
			}
		}

		// Verify criteria argument (SearchInput)
		require.Contains(t, argumentMap, "criteria", "Should track criteria argument")
		criteriaArg := argumentMap["criteria"]
		assert.Equal(t, "Query", criteriaArg.TypeName)
		assert.Equal(t, "SearchInput", criteriaArg.NamedType)
		assert.Equal(t, []string{"findEmployees", "criteria"}, criteriaArg.Path)
		assert.True(t, criteriaArg.IsNull, "criteria should be implicitly null (not provided)")

		// Verify status argument (String)
		require.Contains(t, argumentMap, "status", "Should track status argument")
		statusArg := argumentMap["status"]
		assert.Equal(t, "Query", statusArg.TypeName)
		assert.Equal(t, "String", statusArg.NamedType)
		assert.Equal(t, []string{"findEmployees", "status"}, statusArg.Path)
		assert.True(t, statusArg.IsNull, "status should be implicitly null (not provided)")

		// Verify limit argument (Int)
		require.Contains(t, argumentMap, "limit", "Should track limit argument")
		limitArg := argumentMap["limit"]
		assert.Equal(t, "Query", limitArg.TypeName)
		assert.Equal(t, "Int", limitArg.NamedType)
		assert.Equal(t, []string{"findEmployees", "limit"}, limitArg.Path)
		assert.True(t, limitArg.IsNull, "limit should be implicitly null (not provided)")
	})

	t.Run("mixed - some arguments provided, some not", func(t *testing.T) {
		schema := `
			schema {
				query: Query
			}
			
			type Query {
				findEmployees(criteria: SearchInput, status: String, limit: Int): String
			}
			
			input SearchInput {
				department: String
			}
		`

		// Operation with only 'status' argument - criteria and limit should be tracked as implicit nulls
		operation := `
			query FindEmployees {
				findEmployees(status: "active")
			}
		`

		variables := `{}`

		def, rep := astparser.ParseGraphqlDocumentString(schema)
		require.False(t, rep.HasErrors())
		op, rep := astparser.ParseGraphqlDocumentString(operation)
		require.False(t, rep.HasErrors())
		err := asttransform.MergeDefinitionWithBaseSchema(&def)
		require.NoError(t, err)

		report := &operationreport.Report{}
		norm := astnormalization.NewNormalizer(true, true)
		norm.NormalizeOperation(&op, &def, report)
		require.False(t, report.HasErrors())

		valid := astvalidation.DefaultOperationValidator()
		valid.Validate(&op, &def, report)
		require.False(t, report.HasErrors())

		dsCfg, err := plan.NewDataSourceConfiguration[any](
			"employees-subgraph",
			&FakeFactory[any]{upstreamSchema: &def},
			&plan.DataSourceMetadata{
				RootNodes: []plan.TypeField{
					{TypeName: "Query", FieldNames: []string{"findEmployees"}},
				},
			},
			nil,
		)
		require.NoError(t, err)

		planner, err := plan.NewPlanner(plan.Configuration{
			DisableResolveFieldPositions: true,
			DataSources:                  []plan.DataSource{dsCfg},
		})
		require.NoError(t, err)

		generatedPlan := planner.Plan(&op, &def, "FindEmployees", report)
		require.False(t, report.HasErrors())

		vars, err := astjson.Parse(variables)
		require.NoError(t, err)

		argumentUsageInfo, err := GetArgumentUsageInfo(&op, &def, vars, generatedPlan, nil)
		require.NoError(t, err)

		// Should track ALL three arguments: status (explicit), criteria & limit (implicit)
		require.Len(t, argumentUsageInfo, 3, "Should track all 3 arguments")

		// Verify argument tracking
		argumentMap := make(map[string]*graphqlmetricsv1.ArgumentUsageInfo)
		for _, arg := range argumentUsageInfo {
			if len(arg.Path) == 2 && arg.Path[0] == "findEmployees" {
				argumentMap[arg.Path[1]] = arg
			}
		}

		// Verify status argument (provided explicitly with value)
		require.Contains(t, argumentMap, "status")
		statusArg := argumentMap["status"]
		assert.Equal(t, "String", statusArg.NamedType)
		assert.False(t, statusArg.IsNull, "status was provided with value")

		// Verify criteria argument (not provided - implicit null)
		require.Contains(t, argumentMap, "criteria")
		criteriaArg := argumentMap["criteria"]
		assert.Equal(t, "SearchInput", criteriaArg.NamedType)
		assert.True(t, criteriaArg.IsNull, "criteria should be implicitly null (not provided)")

		// Verify limit argument (not provided - implicit null)
		require.Contains(t, argumentMap, "limit")
		limitArg := argumentMap["limit"]
		assert.Equal(t, "Int", limitArg.NamedType)
		assert.True(t, limitArg.IsNull, "limit should be implicitly null (not provided)")
	})
}

// TestImplicitInputTypeArgumentUsage verifies that when an input type argument is not provided,
// we track input usage for that type with IsNull: true for breaking change detection.
func TestImplicitInputTypeArgumentUsage(t *testing.T) {
	schema := `
		schema {
			query: Query
		}
		
		type Query {
			findEmployees(criteria: SearchInput, status: String, limit: Int): [Employee!]!
		}
		
		type Employee {
			id: ID!
			details: EmployeeDetails
		}
		
		type EmployeeDetails {
			forename: String
		}
		
		input SearchInput {
			department: String
			title: String
		}
	`

	// Operation without providing the SearchInput argument
	operation := `
		query FindEmployees {
			findEmployees {
				id
				details {
					forename
				}
			}
		}
	`

	variables := `{}`

	def, rep := astparser.ParseGraphqlDocumentString(schema)
	require.False(t, rep.HasErrors())
	op, rep := astparser.ParseGraphqlDocumentString(operation)
	require.False(t, rep.HasErrors())
	err := asttransform.MergeDefinitionWithBaseSchema(&def)
	require.NoError(t, err)

	report := &operationreport.Report{}
	norm := astnormalization.NewNormalizer(true, true)
	norm.NormalizeOperation(&op, &def, report)
	require.False(t, report.HasErrors())

	valid := astvalidation.DefaultOperationValidator()
	valid.Validate(&op, &def, report)
	require.False(t, report.HasErrors())

	dsCfg, err := plan.NewDataSourceConfiguration[any](
		"employees-subgraph",
		&FakeFactory[any]{upstreamSchema: &def},
		&plan.DataSourceMetadata{
			RootNodes: []plan.TypeField{
				{TypeName: "Query", FieldNames: []string{"findEmployees"}},
			},
			ChildNodes: []plan.TypeField{
				{TypeName: "Employee", FieldNames: []string{"id", "details"}},
				{TypeName: "EmployeeDetails", FieldNames: []string{"forename"}},
			},
		},
		nil,
	)
	require.NoError(t, err)

	planner, err := plan.NewPlanner(plan.Configuration{
		DisableResolveFieldPositions: true,
		DataSources:                  []plan.DataSource{dsCfg},
	})
	require.NoError(t, err)

	generatedPlan := planner.Plan(&op, &def, "FindEmployees", report)
	require.False(t, report.HasErrors())

	vars, err := astjson.Parse(variables)
	require.NoError(t, err)

	// Get argument usage - should include implicit nulls for criteria, status, limit
	argumentUsageInfo, err := GetArgumentUsageInfo(&op, &def, vars, generatedPlan, nil)
	require.NoError(t, err)

	// Get input usage - should include SearchInput from the implicitly null criteria argument
	inputUsageInfo, err := GetInputUsageInfo(&op, &def, vars, generatedPlan, nil)
	require.NoError(t, err)

	// Verify argument usage includes all three arguments as implicitly null
	require.Len(t, argumentUsageInfo, 3, "Should track all 3 arguments (criteria, status, limit)")

	var criteriaArg *graphqlmetricsv1.ArgumentUsageInfo
	for _, arg := range argumentUsageInfo {
		if len(arg.Path) == 2 && arg.Path[0] == "findEmployees" && arg.Path[1] == "criteria" {
			criteriaArg = arg
			break
		}
	}
	require.NotNil(t, criteriaArg, "Should find criteria argument")
	assert.Equal(t, "SearchInput", criteriaArg.NamedType)
	assert.True(t, criteriaArg.IsNull, "criteria should be implicitly null")

	// CRITICAL: Verify input usage includes SearchInput from the implicitly null criteria argument
	var searchInputUsage *graphqlmetricsv1.InputUsageInfo
	for _, input := range inputUsageInfo {
		if input.NamedType == "SearchInput" && len(input.Path) == 1 && input.Path[0] == "SearchInput" {
			searchInputUsage = input
			break
		}
	}
	require.NotNil(t, searchInputUsage, "Should track input usage for SearchInput type even though argument wasn't provided")
	assert.Equal(t, "SearchInput", searchInputUsage.NamedType)
	assert.Equal(t, []string{"SearchInput"}, searchInputUsage.Path)
	assert.True(t, searchInputUsage.IsNull, "SearchInput should be marked as null since argument wasn't provided")
	assert.Equal(t, []string{"employees-subgraph"}, searchInputUsage.SubgraphIDs, "Should have correct subgraph ID")
}

// TestInputUsageWithEmptyVariables verifies that when a variable is defined and used in an argument,
// but the variables JSON is empty, we still track the input type usage with IsNull: true.
func TestInputUsageWithEmptyVariables(t *testing.T) {
	schema := `
		schema {
			query: Query
		}
		
		type Query {
			findEmployees(criteria: SearchInput): [Employee!]!
		}
		
		type Employee {
			id: ID!
			details: EmployeeDetails
		}
		
		type EmployeeDetails {
			forename: String
		}
		
		input SearchInput {
			department: String
			title: String
		}
	`

	// Operation with variable defined and used in argument, but variables JSON will be empty
	operation := `
		query FindEmployeesWithVariable($criteria: SearchInput) {
			findEmployees(criteria: $criteria) {
				id
				details {
					forename
				}
			}
		}
	`

	variables := `{}`

	def, rep := astparser.ParseGraphqlDocumentString(schema)
	require.False(t, rep.HasErrors())
	op, rep := astparser.ParseGraphqlDocumentString(operation)
	require.False(t, rep.HasErrors())
	err := asttransform.MergeDefinitionWithBaseSchema(&def)
	require.NoError(t, err)

	report := &operationreport.Report{}
	norm := astnormalization.NewNormalizer(true, true)
	norm.NormalizeOperation(&op, &def, report)
	require.False(t, report.HasErrors())

	valid := astvalidation.DefaultOperationValidator()
	valid.Validate(&op, &def, report)
	require.False(t, report.HasErrors())

	dsCfg, err := plan.NewDataSourceConfiguration[any](
		"employees-subgraph",
		&FakeFactory[any]{upstreamSchema: &def},
		&plan.DataSourceMetadata{
			RootNodes: []plan.TypeField{
				{TypeName: "Query", FieldNames: []string{"findEmployees"}},
			},
			ChildNodes: []plan.TypeField{
				{TypeName: "Employee", FieldNames: []string{"id", "details"}},
				{TypeName: "EmployeeDetails", FieldNames: []string{"forename"}},
			},
		},
		nil,
	)
	require.NoError(t, err)

	planner, err := plan.NewPlanner(plan.Configuration{
		DisableResolveFieldPositions: true,
		DataSources:                  []plan.DataSource{dsCfg},
	})
	require.NoError(t, err)

	generatedPlan := planner.Plan(&op, &def, "FindEmployeesWithVariable", report)
	require.False(t, report.HasErrors())

	vars, err := astjson.Parse(variables)
	require.NoError(t, err)

	// Get input usage - should include SearchInput even though variable is not provided
	inputUsageInfo, err := GetInputUsageInfo(&op, &def, vars, generatedPlan, nil)
	require.NoError(t, err)

	// Verify input usage includes SearchInput from the variable definition
	var searchInputUsage *graphqlmetricsv1.InputUsageInfo
	for _, input := range inputUsageInfo {
		if input.NamedType == "SearchInput" && len(input.Path) == 1 && input.Path[0] == "SearchInput" {
			searchInputUsage = input
			break
		}
	}
	require.NotNil(t, searchInputUsage, "Should track input usage for SearchInput type even though variable is not provided in empty variables JSON")
	assert.Equal(t, "SearchInput", searchInputUsage.NamedType)
	assert.Equal(t, []string{"SearchInput"}, searchInputUsage.Path)
	assert.True(t, searchInputUsage.IsNull, "SearchInput should be marked as null since variable is not provided")
	assert.Equal(t, []string{"employees-subgraph"}, searchInputUsage.SubgraphIDs, "Should have correct subgraph ID")
}

// TestSharedInputObjectAcrossSubgraphs verifies that when an input object variable is used by
// multiple fields from different subgraphs, the input usage (including nested fields) is
// attributed to all subgraphs that use it (merged).
func TestSharedInputObjectAcrossSubgraphs(t *testing.T) {
	schema := `
		schema {
			query: Query
		}
		
		type Query {
			findUsers(criteria: SearchInput!): [User!]!
			findProducts(criteria: SearchInput!): [Product!]!
			findOrders(criteria: SearchInput!): [Order!]!
		}
		
		type User {
			id: ID!
			name: String!
		}
		
		type Product {
			id: ID!
			title: String!
		}
		
		type Order {
			id: ID!
			status: String!
		}
		
		input SearchInput {
			keyword: String
			category: String
			limit: Int
		}
	`

	// Single input object variable used by three fields from three different subgraphs
	operation := `
		query Search($criteria: SearchInput!) {
			findUsers(criteria: $criteria) {
				id
				name
			}
			findProducts(criteria: $criteria) {
				id
				title
			}
			findOrders(criteria: $criteria) {
				id
				status
			}
		}
	`

	variables := `{"criteria": {"keyword": "test", "category": "electronics"}}`

	def, rep := astparser.ParseGraphqlDocumentString(schema)
	require.False(t, rep.HasErrors())
	op, rep := astparser.ParseGraphqlDocumentString(operation)
	require.False(t, rep.HasErrors())
	err := asttransform.MergeDefinitionWithBaseSchema(&def)
	require.NoError(t, err)

	report := &operationreport.Report{}
	norm := astnormalization.NewNormalizer(true, true)
	norm.NormalizeOperation(&op, &def, report)
	require.False(t, report.HasErrors())

	valid := astvalidation.DefaultOperationValidator()
	valid.Validate(&op, &def, report)
	require.False(t, report.HasErrors())

	// Create three subgraphs - each serving one root field
	usersSubgraph, err := plan.NewDataSourceConfiguration[any](
		"users-subgraph",
		&FakeFactory[any]{upstreamSchema: &def},
		&plan.DataSourceMetadata{
			RootNodes: []plan.TypeField{
				{TypeName: "Query", FieldNames: []string{"findUsers"}},
			},
			ChildNodes: []plan.TypeField{
				{TypeName: "User", FieldNames: []string{"id", "name"}},
			},
		},
		nil,
	)
	require.NoError(t, err)

	productsSubgraph, err := plan.NewDataSourceConfiguration[any](
		"products-subgraph",
		&FakeFactory[any]{upstreamSchema: &def},
		&plan.DataSourceMetadata{
			RootNodes: []plan.TypeField{
				{TypeName: "Query", FieldNames: []string{"findProducts"}},
			},
			ChildNodes: []plan.TypeField{
				{TypeName: "Product", FieldNames: []string{"id", "title"}},
			},
		},
		nil,
	)
	require.NoError(t, err)

	ordersSubgraph, err := plan.NewDataSourceConfiguration[any](
		"orders-subgraph",
		&FakeFactory[any]{upstreamSchema: &def},
		&plan.DataSourceMetadata{
			RootNodes: []plan.TypeField{
				{TypeName: "Query", FieldNames: []string{"findOrders"}},
			},
			ChildNodes: []plan.TypeField{
				{TypeName: "Order", FieldNames: []string{"id", "status"}},
			},
		},
		nil,
	)
	require.NoError(t, err)

	planner, err := plan.NewPlanner(plan.Configuration{
		DisableResolveFieldPositions: true,
		DataSources:                  []plan.DataSource{usersSubgraph, productsSubgraph, ordersSubgraph},
	})
	require.NoError(t, err)

	generatedPlan := planner.Plan(&op, &def, "Search", report)
	require.False(t, report.HasErrors())

	vars, err := astjson.Parse(variables)
	require.NoError(t, err)

	argumentUsageInfo, err := GetArgumentUsageInfo(&op, &def, vars, generatedPlan, nil)
	require.NoError(t, err)
	inputUsageInfo, err := GetInputUsageInfo(&op, &def, vars, generatedPlan, nil)
	require.NoError(t, err)

	// The $criteria variable is used by findUsers, findProducts, and findOrders
	// Each from a different subgraph, so we expect THREE argument entries
	require.Len(t, argumentUsageInfo, 3, "Should have 3 argument usage entries")

	// Verify each argument has its own subgraph
	argumentsByField := make(map[string]*graphqlmetricsv1.ArgumentUsageInfo)
	for _, arg := range argumentUsageInfo {
		if len(arg.Path) == 2 && arg.Path[1] == "criteria" {
			argumentsByField[arg.Path[0]] = arg
		}
	}

	require.Contains(t, argumentsByField, "findUsers")
	require.Contains(t, argumentsByField, "findProducts")
	require.Contains(t, argumentsByField, "findOrders")

	assert.Equal(t, []string{"users-subgraph"}, argumentsByField["findUsers"].SubgraphIDs)
	assert.Equal(t, []string{"products-subgraph"}, argumentsByField["findProducts"].SubgraphIDs)
	assert.Equal(t, []string{"orders-subgraph"}, argumentsByField["findOrders"].SubgraphIDs)

	// CRITICAL: Input usage should merge all three subgraphs
	// We should have entries for:
	// 1. SearchInput (root) - merged subgraphs
	// 2. SearchInput.keyword - merged subgraphs
	// 3. SearchInput.category - merged subgraphs
	// 4. SearchInput.limit (implicit null) - merged subgraphs

	inputsByPath := make(map[string]*graphqlmetricsv1.InputUsageInfo)
	for _, input := range inputUsageInfo {
		pathKey := strings.Join(input.Path, ".")
		inputsByPath[pathKey] = input
	}

	// Verify root SearchInput has all three subgraphs merged
	require.Contains(t, inputsByPath, "SearchInput", "Should track root SearchInput")
	searchInputRoot := inputsByPath["SearchInput"]
	assert.Equal(t, "SearchInput", searchInputRoot.NamedType)
	assert.False(t, searchInputRoot.IsNull)
	assert.ElementsMatch(t, []string{"users-subgraph", "products-subgraph", "orders-subgraph"},
		searchInputRoot.SubgraphIDs, "Root SearchInput should have all three subgraphs merged")
	assert.Len(t, searchInputRoot.SubgraphIDs, 3, "Should have exactly 3 subgraphs (no duplicates)")

	// Verify keyword field has all three subgraphs merged
	require.Contains(t, inputsByPath, "SearchInput.keyword", "Should track SearchInput.keyword")
	keywordField := inputsByPath["SearchInput.keyword"]
	assert.Equal(t, "String", keywordField.NamedType)
	assert.False(t, keywordField.IsNull)
	assert.ElementsMatch(t, []string{"users-subgraph", "products-subgraph", "orders-subgraph"},
		keywordField.SubgraphIDs, "keyword field should have all three subgraphs merged")

	// Verify category field has all three subgraphs merged
	require.Contains(t, inputsByPath, "SearchInput.category", "Should track SearchInput.category")
	categoryField := inputsByPath["SearchInput.category"]
	assert.Equal(t, "String", categoryField.NamedType)
	assert.False(t, categoryField.IsNull)
	assert.ElementsMatch(t, []string{"users-subgraph", "products-subgraph", "orders-subgraph"},
		categoryField.SubgraphIDs, "category field should have all three subgraphs merged")

	// Verify implicit null field (limit) has all three subgraphs merged
	require.Contains(t, inputsByPath, "SearchInput.limit", "Should track implicitly null SearchInput.limit")
	limitField := inputsByPath["SearchInput.limit"]
	assert.Equal(t, "Int", limitField.NamedType)
	assert.True(t, limitField.IsNull, "limit should be implicitly null (not provided)")
	assert.ElementsMatch(t, []string{"users-subgraph", "products-subgraph", "orders-subgraph"},
		limitField.SubgraphIDs, "implicit null field should also have all three subgraphs merged")
}

// TestSharedVariableAcrossSubgraphs verifies that when a variable is used by multiple fields
// from different subgraphs, the variable's input usage is attributed to all subgraphs (merged).
func TestSharedVariableAcrossSubgraphs(t *testing.T) {
	schema := `
		schema {
			query: Query
		}
		
		type Query {
			user(id: ID!): User
			product(id: ID!): Product
			order(id: ID!): Order
		}
		
		type User {
			id: ID!
			name: String!
		}
		
		type Product {
			id: ID!
			title: String!
		}
		
		type Order {
			id: ID!
			status: String!
		}
	`

	// Single variable $sharedId is used by three fields from three different subgraphs
	operation := `
		query GetData($sharedId: ID!) {
			user(id: $sharedId) {
				id
				name
			}
			product(id: $sharedId) {
				id
				title
			}
			order(id: $sharedId) {
				id
				status
			}
		}
	`

	variables := `{"sharedId": "123"}`

	def, rep := astparser.ParseGraphqlDocumentString(schema)
	require.False(t, rep.HasErrors())
	op, rep := astparser.ParseGraphqlDocumentString(operation)
	require.False(t, rep.HasErrors())
	err := asttransform.MergeDefinitionWithBaseSchema(&def)
	require.NoError(t, err)

	report := &operationreport.Report{}
	norm := astnormalization.NewNormalizer(true, true)
	norm.NormalizeOperation(&op, &def, report)
	require.False(t, report.HasErrors())

	valid := astvalidation.DefaultOperationValidator()
	valid.Validate(&op, &def, report)
	require.False(t, report.HasErrors())

	// Create three subgraphs - each serving one root field
	usersSubgraph, err := plan.NewDataSourceConfiguration[any](
		"users-subgraph",
		&FakeFactory[any]{upstreamSchema: &def},
		&plan.DataSourceMetadata{
			RootNodes: []plan.TypeField{
				{TypeName: "Query", FieldNames: []string{"user"}},
			},
			ChildNodes: []plan.TypeField{
				{TypeName: "User", FieldNames: []string{"id", "name"}},
			},
		},
		nil,
	)
	require.NoError(t, err)

	productsSubgraph, err := plan.NewDataSourceConfiguration[any](
		"products-subgraph",
		&FakeFactory[any]{upstreamSchema: &def},
		&plan.DataSourceMetadata{
			RootNodes: []plan.TypeField{
				{TypeName: "Query", FieldNames: []string{"product"}},
			},
			ChildNodes: []plan.TypeField{
				{TypeName: "Product", FieldNames: []string{"id", "title"}},
			},
		},
		nil,
	)
	require.NoError(t, err)

	ordersSubgraph, err := plan.NewDataSourceConfiguration[any](
		"orders-subgraph",
		&FakeFactory[any]{upstreamSchema: &def},
		&plan.DataSourceMetadata{
			RootNodes: []plan.TypeField{
				{TypeName: "Query", FieldNames: []string{"order"}},
			},
			ChildNodes: []plan.TypeField{
				{TypeName: "Order", FieldNames: []string{"id", "status"}},
			},
		},
		nil,
	)
	require.NoError(t, err)

	planner, err := plan.NewPlanner(plan.Configuration{
		DisableResolveFieldPositions: true,
		DataSources:                  []plan.DataSource{usersSubgraph, productsSubgraph, ordersSubgraph},
	})
	require.NoError(t, err)

	generatedPlan := planner.Plan(&op, &def, "GetData", report)
	require.False(t, report.HasErrors())

	vars, err := astjson.Parse(variables)
	require.NoError(t, err)

	argumentUsageInfo, err := GetArgumentUsageInfo(&op, &def, vars, generatedPlan, nil)
	require.NoError(t, err)
	inputUsageInfo, err := GetInputUsageInfo(&op, &def, vars, generatedPlan, nil)
	require.NoError(t, err)

	// The $sharedId variable is used by user(id:), product(id:), and order(id:)
	// Each from a different subgraph, so we expect THREE argument entries
	expectedArgumentUsageInfo := []*graphqlmetricsv1.ArgumentUsageInfo{
		{
			TypeName:    "Query",
			NamedType:   "ID",
			Path:        []string{"user", "id"},
			SubgraphIDs: []string{"users-subgraph"},
			IsNull:      false,
		},
		{
			TypeName:    "Query",
			NamedType:   "ID",
			Path:        []string{"product", "id"},
			SubgraphIDs: []string{"products-subgraph"},
			IsNull:      false,
		},
		{
			TypeName:    "Query",
			NamedType:   "ID",
			Path:        []string{"order", "id"},
			SubgraphIDs: []string{"orders-subgraph"},
			IsNull:      false,
		},
	}

	// The $sharedId variable's input usage should be attributed to ALL THREE subgraphs
	// This is the critical test: mergeSubgraphIDs should combine all three
	expectedInputUsageInfo := []graphqlmetricsv1.InputUsageInfo{
		{
			NamedType: "ID",
			Path:      []string{"ID"},
			// MERGED: All three subgraphs that use this variable
			SubgraphIDs: []string{"users-subgraph", "products-subgraph", "orders-subgraph"},
			IsNull:      false,
		},
	}

	// Verify argument usage
	assert.Len(t, argumentUsageInfo, len(expectedArgumentUsageInfo))
	for i := range expectedArgumentUsageInfo {
		assert.JSONEq(t, prettyJSON(t, expectedArgumentUsageInfo[i]), prettyJSON(t, argumentUsageInfo[i]),
			"argumentUsageInfo[%d]", i)
	}

	// Verify input usage - the critical assertion
	assert.Len(t, inputUsageInfo, len(expectedInputUsageInfo), "Should have one input usage entry for the shared variable")

	// The input usage should have all three subgraph IDs merged
	actualInput := inputUsageInfo[0]
	assert.Equal(t, "ID", actualInput.NamedType, "Input type should be ID")
	assert.Equal(t, []string{"ID"}, actualInput.Path, "Input path should be [ID]")
	assert.False(t, actualInput.IsNull, "Input should not be null")

	// Critical assertion: verify all three subgraphs are present (order-independent)
	assert.ElementsMatch(t, expectedInputUsageInfo[0].SubgraphIDs, actualInput.SubgraphIDs,
		"Input usage should be attributed to all three subgraphs that use the variable")

	// Verify we have exactly 3 subgraphs (no duplicates)
	assert.Len(t, actualInput.SubgraphIDs, 3, "Should have exactly 3 subgraph IDs (no duplicates)")
}

// TestNullListHandling verifies that null list values are properly tracked with IsNull flag.
// This is critical for breaking change detection when a nullable list type becomes non-nullable.
func TestNullListHandling(t *testing.T) {
	schema := `
		schema {
			query: Query
		}
		
		type Query {
			search(filter: SearchFilter!): [Result!]!
		}
		
		type Result {
			id: ID!
		}
		
		input SearchFilter {
			tags: [String]
			categories: [String]
			scores: [Int]
		}
	`

	tests := []struct {
		name          string
		variables     string
		expectedUsage []graphqlmetricsv1.InputUsageInfo
		description   string
	}{
		{
			name: "null list - tags is explicitly null",
			variables: `{
				"filter": {
					"tags": null,
					"categories": ["cat1", "cat2"]
				}
			}`,
			expectedUsage: []graphqlmetricsv1.InputUsageInfo{
				{
					NamedType:   "String",
					TypeName:    "SearchFilter",
					Path:        []string{"SearchFilter", "tags"},
					SubgraphIDs: []string{"search-subgraph"},
					IsNull:      true, // Null list should be marked as null
				},
				{
					NamedType:   "String",
					TypeName:    "SearchFilter",
					Path:        []string{"SearchFilter", "categories"},
					SubgraphIDs: []string{"search-subgraph"},
					IsNull:      false,
				},
				{
					NamedType:   "Int",
					TypeName:    "SearchFilter",
					Path:        []string{"SearchFilter", "scores"},
					SubgraphIDs: []string{"search-subgraph"},
					IsNull:      true, // Implicit null (missing)
				},
				{
					NamedType:   "SearchFilter",
					Path:        []string{"SearchFilter"},
					SubgraphIDs: []string{"search-subgraph"},
					IsNull:      false,
				},
			},
			description: "Explicit null list value should be tracked with IsNull=true, not skipped",
		},
		{
			name: "empty list - not null",
			variables: `{
				"filter": {
					"tags": [],
					"categories": ["cat1"]
				}
			}`,
			expectedUsage: []graphqlmetricsv1.InputUsageInfo{
				{
					NamedType:   "String",
					TypeName:    "SearchFilter",
					Path:        []string{"SearchFilter", "tags"},
					SubgraphIDs: []string{"search-subgraph"},
					IsNull:      false, // Empty list is not null, field is still used
				},
				{
					NamedType:   "String",
					TypeName:    "SearchFilter",
					Path:        []string{"SearchFilter", "categories"},
					SubgraphIDs: []string{"search-subgraph"},
					IsNull:      false,
				},
				{
					NamedType:   "Int",
					TypeName:    "SearchFilter",
					Path:        []string{"SearchFilter", "scores"},
					SubgraphIDs: []string{"search-subgraph"},
					IsNull:      true, // Implicit null (missing)
				},
				{
					NamedType:   "SearchFilter",
					Path:        []string{"SearchFilter"},
					SubgraphIDs: []string{"search-subgraph"},
					IsNull:      false,
				},
			},
			description: "Empty list should track field usage with IsNull=false (field is used, just no elements)",
		},
		{
			name: "all lists null",
			variables: `{
				"filter": {
					"tags": null,
					"categories": null,
					"scores": null
				}
			}`,
			expectedUsage: []graphqlmetricsv1.InputUsageInfo{
				{
					NamedType:   "String",
					TypeName:    "SearchFilter",
					Path:        []string{"SearchFilter", "tags"},
					SubgraphIDs: []string{"search-subgraph"},
					IsNull:      true,
				},
				{
					NamedType:   "String",
					TypeName:    "SearchFilter",
					Path:        []string{"SearchFilter", "categories"},
					SubgraphIDs: []string{"search-subgraph"},
					IsNull:      true,
				},
				{
					NamedType:   "Int",
					TypeName:    "SearchFilter",
					Path:        []string{"SearchFilter", "scores"},
					SubgraphIDs: []string{"search-subgraph"},
					IsNull:      true,
				},
				{
					NamedType:   "SearchFilter",
					Path:        []string{"SearchFilter"},
					SubgraphIDs: []string{"search-subgraph"},
					IsNull:      false,
				},
			},
			description: "All null lists should be tracked with IsNull=true",
		},
	}

	operation := `
		query SearchQuery($filter: SearchFilter!) {
			search(filter: $filter) {
				id
			}
		}
	`

	for _, tt := range tests {
		t.Run(tt.name, func(t *testing.T) {
			def, rep := astparser.ParseGraphqlDocumentString(schema)
			require.False(t, rep.HasErrors())
			op, rep := astparser.ParseGraphqlDocumentString(operation)
			require.False(t, rep.HasErrors())
			err := asttransform.MergeDefinitionWithBaseSchema(&def)
			require.NoError(t, err)

			report := &operationreport.Report{}
			norm := astnormalization.NewNormalizer(true, true)
			norm.NormalizeOperation(&op, &def, report)
			require.False(t, report.HasErrors())

			valid := astvalidation.DefaultOperationValidator()
			valid.Validate(&op, &def, report)
			require.False(t, report.HasErrors())

			dsCfg, err := plan.NewDataSourceConfiguration(
				"search-subgraph",
				&FakeFactory[any]{upstreamSchema: &def},
				&plan.DataSourceMetadata{
					RootNodes: []plan.TypeField{
						{TypeName: "Query", FieldNames: []string{"search"}},
					},
					ChildNodes: []plan.TypeField{
						{TypeName: "Result", FieldNames: []string{"id"}},
					},
				},
				nil,
			)
			require.NoError(t, err)

			planner, err := plan.NewPlanner(plan.Configuration{
				DisableResolveFieldPositions: true,
				DataSources:                  []plan.DataSource{dsCfg},
			})
			require.NoError(t, err)

			generatedPlan := planner.Plan(&op, &def, "SearchQuery", report)
			require.False(t, report.HasErrors())

			vars, err := astjson.Parse(tt.variables)
			require.NoError(t, err)

			inputUsageInfo, err := GetInputUsageInfo(&op, &def, vars, generatedPlan, nil)
			require.NoError(t, err)

			assert.Len(t, inputUsageInfo, len(tt.expectedUsage), tt.description)
			for i := range tt.expectedUsage {
				assert.JSONEq(t, prettyJSON(t, &tt.expectedUsage[i]), prettyJSON(t, inputUsageInfo[i]),
					"inputUsageInfo[%d] - %s", i, tt.description)
			}
		})
	}
}

// TestNestedFieldArguments verifies that arguments on nested fields (not just root Query fields)
// are tracked correctly with proper type names, paths, and subgraph IDs.
// This is critical for tracking schema usage on fields like User.friends(limit: Int) or
// Product.reviews(filter: ReviewFilter).
func TestNestedFieldArguments(t *testing.T) {
	schema := `
		schema {
			query: Query
		}
		
		type Query {
			user(id: ID!): User
			product(id: ID!): Product
		}
		
		type User {
			id: ID!
			name: String!
			friends(limit: Int, offset: Int, filter: FriendFilter): [User!]!
			posts(status: PostStatus, category: String): [Post!]!
		}
		
		type Post {
			id: ID!
			title: String!
			comments(first: Int!, after: String, includeReplies: Boolean): [Comment!]!
		}
		
		type Comment {
			id: ID!
			text: String!
			replies(maxDepth: Int): [Comment!]!
		}
		
		type Product {
			id: ID!
			name: String!
			reviews(filter: ReviewFilter!): [Review!]!
		}
		
		type Review {
			id: ID!
			rating: Int!
			author: User
		}
		
		input FriendFilter {
			minAge: Int
			maxAge: Int
		}
		
		input ReviewFilter {
			minRating: Int
			verified: Boolean
		}
		
		enum PostStatus {
			DRAFT
			PUBLISHED
			ARCHIVED
		}
	`

	t.Run("nested arguments at multiple levels", func(t *testing.T) {
		operation := `
			query GetUserContent($userId: ID!, $postStatus: PostStatus, $commentLimit: Int!, $includeReplies: Boolean) {
				user(id: $userId) {
					id
					name
					friends(limit: 10, offset: 0) {
						id
						name
					}
					posts(status: $postStatus, category: "tech") {
						id
						title
						comments(first: $commentLimit, includeReplies: $includeReplies) {
							id
							text
							replies(maxDepth: 3) {
								id
								text
							}
						}
					}
				}
			}
		`

		variables := `{
			"userId": "123",
			"postStatus": "PUBLISHED",
			"commentLimit": 20,
			"includeReplies": true
		}`

		def, rep := astparser.ParseGraphqlDocumentString(schema)
		require.False(t, rep.HasErrors())
		op, rep := astparser.ParseGraphqlDocumentString(operation)
		require.False(t, rep.HasErrors())
		err := asttransform.MergeDefinitionWithBaseSchema(&def)
		require.NoError(t, err)

		report := &operationreport.Report{}
		norm := astnormalization.NewNormalizer(true, true)
		norm.NormalizeOperation(&op, &def, report)
		require.False(t, report.HasErrors())

		valid := astvalidation.DefaultOperationValidator()
		valid.Validate(&op, &def, report)
		require.False(t, report.HasErrors())

		dsCfg, err := plan.NewDataSourceConfiguration[any](
			"main-subgraph",
			&FakeFactory[any]{upstreamSchema: &def},
			&plan.DataSourceMetadata{
				RootNodes: []plan.TypeField{
					{TypeName: "Query", FieldNames: []string{"user", "product"}},
				},
				ChildNodes: []plan.TypeField{
					{TypeName: "User", FieldNames: []string{"id", "name", "friends", "posts"}},
					{TypeName: "Post", FieldNames: []string{"id", "title", "comments"}},
					{TypeName: "Comment", FieldNames: []string{"id", "text", "replies"}},
				},
			},
			nil,
		)
		require.NoError(t, err)

		planner, err := plan.NewPlanner(plan.Configuration{
			DisableResolveFieldPositions: true,
			DataSources:                  []plan.DataSource{dsCfg},
		})
		require.NoError(t, err)

		generatedPlan := planner.Plan(&op, &def, "GetUserContent", report)
		require.False(t, report.HasErrors())

		vars, err := astjson.Parse(variables)
		require.NoError(t, err)

		argumentUsageInfo, err := GetArgumentUsageInfo(&op, &def, vars, generatedPlan, nil)
		require.NoError(t, err)

		// Build a map for easier assertion
		argumentMap := make(map[string]*graphqlmetricsv1.ArgumentUsageInfo)
		for _, arg := range argumentUsageInfo {
			key := strings.Join(arg.Path, ".")
			argumentMap[key] = arg
		}

		// Verify root level argument (Query.user.id)
		require.Contains(t, argumentMap, "user.id", "Should track root level argument")
		assert.Equal(t, "Query", argumentMap["user.id"].TypeName)
		assert.Equal(t, "ID", argumentMap["user.id"].NamedType)
		assert.False(t, argumentMap["user.id"].IsNull)

		// Verify nested level 1 argument (User.friends.limit)
		require.Contains(t, argumentMap, "friends.limit", "Should track nested field argument")
		assert.Equal(t, "User", argumentMap["friends.limit"].TypeName)
		assert.Equal(t, "Int", argumentMap["friends.limit"].NamedType)
		assert.False(t, argumentMap["friends.limit"].IsNull)

		// Verify nested level 1 argument (User.friends.offset)
		require.Contains(t, argumentMap, "friends.offset", "Should track nested field argument")
		assert.Equal(t, "User", argumentMap["friends.offset"].TypeName)
		assert.Equal(t, "Int", argumentMap["friends.offset"].NamedType)
		assert.False(t, argumentMap["friends.offset"].IsNull)

		// Verify nested level 1 implicit null argument (User.friends.filter)
		require.Contains(t, argumentMap, "friends.filter", "Should track implicit null nested field argument")
		assert.Equal(t, "User", argumentMap["friends.filter"].TypeName)
		assert.Equal(t, "FriendFilter", argumentMap["friends.filter"].NamedType)
		assert.True(t, argumentMap["friends.filter"].IsNull, "filter was not provided, should be implicitly null")

		// Verify nested level 1 argument (User.posts.status)
		require.Contains(t, argumentMap, "posts.status", "Should track nested field argument with variable")
		assert.Equal(t, "User", argumentMap["posts.status"].TypeName)
		assert.Equal(t, "PostStatus", argumentMap["posts.status"].NamedType)
		assert.False(t, argumentMap["posts.status"].IsNull)

		// Verify nested level 1 argument (User.posts.category)
		require.Contains(t, argumentMap, "posts.category", "Should track nested field argument with inline value")
		assert.Equal(t, "User", argumentMap["posts.category"].TypeName)
		assert.Equal(t, "String", argumentMap["posts.category"].NamedType)
		assert.False(t, argumentMap["posts.category"].IsNull)

		// Verify nested level 2 argument (Post.comments.first)
		require.Contains(t, argumentMap, "comments.first", "Should track doubly nested field argument")
		assert.Equal(t, "Post", argumentMap["comments.first"].TypeName)
		assert.Equal(t, "Int", argumentMap["comments.first"].NamedType)
		assert.False(t, argumentMap["comments.first"].IsNull)

		// Verify nested level 2 argument (Post.comments.includeReplies)
		require.Contains(t, argumentMap, "comments.includeReplies", "Should track doubly nested field argument")
		assert.Equal(t, "Post", argumentMap["comments.includeReplies"].TypeName)
		assert.Equal(t, "Boolean", argumentMap["comments.includeReplies"].NamedType)
		assert.False(t, argumentMap["comments.includeReplies"].IsNull)

		// Verify nested level 2 implicit null argument (Post.comments.after)
		require.Contains(t, argumentMap, "comments.after", "Should track implicit null doubly nested argument")
		assert.Equal(t, "Post", argumentMap["comments.after"].TypeName)
		assert.Equal(t, "String", argumentMap["comments.after"].NamedType)
		assert.True(t, argumentMap["comments.after"].IsNull, "after was not provided, should be implicitly null")

		// Verify nested level 3 argument (Comment.replies.maxDepth)
		require.Contains(t, argumentMap, "replies.maxDepth", "Should track triply nested field argument")
		assert.Equal(t, "Comment", argumentMap["replies.maxDepth"].TypeName)
		assert.Equal(t, "Int", argumentMap["replies.maxDepth"].NamedType)
		assert.False(t, argumentMap["replies.maxDepth"].IsNull)

		// Verify all arguments have correct subgraph IDs
		for key, arg := range argumentMap {
			assert.Equal(t, []string{"main-subgraph"}, arg.SubgraphIDs, "Argument %s should have main-subgraph", key)
		}
	})

	t.Run("nested arguments with input object types", func(t *testing.T) {
		operation := `
			query GetUserFriends($userId: ID!, $friendFilter: FriendFilter) {
				user(id: $userId) {
					id
					friends(filter: $friendFilter, limit: 5) {
						id
						name
					}
				}
			}
		`

		variables := `{
			"userId": "123",
			"friendFilter": {
				"minAge": 18,
				"maxAge": 65
			}
		}`

		def, rep := astparser.ParseGraphqlDocumentString(schema)
		require.False(t, rep.HasErrors())
		op, rep := astparser.ParseGraphqlDocumentString(operation)
		require.False(t, rep.HasErrors())
		err := asttransform.MergeDefinitionWithBaseSchema(&def)
		require.NoError(t, err)

		report := &operationreport.Report{}
		norm := astnormalization.NewNormalizer(true, true)
		norm.NormalizeOperation(&op, &def, report)
		require.False(t, report.HasErrors())

		valid := astvalidation.DefaultOperationValidator()
		valid.Validate(&op, &def, report)
		require.False(t, report.HasErrors())

		dsCfg, err := plan.NewDataSourceConfiguration[any](
			"main-subgraph",
			&FakeFactory[any]{upstreamSchema: &def},
			&plan.DataSourceMetadata{
				RootNodes: []plan.TypeField{
					{TypeName: "Query", FieldNames: []string{"user"}},
				},
				ChildNodes: []plan.TypeField{
					{TypeName: "User", FieldNames: []string{"id", "name", "friends"}},
				},
			},
			nil,
		)
		require.NoError(t, err)

		planner, err := plan.NewPlanner(plan.Configuration{
			DisableResolveFieldPositions: true,
			DataSources:                  []plan.DataSource{dsCfg},
		})
		require.NoError(t, err)

		generatedPlan := planner.Plan(&op, &def, "GetUserFriends", report)
		require.False(t, report.HasErrors())

		vars, err := astjson.Parse(variables)
		require.NoError(t, err)

		argumentUsageInfo, err := GetArgumentUsageInfo(&op, &def, vars, generatedPlan, nil)
		require.NoError(t, err)
		inputUsageInfo, err := GetInputUsageInfo(&op, &def, vars, generatedPlan, nil)
		require.NoError(t, err)

		// Build maps for easier assertion
		argumentMap := make(map[string]*graphqlmetricsv1.ArgumentUsageInfo)
		for _, arg := range argumentUsageInfo {
			key := strings.Join(arg.Path, ".")
			argumentMap[key] = arg
		}

		inputMap := make(map[string]*graphqlmetricsv1.InputUsageInfo)
		for _, input := range inputUsageInfo {
			key := strings.Join(input.Path, ".")
			inputMap[key] = input
		}

		// Verify nested argument with input object type
		require.Contains(t, argumentMap, "friends.filter", "Should track nested argument with input type")
		filterArg := argumentMap["friends.filter"]
		assert.Equal(t, "User", filterArg.TypeName)
		assert.Equal(t, "FriendFilter", filterArg.NamedType)
		assert.False(t, filterArg.IsNull)

		// Verify nested argument with scalar type
		require.Contains(t, argumentMap, "friends.limit", "Should track nested argument with scalar type")
		limitArg := argumentMap["friends.limit"]
		assert.Equal(t, "User", limitArg.TypeName)
		assert.Equal(t, "Int", limitArg.NamedType)
		assert.False(t, limitArg.IsNull)

		// Verify implicit null for missing offset argument
		require.Contains(t, argumentMap, "friends.offset", "Should track implicit null for nested argument")
		offsetArg := argumentMap["friends.offset"]
		assert.Equal(t, "User", offsetArg.TypeName)
		assert.Equal(t, "Int", offsetArg.NamedType)
		assert.True(t, offsetArg.IsNull, "offset was not provided, should be implicitly null")

		// Verify input usage for the filter input object
		require.Contains(t, inputMap, "FriendFilter", "Should track FriendFilter input type")
		assert.Equal(t, "FriendFilter", inputMap["FriendFilter"].NamedType)
		assert.False(t, inputMap["FriendFilter"].IsNull)

		// Verify input fields
		require.Contains(t, inputMap, "FriendFilter.minAge", "Should track FriendFilter.minAge field")
		assert.Equal(t, "Int", inputMap["FriendFilter.minAge"].NamedType)
		assert.Equal(t, "FriendFilter", inputMap["FriendFilter.minAge"].TypeName)
		assert.False(t, inputMap["FriendFilter.minAge"].IsNull)

		require.Contains(t, inputMap, "FriendFilter.maxAge", "Should track FriendFilter.maxAge field")
		assert.Equal(t, "Int", inputMap["FriendFilter.maxAge"].NamedType)
		assert.Equal(t, "FriendFilter", inputMap["FriendFilter.maxAge"].TypeName)
		assert.False(t, inputMap["FriendFilter.maxAge"].IsNull)
	})

	t.Run("nested arguments with null input object", func(t *testing.T) {
		operation := `
			query GetUserFriends($userId: ID!, $friendFilter: FriendFilter) {
				user(id: $userId) {
					id
					friends(filter: $friendFilter) {
						id
						name
					}
				}
			}
		`

		variables := `{
			"userId": "123",
			"friendFilter": null
		}`

		def, rep := astparser.ParseGraphqlDocumentString(schema)
		require.False(t, rep.HasErrors())
		op, rep := astparser.ParseGraphqlDocumentString(operation)
		require.False(t, rep.HasErrors())
		err := asttransform.MergeDefinitionWithBaseSchema(&def)
		require.NoError(t, err)

		report := &operationreport.Report{}
		norm := astnormalization.NewNormalizer(true, true)
		norm.NormalizeOperation(&op, &def, report)
		require.False(t, report.HasErrors())

		valid := astvalidation.DefaultOperationValidator()
		valid.Validate(&op, &def, report)
		require.False(t, report.HasErrors())

		dsCfg, err := plan.NewDataSourceConfiguration[any](
			"main-subgraph",
			&FakeFactory[any]{upstreamSchema: &def},
			&plan.DataSourceMetadata{
				RootNodes: []plan.TypeField{
					{TypeName: "Query", FieldNames: []string{"user"}},
				},
				ChildNodes: []plan.TypeField{
					{TypeName: "User", FieldNames: []string{"id", "name", "friends"}},
				},
			},
			nil,
		)
		require.NoError(t, err)

		planner, err := plan.NewPlanner(plan.Configuration{
			DisableResolveFieldPositions: true,
			DataSources:                  []plan.DataSource{dsCfg},
		})
		require.NoError(t, err)

		generatedPlan := planner.Plan(&op, &def, "GetUserFriends", report)
		require.False(t, report.HasErrors())

		vars, err := astjson.Parse(variables)
		require.NoError(t, err)

		argumentUsageInfo, err := GetArgumentUsageInfo(&op, &def, vars, generatedPlan, nil)
		require.NoError(t, err)
		inputUsageInfo, err := GetInputUsageInfo(&op, &def, vars, generatedPlan, nil)
		require.NoError(t, err)

		// Build map for argument assertion
		argumentMap := make(map[string]*graphqlmetricsv1.ArgumentUsageInfo)
		for _, arg := range argumentUsageInfo {
			key := strings.Join(arg.Path, ".")
			argumentMap[key] = arg
		}

		// Verify nested argument with null input object
		require.Contains(t, argumentMap, "friends.filter", "Should track nested argument even when null")
		filterArg := argumentMap["friends.filter"]
		assert.Equal(t, "User", filterArg.TypeName)
		assert.Equal(t, "FriendFilter", filterArg.NamedType)
		assert.True(t, filterArg.IsNull, "filter variable is explicitly null")

		// Verify input usage tracks the null FriendFilter
		var friendFilterUsage *graphqlmetricsv1.InputUsageInfo
		for _, input := range inputUsageInfo {
			if input.NamedType == "FriendFilter" && len(input.Path) == 1 {
				friendFilterUsage = input
				break
			}
		}
		require.NotNil(t, friendFilterUsage, "Should track FriendFilter input type even when null")
		assert.Equal(t, "FriendFilter", friendFilterUsage.NamedType)
		assert.True(t, friendFilterUsage.IsNull, "FriendFilter should be tracked as null")
	})

	t.Run("nested arguments across multiple subgraphs", func(t *testing.T) {
		// Enhanced schema with more types that span multiple subgraphs
		multiSubgraphSchema := `
			schema {
				query: Query
			}
			
			type Query {
				user(id: ID!): User
				product(id: ID!): Product
				order(id: ID!): Order
			}
			
			type User {
				id: ID!
				name: String!
				friends(limit: Int, filter: UserFilter): [User!]!
				orders(status: OrderStatus, limit: Int): [Order!]!
			}
			
			type Product {
				id: ID!
				name: String!
				reviews(filter: ReviewFilter!, limit: Int): [Review!]!
			}
			
			type Review {
				id: ID!
				rating: Int!
				author: User
				comments(first: Int, sortBy: String): [ReviewComment!]!
			}
			
			type ReviewComment {
				id: ID!
				text: String!
			}
			
			type Order {
				id: ID!
				status: OrderStatus!
				items(category: String): [OrderItem!]!
				customer: User
			}
			
			type OrderItem {
				id: ID!
				product: Product
				quantity: Int!
			}
			
			input UserFilter {
				minAge: Int
				verified: Boolean
			}
			
			input ReviewFilter {
				minRating: Int
				verified: Boolean
			}
			
			enum OrderStatus {
				PENDING
				SHIPPED
				DELIVERED
			}
		`

		operation := `
			query GetUserDataAcrossSubgraphs($userId: ID!, $userFilter: UserFilter, $reviewFilter: ReviewFilter!, $orderStatus: OrderStatus) {
				user(id: $userId) {
					id
					name
					friends(limit: 10, filter: $userFilter) {
						id
						name
					}
					orders(status: $orderStatus, limit: 5) {
						id
						status
						items(category: "electronics") {
							id
							quantity
							product {
								id
								name
								reviews(filter: $reviewFilter, limit: 3) {
									id
									rating
									comments(first: 5, sortBy: "date") {
										id
										text
									}
								}
							}
						}
					}
				}
			}
		`

		variables := `{
			"userId": "user-123",
			"userFilter": {
				"minAge": 18,
				"verified": true
			},
			"reviewFilter": {
				"minRating": 4,
				"verified": true
			},
			"orderStatus": "SHIPPED"
		}`

		def, rep := astparser.ParseGraphqlDocumentString(multiSubgraphSchema)
		require.False(t, rep.HasErrors())
		op, rep := astparser.ParseGraphqlDocumentString(operation)
		require.False(t, rep.HasErrors())
		err := asttransform.MergeDefinitionWithBaseSchema(&def)
		require.NoError(t, err)

		report := &operationreport.Report{}
		norm := astnormalization.NewNormalizer(true, true)
		norm.NormalizeOperation(&op, &def, report)
		require.False(t, report.HasErrors())

		valid := astvalidation.DefaultOperationValidator()
		valid.Validate(&op, &def, report)
		require.False(t, report.HasErrors())

		// Create THREE subgraphs - users, products, and orders come from different sources
		usersSubgraph, err := plan.NewDataSourceConfiguration[any](
			"users-subgraph",
			&FakeFactory[any]{upstreamSchema: &def},
			&plan.DataSourceMetadata{
				RootNodes: []plan.TypeField{
					{TypeName: "Query", FieldNames: []string{"user"}},
				},
				ChildNodes: []plan.TypeField{
					{TypeName: "User", FieldNames: []string{"id", "name", "friends", "orders"}},
				},
			},
			nil,
		)
		require.NoError(t, err)

		productsSubgraph, err := plan.NewDataSourceConfiguration[any](
			"products-subgraph",
			&FakeFactory[any]{upstreamSchema: &def},
			&plan.DataSourceMetadata{
				RootNodes: []plan.TypeField{
					{TypeName: "Query", FieldNames: []string{"product"}},
					{TypeName: "Product", FieldNames: []string{"id", "name", "reviews"}},
				},
				ChildNodes: []plan.TypeField{
					{TypeName: "Product", FieldNames: []string{"id", "name", "reviews"}},
					{TypeName: "Review", FieldNames: []string{"id", "rating", "author", "comments"}},
					{TypeName: "ReviewComment", FieldNames: []string{"id", "text"}},
				},
			},
			nil,
		)
		require.NoError(t, err)

		ordersSubgraph, err := plan.NewDataSourceConfiguration[any](
			"orders-subgraph",
			&FakeFactory[any]{upstreamSchema: &def},
			&plan.DataSourceMetadata{
				RootNodes: []plan.TypeField{
					{TypeName: "Query", FieldNames: []string{"order"}},
					{TypeName: "Order", FieldNames: []string{"id", "status", "items", "customer"}},
				},
				ChildNodes: []plan.TypeField{
					{TypeName: "Order", FieldNames: []string{"id", "status", "items", "customer"}},
					{TypeName: "OrderItem", FieldNames: []string{"id", "product", "quantity"}},
				},
			},
			nil,
		)
		require.NoError(t, err)

		planner, err := plan.NewPlanner(plan.Configuration{
			DisableResolveFieldPositions: true,
			DataSources:                  []plan.DataSource{usersSubgraph, productsSubgraph, ordersSubgraph},
		})
		require.NoError(t, err)

		generatedPlan := planner.Plan(&op, &def, "GetUserDataAcrossSubgraphs", report)
		require.False(t, report.HasErrors())

		vars, err := astjson.Parse(variables)
		require.NoError(t, err)

		argumentUsageInfo, err := GetArgumentUsageInfo(&op, &def, vars, generatedPlan, nil)
		require.NoError(t, err)
		inputUsageInfo, err := GetInputUsageInfo(&op, &def, vars, generatedPlan, nil)
		require.NoError(t, err)

		// Build map for argument assertion
		argumentMap := make(map[string]*graphqlmetricsv1.ArgumentUsageInfo)
		for _, arg := range argumentUsageInfo {
			key := strings.Join(arg.Path, ".")
			argumentMap[key] = arg
		}

		// Build map for input assertion
		inputMap := make(map[string]*graphqlmetricsv1.InputUsageInfo)
		for _, input := range inputUsageInfo {
			key := strings.Join(input.Path, ".")
			inputMap[key] = input
		}

		// ========================================
		// Verify USERS SUBGRAPH arguments
		// ========================================

		// Root level: Query.user(id:) -> users-subgraph
		require.Contains(t, argumentMap, "user.id", "Should track Query.user(id:)")
		assert.Equal(t, "Query", argumentMap["user.id"].TypeName)
		assert.Equal(t, "ID", argumentMap["user.id"].NamedType)
		assert.Equal(t, []string{"users-subgraph"}, argumentMap["user.id"].SubgraphIDs,
			"Query.user argument should be attributed to users-subgraph")
		assert.False(t, argumentMap["user.id"].IsNull)

		// Nested level 1: User.friends(limit:) -> users-subgraph
		require.Contains(t, argumentMap, "friends.limit", "Should track User.friends(limit:)")
		assert.Equal(t, "User", argumentMap["friends.limit"].TypeName)
		assert.Equal(t, "Int", argumentMap["friends.limit"].NamedType)
		assert.Equal(t, []string{"users-subgraph"}, argumentMap["friends.limit"].SubgraphIDs,
			"User.friends.limit argument should be attributed to users-subgraph")
		assert.False(t, argumentMap["friends.limit"].IsNull)

		// Nested level 1: User.friends(filter:) -> users-subgraph (input object type)
		require.Contains(t, argumentMap, "friends.filter", "Should track User.friends(filter:)")
		assert.Equal(t, "User", argumentMap["friends.filter"].TypeName)
		assert.Equal(t, "UserFilter", argumentMap["friends.filter"].NamedType)
		assert.Equal(t, []string{"users-subgraph"}, argumentMap["friends.filter"].SubgraphIDs,
			"User.friends.filter argument should be attributed to users-subgraph")
		assert.False(t, argumentMap["friends.filter"].IsNull)

		// Nested level 1: User.orders(status:) -> users-subgraph
		require.Contains(t, argumentMap, "orders.status", "Should track User.orders(status:)")
		assert.Equal(t, "User", argumentMap["orders.status"].TypeName)
		assert.Equal(t, "OrderStatus", argumentMap["orders.status"].NamedType)
		assert.Equal(t, []string{"users-subgraph"}, argumentMap["orders.status"].SubgraphIDs,
			"User.orders.status argument should be attributed to users-subgraph")
		assert.False(t, argumentMap["orders.status"].IsNull)

		// Nested level 1: User.orders(limit:) -> users-subgraph
		require.Contains(t, argumentMap, "orders.limit", "Should track User.orders(limit:)")
		assert.Equal(t, "User", argumentMap["orders.limit"].TypeName)
		assert.Equal(t, "Int", argumentMap["orders.limit"].NamedType)
		assert.Equal(t, []string{"users-subgraph"}, argumentMap["orders.limit"].SubgraphIDs,
			"User.orders.limit argument should be attributed to users-subgraph")
		assert.False(t, argumentMap["orders.limit"].IsNull)

		// ========================================
		// Verify ORDERS SUBGRAPH arguments
		// ========================================

		// Nested level 2: Order.items(category:) -> orders-subgraph
		require.Contains(t, argumentMap, "items.category", "Should track Order.items(category:)")
		assert.Equal(t, "Order", argumentMap["items.category"].TypeName)
		assert.Equal(t, "String", argumentMap["items.category"].NamedType)
		assert.Equal(t, []string{"orders-subgraph"}, argumentMap["items.category"].SubgraphIDs,
			"Order.items.category argument should be attributed to orders-subgraph")
		assert.False(t, argumentMap["items.category"].IsNull)

		// ========================================
		// Verify PRODUCTS SUBGRAPH arguments
		// ========================================

		// Nested level 4: Product.reviews(filter:) -> products-subgraph
		require.Contains(t, argumentMap, "reviews.filter", "Should track Product.reviews(filter:)")
		assert.Equal(t, "Product", argumentMap["reviews.filter"].TypeName)
		assert.Equal(t, "ReviewFilter", argumentMap["reviews.filter"].NamedType)
		assert.Equal(t, []string{"products-subgraph"}, argumentMap["reviews.filter"].SubgraphIDs,
			"Product.reviews.filter argument should be attributed to products-subgraph")
		assert.False(t, argumentMap["reviews.filter"].IsNull)

		// Nested level 4: Product.reviews(limit:) -> products-subgraph
		require.Contains(t, argumentMap, "reviews.limit", "Should track Product.reviews(limit:)")
		assert.Equal(t, "Product", argumentMap["reviews.limit"].TypeName)
		assert.Equal(t, "Int", argumentMap["reviews.limit"].NamedType)
		assert.Equal(t, []string{"products-subgraph"}, argumentMap["reviews.limit"].SubgraphIDs,
			"Product.reviews.limit argument should be attributed to products-subgraph")
		assert.False(t, argumentMap["reviews.limit"].IsNull)

		// Nested level 5: Review.comments(first:) -> products-subgraph
		require.Contains(t, argumentMap, "comments.first", "Should track Review.comments(first:)")
		assert.Equal(t, "Review", argumentMap["comments.first"].TypeName)
		assert.Equal(t, "Int", argumentMap["comments.first"].NamedType)
		assert.Equal(t, []string{"products-subgraph"}, argumentMap["comments.first"].SubgraphIDs,
			"Review.comments.first argument should be attributed to products-subgraph")
		assert.False(t, argumentMap["comments.first"].IsNull)

		// Nested level 5: Review.comments(sortBy:) -> products-subgraph
		require.Contains(t, argumentMap, "comments.sortBy", "Should track Review.comments(sortBy:)")
		assert.Equal(t, "Review", argumentMap["comments.sortBy"].TypeName)
		assert.Equal(t, "String", argumentMap["comments.sortBy"].NamedType)
		assert.Equal(t, []string{"products-subgraph"}, argumentMap["comments.sortBy"].SubgraphIDs,
			"Review.comments.sortBy argument should be attributed to products-subgraph")
		assert.False(t, argumentMap["comments.sortBy"].IsNull)

		// ========================================
		// Verify INPUT TYPE subgraph attribution
		// ========================================

		// UserFilter should be attributed to users-subgraph (used by User.friends)
		require.Contains(t, inputMap, "UserFilter", "Should track UserFilter input type")
		assert.Equal(t, "UserFilter", inputMap["UserFilter"].NamedType)
		assert.Equal(t, []string{"users-subgraph"}, inputMap["UserFilter"].SubgraphIDs,
			"UserFilter should be attributed to users-subgraph")
		assert.False(t, inputMap["UserFilter"].IsNull)

		// UserFilter.minAge field
		require.Contains(t, inputMap, "UserFilter.minAge", "Should track UserFilter.minAge field")
		assert.Equal(t, "Int", inputMap["UserFilter.minAge"].NamedType)
		assert.Equal(t, "UserFilter", inputMap["UserFilter.minAge"].TypeName)
		assert.Equal(t, []string{"users-subgraph"}, inputMap["UserFilter.minAge"].SubgraphIDs,
			"UserFilter.minAge should be attributed to users-subgraph")

		// UserFilter.verified field
		require.Contains(t, inputMap, "UserFilter.verified", "Should track UserFilter.verified field")
		assert.Equal(t, "Boolean", inputMap["UserFilter.verified"].NamedType)
		assert.Equal(t, "UserFilter", inputMap["UserFilter.verified"].TypeName)
		assert.Equal(t, []string{"users-subgraph"}, inputMap["UserFilter.verified"].SubgraphIDs,
			"UserFilter.verified should be attributed to users-subgraph")

		// ReviewFilter should be attributed to products-subgraph (used by Product.reviews)
		require.Contains(t, inputMap, "ReviewFilter", "Should track ReviewFilter input type")
		assert.Equal(t, "ReviewFilter", inputMap["ReviewFilter"].NamedType)
		assert.Equal(t, []string{"products-subgraph"}, inputMap["ReviewFilter"].SubgraphIDs,
			"ReviewFilter should be attributed to products-subgraph")
		assert.False(t, inputMap["ReviewFilter"].IsNull)

		// ReviewFilter.minRating field
		require.Contains(t, inputMap, "ReviewFilter.minRating", "Should track ReviewFilter.minRating field")
		assert.Equal(t, "Int", inputMap["ReviewFilter.minRating"].NamedType)
		assert.Equal(t, "ReviewFilter", inputMap["ReviewFilter.minRating"].TypeName)
		assert.Equal(t, []string{"products-subgraph"}, inputMap["ReviewFilter.minRating"].SubgraphIDs,
			"ReviewFilter.minRating should be attributed to products-subgraph")

		// ReviewFilter.verified field
		require.Contains(t, inputMap, "ReviewFilter.verified", "Should track ReviewFilter.verified field")
		assert.Equal(t, "Boolean", inputMap["ReviewFilter.verified"].NamedType)
		assert.Equal(t, "ReviewFilter", inputMap["ReviewFilter.verified"].TypeName)
		assert.Equal(t, []string{"products-subgraph"}, inputMap["ReviewFilter.verified"].SubgraphIDs,
			"ReviewFilter.verified should be attributed to products-subgraph")

		// ========================================
		// Verify ENUM usage subgraph attribution
		// ========================================

		// OrderStatus enum used by User.orders should be attributed to users-subgraph
		var orderStatusUsage *graphqlmetricsv1.InputUsageInfo
		for _, input := range inputUsageInfo {
			if input.NamedType == "OrderStatus" && len(input.EnumValues) > 0 {
				orderStatusUsage = input
				break
			}
		}
		require.NotNil(t, orderStatusUsage, "Should track OrderStatus enum usage")
		assert.Equal(t, []string{"users-subgraph"}, orderStatusUsage.SubgraphIDs,
			"OrderStatus enum should be attributed to users-subgraph (used by User.orders)")
		assert.Contains(t, orderStatusUsage.EnumValues, "SHIPPED")

		// ========================================
		// Verify NO CROSS-CONTAMINATION
		// ========================================

		// Ensure users-subgraph arguments don't have products-subgraph or orders-subgraph
		for key, arg := range argumentMap {
			if arg.TypeName == "User" {
				assert.NotContains(t, arg.SubgraphIDs, "products-subgraph",
					"User field argument %s should not have products-subgraph", key)
				assert.NotContains(t, arg.SubgraphIDs, "orders-subgraph",
					"User field argument %s should not have orders-subgraph", key)
			}
			if arg.TypeName == "Product" || arg.TypeName == "Review" {
				assert.NotContains(t, arg.SubgraphIDs, "users-subgraph",
					"Product/Review field argument %s should not have users-subgraph", key)
				assert.NotContains(t, arg.SubgraphIDs, "orders-subgraph",
					"Product/Review field argument %s should not have orders-subgraph", key)
			}
			if arg.TypeName == "Order" || arg.TypeName == "OrderItem" {
				assert.NotContains(t, arg.SubgraphIDs, "users-subgraph",
					"Order/OrderItem field argument %s should not have users-subgraph", key)
				assert.NotContains(t, arg.SubgraphIDs, "products-subgraph",
					"Order/OrderItem field argument %s should not have products-subgraph", key)
			}
		}
	})
}

// TestNilVariablesHandling verifies that nil variables are handled gracefully without panicking.
// This is a defensive test to ensure the API doesn't crash when callers pass nil for variables.
func TestNilVariablesHandling(t *testing.T) {
	schema := `
		schema {
			query: Query
		}
		
		type Query {
			findEmployees(criteria: SearchInput): [Employee!]!
		}
		
		type Employee {
			id: ID!
		}
		
		input SearchInput {
			department: String
			minAge: Int
		}
	`

	operation := `
		query FindEmployees($criteria: SearchInput) {
			findEmployees(criteria: $criteria) {
				id
			}
		}
	`

	def, rep := astparser.ParseGraphqlDocumentString(schema)
	require.False(t, rep.HasErrors())
	op, rep := astparser.ParseGraphqlDocumentString(operation)
	require.False(t, rep.HasErrors())
	err := asttransform.MergeDefinitionWithBaseSchema(&def)
	require.NoError(t, err)

	report := &operationreport.Report{}
	norm := astnormalization.NewNormalizer(true, true)
	norm.NormalizeOperation(&op, &def, report)
	require.False(t, report.HasErrors())

	valid := astvalidation.DefaultOperationValidator()
	valid.Validate(&op, &def, report)
	require.False(t, report.HasErrors())

	dsCfg, err := plan.NewDataSourceConfiguration(
		"employees-subgraph",
		&FakeFactory[any]{upstreamSchema: &def},
		&plan.DataSourceMetadata{
			RootNodes: []plan.TypeField{
				{TypeName: "Query", FieldNames: []string{"findEmployees"}},
			},
			ChildNodes: []plan.TypeField{
				{TypeName: "Employee", FieldNames: []string{"id"}},
			},
		},
		nil,
	)
	require.NoError(t, err)

	planner, err := plan.NewPlanner(plan.Configuration{
		DisableResolveFieldPositions: true,
		DataSources:                  []plan.DataSource{dsCfg},
	})
	require.NoError(t, err)

	generatedPlan := planner.Plan(&op, &def, "FindEmployees", report)
	require.False(t, report.HasErrors())

	// Test with nil variables - should not panic
	t.Run("nil variables for GetInputUsageInfo", func(t *testing.T) {
		inputUsageInfo, err := GetInputUsageInfo(&op, &def, nil, generatedPlan, nil)
		require.NoError(t, err)

		// Should track SearchInput as implicitly null since variable not provided
		var searchInputUsage *graphqlmetricsv1.InputUsageInfo
		for _, input := range inputUsageInfo {
			if input.NamedType == "SearchInput" && len(input.Path) == 1 {
				searchInputUsage = input
				break
			}
		}

		require.NotNil(t, searchInputUsage, "Should track SearchInput even with nil variables")
		assert.Equal(t, "SearchInput", searchInputUsage.NamedType)
		assert.True(t, searchInputUsage.IsNull, "SearchInput should be null when variables is nil")
		assert.Equal(t, []string{"employees-subgraph"}, searchInputUsage.SubgraphIDs)
	})

	t.Run("nil variables for GetArgumentUsageInfo", func(t *testing.T) {
		// Should not panic
		argumentUsageInfo, err := GetArgumentUsageInfo(&op, &def, nil, generatedPlan, nil)
		require.NoError(t, err)

		// Should track the criteria argument
		require.Len(t, argumentUsageInfo, 1)
		assert.Equal(t, "SearchInput", argumentUsageInfo[0].NamedType)
		assert.Equal(t, []string{"findEmployees", "criteria"}, argumentUsageInfo[0].Path)
		// With nil variables, we can't determine if the variable value is null
		// so IsNull will be false (default behavior when variable can't be resolved)
		assert.False(t, argumentUsageInfo[0].IsNull)
	})
}

func prettyJSON(t *testing.T, v interface{}) string {
	b, err := json.MarshalIndent(v, "", "  ")
	require.NoError(t, err)
	return string(b)
}

type StatefulSource struct {
}

func (s *StatefulSource) Start() {

}

type FakeFactory[T any] struct {
	upstreamSchema *ast.Document
}

func (f *FakeFactory[T]) UpstreamSchema(_ plan.DataSourceConfiguration[T]) (*ast.Document, bool) {
	return f.upstreamSchema, true
}

func (f *FakeFactory[T]) PlanningBehavior() plan.DataSourcePlanningBehavior {
	return plan.DataSourcePlanningBehavior{}
}

func (f *FakeFactory[T]) Planner(_ abstractlogger.Logger) plan.DataSourcePlanner[T] {
	source := &StatefulSource{}
	go source.Start()
	return &FakePlanner[T]{
		source:         source,
		upstreamSchema: f.upstreamSchema,
	}
}

func (f *FakeFactory[T]) Context() context.Context {
	return context.TODO()
}

type FakePlanner[T any] struct {
	id             int
	source         *StatefulSource
	upstreamSchema *ast.Document
}

func (f *FakePlanner[T]) ID() int {
	return f.id
}

func (f *FakePlanner[T]) SetID(id int) {
	f.id = id
}

func (f *FakePlanner[T]) UpstreamSchema(_ plan.DataSourceConfiguration[T]) (*ast.Document, bool) {
	return f.upstreamSchema, true
}

func (f *FakePlanner[T]) EnterDocument(_, _ *ast.Document) {

}

func (f *FakePlanner[T]) Register(visitor *plan.Visitor, _ plan.DataSourceConfiguration[T], _ plan.DataSourcePlannerConfiguration) error {
	visitor.Walker.RegisterEnterDocumentVisitor(f)
	return nil
}

func (f *FakePlanner[T]) ConfigureFetch() resolve.FetchConfiguration {
	return resolve.FetchConfiguration{
		DataSource: &FakeDataSource{
			source: f.source,
		},
	}
}

func (f *FakePlanner[T]) ConfigureSubscription() plan.SubscriptionConfiguration {
	return plan.SubscriptionConfiguration{}
}

func (f *FakePlanner[T]) DownstreamResponseFieldAlias(_ int) (alias string, exists bool) {
	return
}

type FakeDataSource struct {
	source *StatefulSource
}

func (f *FakeDataSource) Load(ctx context.Context, headers http.Header, input []byte) (data []byte, err error) {
	return nil, nil
}

func (f *FakeDataSource) LoadWithFiles(ctx context.Context, headers http.Header, input []byte, files []*httpclient.FileUpload) (data []byte, err error) {
	return nil, nil
}<|MERGE_RESOLUTION|>--- conflicted
+++ resolved
@@ -3,11 +3,8 @@
 import (
 	"context"
 	"encoding/json"
-<<<<<<< HEAD
 	"net/http"
-=======
 	"strings"
->>>>>>> 24c06485
 	"testing"
 
 	"github.com/jensneuse/abstractlogger"
