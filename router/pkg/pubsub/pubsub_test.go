package pubsub

import (
	"context"
	"errors"
	"github.com/stretchr/testify/mock"
	rmetric "github.com/wundergraph/cosmo/router/pkg/metric"
	"testing"

	"github.com/stretchr/testify/assert"
	"github.com/stretchr/testify/require"
	nodev1 "github.com/wundergraph/cosmo/router/gen/proto/wg/cosmo/node/v1"
	"github.com/wundergraph/cosmo/router/pkg/config"
	"github.com/wundergraph/cosmo/router/pkg/pubsub/datasource"
	"github.com/wundergraph/graphql-go-tools/v2/pkg/engine/plan"
	"go.uber.org/zap"
)

func TestBuild_OK(t *testing.T) {
	ctx := context.Background()
	mockBuilder := datasource.NewMockProviderBuilder[config.NatsEventSource, *nodev1.NatsEventConfiguration](t)
	mockPubSubProvider := datasource.NewMockProvider(t)

	dsMeta := &plan.DataSourceMetadata{
		RootNodes: []plan.TypeField{
			{
				TypeName:   "Type1",
				FieldNames: []string{"Field1", "Field2"},
			},
		},
	}

	// Mock input data
	event := &nodev1.EngineEventConfiguration{
		ProviderId: "provider-1",
		TypeName:   "Type1",
		FieldName:  "Field1",
		Type:       nodev1.EventType_PUBLISH,
	}
	dsConf := DataSourceConfigurationWithMetadata{
		Configuration: &nodev1.DataSourceConfiguration{
			Id: "test-id",
			CustomEvents: &nodev1.DataSourceCustomEvents{
				Nats: []*nodev1.NatsEventConfiguration{
					{
						EngineEventConfiguration: event,
					},
				},
			},
		},
		Metadata: dsMeta,
	}
	dsConfs := []dsConfAndEvents[*nodev1.NatsEventConfiguration]{
		{
			dsConf: &dsConf,
			events: dsConf.Configuration.GetCustomEvents().GetNats(),
		},
	}
	natsEventSources := []config.NatsEventSource{
		{ID: "provider-1"},
	}

	mockPubSubProvider.On("ID").Return("provider-1")

	mockBuilder.On("TypeID").Return("nats")
	mockBuilder.On("BuildProvider", natsEventSources[0]).Return(mockPubSubProvider, nil)

	// ctx, kafkaBuilder, config.Providers.Kafka, kafkaDsConfsWithEvents
	// Execute the function
<<<<<<< HEAD
	providers, dataSources, err := build(ctx, mockBuilder, natsEventSources, dsConfs, Hooks{})
=======
	providers, dataSources, err := build(ctx, mockBuilder, natsEventSources, dsConfs, rmetric.NewNoopStreamMetricStore())
>>>>>>> 146f4ac8

	// Assertions
	assert.NoError(t, err)
	require.Len(t, providers, 1)
	require.Len(t, dataSources, 1)
	assert.True(t, dataSources[0].HasRootNode("Type1", "Field1"))
	assert.False(t, dataSources[0].HasRootNode("Type1", "Field2"))
}

func TestBuild_ProviderError(t *testing.T) {
	ctx := context.Background()
	mockBuilder := datasource.NewMockProviderBuilder[config.NatsEventSource, *nodev1.NatsEventConfiguration](t)

	dsMeta := &plan.DataSourceMetadata{
		RootNodes: []plan.TypeField{
			{
				TypeName:   "Type1",
				FieldNames: []string{"Field1", "Field2"},
			},
		},
	}

	// Mock input data
	event := &nodev1.EngineEventConfiguration{
		ProviderId: "provider-1",
		TypeName:   "Type1",
		FieldName:  "Field1",
		Type:       nodev1.EventType_PUBLISH,
	}
	dsConf := DataSourceConfigurationWithMetadata{
		Configuration: &nodev1.DataSourceConfiguration{
			Id: "test-id",
			CustomEvents: &nodev1.DataSourceCustomEvents{
				Nats: []*nodev1.NatsEventConfiguration{
					{
						EngineEventConfiguration: event,
					},
				},
			},
		},
		Metadata: dsMeta,
	}
	dsConfs := []dsConfAndEvents[*nodev1.NatsEventConfiguration]{
		{
			dsConf: &dsConf,
			events: dsConf.Configuration.GetCustomEvents().GetNats(),
		},
	}
	natsEventSources := []config.NatsEventSource{
		{ID: "provider-1"},
	}

	mockBuilder.On("BuildProvider", natsEventSources[0], mock.Anything).Return(nil, errors.New("provider error"))

	// Execute the function
<<<<<<< HEAD
	providers, dataSources, err := build(ctx, mockBuilder, natsEventSources, dsConfs, Hooks{})
=======
	providers, dataSources, err := build(ctx, mockBuilder, natsEventSources, dsConfs, rmetric.NewNoopStreamMetricStore())
>>>>>>> 146f4ac8

	// Assertions
	assert.Error(t, err)
	require.Len(t, providers, 0)
	require.Len(t, dataSources, 0)
}

func TestBuild_ShouldGetAnErrorIfProviderIsNotDefined(t *testing.T) {
	ctx := context.Background()
	mockBuilder := datasource.NewMockProviderBuilder[config.NatsEventSource, *nodev1.NatsEventConfiguration](t)
	//mockPubSubProvider := datasource.NewMockPubSubProvider(t)

	dsMeta := &plan.DataSourceMetadata{
		RootNodes: []plan.TypeField{
			{
				TypeName:   "Type1",
				FieldNames: []string{"Field1", "Field2"},
			},
		},
	}

	// Mock input data
	event := &nodev1.EngineEventConfiguration{
		ProviderId: "provider-2",
		TypeName:   "Type1",
		FieldName:  "Field1",
		Type:       nodev1.EventType_PUBLISH,
	}
	dsConf := DataSourceConfigurationWithMetadata{
		Configuration: &nodev1.DataSourceConfiguration{
			Id: "test-id",
			CustomEvents: &nodev1.DataSourceCustomEvents{
				Nats: []*nodev1.NatsEventConfiguration{
					{
						EngineEventConfiguration: event,
					},
				},
			},
		},
		Metadata: dsMeta,
	}
	dsConfs := []dsConfAndEvents[*nodev1.NatsEventConfiguration]{
		{
			dsConf: &dsConf,
			events: dsConf.Configuration.GetCustomEvents().GetNats(),
		},
	}
	natsEventSources := []config.NatsEventSource{
		{ID: "provider-1"},
	}

	mockBuilder.On("TypeID").Return("nats")

	// Execute the function
<<<<<<< HEAD
	providers, dataSources, err := build(ctx, mockBuilder, natsEventSources, dsConfs, Hooks{})
=======
	providers, dataSources, err := build(ctx, mockBuilder, natsEventSources, dsConfs, rmetric.NewNoopStreamMetricStore())
>>>>>>> 146f4ac8

	// Assertions
	assert.Error(t, err)
	assert.IsType(t, &ProviderNotDefinedError{
		ProviderID:     "provider-2",
		ProviderTypeID: "nats",
	}, err)
	require.Len(t, providers, 0)
	require.Len(t, dataSources, 0)
}

func TestBuild_ShouldNotInitializeProviderIfNotUsed(t *testing.T) {
	ctx := context.Background()
	mockBuilder := datasource.NewMockProviderBuilder[config.NatsEventSource, *nodev1.NatsEventConfiguration](t)
	mockPubSubUsedProvider := datasource.NewMockProvider(t)

	dsMeta := &plan.DataSourceMetadata{
		RootNodes: []plan.TypeField{
			{
				TypeName:   "Type1",
				FieldNames: []string{"Field1", "Field2"},
			},
		},
	}

	// Mock input data
	event := &nodev1.EngineEventConfiguration{
		ProviderId: "provider-2",
		TypeName:   "Type1",
		FieldName:  "Field1",
		Type:       nodev1.EventType_PUBLISH,
	}
	dsConf := DataSourceConfigurationWithMetadata{
		Configuration: &nodev1.DataSourceConfiguration{
			Id: "test-id",
			CustomEvents: &nodev1.DataSourceCustomEvents{
				Nats: []*nodev1.NatsEventConfiguration{
					{
						EngineEventConfiguration: event,
					},
				},
			},
		},
		Metadata: dsMeta,
	}
	dsConfs := []dsConfAndEvents[*nodev1.NatsEventConfiguration]{
		{
			dsConf: &dsConf,
			events: dsConf.Configuration.GetCustomEvents().GetNats(),
		},
	}
	natsEventSources := []config.NatsEventSource{
		{ID: "provider-1"},
		{ID: "provider-2"},
	}

	mockPubSubUsedProvider.On("ID").Return("provider-2")

	mockBuilder.On("TypeID").Return("nats")
	mockBuilder.On("BuildProvider", natsEventSources[1], mock.Anything).
		Return(mockPubSubUsedProvider, nil)

	// Execute the function
<<<<<<< HEAD
	providers, dataSources, err := build(ctx, mockBuilder, natsEventSources, dsConfs, Hooks{})
=======
	providers, dataSources, err := build(ctx, mockBuilder, natsEventSources, dsConfs, rmetric.NewNoopStreamMetricStore())
>>>>>>> 146f4ac8

	// Assertions
	assert.NoError(t, err)
	require.Len(t, providers, 1)
	require.Len(t, dataSources, 1)
	assert.True(t, dataSources[0].HasRootNode("Type1", "Field1"))
	assert.False(t, dataSources[0].HasRootNode("Type1", "Field2"))
}

func TestBuildProvidersAndDataSources_Nats_OK(t *testing.T) {
	ctx := context.Background()

	dsMeta := &plan.DataSourceMetadata{
		RootNodes: []plan.TypeField{
			{
				TypeName:   "Type1",
				FieldNames: []string{"Field1", "Field2"},
			},
		},
	}

	// Mock input data
	event := &nodev1.EngineEventConfiguration{
		ProviderId: "provider-1",
		TypeName:   "Type1",
		FieldName:  "Field1",
		Type:       nodev1.EventType_PUBLISH,
	}
	dsConf := DataSourceConfigurationWithMetadata{
		Configuration: &nodev1.DataSourceConfiguration{
			Id: "test-id",
			CustomEvents: &nodev1.DataSourceCustomEvents{
				Nats: []*nodev1.NatsEventConfiguration{
					{
						EngineEventConfiguration: event,
					},
				},
			},
		},
		Metadata: dsMeta,
	}
	dsConfs := []DataSourceConfigurationWithMetadata{dsConf}

	// Execute the function
	providers, dataSources, err := BuildProvidersAndDataSources(ctx, config.EventsConfiguration{
		Providers: config.EventProviders{
			Nats: []config.NatsEventSource{
				{ID: "provider-1"},
			},
		},
<<<<<<< HEAD
	}, zap.NewNop(), dsConfs, "host", "addr", Hooks{})
=======
	}, nil, zap.NewNop(), dsConfs, "host", "addr")
>>>>>>> 146f4ac8

	// Assertions
	assert.NoError(t, err)
	require.Len(t, providers, 1)
	require.Equal(t, providers[0].ID(), "provider-1")
	require.Equal(t, providers[0].TypeID(), "nats")
	require.Len(t, dataSources, 1)
	assert.True(t, dataSources[0].HasRootNode("Type1", "Field1"))
	assert.False(t, dataSources[0].HasRootNode("Type1", "Field2"))
}

func TestBuildProvidersAndDataSources_Kafka_OK(t *testing.T) {
	ctx := context.Background()

	dsMeta := &plan.DataSourceMetadata{
		RootNodes: []plan.TypeField{
			{
				TypeName:   "Type1",
				FieldNames: []string{"Field1", "Field2"},
			},
		},
	}

	// Mock input data
	event := &nodev1.EngineEventConfiguration{
		ProviderId: "provider-1",
		TypeName:   "Type1",
		FieldName:  "Field1",
		Type:       nodev1.EventType_PUBLISH,
	}
	dsConf := DataSourceConfigurationWithMetadata{
		Configuration: &nodev1.DataSourceConfiguration{
			Id: "test-id",
			CustomEvents: &nodev1.DataSourceCustomEvents{
				Kafka: []*nodev1.KafkaEventConfiguration{
					{
						EngineEventConfiguration: event,
					},
				},
			},
		},
		Metadata: dsMeta,
	}
	dsConfs := []DataSourceConfigurationWithMetadata{dsConf}

	// Execute the function
	providers, dataSources, err := BuildProvidersAndDataSources(ctx, config.EventsConfiguration{
		Providers: config.EventProviders{
			Kafka: []config.KafkaEventSource{
				{ID: "provider-1"},
			},
		},
<<<<<<< HEAD
	}, zap.NewNop(), dsConfs, "host", "addr", Hooks{})
=======
	}, nil, zap.NewNop(), dsConfs, "host", "addr")
>>>>>>> 146f4ac8

	// Assertions
	assert.NoError(t, err)
	require.Len(t, providers, 1)
	require.Equal(t, providers[0].ID(), "provider-1")
	require.Equal(t, providers[0].TypeID(), "kafka")
	require.Len(t, dataSources, 1)
	assert.True(t, dataSources[0].HasRootNode("Type1", "Field1"))
	assert.False(t, dataSources[0].HasRootNode("Type1", "Field2"))
}

func TestBuildProvidersAndDataSources_Redis_OK(t *testing.T) {
	ctx := context.Background()

	dsMeta := &plan.DataSourceMetadata{
		RootNodes: []plan.TypeField{
			{
				TypeName:   "Type1",
				FieldNames: []string{"Field1", "Field2"},
			},
		},
	}

	// Mock input data
	event := &nodev1.EngineEventConfiguration{
		ProviderId: "provider-1",
		TypeName:   "Type1",
		FieldName:  "Field1",
		Type:       nodev1.EventType_PUBLISH,
	}
	dsConf := DataSourceConfigurationWithMetadata{
		Configuration: &nodev1.DataSourceConfiguration{
			Id: "test-id",
			CustomEvents: &nodev1.DataSourceCustomEvents{
				Redis: []*nodev1.RedisEventConfiguration{
					{
						EngineEventConfiguration: event,
					},
				},
			},
		},
		Metadata: dsMeta,
	}
	dsConfs := []DataSourceConfigurationWithMetadata{dsConf}

	// Execute the function
	providers, dataSources, err := BuildProvidersAndDataSources(ctx, config.EventsConfiguration{
		Providers: config.EventProviders{
			Redis: []config.RedisEventSource{
				{ID: "provider-1"},
			},
		},
<<<<<<< HEAD
	}, zap.NewNop(), dsConfs, "host", "addr", Hooks{})
=======
	}, nil, zap.NewNop(), dsConfs, "host", "addr")
>>>>>>> 146f4ac8

	// Assertions
	assert.NoError(t, err)
	require.Len(t, providers, 1)
	require.Equal(t, providers[0].ID(), "provider-1")
	require.Equal(t, providers[0].TypeID(), "redis")
	require.Len(t, dataSources, 1)
	assert.True(t, dataSources[0].HasRootNode("Type1", "Field1"))
	assert.False(t, dataSources[0].HasRootNode("Type1", "Field2"))
}<|MERGE_RESOLUTION|>--- conflicted
+++ resolved
@@ -3,9 +3,10 @@
 import (
 	"context"
 	"errors"
+	"testing"
+
 	"github.com/stretchr/testify/mock"
 	rmetric "github.com/wundergraph/cosmo/router/pkg/metric"
-	"testing"
 
 	"github.com/stretchr/testify/assert"
 	"github.com/stretchr/testify/require"
@@ -67,11 +68,7 @@
 
 	// ctx, kafkaBuilder, config.Providers.Kafka, kafkaDsConfsWithEvents
 	// Execute the function
-<<<<<<< HEAD
-	providers, dataSources, err := build(ctx, mockBuilder, natsEventSources, dsConfs, Hooks{})
-=======
-	providers, dataSources, err := build(ctx, mockBuilder, natsEventSources, dsConfs, rmetric.NewNoopStreamMetricStore())
->>>>>>> 146f4ac8
+	providers, dataSources, err := build(ctx, mockBuilder, natsEventSources, dsConfs, rmetric.NewNoopStreamMetricStore(), Hooks{})
 
 	// Assertions
 	assert.NoError(t, err)
@@ -127,11 +124,7 @@
 	mockBuilder.On("BuildProvider", natsEventSources[0], mock.Anything).Return(nil, errors.New("provider error"))
 
 	// Execute the function
-<<<<<<< HEAD
-	providers, dataSources, err := build(ctx, mockBuilder, natsEventSources, dsConfs, Hooks{})
-=======
-	providers, dataSources, err := build(ctx, mockBuilder, natsEventSources, dsConfs, rmetric.NewNoopStreamMetricStore())
->>>>>>> 146f4ac8
+	providers, dataSources, err := build(ctx, mockBuilder, natsEventSources, dsConfs, rmetric.NewNoopStreamMetricStore(), Hooks{})
 
 	// Assertions
 	assert.Error(t, err)
@@ -186,11 +179,7 @@
 	mockBuilder.On("TypeID").Return("nats")
 
 	// Execute the function
-<<<<<<< HEAD
-	providers, dataSources, err := build(ctx, mockBuilder, natsEventSources, dsConfs, Hooks{})
-=======
-	providers, dataSources, err := build(ctx, mockBuilder, natsEventSources, dsConfs, rmetric.NewNoopStreamMetricStore())
->>>>>>> 146f4ac8
+	providers, dataSources, err := build(ctx, mockBuilder, natsEventSources, dsConfs, rmetric.NewNoopStreamMetricStore(), Hooks{})
 
 	// Assertions
 	assert.Error(t, err)
@@ -254,11 +243,7 @@
 		Return(mockPubSubUsedProvider, nil)
 
 	// Execute the function
-<<<<<<< HEAD
-	providers, dataSources, err := build(ctx, mockBuilder, natsEventSources, dsConfs, Hooks{})
-=======
-	providers, dataSources, err := build(ctx, mockBuilder, natsEventSources, dsConfs, rmetric.NewNoopStreamMetricStore())
->>>>>>> 146f4ac8
+	providers, dataSources, err := build(ctx, mockBuilder, natsEventSources, dsConfs, rmetric.NewNoopStreamMetricStore(), Hooks{})
 
 	// Assertions
 	assert.NoError(t, err)
@@ -309,11 +294,7 @@
 				{ID: "provider-1"},
 			},
 		},
-<<<<<<< HEAD
-	}, zap.NewNop(), dsConfs, "host", "addr", Hooks{})
-=======
-	}, nil, zap.NewNop(), dsConfs, "host", "addr")
->>>>>>> 146f4ac8
+	}, nil, zap.NewNop(), dsConfs, "host", "addr", Hooks{})
 
 	// Assertions
 	assert.NoError(t, err)
@@ -366,11 +347,7 @@
 				{ID: "provider-1"},
 			},
 		},
-<<<<<<< HEAD
-	}, zap.NewNop(), dsConfs, "host", "addr", Hooks{})
-=======
-	}, nil, zap.NewNop(), dsConfs, "host", "addr")
->>>>>>> 146f4ac8
+	}, nil, zap.NewNop(), dsConfs, "host", "addr", Hooks{})
 
 	// Assertions
 	assert.NoError(t, err)
@@ -423,11 +400,7 @@
 				{ID: "provider-1"},
 			},
 		},
-<<<<<<< HEAD
-	}, zap.NewNop(), dsConfs, "host", "addr", Hooks{})
-=======
-	}, nil, zap.NewNop(), dsConfs, "host", "addr")
->>>>>>> 146f4ac8
+	}, nil, zap.NewNop(), dsConfs, "host", "addr", Hooks{})
 
 	// Assertions
 	assert.NoError(t, err)
