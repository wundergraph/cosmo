package datasource

import (
	"context"
	"encoding/json"
	"errors"
	"testing"

	"github.com/cespare/xxhash/v2"
	"github.com/stretchr/testify/assert"
	"github.com/stretchr/testify/mock"
	"github.com/wundergraph/graphql-go-tools/v2/pkg/engine/resolve"
	"go.uber.org/zap"
)

// testSubscriptionEventConfiguration implements SubscriptionEventConfiguration for testing
type testSubscriptionEventConfiguration struct {
	Topic   string `json:"topic"`
	Subject string `json:"subject"`
}

func (t testSubscriptionEventConfiguration) ProviderID() string {
	return "test-provider"
}

func (t testSubscriptionEventConfiguration) ProviderType() ProviderType {
	return ProviderTypeNats
}

func (t testSubscriptionEventConfiguration) RootFieldName() string {
	return "testSubscription"
}

func TestPubSubSubscriptionDataSource_SubscriptionEventConfiguration_Success(t *testing.T) {
	mockAdapter := NewMockProvider(t)
	uniqueRequestIDFn := func(ctx *resolve.Context, input []byte, xxh *xxhash.Digest) error {
		return nil
	}

	dataSource := NewPubSubSubscriptionDataSource[testSubscriptionEventConfiguration](mockAdapter, uniqueRequestIDFn, zap.NewNop())

	testConfig := testSubscriptionEventConfiguration{
		Topic:   "test-topic",
		Subject: "test-subject",
	}
	input, err := json.Marshal(testConfig)
	assert.NoError(t, err)

	result, err := dataSource.SubscriptionEventConfiguration(input)
	assert.NoError(t, err)
	assert.NotNil(t, result)

	typedResult, ok := result.(testSubscriptionEventConfiguration)
	assert.True(t, ok)
	assert.Equal(t, "test-topic", typedResult.Topic)
	assert.Equal(t, "test-subject", typedResult.Subject)
}

func TestPubSubSubscriptionDataSource_SubscriptionEventConfiguration_InvalidJSON(t *testing.T) {
	mockAdapter := NewMockProvider(t)
	uniqueRequestIDFn := func(ctx *resolve.Context, input []byte, xxh *xxhash.Digest) error {
		return nil
	}

	dataSource := NewPubSubSubscriptionDataSource[testSubscriptionEventConfiguration](mockAdapter, uniqueRequestIDFn, zap.NewNop())

	invalidInput := []byte(`{"invalid": json}`)
	result, err := dataSource.SubscriptionEventConfiguration(invalidInput)
	assert.Error(t, err)
	assert.Equal(t, testSubscriptionEventConfiguration{}, result)
}

func TestPubSubSubscriptionDataSource_UniqueRequestID_Success(t *testing.T) {
	mockAdapter := NewMockProvider(t)
	uniqueRequestIDFn := func(ctx *resolve.Context, input []byte, xxh *xxhash.Digest) error {
		return nil
	}

	dataSource := NewPubSubSubscriptionDataSource[testSubscriptionEventConfiguration](mockAdapter, uniqueRequestIDFn, zap.NewNop())

	ctx := &resolve.Context{}
	input := []byte(`{"test": "data"}`)
	xxh := xxhash.New()

	err := dataSource.UniqueRequestID(ctx, input, xxh)
	assert.NoError(t, err)
}

func TestPubSubSubscriptionDataSource_UniqueRequestID_Error(t *testing.T) {
	mockAdapter := NewMockProvider(t)
	expectedError := errors.New("unique ID generation error")
	uniqueRequestIDFn := func(ctx *resolve.Context, input []byte, xxh *xxhash.Digest) error {
		return expectedError
	}

	dataSource := NewPubSubSubscriptionDataSource[testSubscriptionEventConfiguration](mockAdapter, uniqueRequestIDFn, zap.NewNop())

	ctx := &resolve.Context{}
	input := []byte(`{"test": "data"}`)
	xxh := xxhash.New()

	err := dataSource.UniqueRequestID(ctx, input, xxh)
	assert.Error(t, err)
	assert.Equal(t, expectedError, err)
}

func TestPubSubSubscriptionDataSource_Start_Success(t *testing.T) {
	mockAdapter := NewMockProvider(t)
	uniqueRequestIDFn := func(ctx *resolve.Context, input []byte, xxh *xxhash.Digest) error {
		return nil
	}

	dataSource := NewPubSubSubscriptionDataSource[testSubscriptionEventConfiguration](mockAdapter, uniqueRequestIDFn, zap.NewNop())

	testConfig := testSubscriptionEventConfiguration{
		Topic:   "test-topic",
		Subject: "test-subject",
	}
	input, err := json.Marshal(testConfig)
	assert.NoError(t, err)

	ctx := resolve.NewContext(context.Background())
	mockUpdater := NewMockSubscriptionUpdater(t)

	mockAdapter.On("Subscribe", ctx.Context(), testConfig, mock.AnythingOfType("*datasource.subscriptionEventUpdater")).Return(nil)

	err = dataSource.Start(ctx, input, mockUpdater)
	assert.NoError(t, err)
	mockAdapter.AssertExpectations(t)
}

func TestPubSubSubscriptionDataSource_Start_NoConfiguration(t *testing.T) {
	mockAdapter := NewMockProvider(t)
	uniqueRequestIDFn := func(ctx *resolve.Context, input []byte, xxh *xxhash.Digest) error {
		return nil
	}

	dataSource := NewPubSubSubscriptionDataSource[testSubscriptionEventConfiguration](mockAdapter, uniqueRequestIDFn, zap.NewNop())

	invalidInput := []byte(`{"invalid": json}`)
	ctx := resolve.NewContext(context.Background())
	mockUpdater := NewMockSubscriptionUpdater(t)

	err := dataSource.Start(ctx, invalidInput, mockUpdater)
	assert.Error(t, err)
	assert.Contains(t, err.Error(), "invalid character 'j' looking for beginning of value")
}

func TestPubSubSubscriptionDataSource_Start_SubscribeError(t *testing.T) {
	mockAdapter := NewMockProvider(t)
	uniqueRequestIDFn := func(ctx *resolve.Context, input []byte, xxh *xxhash.Digest) error {
		return nil
	}

	dataSource := NewPubSubSubscriptionDataSource[testSubscriptionEventConfiguration](mockAdapter, uniqueRequestIDFn, zap.NewNop())

	testConfig := testSubscriptionEventConfiguration{
		Topic:   "test-topic",
		Subject: "test-subject",
	}
	input, err := json.Marshal(testConfig)
	assert.NoError(t, err)

	ctx := resolve.NewContext(context.Background())
	mockUpdater := NewMockSubscriptionUpdater(t)
	expectedError := errors.New("subscription error")

	mockAdapter.On("Subscribe", ctx.Context(), testConfig, mock.AnythingOfType("*datasource.subscriptionEventUpdater")).Return(expectedError)

	err = dataSource.Start(ctx, input, mockUpdater)
	assert.Error(t, err)
	assert.Equal(t, expectedError, err)
	mockAdapter.AssertExpectations(t)
}

func TestPubSubSubscriptionDataSource_SubscriptionOnStart_Success(t *testing.T) {
	mockAdapter := NewMockProvider(t)
	uniqueRequestIDFn := func(ctx *resolve.Context, input []byte, xxh *xxhash.Digest) error {
		return nil
	}

	dataSource := NewPubSubSubscriptionDataSource[testSubscriptionEventConfiguration](mockAdapter, uniqueRequestIDFn, zap.NewNop())

	testConfig := testSubscriptionEventConfiguration{
		Topic:   "test-topic",
		Subject: "test-subject",
	}
	input, err := json.Marshal(testConfig)
	assert.NoError(t, err)

	ctx := resolve.StartupHookContext{
		Context: context.Background(),
		Updater: func(data []byte) {},
	}

	err = dataSource.SubscriptionOnStart(ctx, input)
	assert.NoError(t, err)
}

func TestPubSubSubscriptionDataSource_SubscriptionOnStart_WithHooks(t *testing.T) {
	mockAdapter := NewMockProvider(t)
	uniqueRequestIDFn := func(ctx *resolve.Context, input []byte, xxh *xxhash.Digest) error {
		return nil
	}

	dataSource := NewPubSubSubscriptionDataSource[testSubscriptionEventConfiguration](mockAdapter, uniqueRequestIDFn, zap.NewNop())

	// Add subscription start hooks
	hook1Called := false
	hook2Called := false

	hook1 := func(ctx resolve.StartupHookContext, config SubscriptionEventConfiguration) error {
		hook1Called = true
		return nil
	}

	hook2 := func(ctx resolve.StartupHookContext, config SubscriptionEventConfiguration) error {
		hook2Called = true
		return nil
	}

	dataSource.SetHooks(Hooks{
		SubscriptionOnStart: []SubscriptionOnStartFn{hook1, hook2},
	})

	testConfig := testSubscriptionEventConfiguration{
		Topic:   "test-topic",
		Subject: "test-subject",
	}
	input, err := json.Marshal(testConfig)
	assert.NoError(t, err)

	ctx := resolve.StartupHookContext{
		Context: context.Background(),
		Updater: func(data []byte) {},
	}

	err = dataSource.SubscriptionOnStart(ctx, input)
	assert.NoError(t, err)
	assert.True(t, hook1Called)
	assert.True(t, hook2Called)
}

<<<<<<< HEAD
func TestPubSubSubscriptionDataSource_SubscriptionOnStart_HookReturnsClose(t *testing.T) {
	mockAdapter := NewMockProvider(t)
	uniqueRequestIDFn := func(ctx *resolve.Context, input []byte, xxh *xxhash.Digest) error {
		return nil
	}

	dataSource := NewPubSubSubscriptionDataSource[testSubscriptionEventConfiguration](mockAdapter, uniqueRequestIDFn, zap.NewNop())

	// Add hook that returns close=true
	hook := func(ctx *resolve.Context, config SubscriptionEventConfiguration) (bool, error) {
		return true, nil
	}

	dataSource.SetHooks(Hooks{
		SubscriptionOnStart: []SubscriptionOnStartFn{hook},
	})

	testConfig := testSubscriptionEventConfiguration{
		Topic:   "test-topic",
		Subject: "test-subject",
	}
	input, err := json.Marshal(testConfig)
	assert.NoError(t, err)

	ctx := &resolve.Context{}

	close, err := dataSource.SubscriptionOnStart(ctx, input)
	assert.NoError(t, err)
	assert.True(t, close)
}

=======
>>>>>>> ba233816
func TestPubSubSubscriptionDataSource_SubscriptionOnStart_HookReturnsError(t *testing.T) {
	mockAdapter := NewMockProvider(t)
	uniqueRequestIDFn := func(ctx *resolve.Context, input []byte, xxh *xxhash.Digest) error {
		return nil
	}

	dataSource := NewPubSubSubscriptionDataSource[testSubscriptionEventConfiguration](mockAdapter, uniqueRequestIDFn, zap.NewNop())

	expectedError := errors.New("hook error")
	// Add hook that returns an error
	hook := func(ctx resolve.StartupHookContext, config SubscriptionEventConfiguration) error {
		return expectedError
	}

	dataSource.SetHooks(Hooks{
		SubscriptionOnStart: []SubscriptionOnStartFn{hook},
	})

	testConfig := testSubscriptionEventConfiguration{
		Topic:   "test-topic",
		Subject: "test-subject",
	}
	input, err := json.Marshal(testConfig)
	assert.NoError(t, err)

	ctx := resolve.StartupHookContext{
		Context: context.Background(),
		Updater: func(data []byte) {},
	}

	err = dataSource.SubscriptionOnStart(ctx, input)
	assert.Error(t, err)
	assert.Equal(t, expectedError, err)
}

func TestPubSubSubscriptionDataSource_SetSubscriptionOnStartFns(t *testing.T) {
	mockAdapter := NewMockProvider(t)
	uniqueRequestIDFn := func(ctx *resolve.Context, input []byte, xxh *xxhash.Digest) error {
		return nil
	}

	dataSource := NewPubSubSubscriptionDataSource[testSubscriptionEventConfiguration](mockAdapter, uniqueRequestIDFn, zap.NewNop())

	// Initially should have no hooks
	assert.Len(t, dataSource.hooks.SubscriptionOnStart, 0)

	// Add hooks
	hook1 := func(ctx resolve.StartupHookContext, config SubscriptionEventConfiguration) error {
		return nil
	}
	hook2 := func(ctx resolve.StartupHookContext, config SubscriptionEventConfiguration) error {
		return nil
	}

	dataSource.SetHooks(Hooks{
		SubscriptionOnStart: []SubscriptionOnStartFn{hook1},
	})
	assert.Len(t, dataSource.hooks.SubscriptionOnStart, 1)

	dataSource.SetHooks(Hooks{
		SubscriptionOnStart: []SubscriptionOnStartFn{hook2},
	})
	assert.Len(t, dataSource.hooks.SubscriptionOnStart, 1)
}

func TestNewPubSubSubscriptionDataSource(t *testing.T) {
	mockAdapter := NewMockProvider(t)
	uniqueRequestIDFn := func(ctx *resolve.Context, input []byte, xxh *xxhash.Digest) error {
		return nil
	}

	dataSource := NewPubSubSubscriptionDataSource[testSubscriptionEventConfiguration](mockAdapter, uniqueRequestIDFn, zap.NewNop())

	assert.NotNil(t, dataSource)
	assert.Equal(t, mockAdapter, dataSource.pubSub)
	assert.NotNil(t, dataSource.uniqueRequestID)
	assert.Empty(t, dataSource.hooks.SubscriptionOnStart)
}

func TestPubSubSubscriptionDataSource_InterfaceCompliance(t *testing.T) {
	mockAdapter := NewMockProvider(t)
	uniqueRequestIDFn := func(ctx *resolve.Context, input []byte, xxh *xxhash.Digest) error {
		return nil
	}

	dataSource := NewPubSubSubscriptionDataSource[testSubscriptionEventConfiguration](mockAdapter, uniqueRequestIDFn, zap.NewNop())

	// Test that it implements SubscriptionDataSource interface
	var _ SubscriptionDataSource = dataSource

	// Test that it implements HookableSubscriptionDataSource interface
	var _ resolve.HookableSubscriptionDataSource = dataSource
}<|MERGE_RESOLUTION|>--- conflicted
+++ resolved
@@ -241,7 +241,6 @@
 	assert.True(t, hook2Called)
 }
 
-<<<<<<< HEAD
 func TestPubSubSubscriptionDataSource_SubscriptionOnStart_HookReturnsClose(t *testing.T) {
 	mockAdapter := NewMockProvider(t)
 	uniqueRequestIDFn := func(ctx *resolve.Context, input []byte, xxh *xxhash.Digest) error {
@@ -251,8 +250,8 @@
 	dataSource := NewPubSubSubscriptionDataSource[testSubscriptionEventConfiguration](mockAdapter, uniqueRequestIDFn, zap.NewNop())
 
 	// Add hook that returns close=true
-	hook := func(ctx *resolve.Context, config SubscriptionEventConfiguration) (bool, error) {
-		return true, nil
+	hook := func(ctx resolve.StartupHookContext, config SubscriptionEventConfiguration) error {
+		return nil
 	}
 
 	dataSource.SetHooks(Hooks{
@@ -266,15 +265,15 @@
 	input, err := json.Marshal(testConfig)
 	assert.NoError(t, err)
 
-	ctx := &resolve.Context{}
-
-	close, err := dataSource.SubscriptionOnStart(ctx, input)
-	assert.NoError(t, err)
-	assert.True(t, close)
-}
-
-=======
->>>>>>> ba233816
+	ctx := resolve.StartupHookContext{
+		Context: context.Background(),
+		Updater: func(data []byte) {},
+	}
+
+	errSubStart := dataSource.SubscriptionOnStart(ctx, input)
+	assert.NoError(t, errSubStart)
+}
+
 func TestPubSubSubscriptionDataSource_SubscriptionOnStart_HookReturnsError(t *testing.T) {
 	mockAdapter := NewMockProvider(t)
 	uniqueRequestIDFn := func(ctx *resolve.Context, input []byte, xxh *xxhash.Digest) error {
