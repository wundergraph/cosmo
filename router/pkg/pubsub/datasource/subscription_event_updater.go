--- conflicted
+++ resolved
@@ -70,17 +70,6 @@
 	s.hooks = hooks
 }
 
-<<<<<<< HEAD
-func copyEvents(in []StreamEvent) []StreamEvent {
-	out := make([]StreamEvent, len(in))
-	for i := range in {
-		out[i] = in[i].Clone()
-	}
-	return out
-}
-
-=======
->>>>>>> 940d865c
 func (s *subscriptionEventUpdater) updateSubscription(ctx context.Context, wg *sync.WaitGroup, errCh chan error, semaphore chan struct{}, subID resolve.SubscriptionIdentifier, events []StreamEvent) {
 	defer wg.Done()
 	defer func() {
