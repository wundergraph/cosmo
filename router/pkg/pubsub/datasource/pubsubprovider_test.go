--- conflicted
+++ resolved
@@ -78,7 +78,7 @@
 
 // testPubSubEventBuilder is a reusable event builder for tests
 func testPubSubEventBuilder(data []byte) StreamEvent {
-	return &testEvent{data: data}
+	return &testEvent{evt: data}
 }
 
 func TestProvider_Startup_Success(t *testing.T) {
@@ -330,19 +330,11 @@
 	}
 
 	// Chain of hooks that modify the data
-<<<<<<< HEAD
 	hook1 := func(ctx context.Context, cfg PublishEventConfiguration, events []StreamEvent, eventBuilder EventBuilderFn) ([]StreamEvent, error) {
-		return []StreamEvent{&testEvent{data: []byte("modified by hook1")}}, nil
+		return []StreamEvent{&testEvent{mutableTestEvent("modified by hook1")}}, nil
 	}
 	hook2 := func(ctx context.Context, cfg PublishEventConfiguration, events []StreamEvent, eventBuilder EventBuilderFn) ([]StreamEvent, error) {
-		return []StreamEvent{&testEvent{data: []byte("modified by hook2")}}, nil
-=======
-	hook1 := func(ctx context.Context, cfg PublishEventConfiguration, events []StreamEvent) ([]StreamEvent, error) {
-		return []StreamEvent{&testEvent{mutableTestEvent("modified by hook1")}}, nil
-	}
-	hook2 := func(ctx context.Context, cfg PublishEventConfiguration, events []StreamEvent) ([]StreamEvent, error) {
 		return []StreamEvent{&testEvent{mutableTestEvent("modified by hook2")}}, nil
->>>>>>> 940d865c
 	}
 
 	mockAdapter.On("Publish", mock.Anything, config, mock.MatchedBy(func(events []StreamEvent) bool {
@@ -468,25 +460,14 @@
 		&testEvent{mutableTestEvent("original")},
 	}
 
-<<<<<<< HEAD
 	hook1 := func(ctx context.Context, cfg PublishEventConfiguration, events []StreamEvent, eventBuilder EventBuilderFn) ([]StreamEvent, error) {
-		return []StreamEvent{&testEvent{data: []byte("step1")}}, nil
+		return []StreamEvent{&testEvent{mutableTestEvent("step1")}}, nil
 	}
 	hook2 := func(ctx context.Context, cfg PublishEventConfiguration, events []StreamEvent, eventBuilder EventBuilderFn) ([]StreamEvent, error) {
-		return []StreamEvent{&testEvent{data: []byte("step2")}}, nil
+		return []StreamEvent{&testEvent{mutableTestEvent("step2")}}, nil
 	}
 	hook3 := func(ctx context.Context, cfg PublishEventConfiguration, events []StreamEvent, eventBuilder EventBuilderFn) ([]StreamEvent, error) {
-		return []StreamEvent{&testEvent{data: []byte("final")}}, nil
-=======
-	hook1 := func(ctx context.Context, cfg PublishEventConfiguration, events []StreamEvent) ([]StreamEvent, error) {
-		return []StreamEvent{&testEvent{mutableTestEvent("step1")}}, nil
-	}
-	hook2 := func(ctx context.Context, cfg PublishEventConfiguration, events []StreamEvent) ([]StreamEvent, error) {
-		return []StreamEvent{&testEvent{mutableTestEvent("step2")}}, nil
-	}
-	hook3 := func(ctx context.Context, cfg PublishEventConfiguration, events []StreamEvent) ([]StreamEvent, error) {
 		return []StreamEvent{&testEvent{mutableTestEvent("final")}}, nil
->>>>>>> 940d865c
 	}
 
 	result, err := applyPublishEventHooks(ctx, config, originalEvents, testPubSubEventBuilder, []OnPublishEventsFn{hook1, hook2, hook3})
@@ -508,24 +489,14 @@
 	}
 	middleHookError := errors.New("middle hook failed")
 
-<<<<<<< HEAD
 	hook1 := func(ctx context.Context, cfg PublishEventConfiguration, events []StreamEvent, eventBuilder EventBuilderFn) ([]StreamEvent, error) {
-		return []StreamEvent{&testEvent{data: []byte("step1")}}, nil
-=======
-	hook1 := func(ctx context.Context, cfg PublishEventConfiguration, events []StreamEvent) ([]StreamEvent, error) {
 		return []StreamEvent{&testEvent{mutableTestEvent("step1")}}, nil
->>>>>>> 940d865c
 	}
 	hook2 := func(ctx context.Context, cfg PublishEventConfiguration, events []StreamEvent, eventBuilder EventBuilderFn) ([]StreamEvent, error) {
 		return nil, middleHookError
 	}
-<<<<<<< HEAD
 	hook3 := func(ctx context.Context, cfg PublishEventConfiguration, events []StreamEvent, eventBuilder EventBuilderFn) ([]StreamEvent, error) {
-		return []StreamEvent{&testEvent{data: []byte("final")}}, nil
-=======
-	hook3 := func(ctx context.Context, cfg PublishEventConfiguration, events []StreamEvent) ([]StreamEvent, error) {
 		return []StreamEvent{&testEvent{mutableTestEvent("final")}}, nil
->>>>>>> 940d865c
 	}
 
 	result, err := applyPublishEventHooks(ctx, config, originalEvents, testPubSubEventBuilder, []OnPublishEventsFn{hook1, hook2, hook3})
