--- conflicted
+++ resolved
@@ -44,13 +44,8 @@
 	return s.pubSub.Subscribe(ctx.Context(), conf, NewSubscriptionEventUpdater(ctx.Context(), conf, s.hooks, updater, s.logger))
 }
 
-<<<<<<< HEAD
-func (s *PubSubSubscriptionDataSource[C]) SubscriptionOnStart(ctx *resolve.Context, input []byte) (close bool, err error) {
+func (s *PubSubSubscriptionDataSource[C]) SubscriptionOnStart(ctx resolve.StartupHookContext, input []byte) (err error) {
 	for _, fn := range s.hooks.SubscriptionOnStart {
-=======
-func (s *PubSubSubscriptionDataSource[C]) SubscriptionOnStart(ctx resolve.StartupHookContext, input []byte) (err error) {
-	for _, fn := range s.subscriptionOnStartFns {
->>>>>>> ba233816
 		conf, errConf := s.SubscriptionEventConfiguration(input)
 		if errConf != nil {
 			return err
