--- conflicted
+++ resolved
@@ -22,10 +22,7 @@
 type Adapter interface {
 	Lifecycle
 	Subscribe(ctx context.Context, cfg SubscriptionEventConfiguration, updater SubscriptionEventUpdater) error
-<<<<<<< HEAD
 	Publish(ctx context.Context, cfg PublishEventConfiguration, events []StreamEvent) error
-=======
->>>>>>> 35aceb03
 }
 
 // Provider is the interface that the PubSub provider must implement
