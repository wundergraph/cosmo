package kafka

import (
	"context"
	"crypto/tls"
	"fmt"
	"time"

	"github.com/twmb/franz-go/pkg/kgo"
	"github.com/twmb/franz-go/pkg/sasl"
	"github.com/twmb/franz-go/pkg/sasl/plain"
	"github.com/twmb/franz-go/pkg/sasl/scram"
	nodev1 "github.com/wundergraph/cosmo/router/gen/proto/wg/cosmo/node/v1"
	"github.com/wundergraph/cosmo/router/pkg/config"
	"github.com/wundergraph/cosmo/router/pkg/pubsub/datasource"
	"go.uber.org/zap"
)

const providerTypeID = "kafka"

type ProviderBuilder struct {
	ctx              context.Context
	logger           *zap.Logger
	hostName         string
	routerListenAddr string
	adapters         map[string]Adapter
}

func (p *ProviderBuilder) TypeID() string {
	return providerTypeID
}

func (p *ProviderBuilder) BuildEngineDataSourceFactory(data *nodev1.KafkaEventConfiguration) (datasource.EngineDataSourceFactory, error) {
	providerId := data.GetEngineEventConfiguration().GetProviderId()
	adapter, ok := p.adapters[providerId]
	if !ok {
		return nil, fmt.Errorf("failed to get adapter for provider %s with ID %s", p.TypeID(), providerId)
	}

	var eventType EventType
	switch data.GetEngineEventConfiguration().GetType() {
	case nodev1.EventType_PUBLISH:
		eventType = EventTypePublish
	case nodev1.EventType_SUBSCRIBE:
		eventType = EventTypeSubscribe
	default:
		return nil, fmt.Errorf("unsupported event type: %s", data.GetEngineEventConfiguration().GetType())
	}

	return &EngineDataSourceFactory{
		fieldName:    data.GetEngineEventConfiguration().GetFieldName(),
		eventType:    eventType,
		topics:       data.GetTopics(),
		providerId:   providerId,
		KafkaAdapter: adapter,
	}, nil
}

func (p *ProviderBuilder) BuildProvider(provider config.KafkaEventSource) (datasource.Provider, error) {
	adapter, pubSubProvider, err := buildProvider(p.ctx, provider, p.logger)
	if err != nil {
		return nil, err
	}

	p.adapters[provider.ID] = adapter

	return pubSubProvider, nil
}

// kgoErrorLogger is a custom logger for kgo that mirrors errors to the zap logger.
type kgoErrorLogger struct {
	logger *zap.Logger
}

func (l *kgoErrorLogger) Level() kgo.LogLevel {
	return kgo.LogLevelError
}

func (l *kgoErrorLogger) Log(level kgo.LogLevel, msg string, keyvals ...any) {
	l.logger.Sugar().Errorw(msg, keyvals...)
}

<<<<<<< HEAD
func buildKafkaAuthenticationOptions(eventSource config.KafkaEventSource) ([]kgo.Opt, error) {
	opts := []kgo.Opt{}

	if eventSource.Authentication == nil {
		return opts, nil
	}

	if eventSource.Authentication.SASLPlain.IsSet() {
		opts = append(opts, kgo.SASL(plain.Auth{
			User: *eventSource.Authentication.SASLPlain.Username,
			Pass: *eventSource.Authentication.SASLPlain.Password,
		}.AsMechanism()))
	}

	if eventSource.Authentication.SASLSCRAM.IsSet() {
		var saslAuth sasl.Mechanism
		scramAuth := scram.Auth{
			User: *eventSource.Authentication.SASLSCRAM.Username,
			Pass: *eventSource.Authentication.SASLSCRAM.Password,
		}
		switch *eventSource.Authentication.SASLSCRAM.Mechanism {
		case config.KafkaSASLSCRAMMechanismSCRAM256:
			saslAuth = scramAuth.AsSha256Mechanism()
		case config.KafkaSASLSCRAMMechanismSCRAM512:
			saslAuth = scramAuth.AsSha512Mechanism()
		default:
			return nil, fmt.Errorf("unsupported SASL SCRAM mechanism: %s", *eventSource.Authentication.SASLSCRAM.Mechanism)
		}
		opts = append(opts, kgo.SASL(saslAuth))
	}

	return opts, nil
}

=======
>>>>>>> 1f4f88af
// buildKafkaOptions creates a list of kgo.Opt options for the given Kafka event source configuration.
// Only general options like TLS, SASL, etc. are configured here. Specific options like topics, etc. are
// configured in the KafkaPubSub implementation.
func buildKafkaOptions(eventSource config.KafkaEventSource, logger *zap.Logger) ([]kgo.Opt, error) {
	opts := []kgo.Opt{
		kgo.SeedBrokers(eventSource.Brokers...),
		// Ensure proper timeouts are set
		kgo.ProduceRequestTimeout(10 * time.Second),
		kgo.ConnIdleTimeout(60 * time.Second),
		kgo.WithLogger(&kgoErrorLogger{logger: logger}),
<<<<<<< HEAD
=======
	}

	if eventSource.FetchMaxWait > 0 {
		opts = append(opts, kgo.FetchMaxWait(eventSource.FetchMaxWait))
>>>>>>> 1f4f88af
	}

	if eventSource.TLS != nil && eventSource.TLS.Enabled {
		opts = append(opts,
			// Configure TLS. Uses SystemCertPool for RootCAs by default.
			kgo.DialTLSConfig(new(tls.Config)),
		)
	}

<<<<<<< HEAD
	authOpts, err := buildKafkaAuthenticationOptions(eventSource)
	if err != nil {
		return opts, fmt.Errorf("failed to build authentication options for Kafka provider with ID \"%s\": %w", eventSource.ID, err)
	}
	if len(authOpts) > 1 {
		return opts, fmt.Errorf("multiple authentication methods specified for Kafka provider with ID \"%s\"", eventSource.ID)
	}

	opts = append(opts, authOpts...)
=======
	var authSpecified bool

	if eventSource.Authentication != nil && eventSource.Authentication.SASLPlain.Username != nil && eventSource.Authentication.SASLPlain.Password != nil {
		authSpecified = true

		opts = append(opts, kgo.SASL(plain.Auth{
			User: *eventSource.Authentication.SASLPlain.Username,
			Pass: *eventSource.Authentication.SASLPlain.Password,
		}.AsMechanism()))
	}

	if eventSource.Authentication != nil && eventSource.Authentication.SASLSCRAM.Username != nil && eventSource.Authentication.SASLSCRAM.Password != nil && eventSource.Authentication.SASLSCRAM.Mechanism != nil {
		if authSpecified {
			return nil, fmt.Errorf("multiple authentication methods specified for Kafka provider with ID \"%s\"", eventSource.ID)
		}
		authSpecified = true

		scramAuth := scram.Auth{
			User: *eventSource.Authentication.SASLSCRAM.Username,
			Pass: *eventSource.Authentication.SASLSCRAM.Password,
		}
		var saslAuth sasl.Mechanism
		switch *eventSource.Authentication.SASLSCRAM.Mechanism {
		case config.KafkaSASLSCRAMMechanismSCRAM256:
			saslAuth = scramAuth.AsSha256Mechanism()
		case config.KafkaSASLSCRAMMechanismSCRAM512:
			saslAuth = scramAuth.AsSha512Mechanism()
		default:
			return nil, fmt.Errorf("unsupported SASL SCRAM mechanism: %s", *eventSource.Authentication.SASLSCRAM.Mechanism)
		}
		opts = append(opts, kgo.SASL(saslAuth))
	}
>>>>>>> 1f4f88af

	return opts, nil
}

func buildProvider(ctx context.Context, provider config.KafkaEventSource, logger *zap.Logger) (Adapter, datasource.Provider, error) {
	options, err := buildKafkaOptions(provider, logger)
	if err != nil {
		return nil, nil, fmt.Errorf("failed to build options for Kafka provider with ID \"%s\": %w", provider.ID, err)
	}
	adapter, err := NewProviderAdapter(ctx, logger, options)
	if err != nil {
		return nil, nil, fmt.Errorf("failed to create adapter for Kafka provider with ID \"%s\": %w", provider.ID, err)
	}
	pubSubProvider := datasource.NewPubSubProvider(provider.ID, providerTypeID, adapter, logger)

	return adapter, pubSubProvider, nil
}

func NewProviderBuilder(
	ctx context.Context,
	logger *zap.Logger,
	hostName string,
	routerListenAddr string,
) *ProviderBuilder {
	return &ProviderBuilder{
		ctx:              ctx,
		logger:           logger,
		hostName:         hostName,
		routerListenAddr: routerListenAddr,
		adapters:         make(map[string]Adapter),
	}
}<|MERGE_RESOLUTION|>--- conflicted
+++ resolved
@@ -80,7 +80,6 @@
 	l.logger.Sugar().Errorw(msg, keyvals...)
 }
 
-<<<<<<< HEAD
 func buildKafkaAuthenticationOptions(eventSource config.KafkaEventSource) ([]kgo.Opt, error) {
 	opts := []kgo.Opt{}
 
@@ -115,8 +114,6 @@
 	return opts, nil
 }
 
-=======
->>>>>>> 1f4f88af
 // buildKafkaOptions creates a list of kgo.Opt options for the given Kafka event source configuration.
 // Only general options like TLS, SASL, etc. are configured here. Specific options like topics, etc. are
 // configured in the KafkaPubSub implementation.
@@ -127,13 +124,10 @@
 		kgo.ProduceRequestTimeout(10 * time.Second),
 		kgo.ConnIdleTimeout(60 * time.Second),
 		kgo.WithLogger(&kgoErrorLogger{logger: logger}),
-<<<<<<< HEAD
-=======
 	}
 
 	if eventSource.FetchMaxWait > 0 {
 		opts = append(opts, kgo.FetchMaxWait(eventSource.FetchMaxWait))
->>>>>>> 1f4f88af
 	}
 
 	if eventSource.TLS != nil && eventSource.TLS.Enabled {
@@ -143,7 +137,6 @@
 		)
 	}
 
-<<<<<<< HEAD
 	authOpts, err := buildKafkaAuthenticationOptions(eventSource)
 	if err != nil {
 		return opts, fmt.Errorf("failed to build authentication options for Kafka provider with ID \"%s\": %w", eventSource.ID, err)
@@ -153,40 +146,6 @@
 	}
 
 	opts = append(opts, authOpts...)
-=======
-	var authSpecified bool
-
-	if eventSource.Authentication != nil && eventSource.Authentication.SASLPlain.Username != nil && eventSource.Authentication.SASLPlain.Password != nil {
-		authSpecified = true
-
-		opts = append(opts, kgo.SASL(plain.Auth{
-			User: *eventSource.Authentication.SASLPlain.Username,
-			Pass: *eventSource.Authentication.SASLPlain.Password,
-		}.AsMechanism()))
-	}
-
-	if eventSource.Authentication != nil && eventSource.Authentication.SASLSCRAM.Username != nil && eventSource.Authentication.SASLSCRAM.Password != nil && eventSource.Authentication.SASLSCRAM.Mechanism != nil {
-		if authSpecified {
-			return nil, fmt.Errorf("multiple authentication methods specified for Kafka provider with ID \"%s\"", eventSource.ID)
-		}
-		authSpecified = true
-
-		scramAuth := scram.Auth{
-			User: *eventSource.Authentication.SASLSCRAM.Username,
-			Pass: *eventSource.Authentication.SASLSCRAM.Password,
-		}
-		var saslAuth sasl.Mechanism
-		switch *eventSource.Authentication.SASLSCRAM.Mechanism {
-		case config.KafkaSASLSCRAMMechanismSCRAM256:
-			saslAuth = scramAuth.AsSha256Mechanism()
-		case config.KafkaSASLSCRAMMechanismSCRAM512:
-			saslAuth = scramAuth.AsSha512Mechanism()
-		default:
-			return nil, fmt.Errorf("unsupported SASL SCRAM mechanism: %s", *eventSource.Authentication.SASLSCRAM.Mechanism)
-		}
-		opts = append(opts, kgo.SASL(saslAuth))
-	}
->>>>>>> 1f4f88af
 
 	return opts, nil
 }
