package kafka

import (
	"context"
	"crypto/tls"
	"fmt"
	"time"

	"github.com/twmb/franz-go/pkg/kgo"
	"github.com/twmb/franz-go/pkg/sasl"
	"github.com/twmb/franz-go/pkg/sasl/plain"
	"github.com/twmb/franz-go/pkg/sasl/scram"
	nodev1 "github.com/wundergraph/cosmo/router/gen/proto/wg/cosmo/node/v1"
	"github.com/wundergraph/cosmo/router/pkg/config"
	"github.com/wundergraph/cosmo/router/pkg/pubsub/datasource"
	"go.uber.org/zap"
)

const providerTypeID = "kafka"

type ProviderBuilder struct {
	ctx              context.Context
	logger           *zap.Logger
	hostName         string
	routerListenAddr string
}

func (p *ProviderBuilder) TypeID() string {
	return providerTypeID
}

func (p *ProviderBuilder) BuildEngineDataSourceFactory(data *nodev1.KafkaEventConfiguration, providers map[string]datasource.Provider) (datasource.EngineDataSourceFactory, error) {
	providerId := data.GetEngineEventConfiguration().GetProviderId()
	provider, ok := providers[providerId]
	if !ok {
		return nil, fmt.Errorf("failed to get adapter for provider %s with ID %s", p.TypeID(), providerId)
	}

	var eventType EventType
	switch data.GetEngineEventConfiguration().GetType() {
	case nodev1.EventType_PUBLISH:
		eventType = EventTypePublish
	case nodev1.EventType_SUBSCRIBE:
		eventType = EventTypeSubscribe
	default:
		return nil, fmt.Errorf("unsupported event type: %s", data.GetEngineEventConfiguration().GetType())
	}

	return &EngineDataSourceFactory{
		fieldName:    data.GetEngineEventConfiguration().GetFieldName(),
		eventType:    eventType,
		topics:       data.GetTopics(),
		providerId:   providerId,
		KafkaAdapter: provider,
		logger:       p.logger,
	}, nil
}

<<<<<<< HEAD
func (p *ProviderBuilder) BuildProvider(provider config.KafkaEventSource) (datasource.Provider, error) {
	pubSubProvider, err := buildProvider(p.ctx, provider, p.logger)
=======
func (p *ProviderBuilder) BuildProvider(provider config.KafkaEventSource, providerOpts datasource.ProviderOpts) (datasource.Provider, error) {
	adapter, pubSubProvider, err := buildProvider(p.ctx, provider, p.logger, providerOpts)
>>>>>>> 57bb4d9f
	if err != nil {
		return nil, err
	}

	return pubSubProvider, nil
}

// kgoErrorLogger is a custom logger for kgo that mirrors errors to the zap logger.
type kgoErrorLogger struct {
	logger *zap.Logger
}

func (l *kgoErrorLogger) Level() kgo.LogLevel {
	return kgo.LogLevelError
}

func (l *kgoErrorLogger) Log(level kgo.LogLevel, msg string, keyvals ...any) {
	l.logger.Sugar().Errorw(msg, keyvals...)
}

func buildKafkaAuthenticationOptions(eventSource config.KafkaEventSource) ([]kgo.Opt, error) {
	opts := []kgo.Opt{}

	if eventSource.Authentication == nil {
		return opts, nil
	}

	if eventSource.Authentication.SASLPlain.IsSet() {
		opts = append(opts, kgo.SASL(plain.Auth{
			User: *eventSource.Authentication.SASLPlain.Username,
			Pass: *eventSource.Authentication.SASLPlain.Password,
		}.AsMechanism()))
	}

	if eventSource.Authentication.SASLSCRAM.IsSet() {
		var saslAuth sasl.Mechanism
		scramAuth := scram.Auth{
			User: *eventSource.Authentication.SASLSCRAM.Username,
			Pass: *eventSource.Authentication.SASLSCRAM.Password,
		}
		switch *eventSource.Authentication.SASLSCRAM.Mechanism {
		case config.KafkaSASLSCRAMMechanismSCRAM256:
			saslAuth = scramAuth.AsSha256Mechanism()
		case config.KafkaSASLSCRAMMechanismSCRAM512:
			saslAuth = scramAuth.AsSha512Mechanism()
		default:
			return nil, fmt.Errorf("unsupported SASL SCRAM mechanism: %s", *eventSource.Authentication.SASLSCRAM.Mechanism)
		}
		opts = append(opts, kgo.SASL(saslAuth))
	}

	return opts, nil
}

// buildKafkaOptions creates a list of kgo.Opt options for the given Kafka event source configuration.
// Only general options like TLS, SASL, etc. are configured here. Specific options like topics, etc. are
// configured in the KafkaPubSub implementation.
func buildKafkaOptions(eventSource config.KafkaEventSource, logger *zap.Logger) ([]kgo.Opt, error) {
	opts := []kgo.Opt{
		kgo.SeedBrokers(eventSource.Brokers...),
		// Ensure proper timeouts are set
		kgo.ProduceRequestTimeout(10 * time.Second),
		kgo.ConnIdleTimeout(60 * time.Second),
		kgo.WithLogger(&kgoErrorLogger{logger: logger}),
	}

	if eventSource.FetchMaxWait > 0 {
		opts = append(opts, kgo.FetchMaxWait(eventSource.FetchMaxWait))
	}

	if eventSource.TLS != nil && eventSource.TLS.Enabled {
		opts = append(opts,
			// Configure TLS. Uses SystemCertPool for RootCAs by default.
			kgo.DialTLSConfig(new(tls.Config)),
		)
	}

	authOpts, err := buildKafkaAuthenticationOptions(eventSource)
	if err != nil {
		return opts, fmt.Errorf("failed to build authentication options for Kafka provider with ID \"%s\": %w", eventSource.ID, err)
	}
	if len(authOpts) > 1 {
		return opts, fmt.Errorf("multiple authentication methods specified for Kafka provider with ID \"%s\"", eventSource.ID)
	}

	opts = append(opts, authOpts...)

	return opts, nil
}

<<<<<<< HEAD
func buildProvider(ctx context.Context, provider config.KafkaEventSource, logger *zap.Logger) (datasource.Provider, error) {
	options, err := buildKafkaOptions(provider, logger)
=======
func buildProvider(ctx context.Context, provider config.KafkaEventSource, logger *zap.Logger, providerOpts datasource.ProviderOpts) (Adapter, datasource.Provider, error) {
	kafkaOpts, err := buildKafkaOptions(provider, logger)
>>>>>>> 57bb4d9f
	if err != nil {
		return nil, fmt.Errorf("failed to build options for Kafka provider with ID \"%s\": %w", provider.ID, err)
	}
	adapter, err := NewProviderAdapter(ctx, logger, kafkaOpts, providerOpts)
	if err != nil {
		return nil, fmt.Errorf("failed to create adapter for Kafka provider with ID \"%s\": %w", provider.ID, err)
	}
	pubSubProvider := datasource.NewPubSubProvider(provider.ID, providerTypeID, adapter, logger)

	return pubSubProvider, nil
}

func NewProviderBuilder(
	ctx context.Context,
	logger *zap.Logger,
	hostName string,
	routerListenAddr string,
) *ProviderBuilder {
	return &ProviderBuilder{
		ctx:              ctx,
		logger:           logger,
		hostName:         hostName,
		routerListenAddr: routerListenAddr,
	}
}<|MERGE_RESOLUTION|>--- conflicted
+++ resolved
@@ -56,13 +56,8 @@
 	}, nil
 }
 
-<<<<<<< HEAD
-func (p *ProviderBuilder) BuildProvider(provider config.KafkaEventSource) (datasource.Provider, error) {
-	pubSubProvider, err := buildProvider(p.ctx, provider, p.logger)
-=======
 func (p *ProviderBuilder) BuildProvider(provider config.KafkaEventSource, providerOpts datasource.ProviderOpts) (datasource.Provider, error) {
-	adapter, pubSubProvider, err := buildProvider(p.ctx, provider, p.logger, providerOpts)
->>>>>>> 57bb4d9f
+	pubSubProvider, err := buildProvider(p.ctx, provider, p.logger, providerOpts)
 	if err != nil {
 		return nil, err
 	}
@@ -153,13 +148,8 @@
 	return opts, nil
 }
 
-<<<<<<< HEAD
-func buildProvider(ctx context.Context, provider config.KafkaEventSource, logger *zap.Logger) (datasource.Provider, error) {
-	options, err := buildKafkaOptions(provider, logger)
-=======
-func buildProvider(ctx context.Context, provider config.KafkaEventSource, logger *zap.Logger, providerOpts datasource.ProviderOpts) (Adapter, datasource.Provider, error) {
+func buildProvider(ctx context.Context, provider config.KafkaEventSource, logger *zap.Logger, providerOpts datasource.ProviderOpts) (datasource.Provider, error) {
 	kafkaOpts, err := buildKafkaOptions(provider, logger)
->>>>>>> 57bb4d9f
 	if err != nil {
 		return nil, fmt.Errorf("failed to build options for Kafka provider with ID \"%s\": %w", provider.ID, err)
 	}
