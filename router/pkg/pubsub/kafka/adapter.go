--- conflicted
+++ resolved
@@ -21,23 +21,13 @@
 	errClientClosed = errors.New("client closed")
 )
 
-<<<<<<< HEAD
 // Ensure ProviderAdapter implements Adapter
 var _ datasource.Adapter = (*ProviderAdapter)(nil)
-=======
+
 const (
 	kafkaReceive = "receive"
 	kafkaProduce = "produce"
 )
-
-// Adapter defines the interface for Kafka adapter operations
-type Adapter interface {
-	Subscribe(ctx context.Context, event datasource.SubscriptionEventConfiguration, updater datasource.SubscriptionEventUpdater) error
-	Publish(ctx context.Context, event PublishEventConfiguration) error
-	Startup(ctx context.Context) error
-	Shutdown(ctx context.Context) error
-}
->>>>>>> 57bb4d9f
 
 // ProviderAdapter is a Kafka pubsub implementation.
 // It uses the franz-go Kafka client to consume and produce messages.
@@ -111,13 +101,6 @@
 					headers[header.Key] = header.Value
 				}
 
-<<<<<<< HEAD
-				updater.Update([]datasource.StreamEvent{&Event{
-					Data:    r.Value,
-					Headers: headers,
-					Key:     r.Key,
-				}})
-=======
 				p.streamMetricStore.Consume(p.ctx, metric.StreamsEvent{
 					ProviderId:          pollerOpts.providerId,
 					StreamOperationName: kafkaReceive,
@@ -125,13 +108,11 @@
 					DestinationName:     r.Topic,
 				})
 
-				updater.Update(&Event{
+				updater.Update([]datasource.StreamEvent{&Event{
 					Data:    r.Value,
 					Headers: headers,
 					Key:     r.Key,
-				})
-
->>>>>>> 57bb4d9f
+				}})
 			}
 		}
 	}
@@ -263,26 +244,21 @@
 
 	if pErr != nil {
 		log.Error("publish error", zap.Error(pErr))
-<<<<<<< HEAD
-		return datasource.NewError(fmt.Sprintf("error publishing to Kafka topic %s", pubConf.Topic), pErr)
-=======
-		// failure emission: include error.type generic
 		p.streamMetricStore.Produce(ctx, metric.StreamsEvent{
-			ProviderId:          event.ProviderID(),
+			ProviderId:          pubConf.ProviderID(),
 			StreamOperationName: kafkaProduce,
 			ProviderType:        metric.ProviderTypeKafka,
 			ErrorType:           "publish_error",
-			DestinationName:     event.Topic,
+			DestinationName:     pubConf.Topic,
 		})
-		return datasource.NewError(fmt.Sprintf("error publishing to Kafka topic %s", event.Topic), pErr)
->>>>>>> 57bb4d9f
+		return datasource.NewError(fmt.Sprintf("error publishing to Kafka topic %s", pubConf.Topic), pErr)
 	}
 
 	p.streamMetricStore.Produce(ctx, metric.StreamsEvent{
-		ProviderId:          event.ProviderID(),
+		ProviderId:          pubConf.ProviderID(),
 		StreamOperationName: kafkaProduce,
 		ProviderType:        metric.ProviderTypeKafka,
-		DestinationName:     event.Topic,
+		DestinationName:     pubConf.Topic,
 	})
 	return nil
 }
