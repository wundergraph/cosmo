--- conflicted
+++ resolved
@@ -130,19 +130,15 @@
 					return
 				}
 				log.Debug("subscription update", zap.String("message_channel", msg.Channel), zap.String("data", msg.Payload))
-<<<<<<< HEAD
-				updater.Update(&Event{
-					Data: []byte(msg.Payload),
-				})
-=======
 				p.streamMetricStore.Consume(ctx, metric.StreamsEvent{
-					ProviderId:          event.ProviderID,
+					ProviderId:          conf.ProviderID(),
 					StreamOperationName: redisReceive,
 					ProviderType:        metric.ProviderTypeRedis,
 					DestinationName:     msg.Channel,
 				})
-				updater.Update([]byte(msg.Payload))
->>>>>>> 146f4ac8
+				updater.Update(&Event{
+					Data: []byte(msg.Payload),
+				})
 			case <-p.ctx.Done():
 				// When the application context is done, we stop the subscription if it is not already done
 				log.Debug("application context done, stopping subscription")
@@ -181,7 +177,7 @@
 	if intCmd.Err() != nil {
 		log.Error("publish error", zap.Error(intCmd.Err()))
 		p.streamMetricStore.Produce(ctx, metric.StreamsEvent{
-			ProviderId:          event.ProviderID,
+			ProviderId:          event.ProviderID(),
 			StreamOperationName: redisPublish,
 			ProviderType:        metric.ProviderTypeRedis,
 			ErrorType:           "publish_error",
@@ -191,7 +187,7 @@
 	}
 
 	p.streamMetricStore.Produce(ctx, metric.StreamsEvent{
-		ProviderId:          event.ProviderID,
+		ProviderId:          event.ProviderID(),
 		StreamOperationName: redisPublish,
 		ProviderType:        metric.ProviderTypeRedis,
 		DestinationName:     event.Channel,
