--- conflicted
+++ resolved
@@ -12,31 +12,15 @@
 	"go.uber.org/zap"
 )
 
-<<<<<<< HEAD
-// Ensure ProviderAdapter implements ProviderSubscriptionHooks
-var _ datasource.Adapter = (*ProviderAdapter)(nil)
-
-func NewProviderAdapter(ctx context.Context, logger *zap.Logger, urls []string, clusterEnabled bool) datasource.Adapter {
-=======
 const (
 	redisPublish = "publish"
 	redisReceive = "receive"
 )
 
-// Adapter defines the methods that a Redis adapter should implement
-type Adapter interface {
-	// Subscribe subscribes to the given events and sends updates to the updater
-	Subscribe(ctx context.Context, event datasource.SubscriptionEventConfiguration, updater datasource.SubscriptionEventUpdater) error
-	// Publish publishes the given event to the specified channel
-	Publish(ctx context.Context, event PublishEventConfiguration) error
-	// Startup initializes the adapter
-	Startup(ctx context.Context) error
-	// Shutdown gracefully shuts down the adapter
-	Shutdown(ctx context.Context) error
-}
-
-func NewProviderAdapter(ctx context.Context, logger *zap.Logger, urls []string, clusterEnabled bool, opts datasource.ProviderOpts) Adapter {
->>>>>>> 57bb4d9f
+// Ensure ProviderAdapter implements ProviderSubscriptionHooks
+var _ datasource.Adapter = (*ProviderAdapter)(nil)
+
+func NewProviderAdapter(ctx context.Context, logger *zap.Logger, urls []string, clusterEnabled bool, opts datasource.ProviderOpts) datasource.Adapter {
 	ctx, cancel := context.WithCancel(ctx)
 	if logger == nil {
 		logger = zap.NewNop()
@@ -138,17 +122,13 @@
 					return
 				}
 				log.Debug("subscription update", zap.String("message_channel", msg.Channel), zap.String("data", msg.Payload))
-<<<<<<< HEAD
-				updater.Update([]datasource.StreamEvent{&Event{
-=======
 				p.streamMetricStore.Consume(ctx, metric.StreamsEvent{
 					ProviderId:          conf.ProviderID(),
 					StreamOperationName: redisReceive,
 					ProviderType:        metric.ProviderTypeRedis,
 					DestinationName:     msg.Channel,
 				})
-				updater.Update(&Event{
->>>>>>> 57bb4d9f
+				updater.Update([]datasource.StreamEvent{&Event{
 					Data: []byte(msg.Payload),
 				}})
 			case <-p.ctx.Done():
@@ -183,7 +163,6 @@
 	if p.conn == nil {
 		return datasource.NewError("redis connection not initialized", nil)
 	}
-<<<<<<< HEAD
 
 	if len(events) == 0 {
 		return nil
@@ -206,28 +185,22 @@
 		intCmd := p.conn.Publish(ctx, pubConf.Channel, data)
 		if intCmd.Err() != nil {
 			log.Error("publish error", zap.Error(intCmd.Err()))
+			p.streamMetricStore.Produce(ctx, metric.StreamsEvent{
+				ProviderId:          pubConf.ProviderID(),
+				StreamOperationName: redisPublish,
+				ProviderType:        metric.ProviderTypeRedis,
+				ErrorType:           "publish_error",
+				DestinationName:     pubConf.Channel,
+			})
 			return datasource.NewError(fmt.Sprintf("error publishing to Redis PubSub channel %s", pubConf.Channel), intCmd.Err())
 		}
-=======
-	intCmd := p.conn.Publish(ctx, event.Channel, data)
-	if intCmd.Err() != nil {
-		log.Error("publish error", zap.Error(intCmd.Err()))
-		p.streamMetricStore.Produce(ctx, metric.StreamsEvent{
-			ProviderId:          event.ProviderID(),
-			StreamOperationName: redisPublish,
-			ProviderType:        metric.ProviderTypeRedis,
-			ErrorType:           "publish_error",
-			DestinationName:     event.Channel,
-		})
-		return datasource.NewError(fmt.Sprintf("error publishing to Redis PubSub channel %s", event.Channel), intCmd.Err())
->>>>>>> 57bb4d9f
 	}
 
 	p.streamMetricStore.Produce(ctx, metric.StreamsEvent{
-		ProviderId:          event.ProviderID(),
+		ProviderId:          pubConf.ProviderID(),
 		StreamOperationName: redisPublish,
 		ProviderType:        metric.ProviderTypeRedis,
-		DestinationName:     event.Channel,
+		DestinationName:     pubConf.Channel,
 	})
 	return nil
 }