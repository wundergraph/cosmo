package nats

import (
	"context"
	"errors"
	"fmt"
	"io"
	"sync"
	"time"

	"github.com/wundergraph/cosmo/router/pkg/metric"

	"github.com/cespare/xxhash/v2"
	"github.com/nats-io/nats.go"
	"github.com/nats-io/nats.go/jetstream"
	"github.com/wundergraph/cosmo/router/pkg/pubsub/datasource"
	"go.uber.org/zap"
)

const (
	natsRequest = "request"
	natsPublish = "publish"
	natsReceive = "receive"
)

// Adapter defines the methods that a NATS adapter should implement
type Adapter interface {
	datasource.Adapter
	// Request sends a request to the specified subject and writes the response to the given writer
	Request(ctx context.Context, cfg datasource.PublishEventConfiguration, event datasource.StreamEvent, w io.Writer) error
}

// Ensure ProviderAdapter implements ProviderSubscriptionHooks
var _ datasource.Adapter = (*ProviderAdapter)(nil)

// ProviderAdapter implements the AdapterInterface for NATS pub/sub
type ProviderAdapter struct {
	ctx               context.Context
	client            *nats.Conn
	js                jetstream.JetStream
	logger            *zap.Logger
	closeWg           sync.WaitGroup
	hostName          string
	routerListenAddr  string
	url               string
	opts              []nats.Option
	flushTimeout      time.Duration
	streamMetricStore metric.StreamMetricStore
}

// getInstanceIdentifier returns an identifier for the current instance.
// We use the hostname and the address the router is listening on, which should provide a good representation
// of what a unique instance is from the perspective of the client that has started a subscription to this instance
// and want to restart the subscription after a failure on the client or router side.
func (p *ProviderAdapter) getInstanceIdentifier() string {
	return fmt.Sprintf("%s-%s", p.hostName, p.routerListenAddr)
}

// getDurableConsumerName returns the durable consumer name based on the given subjects and the instance id
// we need to make sure that the durable consumer name is unique for each instance and subjects to prevent
// multiple routers from changing the same consumer, which would lead to message loss and wrong messages delivered
// to the subscribers
func (p *ProviderAdapter) getDurableConsumerName(durableName string, subjects []string) (string, error) {
	subjHash := xxhash.New()
	_, err := subjHash.WriteString(p.getInstanceIdentifier())
	if err != nil {
		return "", err
	}
	for _, subject := range subjects {
		_, err = subjHash.WriteString(subject)
		if err != nil {
			return "", err
		}
	}

	return fmt.Sprintf("%s-%x", durableName, subjHash.Sum64()), nil
}

func (p *ProviderAdapter) Subscribe(ctx context.Context, cfg datasource.SubscriptionEventConfiguration, updater datasource.SubscriptionEventUpdater) error {
	subConf, ok := cfg.(*SubscriptionEventConfiguration)
	if !ok {
		return datasource.NewError("subscription event not support by nats provider", nil)
	}

	log := p.logger.With(
		zap.String("provider_id", subConf.ProviderID()),
		zap.String("method", "subscribe"),
		zap.Strings("subjects", subConf.Subjects),
	)

	if p.client == nil {
		return datasource.NewError("nats client not initialized", nil)
	}

	if p.js == nil {
		return datasource.NewError("nats jetstream not initialized", nil)
	}

	if subConf.StreamConfiguration != nil {
		durableConsumerName, err := p.getDurableConsumerName(subConf.StreamConfiguration.Consumer, subConf.Subjects)
		if err != nil {
			return err
		}
		consumerConfig := jetstream.ConsumerConfig{
			Durable:        durableConsumerName,
			FilterSubjects: subConf.Subjects,
		}
		// Durable consumers are removed automatically only if the InactiveThreshold value is set
		if subConf.StreamConfiguration.ConsumerInactiveThreshold > 0 {
			consumerConfig.InactiveThreshold = time.Duration(subConf.StreamConfiguration.ConsumerInactiveThreshold) * time.Second
		}

		consumer, err := p.js.CreateOrUpdateConsumer(ctx, subConf.StreamConfiguration.StreamName, consumerConfig)
		if err != nil {
			log.Error("creating or updating consumer", zap.Error(err))
			return datasource.NewError(fmt.Sprintf(`failed to create or update consumer for stream "%s"`, subConf.StreamConfiguration.StreamName), err)
		}

		p.closeWg.Add(1)

		go func() {

			defer p.closeWg.Done()

			for {
				select {
				case <-p.ctx.Done():
					// When the application context is done, we stop the subscription
					return

				case <-ctx.Done():
					// When the subscription context is done, we stop the subscription
					return
				default:
					msgBatch, consumerFetchErr := consumer.FetchNoWait(300)
					if consumerFetchErr != nil {
						log.Error("error fetching messages", zap.Error(consumerFetchErr))
						return
					}

					for msg := range msgBatch.Messages() {
						log.Debug("subscription update", zap.String("message_subject", msg.Subject()), zap.ByteString("data", msg.Data()))

<<<<<<< HEAD
						updater.Update([]datasource.StreamEvent{&Event{
=======
						p.streamMetricStore.Consume(p.ctx, metric.StreamsEvent{
							ProviderId:          conf.ProviderID(),
							StreamOperationName: natsReceive,
							ProviderType:        metric.ProviderTypeNats,
							DestinationName:     msg.Subject(),
						})

						updater.Update(&Event{
>>>>>>> 57bb4d9f
							Data:    msg.Data(),
							Headers: msg.Headers(),
						}})

						// Acknowledge the message after it has been processed
						ackErr := msg.Ack()
						if ackErr != nil {
							log.Error("error acknowledging message", zap.String("message_subject", msg.Subject()), zap.Error(ackErr))
							return
						}
					}
				}

			}
		}()

		return nil
	}

	msgChan := make(chan *nats.Msg)
	subscriptions := make([]*nats.Subscription, len(subConf.Subjects))
	for i, subject := range subConf.Subjects {
		subscription, err := p.client.ChanSubscribe(subject, msgChan)
		if err != nil {
			log.Error("subscribing to NATS subject", zap.Error(err), zap.String("subscription_subject", subject))
			return datasource.NewError(fmt.Sprintf(`failed to subscribe to NATS subject "%s"`, subject), err)
		}
		subscriptions[i] = subscription
	}

	p.closeWg.Add(1)

	go func() {
		defer p.closeWg.Done()

		for {
			select {
			case msg := <-msgChan:
				log.Debug("subscription update", zap.String("message_subject", msg.Subject), zap.ByteString("data", msg.Data))
<<<<<<< HEAD
				updater.Update([]datasource.StreamEvent{&Event{
=======

				p.streamMetricStore.Consume(p.ctx, metric.StreamsEvent{
					ProviderId:          conf.ProviderID(),
					StreamOperationName: natsReceive,
					ProviderType:        metric.ProviderTypeNats,
					DestinationName:     msg.Subject,
				})

				updater.Update(&Event{
>>>>>>> 57bb4d9f
					Data:    msg.Data,
					Headers: msg.Header,
				}})
			case <-p.ctx.Done():
				// When the application context is done, we stop the subscriptions
				for _, subscription := range subscriptions {
					if err := subscription.Unsubscribe(); err != nil {
						log.Error("unsubscribing from NATS subject after application context cancellation",
							zap.Error(err), zap.String("subject", subscription.Subject),
						)
					}
				}
				return
			case <-ctx.Done():
				// When the subscription context is done, we stop the subscription
				for _, subscription := range subscriptions {
					if err := subscription.Unsubscribe(); err != nil {
						log.Error("unsubscribing from NATS subject after subscription context cancellation",
							zap.Error(err), zap.String("subscription_subject", subscription.Subject),
						)
					}
				}
				return
			}
		}
	}()

	return nil
}

<<<<<<< HEAD
func (p *ProviderAdapter) Publish(_ context.Context, conf datasource.PublishEventConfiguration, events []datasource.StreamEvent) error {
	pubConf, ok := conf.(*PublishAndRequestEventConfiguration)
	if !ok {
		return datasource.NewError("publish event not support by nats provider", nil)
	}

=======
func (p *ProviderAdapter) Publish(ctx context.Context, event PublishAndRequestEventConfiguration) error {
>>>>>>> 57bb4d9f
	log := p.logger.With(
		zap.String("provider_id", pubConf.ProviderID()),
		zap.String("method", "publish"),
		zap.String("subject", pubConf.Subject),
	)

	if p.client == nil {
		return datasource.NewError("nats client not initialized", nil)
	}

	log.Debug("publish", zap.Int("event_count", len(events)))

<<<<<<< HEAD
	for _, streamEvent := range events {
		natsEvent, ok := streamEvent.(*Event)
		if !ok {
			return datasource.NewError("invalid event type for NATS adapter", nil)
		}

		err := p.client.Publish(pubConf.Subject, natsEvent.Data)
		if err != nil {
			log.Error(
				"publish error",
				zap.Error(err),
				zap.String("provider_id", pubConf.ProviderID()),
				zap.String("provider_type", string(pubConf.ProviderType())),
				zap.String("field_name", pubConf.RootFieldName()),
			)
			return datasource.NewError(fmt.Sprintf("error publishing to NATS subject %s", pubConf.Subject), err)
		}
=======
	err := p.client.Publish(event.Subject, event.Event.Data)
	if err != nil {
		log.Error("publish error", zap.Error(err))
		p.streamMetricStore.Produce(ctx, metric.StreamsEvent{
			ProviderId:          event.ProviderID(),
			StreamOperationName: natsPublish,
			ProviderType:        metric.ProviderTypeNats,
			ErrorType:           "publish_error",
			DestinationName:     event.Subject,
		})
		return datasource.NewError(fmt.Sprintf("error publishing to NATS subject %s", event.Subject), err)
	} else {
		p.streamMetricStore.Produce(ctx, metric.StreamsEvent{
			ProviderId:          event.ProviderID(),
			StreamOperationName: natsPublish,
			ProviderType:        metric.ProviderTypeNats,
			DestinationName:     event.Subject,
		})
>>>>>>> 57bb4d9f
	}

	return nil
}

func (p *ProviderAdapter) Request(ctx context.Context, cfg datasource.PublishEventConfiguration, event datasource.StreamEvent, w io.Writer) error {
	reqConf, ok := cfg.(*PublishAndRequestEventConfiguration)
	if !ok {
		return datasource.NewError("publish event not support by nats provider", nil)
	}

	log := p.logger.With(
		zap.String("provider_id", cfg.ProviderID()),
		zap.String("method", "request"),
		zap.String("subject", reqConf.Subject),
	)

	if p.client == nil {
		return datasource.NewError("nats client not initialized", nil)
	}

	natsEvent, ok := event.(*Event)
	if !ok {
		return datasource.NewError("invalid event type for NATS adapter", nil)
	}

	log.Debug("request", zap.ByteString("data", natsEvent.Data))

	msg, err := p.client.RequestWithContext(ctx, reqConf.Subject, natsEvent.Data)
	if err != nil {
<<<<<<< HEAD
		log.Error(
			"request error",
			zap.Error(err),
			zap.String("provider_id", reqConf.ProviderID()),
			zap.String("provider_type", string(reqConf.ProviderType())),
			zap.String("field_name", reqConf.RootFieldName()),
		)
		return datasource.NewError(fmt.Sprintf("error requesting from NATS subject %s", reqConf.Subject), err)
=======
		log.Error("request error", zap.Error(err))
		p.streamMetricStore.Produce(ctx, metric.StreamsEvent{
			ProviderId:          event.ProviderID(),
			StreamOperationName: natsRequest,
			ProviderType:        metric.ProviderTypeNats,
			ErrorType:           "request_error",
			DestinationName:     event.Subject,
		})
		return datasource.NewError(fmt.Sprintf("error requesting from NATS subject %s", event.Subject), err)
>>>>>>> 57bb4d9f
	}

	p.streamMetricStore.Produce(ctx, metric.StreamsEvent{
		ProviderId:          event.ProviderID(),
		StreamOperationName: natsRequest,
		ProviderType:        metric.ProviderTypeNats,
		DestinationName:     event.Subject,
	})

	// We don't collect metrics on err here as it's an error related to the writer
	_, err = w.Write(msg.Data)
	if err != nil {
		log.Error("error writing response to writer", zap.Error(err))
		return err
	}

	return err
}

func (p *ProviderAdapter) flush(ctx context.Context) error {
	if p.client == nil {
		return nil
	}
	_, ok := ctx.Deadline()
	if !ok {
		var cancel context.CancelFunc
		ctx, cancel = context.WithTimeout(ctx, p.flushTimeout)
		defer cancel()
	}
	return p.client.FlushWithContext(ctx)
}

func (p *ProviderAdapter) Startup(ctx context.Context) (err error) {
	p.client, err = nats.Connect(p.url, p.opts...)
	if err != nil {
		return err
	}
	p.js, err = jetstream.New(p.client)
	if err != nil {
		return err
	}
	return nil
}

func (p *ProviderAdapter) Shutdown(ctx context.Context) error {
	if p.client == nil {
		return nil
	}

	if p.client.IsClosed() {
		return nil // Already disconnected or failed to connect
	}

	var shutdownErr error

	fErr := p.flush(ctx)
	if fErr != nil {
		shutdownErr = errors.Join(shutdownErr, fErr)
	}

	drainErr := p.client.Drain()
	if drainErr != nil {
		shutdownErr = errors.Join(shutdownErr, drainErr)
	}

	// Wait for all subscriptions to be closed
	p.closeWg.Wait()

	if shutdownErr != nil {
		return fmt.Errorf("nats pubsub shutdown: %w", shutdownErr)
	}

	return nil
}

func NewAdapter(ctx context.Context, logger *zap.Logger, url string, opts []nats.Option, hostName string, routerListenAddr string, providerOpts datasource.ProviderOpts) (Adapter, error) {
	if logger == nil {
		logger = zap.NewNop()
	}

	var store metric.StreamMetricStore
	if providerOpts.StreamMetricStore != nil {
		store = providerOpts.StreamMetricStore
	} else {
		store = metric.NewNoopStreamMetricStore()
	}

	return &ProviderAdapter{
		ctx:               ctx,
		logger:            logger.With(zap.String("pubsub", "nats")),
		closeWg:           sync.WaitGroup{},
		hostName:          hostName,
		routerListenAddr:  routerListenAddr,
		url:               url,
		opts:              opts,
		flushTimeout:      10 * time.Second,
		streamMetricStore: store,
	}, nil
}<|MERGE_RESOLUTION|>--- conflicted
+++ resolved
@@ -141,18 +141,14 @@
 					for msg := range msgBatch.Messages() {
 						log.Debug("subscription update", zap.String("message_subject", msg.Subject()), zap.ByteString("data", msg.Data()))
 
-<<<<<<< HEAD
-						updater.Update([]datasource.StreamEvent{&Event{
-=======
 						p.streamMetricStore.Consume(p.ctx, metric.StreamsEvent{
-							ProviderId:          conf.ProviderID(),
+							ProviderId:          subConf.ProviderID(),
 							StreamOperationName: natsReceive,
 							ProviderType:        metric.ProviderTypeNats,
 							DestinationName:     msg.Subject(),
 						})
 
-						updater.Update(&Event{
->>>>>>> 57bb4d9f
+						updater.Update([]datasource.StreamEvent{&Event{
 							Data:    msg.Data(),
 							Headers: msg.Headers(),
 						}})
@@ -192,19 +188,13 @@
 			select {
 			case msg := <-msgChan:
 				log.Debug("subscription update", zap.String("message_subject", msg.Subject), zap.ByteString("data", msg.Data))
-<<<<<<< HEAD
-				updater.Update([]datasource.StreamEvent{&Event{
-=======
-
 				p.streamMetricStore.Consume(p.ctx, metric.StreamsEvent{
-					ProviderId:          conf.ProviderID(),
+					ProviderId:          subConf.ProviderID(),
 					StreamOperationName: natsReceive,
 					ProviderType:        metric.ProviderTypeNats,
 					DestinationName:     msg.Subject,
 				})
-
-				updater.Update(&Event{
->>>>>>> 57bb4d9f
+				updater.Update([]datasource.StreamEvent{&Event{
 					Data:    msg.Data,
 					Headers: msg.Header,
 				}})
@@ -235,16 +225,12 @@
 	return nil
 }
 
-<<<<<<< HEAD
-func (p *ProviderAdapter) Publish(_ context.Context, conf datasource.PublishEventConfiguration, events []datasource.StreamEvent) error {
+func (p *ProviderAdapter) Publish(ctx context.Context, conf datasource.PublishEventConfiguration, events []datasource.StreamEvent) error {
 	pubConf, ok := conf.(*PublishAndRequestEventConfiguration)
 	if !ok {
 		return datasource.NewError("publish event not support by nats provider", nil)
 	}
 
-=======
-func (p *ProviderAdapter) Publish(ctx context.Context, event PublishAndRequestEventConfiguration) error {
->>>>>>> 57bb4d9f
 	log := p.logger.With(
 		zap.String("provider_id", pubConf.ProviderID()),
 		zap.String("method", "publish"),
@@ -257,7 +243,6 @@
 
 	log.Debug("publish", zap.Int("event_count", len(events)))
 
-<<<<<<< HEAD
 	for _, streamEvent := range events {
 		natsEvent, ok := streamEvent.(*Event)
 		if !ok {
@@ -266,6 +251,13 @@
 
 		err := p.client.Publish(pubConf.Subject, natsEvent.Data)
 		if err != nil {
+			p.streamMetricStore.Produce(ctx, metric.StreamsEvent{
+				ProviderId:          pubConf.ProviderID(),
+				StreamOperationName: natsPublish,
+				ProviderType:        metric.ProviderTypeNats,
+				ErrorType:           "publish_error",
+				DestinationName:     pubConf.Subject,
+			})
 			log.Error(
 				"publish error",
 				zap.Error(err),
@@ -275,27 +267,14 @@
 			)
 			return datasource.NewError(fmt.Sprintf("error publishing to NATS subject %s", pubConf.Subject), err)
 		}
-=======
-	err := p.client.Publish(event.Subject, event.Event.Data)
-	if err != nil {
-		log.Error("publish error", zap.Error(err))
-		p.streamMetricStore.Produce(ctx, metric.StreamsEvent{
-			ProviderId:          event.ProviderID(),
-			StreamOperationName: natsPublish,
-			ProviderType:        metric.ProviderTypeNats,
-			ErrorType:           "publish_error",
-			DestinationName:     event.Subject,
-		})
-		return datasource.NewError(fmt.Sprintf("error publishing to NATS subject %s", event.Subject), err)
-	} else {
-		p.streamMetricStore.Produce(ctx, metric.StreamsEvent{
-			ProviderId:          event.ProviderID(),
-			StreamOperationName: natsPublish,
-			ProviderType:        metric.ProviderTypeNats,
-			DestinationName:     event.Subject,
-		})
->>>>>>> 57bb4d9f
-	}
+	}
+
+	p.streamMetricStore.Produce(ctx, metric.StreamsEvent{
+		ProviderId:          pubConf.ProviderID(),
+		StreamOperationName: natsPublish,
+		ProviderType:        metric.ProviderTypeNats,
+		DestinationName:     pubConf.Subject,
+	})
 
 	return nil
 }
@@ -325,7 +304,6 @@
 
 	msg, err := p.client.RequestWithContext(ctx, reqConf.Subject, natsEvent.Data)
 	if err != nil {
-<<<<<<< HEAD
 		log.Error(
 			"request error",
 			zap.Error(err),
@@ -333,25 +311,21 @@
 			zap.String("provider_type", string(reqConf.ProviderType())),
 			zap.String("field_name", reqConf.RootFieldName()),
 		)
-		return datasource.NewError(fmt.Sprintf("error requesting from NATS subject %s", reqConf.Subject), err)
-=======
-		log.Error("request error", zap.Error(err))
 		p.streamMetricStore.Produce(ctx, metric.StreamsEvent{
-			ProviderId:          event.ProviderID(),
+			ProviderId:          reqConf.ProviderID(),
 			StreamOperationName: natsRequest,
 			ProviderType:        metric.ProviderTypeNats,
 			ErrorType:           "request_error",
-			DestinationName:     event.Subject,
+			DestinationName:     reqConf.Subject,
 		})
-		return datasource.NewError(fmt.Sprintf("error requesting from NATS subject %s", event.Subject), err)
->>>>>>> 57bb4d9f
+		return datasource.NewError(fmt.Sprintf("error requesting from NATS subject %s", reqConf.Subject), err)
 	}
 
 	p.streamMetricStore.Produce(ctx, metric.StreamsEvent{
-		ProviderId:          event.ProviderID(),
+		ProviderId:          reqConf.ProviderID(),
 		StreamOperationName: natsRequest,
 		ProviderType:        metric.ProviderTypeNats,
-		DestinationName:     event.Subject,
+		DestinationName:     reqConf.Subject,
 	})
 
 	// We don't collect metrics on err here as it's an error related to the writer
