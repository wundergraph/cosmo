package nats

import (
	"context"
	"errors"
	"fmt"
	"io"
	"sync"
	"time"

	"github.com/wundergraph/cosmo/router/pkg/metric"

	"github.com/cespare/xxhash/v2"
	"github.com/nats-io/nats.go"
	"github.com/nats-io/nats.go/jetstream"
	"github.com/wundergraph/cosmo/router/pkg/pubsub/datasource"
	"go.uber.org/zap"
)

const (
	natsRequest = "request"
	natsPublish = "publish"
	natsReceive = "receive"
)

// Adapter defines the methods that a NATS adapter should implement
type Adapter interface {
	// Subscribe subscribes to the given events and sends updates to the updater
	Subscribe(ctx context.Context, event datasource.SubscriptionEventConfiguration, updater datasource.SubscriptionEventUpdater) error
	// Publish publishes the given event to the specified subject
	Publish(ctx context.Context, event PublishAndRequestEventConfiguration) error
	// Request sends a request to the specified subject and writes the response to the given writer
	Request(ctx context.Context, event PublishAndRequestEventConfiguration, w io.Writer) error
	// Startup initializes the adapter
	Startup(ctx context.Context) error
	// Shutdown gracefully shuts down the adapter
	Shutdown(ctx context.Context) error
}

// ProviderAdapter implements the AdapterInterface for NATS pub/sub
type ProviderAdapter struct {
	ctx               context.Context
	client            *nats.Conn
	js                jetstream.JetStream
	logger            *zap.Logger
	closeWg           sync.WaitGroup
	hostName          string
	routerListenAddr  string
	url               string
	opts              []nats.Option
	flushTimeout      time.Duration
	streamMetricStore metric.StreamMetricStore
}

// getInstanceIdentifier returns an identifier for the current instance.
// We use the hostname and the address the router is listening on, which should provide a good representation
// of what a unique instance is from the perspective of the client that has started a subscription to this instance
// and want to restart the subscription after a failure on the client or router side.
func (p *ProviderAdapter) getInstanceIdentifier() string {
	return fmt.Sprintf("%s-%s", p.hostName, p.routerListenAddr)
}

// getDurableConsumerName returns the durable consumer name based on the given subjects and the instance id
// we need to make sure that the durable consumer name is unique for each instance and subjects to prevent
// multiple routers from changing the same consumer, which would lead to message loss and wrong messages delivered
// to the subscribers
func (p *ProviderAdapter) getDurableConsumerName(durableName string, subjects []string) (string, error) {
	subjHash := xxhash.New()
	_, err := subjHash.WriteString(p.getInstanceIdentifier())
	if err != nil {
		return "", err
	}
	for _, subject := range subjects {
		_, err = subjHash.WriteString(subject)
		if err != nil {
			return "", err
		}
	}

	return fmt.Sprintf("%s-%x", durableName, subjHash.Sum64()), nil
}

func (p *ProviderAdapter) Subscribe(ctx context.Context, conf datasource.SubscriptionEventConfiguration, updater datasource.SubscriptionEventUpdater) error {
	subConf, ok := conf.(*SubscriptionEventConfiguration)
	if !ok {
		return datasource.NewError("invalid event type for Kafka adapter", nil)
	}
	log := p.logger.With(
		zap.String("provider_id", subConf.ProviderID()),
		zap.String("method", "subscribe"),
		zap.Strings("subjects", subConf.Subjects),
	)

	if p.client == nil {
		return datasource.NewError("nats client not initialized", nil)
	}

	if p.js == nil {
		return datasource.NewError("nats jetstream not initialized", nil)
	}

	if subConf.StreamConfiguration != nil {
		durableConsumerName, err := p.getDurableConsumerName(subConf.StreamConfiguration.Consumer, subConf.Subjects)
		if err != nil {
			return err
		}
		consumerConfig := jetstream.ConsumerConfig{
			Durable:        durableConsumerName,
			FilterSubjects: subConf.Subjects,
		}
		// Durable consumers are removed automatically only if the InactiveThreshold value is set
		if subConf.StreamConfiguration.ConsumerInactiveThreshold > 0 {
			consumerConfig.InactiveThreshold = time.Duration(subConf.StreamConfiguration.ConsumerInactiveThreshold) * time.Second
		}

		consumer, err := p.js.CreateOrUpdateConsumer(ctx, subConf.StreamConfiguration.StreamName, consumerConfig)
		if err != nil {
			log.Error("creating or updating consumer", zap.Error(err))
			return datasource.NewError(fmt.Sprintf(`failed to create or update consumer for stream "%s"`, subConf.StreamConfiguration.StreamName), err)
		}

		p.closeWg.Add(1)

		go func() {

			defer p.closeWg.Done()

			for {
				select {
				case <-p.ctx.Done():
					// When the application context is done, we stop the subscription
					return

				case <-ctx.Done():
					// When the subscription context is done, we stop the subscription
					return
				default:
					msgBatch, consumerFetchErr := consumer.FetchNoWait(300)
					if consumerFetchErr != nil {
						log.Error("error fetching messages", zap.Error(consumerFetchErr))
						return
					}

					for msg := range msgBatch.Messages() {
						log.Debug("subscription update", zap.String("message_subject", msg.Subject()), zap.ByteString("data", msg.Data()))

<<<<<<< HEAD
						updater.Update(&Event{
							Data:    msg.Data(),
							Headers: msg.Headers(),
						})
=======
						p.streamMetricStore.Consume(p.ctx, metric.StreamsEvent{
							ProviderId:          event.ProviderID,
							StreamOperationName: natsReceive,
							ProviderType:        metric.ProviderTypeNats,
							DestinationName:     msg.Subject(),
						})
						updater.Update(msg.Data())
>>>>>>> 146f4ac8

						// Acknowledge the message after it has been processed
						ackErr := msg.Ack()
						if ackErr != nil {
							log.Error("error acknowledging message", zap.String("message_subject", msg.Subject()), zap.Error(ackErr))
							return
						}
					}
				}

			}
		}()

		return nil
	}

	msgChan := make(chan *nats.Msg)
	subscriptions := make([]*nats.Subscription, len(subConf.Subjects))
	for i, subject := range subConf.Subjects {
		subscription, err := p.client.ChanSubscribe(subject, msgChan)
		if err != nil {
			log.Error("subscribing to NATS subject", zap.Error(err), zap.String("subscription_subject", subject))
			return datasource.NewError(fmt.Sprintf(`failed to subscribe to NATS subject "%s"`, subject), err)
		}
		subscriptions[i] = subscription
	}

	p.closeWg.Add(1)

	go func() {
		defer p.closeWg.Done()

		for {
			select {
			case msg := <-msgChan:
				log.Debug("subscription update", zap.String("message_subject", msg.Subject), zap.ByteString("data", msg.Data))
<<<<<<< HEAD
				updater.Update(&Event{
					Data:    msg.Data,
					Headers: msg.Header,
				})
=======
				p.streamMetricStore.Consume(p.ctx, metric.StreamsEvent{
					ProviderId:          event.ProviderID,
					StreamOperationName: natsReceive,
					ProviderType:        metric.ProviderTypeNats,
					DestinationName:     msg.Subject,
				})
				updater.Update(msg.Data)
>>>>>>> 146f4ac8
			case <-p.ctx.Done():
				// When the application context is done, we stop the subscriptions
				for _, subscription := range subscriptions {
					if err := subscription.Unsubscribe(); err != nil {
						log.Error("unsubscribing from NATS subject after application context cancellation",
							zap.Error(err), zap.String("subject", subscription.Subject),
						)
					}
				}
				return
			case <-ctx.Done():
				// When the subscription context is done, we stop the subscription
				for _, subscription := range subscriptions {
					if err := subscription.Unsubscribe(); err != nil {
						log.Error("unsubscribing from NATS subject after subscription context cancellation",
							zap.Error(err), zap.String("subscription_subject", subscription.Subject),
						)
					}
				}
				return
			}
		}
	}()

	return nil
}

func (p *ProviderAdapter) Publish(ctx context.Context, event PublishAndRequestEventConfiguration) error {
	log := p.logger.With(
		zap.String("provider_id", event.ProviderID()),
		zap.String("method", "publish"),
		zap.String("subject", event.Subject),
	)

	if p.client == nil {
		return datasource.NewError("nats client not initialized", nil)
	}

	log.Debug("publish", zap.ByteString("data", event.Event.Data))

	err := p.client.Publish(event.Subject, event.Event.Data)
	if err != nil {
		log.Error("publish error", zap.Error(err))
		p.streamMetricStore.Produce(ctx, metric.StreamsEvent{
			ProviderId:          event.ProviderID,
			StreamOperationName: natsPublish,
			ProviderType:        metric.ProviderTypeNats,
			ErrorType:           "publish_error",
			DestinationName:     event.Subject,
		})
		return datasource.NewError(fmt.Sprintf("error publishing to NATS subject %s", event.Subject), err)
	} else {
		p.streamMetricStore.Produce(ctx, metric.StreamsEvent{
			ProviderId:          event.ProviderID,
			StreamOperationName: natsPublish,
			ProviderType:        metric.ProviderTypeNats,
			DestinationName:     event.Subject,
		})
	}

	return nil
}

func (p *ProviderAdapter) Request(ctx context.Context, event PublishAndRequestEventConfiguration, w io.Writer) error {
	log := p.logger.With(
		zap.String("provider_id", event.ProviderID()),
		zap.String("method", "request"),
		zap.String("subject", event.Subject),
	)

	if p.client == nil {
		return datasource.NewError("nats client not initialized", nil)
	}

	log.Debug("request", zap.ByteString("data", event.Event.Data))

	msg, err := p.client.RequestWithContext(ctx, event.Subject, event.Event.Data)
	if err != nil {
		log.Error("request error", zap.Error(err))
		p.streamMetricStore.Produce(ctx, metric.StreamsEvent{
			ProviderId:          event.ProviderID,
			StreamOperationName: natsRequest,
			ProviderType:        metric.ProviderTypeNats,
			ErrorType:           "request_error",
			DestinationName:     event.Subject,
		})
		return datasource.NewError(fmt.Sprintf("error requesting from NATS subject %s", event.Subject), err)
	}

	p.streamMetricStore.Produce(ctx, metric.StreamsEvent{
		ProviderId:          event.ProviderID,
		StreamOperationName: natsRequest,
		ProviderType:        metric.ProviderTypeNats,
		DestinationName:     event.Subject,
	})

	// We don't collect metrics on err here as it's an error related to the writer
	_, err = w.Write(msg.Data)
	if err != nil {
		log.Error("error writing response to writer", zap.Error(err))
		return err
	}

	return err
}

func (p *ProviderAdapter) flush(ctx context.Context) error {
	if p.client == nil {
		return nil
	}
	_, ok := ctx.Deadline()
	if !ok {
		var cancel context.CancelFunc
		ctx, cancel = context.WithTimeout(ctx, p.flushTimeout)
		defer cancel()
	}
	return p.client.FlushWithContext(ctx)
}

func (p *ProviderAdapter) Startup(ctx context.Context) (err error) {
	p.client, err = nats.Connect(p.url, p.opts...)
	if err != nil {
		return err
	}
	p.js, err = jetstream.New(p.client)
	if err != nil {
		return err
	}
	return nil
}

func (p *ProviderAdapter) Shutdown(ctx context.Context) error {
	if p.client == nil {
		return nil
	}

	if p.client.IsClosed() {
		return nil // Already disconnected or failed to connect
	}

	var shutdownErr error

	fErr := p.flush(ctx)
	if fErr != nil {
		shutdownErr = errors.Join(shutdownErr, fErr)
	}

	drainErr := p.client.Drain()
	if drainErr != nil {
		shutdownErr = errors.Join(shutdownErr, drainErr)
	}

	// Wait for all subscriptions to be closed
	p.closeWg.Wait()

	if shutdownErr != nil {
		return fmt.Errorf("nats pubsub shutdown: %w", shutdownErr)
	}

	return nil
}

func NewAdapter(ctx context.Context, logger *zap.Logger, url string, opts []nats.Option, hostName string, routerListenAddr string, providerOpts datasource.ProviderOpts) (Adapter, error) {
	if logger == nil {
		logger = zap.NewNop()
	}

	var store metric.StreamMetricStore
	if providerOpts.StreamMetricStore != nil {
		store = providerOpts.StreamMetricStore
	} else {
		store = metric.NewNoopStreamMetricStore()
	}

	return &ProviderAdapter{
		ctx:               ctx,
		logger:            logger.With(zap.String("pubsub", "nats")),
		closeWg:           sync.WaitGroup{},
		hostName:          hostName,
		routerListenAddr:  routerListenAddr,
		url:               url,
		opts:              opts,
		flushTimeout:      10 * time.Second,
		streamMetricStore: store,
	}, nil
}<|MERGE_RESOLUTION|>--- conflicted
+++ resolved
@@ -144,20 +144,17 @@
 					for msg := range msgBatch.Messages() {
 						log.Debug("subscription update", zap.String("message_subject", msg.Subject()), zap.ByteString("data", msg.Data()))
 
-<<<<<<< HEAD
+						p.streamMetricStore.Consume(p.ctx, metric.StreamsEvent{
+							ProviderId:          conf.ProviderID(),
+							StreamOperationName: natsReceive,
+							ProviderType:        metric.ProviderTypeNats,
+							DestinationName:     msg.Subject(),
+						})
+
 						updater.Update(&Event{
 							Data:    msg.Data(),
 							Headers: msg.Headers(),
 						})
-=======
-						p.streamMetricStore.Consume(p.ctx, metric.StreamsEvent{
-							ProviderId:          event.ProviderID,
-							StreamOperationName: natsReceive,
-							ProviderType:        metric.ProviderTypeNats,
-							DestinationName:     msg.Subject(),
-						})
-						updater.Update(msg.Data())
->>>>>>> 146f4ac8
 
 						// Acknowledge the message after it has been processed
 						ackErr := msg.Ack()
@@ -194,20 +191,18 @@
 			select {
 			case msg := <-msgChan:
 				log.Debug("subscription update", zap.String("message_subject", msg.Subject), zap.ByteString("data", msg.Data))
-<<<<<<< HEAD
+
+				p.streamMetricStore.Consume(p.ctx, metric.StreamsEvent{
+					ProviderId:          conf.ProviderID(),
+					StreamOperationName: natsReceive,
+					ProviderType:        metric.ProviderTypeNats,
+					DestinationName:     msg.Subject,
+				})
+
 				updater.Update(&Event{
 					Data:    msg.Data,
 					Headers: msg.Header,
 				})
-=======
-				p.streamMetricStore.Consume(p.ctx, metric.StreamsEvent{
-					ProviderId:          event.ProviderID,
-					StreamOperationName: natsReceive,
-					ProviderType:        metric.ProviderTypeNats,
-					DestinationName:     msg.Subject,
-				})
-				updater.Update(msg.Data)
->>>>>>> 146f4ac8
 			case <-p.ctx.Done():
 				// When the application context is done, we stop the subscriptions
 				for _, subscription := range subscriptions {
@@ -252,7 +247,7 @@
 	if err != nil {
 		log.Error("publish error", zap.Error(err))
 		p.streamMetricStore.Produce(ctx, metric.StreamsEvent{
-			ProviderId:          event.ProviderID,
+			ProviderId:          event.ProviderID(),
 			StreamOperationName: natsPublish,
 			ProviderType:        metric.ProviderTypeNats,
 			ErrorType:           "publish_error",
@@ -261,7 +256,7 @@
 		return datasource.NewError(fmt.Sprintf("error publishing to NATS subject %s", event.Subject), err)
 	} else {
 		p.streamMetricStore.Produce(ctx, metric.StreamsEvent{
-			ProviderId:          event.ProviderID,
+			ProviderId:          event.ProviderID(),
 			StreamOperationName: natsPublish,
 			ProviderType:        metric.ProviderTypeNats,
 			DestinationName:     event.Subject,
@@ -288,7 +283,7 @@
 	if err != nil {
 		log.Error("request error", zap.Error(err))
 		p.streamMetricStore.Produce(ctx, metric.StreamsEvent{
-			ProviderId:          event.ProviderID,
+			ProviderId:          event.ProviderID(),
 			StreamOperationName: natsRequest,
 			ProviderType:        metric.ProviderTypeNats,
 			ErrorType:           "request_error",
@@ -298,7 +293,7 @@
 	}
 
 	p.streamMetricStore.Produce(ctx, metric.StreamsEvent{
-		ProviderId:          event.ProviderID,
+		ProviderId:          event.ProviderID(),
 		StreamOperationName: natsRequest,
 		ProviderType:        metric.ProviderTypeNats,
 		DestinationName:     event.Subject,
