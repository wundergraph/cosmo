package nats

import (
	"context"
	"encoding/json"
	"errors"
	"io"
	"strings"
	"testing"

	"github.com/stretchr/testify/assert"
	"github.com/stretchr/testify/mock"
	"github.com/stretchr/testify/require"
	"github.com/wundergraph/cosmo/router/pkg/pubsub/datasource"
	"go.uber.org/zap"
)

func TestPublishAndRequestEventConfiguration_MarshalJSONTemplate(t *testing.T) {
	tests := []struct {
		name        string
		config      publishData
		wantPattern string
	}{
		{
			name: "simple configuration",
			config: publishData{
				Provider:  "test-provider",
				Subject:   "test-subject",
				Event:     MutableEvent{Data: json.RawMessage(`{"message":"hello"}`)},
				FieldName: "test-field",
			},
			wantPattern: `{"subject":"test-subject", "event": {"data": {"message":"hello"}}, "providerId":"test-provider", "rootFieldName":"test-field"}`,
		},
		{
			name: "with special characters",
			config: publishData{
				Provider:  "test-provider-id",
				Subject:   "subject-with-hyphens",
				Event:     MutableEvent{Data: json.RawMessage(`{"message":"special \"quotes\" here"}`)},
				FieldName: "test-field",
			},
			wantPattern: `{"subject":"subject-with-hyphens", "event": {"data": {"message":"special \"quotes\" here"}}, "providerId":"test-provider-id", "rootFieldName":"test-field"}`,
		},
	}

	for _, tt := range tests {
		t.Run(tt.name, func(t *testing.T) {
			result, err := tt.config.MarshalJSONTemplate()
			assert.NoError(t, err)
			assert.Equal(t, tt.wantPattern, string(result))
		})
	}
}

<<<<<<< HEAD
func TestSubscriptionSource_Start(t *testing.T) {
	tests := []struct {
		name        string
		input       string
		mockSetup   func(*MockAdapter, *datasource.MockSubscriptionUpdater)
		expectError bool
	}{
		{
			name:  "successful subscription",
			input: `{"subjects":["subject1", "subject2"], "providerId":"test-provider"}`,
			mockSetup: func(m *MockAdapter, updater *datasource.MockSubscriptionUpdater) {
				m.On("Subscribe", mock.Anything, SubscriptionEventConfiguration{
					ProviderID: "test-provider",
					Subjects:   []string{"subject1", "subject2"},
				}, mock.Anything).Return(nil)
			},
			expectError: false,
		},
		{
			name:  "adapter returns error",
			input: `{"subjects":["subject1"], "providerId":"test-provider"}`,
			mockSetup: func(m *MockAdapter, updater *datasource.MockSubscriptionUpdater) {
				m.On("Subscribe", mock.Anything, SubscriptionEventConfiguration{
					ProviderID: "test-provider",
					Subjects:   []string{"subject1"},
				}, mock.Anything).Return(errors.New("subscription error"))
			},
			expectError: true,
		},
		{
			name:        "invalid input json",
			input:       `{"invalid json":`,
			mockSetup:   func(m *MockAdapter, updater *datasource.MockSubscriptionUpdater) {},
			expectError: true,
		},
	}

	for _, tt := range tests {
		t.Run(tt.name, func(t *testing.T) {
			mockAdapter := NewMockAdapter(t)
			updater := datasource.NewMockSubscriptionUpdater(t)
			tt.mockSetup(mockAdapter, updater)

			source := &SubscriptionSource{
				pubSub: mockAdapter,
			}

			// Set up go context
			goCtx := context.Background()

			// Create a resolve.Context with the standard context
			resolveCtx := &resolve.Context{}
			resolveCtx = resolveCtx.WithContext(goCtx)

			input := []byte(tt.input)
			err := source.Start(resolveCtx, nil, input, updater)

			if tt.expectError {
				require.Error(t, err)
			} else {
				require.NoError(t, err)
			}
		})
	}
=======
func TestPublishData_PublishEventConfiguration(t *testing.T) {
	data := publishData{
		Provider:  "test-provider",
		Subject:   "test-subject",
		FieldName: "test-field",
	}

	evtCfg := &PublishAndRequestEventConfiguration{
		Provider:  data.Provider,
		Subject:   data.Subject,
		FieldName: data.FieldName,
	}

	assert.Equal(t, evtCfg, data.PublishEventConfiguration())
>>>>>>> b4c18f7d
}

func TestNatsPublishDataSource_Load(t *testing.T) {
	tests := []struct {
		name            string
		input           string
		mockSetup       func(*MockAdapter)
		expectError     bool
		expectedOutput  string
		expectPublished bool
	}{
		{
			name:  "successful publish",
			input: `{"subject":"test-subject", "event": {"data":{"message":"hello"}}, "providerId":"test-provider"}`,
			mockSetup: func(m *MockAdapter) {
				m.On("Publish", mock.Anything, mock.MatchedBy(func(event *PublishAndRequestEventConfiguration) bool {
					return event.ProviderID() == "test-provider" &&
						event.Subject == "test-subject"
				}), mock.MatchedBy(func(events []datasource.StreamEvent) bool {
					return len(events) == 1 && strings.EqualFold(string(events[0].GetData()), `{"message":"hello"}`)
				})).Return(nil)
			},
			expectError:     false,
			expectedOutput:  `{"success": true}`,
			expectPublished: true,
		},
		{
			name:  "publish error",
			input: `{"subject":"test-subject", "event": {"data":{"message":"hello"}}, "providerId":"test-provider"}`,
			mockSetup: func(m *MockAdapter) {
				m.On("Publish", mock.Anything, mock.Anything, mock.Anything).Return(errors.New("publish error"))
			},
			expectError:     false, // The Load method doesn't return the publish error directly
			expectedOutput:  `{"success": false}`,
			expectPublished: true,
		},
		{
			name:            "invalid input json",
			input:           `{"invalid json":`,
			mockSetup:       func(m *MockAdapter) {},
			expectError:     true,
			expectPublished: false,
		},
	}

	for _, tt := range tests {
		t.Run(tt.name, func(t *testing.T) {
			mockAdapter := NewMockAdapter(t)
			tt.mockSetup(mockAdapter)

			dataSource := &NatsPublishDataSource{
				pubSub: mockAdapter,
			}

			ctx := context.Background()
			input := []byte(tt.input)

			data, err := dataSource.Load(ctx, nil, input)

			if tt.expectError {
				require.Error(t, err)
			} else {
				require.NoError(t, err)
				if tt.expectedOutput != "" {
					assert.Equal(t, tt.expectedOutput, string(data))
				}
			}
		})
	}
}

func TestNatsPublishDataSource_LoadWithFiles(t *testing.T) {
	dataSource := &NatsPublishDataSource{}
	assert.Panics(t, func() {
		dataSource.LoadWithFiles(context.Background(), nil, []byte{}, nil)
	}, "Expected LoadWithFiles to panic with 'not implemented'")
}

func TestNatsRequestDataSource_Load(t *testing.T) {
	tests := []struct {
		name           string
		input          string
		mockSetup      func(*MockAdapter)
		expectError    bool
		expectedOutput string
	}{
		{
			name:  "successful request",
			input: `{"subject":"test-subject", "event": {"data":{"message":"hello"}}, "providerId":"test-provider"}`,
			mockSetup: func(m *MockAdapter) {
				m.On("Request", mock.Anything, mock.MatchedBy(func(event *PublishAndRequestEventConfiguration) bool {
					return event.ProviderID() == "test-provider" &&
						event.Subject == "test-subject"
				}), mock.MatchedBy(func(event datasource.StreamEvent) bool {
					return event != nil && strings.EqualFold(string(event.GetData()), `{"message":"hello"}`)
				}), mock.Anything).Run(func(args mock.Arguments) {
					// Write response to the output buffer
					w := args.Get(3).(io.Writer)
					_, _ = w.Write([]byte(`{"response":"success"}`))
				}).Return(nil)
			},
			expectError:    false,
			expectedOutput: `{"response":"success"}`,
		},
		{
			name:  "request error",
			input: `{"subject":"test-subject", "event": {"data":{"message":"hello"}}, "providerId":"test-provider"}`,
			mockSetup: func(m *MockAdapter) {
				m.On("Request", mock.Anything, mock.Anything, mock.Anything, mock.Anything).Return(errors.New("request error"))
			},
			expectError:    true,
			expectedOutput: "",
		},
		{
			name:           "invalid input json",
			input:          `{"invalid json":`,
			mockSetup:      func(m *MockAdapter) {},
			expectError:    true,
			expectedOutput: "",
		},
	}

	for _, tt := range tests {
		t.Run(tt.name, func(t *testing.T) {
			mockAdapter := NewMockAdapter(t)
			provider := datasource.NewPubSubProvider("test-provider", "nats", mockAdapter, zap.NewNop(), testNatsEventBuilder)
			tt.mockSetup(mockAdapter)

			dataSource := &NatsRequestDataSource{
				pubSub: provider,
			}

			ctx := context.Background()
			input := []byte(tt.input)

			data, err := dataSource.Load(ctx, nil, input)

			if tt.expectError {
				require.Error(t, err)
			} else {
				require.NoError(t, err)
				if tt.expectedOutput != "" {
					assert.Equal(t, tt.expectedOutput, string(data))
				}
			}
		})
	}
}

func TestNatsRequestDataSource_LoadWithFiles(t *testing.T) {
	dataSource := &NatsRequestDataSource{}
	assert.Panics(t, func() {
		dataSource.LoadWithFiles(context.Background(), nil, []byte{}, nil)
	}, "Expected LoadWithFiles to panic with 'not implemented'")
}<|MERGE_RESOLUTION|>--- conflicted
+++ resolved
@@ -1,6 +1,7 @@
 package nats
 
 import (
+	"bytes"
 	"context"
 	"encoding/json"
 	"errors"
@@ -52,72 +53,6 @@
 	}
 }
 
-<<<<<<< HEAD
-func TestSubscriptionSource_Start(t *testing.T) {
-	tests := []struct {
-		name        string
-		input       string
-		mockSetup   func(*MockAdapter, *datasource.MockSubscriptionUpdater)
-		expectError bool
-	}{
-		{
-			name:  "successful subscription",
-			input: `{"subjects":["subject1", "subject2"], "providerId":"test-provider"}`,
-			mockSetup: func(m *MockAdapter, updater *datasource.MockSubscriptionUpdater) {
-				m.On("Subscribe", mock.Anything, SubscriptionEventConfiguration{
-					ProviderID: "test-provider",
-					Subjects:   []string{"subject1", "subject2"},
-				}, mock.Anything).Return(nil)
-			},
-			expectError: false,
-		},
-		{
-			name:  "adapter returns error",
-			input: `{"subjects":["subject1"], "providerId":"test-provider"}`,
-			mockSetup: func(m *MockAdapter, updater *datasource.MockSubscriptionUpdater) {
-				m.On("Subscribe", mock.Anything, SubscriptionEventConfiguration{
-					ProviderID: "test-provider",
-					Subjects:   []string{"subject1"},
-				}, mock.Anything).Return(errors.New("subscription error"))
-			},
-			expectError: true,
-		},
-		{
-			name:        "invalid input json",
-			input:       `{"invalid json":`,
-			mockSetup:   func(m *MockAdapter, updater *datasource.MockSubscriptionUpdater) {},
-			expectError: true,
-		},
-	}
-
-	for _, tt := range tests {
-		t.Run(tt.name, func(t *testing.T) {
-			mockAdapter := NewMockAdapter(t)
-			updater := datasource.NewMockSubscriptionUpdater(t)
-			tt.mockSetup(mockAdapter, updater)
-
-			source := &SubscriptionSource{
-				pubSub: mockAdapter,
-			}
-
-			// Set up go context
-			goCtx := context.Background()
-
-			// Create a resolve.Context with the standard context
-			resolveCtx := &resolve.Context{}
-			resolveCtx = resolveCtx.WithContext(goCtx)
-
-			input := []byte(tt.input)
-			err := source.Start(resolveCtx, nil, input, updater)
-
-			if tt.expectError {
-				require.Error(t, err)
-			} else {
-				require.NoError(t, err)
-			}
-		})
-	}
-=======
 func TestPublishData_PublishEventConfiguration(t *testing.T) {
 	data := publishData{
 		Provider:  "test-provider",
@@ -132,7 +67,6 @@
 	}
 
 	assert.Equal(t, evtCfg, data.PublishEventConfiguration())
->>>>>>> b4c18f7d
 }
 
 func TestNatsPublishDataSource_Load(t *testing.T) {
@@ -189,15 +123,16 @@
 
 			ctx := context.Background()
 			input := []byte(tt.input)
-
-			data, err := dataSource.Load(ctx, nil, input)
+			var out bytes.Buffer
+
+			err := dataSource.Load(ctx, input, &out)
 
 			if tt.expectError {
 				require.Error(t, err)
 			} else {
 				require.NoError(t, err)
 				if tt.expectedOutput != "" {
-					assert.Equal(t, tt.expectedOutput, string(data))
+					assert.Equal(t, tt.expectedOutput, out.String())
 				}
 			}
 		})
@@ -207,7 +142,7 @@
 func TestNatsPublishDataSource_LoadWithFiles(t *testing.T) {
 	dataSource := &NatsPublishDataSource{}
 	assert.Panics(t, func() {
-		dataSource.LoadWithFiles(context.Background(), nil, []byte{}, nil)
+		dataSource.LoadWithFiles(context.Background(), []byte{}, nil, &bytes.Buffer{})
 	}, "Expected LoadWithFiles to panic with 'not implemented'")
 }
 
@@ -267,15 +202,16 @@
 
 			ctx := context.Background()
 			input := []byte(tt.input)
-
-			data, err := dataSource.Load(ctx, nil, input)
+			var out bytes.Buffer
+
+			err := dataSource.Load(ctx, input, &out)
 
 			if tt.expectError {
 				require.Error(t, err)
 			} else {
 				require.NoError(t, err)
 				if tt.expectedOutput != "" {
-					assert.Equal(t, tt.expectedOutput, string(data))
+					assert.Equal(t, tt.expectedOutput, out.String())
 				}
 			}
 		})
@@ -285,6 +221,6 @@
 func TestNatsRequestDataSource_LoadWithFiles(t *testing.T) {
 	dataSource := &NatsRequestDataSource{}
 	assert.Panics(t, func() {
-		dataSource.LoadWithFiles(context.Background(), nil, []byte{}, nil)
+		dataSource.LoadWithFiles(context.Background(), []byte{}, nil, &bytes.Buffer{})
 	}, "Expected LoadWithFiles to panic with 'not implemented'")
 }