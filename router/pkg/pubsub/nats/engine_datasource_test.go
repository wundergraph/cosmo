package nats

import (
	"bytes"
	"context"
	"encoding/json"
	"errors"
	"io"
	"strings"
	"testing"

	"github.com/stretchr/testify/assert"
	"github.com/stretchr/testify/mock"
	"github.com/stretchr/testify/require"
	"github.com/wundergraph/cosmo/router/pkg/pubsub/datasource"
	"go.uber.org/zap"
)

func TestPublishAndRequestEventConfiguration_MarshalJSONTemplate(t *testing.T) {
	tests := []struct {
		name        string
		config      publishData
		wantPattern string
	}{
		{
			name: "simple configuration",
			config: publishData{
				Provider:  "test-provider",
				Subject:   "test-subject",
<<<<<<< HEAD
				Event:     Event{Data: json.RawMessage(`{"message":"hello"}`)},
=======
				Event:     MutableEvent{Data: json.RawMessage(`{"message":"hello"}`)},
>>>>>>> 940d865c
				FieldName: "test-field",
			},
			wantPattern: `{"subject":"test-subject", "event": {"data": {"message":"hello"}}, "providerId":"test-provider", "rootFieldName":"test-field"}`,
		},
		{
			name: "with special characters",
			config: publishData{
				Provider:  "test-provider-id",
				Subject:   "subject-with-hyphens",
<<<<<<< HEAD
				Event:     Event{Data: json.RawMessage(`{"message":"special \"quotes\" here"}`)},
=======
				Event:     MutableEvent{Data: json.RawMessage(`{"message":"special \"quotes\" here"}`)},
>>>>>>> 940d865c
				FieldName: "test-field",
			},
			wantPattern: `{"subject":"subject-with-hyphens", "event": {"data": {"message":"special \"quotes\" here"}}, "providerId":"test-provider-id", "rootFieldName":"test-field"}`,
		},
	}

	for _, tt := range tests {
		t.Run(tt.name, func(t *testing.T) {
			result, err := tt.config.MarshalJSONTemplate()
			assert.NoError(t, err)
			assert.Equal(t, tt.wantPattern, string(result))
		})
	}
}

func TestPublishData_PublishEventConfiguration(t *testing.T) {
	data := publishData{
		Provider:  "test-provider",
		Subject:   "test-subject",
		FieldName: "test-field",
	}

	evtCfg := &PublishAndRequestEventConfiguration{
		Provider:  data.Provider,
		Subject:   data.Subject,
		FieldName: data.FieldName,
	}

	assert.Equal(t, evtCfg, data.PublishEventConfiguration())
}

func TestNatsPublishDataSource_Load(t *testing.T) {
	tests := []struct {
		name            string
		input           string
		mockSetup       func(*MockAdapter)
		expectError     bool
		expectedOutput  string
		expectPublished bool
	}{
		{
			name:  "successful publish",
			input: `{"subject":"test-subject", "event": {"data":{"message":"hello"}}, "providerId":"test-provider"}`,
			mockSetup: func(m *MockAdapter) {
				m.On("Publish", mock.Anything, mock.MatchedBy(func(event *PublishAndRequestEventConfiguration) bool {
					return event.ProviderID() == "test-provider" &&
						event.Subject == "test-subject"
				}), mock.MatchedBy(func(events []datasource.StreamEvent) bool {
					return len(events) == 1 && strings.EqualFold(string(events[0].GetData()), `{"message":"hello"}`)
				})).Return(nil)
			},
			expectError:     false,
			expectedOutput:  `{"success": true}`,
			expectPublished: true,
		},
		{
			name:  "publish error",
			input: `{"subject":"test-subject", "event": {"data":{"message":"hello"}}, "providerId":"test-provider"}`,
			mockSetup: func(m *MockAdapter) {
				m.On("Publish", mock.Anything, mock.Anything, mock.Anything).Return(errors.New("publish error"))
			},
			expectError:     false, // The Load method doesn't return the publish error directly
			expectedOutput:  `{"success": false}`,
			expectPublished: true,
		},
		{
			name:            "invalid input json",
			input:           `{"invalid json":`,
			mockSetup:       func(m *MockAdapter) {},
			expectError:     true,
			expectPublished: false,
		},
	}

	for _, tt := range tests {
		t.Run(tt.name, func(t *testing.T) {
			mockAdapter := NewMockAdapter(t)
			tt.mockSetup(mockAdapter)

			dataSource := &NatsPublishDataSource{
				pubSub: mockAdapter,
			}

			ctx := context.Background()
			input := []byte(tt.input)
			var out bytes.Buffer

			err := dataSource.Load(ctx, input, &out)

			if tt.expectError {
				require.Error(t, err)
			} else {
				require.NoError(t, err)
				if tt.expectedOutput != "" {
					assert.Equal(t, tt.expectedOutput, out.String())
				}
			}
		})
	}
}

func TestNatsPublishDataSource_LoadWithFiles(t *testing.T) {
	dataSource := &NatsPublishDataSource{}
	assert.Panics(t, func() {
		dataSource.LoadWithFiles(context.Background(), []byte{}, nil, &bytes.Buffer{})
	}, "Expected LoadWithFiles to panic with 'not implemented'")
}

func TestNatsRequestDataSource_Load(t *testing.T) {
	tests := []struct {
		name           string
		input          string
		mockSetup      func(*MockAdapter)
		expectError    bool
		expectedOutput string
	}{
		{
			name:  "successful request",
			input: `{"subject":"test-subject", "event": {"data":{"message":"hello"}}, "providerId":"test-provider"}`,
			mockSetup: func(m *MockAdapter) {
				m.On("Request", mock.Anything, mock.MatchedBy(func(event *PublishAndRequestEventConfiguration) bool {
					return event.ProviderID() == "test-provider" &&
						event.Subject == "test-subject"
				}), mock.MatchedBy(func(event datasource.StreamEvent) bool {
					return event != nil && strings.EqualFold(string(event.GetData()), `{"message":"hello"}`)
				}), mock.Anything).Run(func(args mock.Arguments) {
					// Write response to the output buffer
					w := args.Get(3).(io.Writer)
					_, _ = w.Write([]byte(`{"response":"success"}`))
				}).Return(nil)
			},
			expectError:    false,
			expectedOutput: `{"response":"success"}`,
		},
		{
			name:  "request error",
			input: `{"subject":"test-subject", "event": {"data":{"message":"hello"}}, "providerId":"test-provider"}`,
			mockSetup: func(m *MockAdapter) {
				m.On("Request", mock.Anything, mock.Anything, mock.Anything, mock.Anything).Return(errors.New("request error"))
			},
			expectError:    true,
			expectedOutput: "",
		},
		{
			name:           "invalid input json",
			input:          `{"invalid json":`,
			mockSetup:      func(m *MockAdapter) {},
			expectError:    true,
			expectedOutput: "",
		},
	}

	for _, tt := range tests {
		t.Run(tt.name, func(t *testing.T) {
			mockAdapter := NewMockAdapter(t)
			provider := datasource.NewPubSubProvider("test-provider", "nats", mockAdapter, zap.NewNop(), testNatsEventBuilder)
			tt.mockSetup(mockAdapter)

			dataSource := &NatsRequestDataSource{
				pubSub: provider,
			}

			ctx := context.Background()
			input := []byte(tt.input)
			var out bytes.Buffer

			err := dataSource.Load(ctx, input, &out)

			if tt.expectError {
				require.Error(t, err)
			} else {
				require.NoError(t, err)
				if tt.expectedOutput != "" {
					assert.Equal(t, tt.expectedOutput, out.String())
				}
			}
		})
	}
}

func TestNatsRequestDataSource_LoadWithFiles(t *testing.T) {
	dataSource := &NatsRequestDataSource{}
	assert.Panics(t, func() {
		dataSource.LoadWithFiles(context.Background(), []byte{}, nil, &bytes.Buffer{})
	}, "Expected LoadWithFiles to panic with 'not implemented'")
}<|MERGE_RESOLUTION|>--- conflicted
+++ resolved
@@ -27,11 +27,7 @@
 			config: publishData{
 				Provider:  "test-provider",
 				Subject:   "test-subject",
-<<<<<<< HEAD
-				Event:     Event{Data: json.RawMessage(`{"message":"hello"}`)},
-=======
 				Event:     MutableEvent{Data: json.RawMessage(`{"message":"hello"}`)},
->>>>>>> 940d865c
 				FieldName: "test-field",
 			},
 			wantPattern: `{"subject":"test-subject", "event": {"data": {"message":"hello"}}, "providerId":"test-provider", "rootFieldName":"test-field"}`,
@@ -41,11 +37,7 @@
 			config: publishData{
 				Provider:  "test-provider-id",
 				Subject:   "subject-with-hyphens",
-<<<<<<< HEAD
-				Event:     Event{Data: json.RawMessage(`{"message":"special \"quotes\" here"}`)},
-=======
 				Event:     MutableEvent{Data: json.RawMessage(`{"message":"special \"quotes\" here"}`)},
->>>>>>> 940d865c
 				FieldName: "test-field",
 			},
 			wantPattern: `{"subject":"subject-with-hyphens", "event": {"data": {"message":"special \"quotes\" here"}}, "providerId":"test-provider-id", "rootFieldName":"test-field"}`,
