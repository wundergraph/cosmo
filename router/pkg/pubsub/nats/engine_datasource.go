--- conflicted
+++ resolved
@@ -148,14 +148,8 @@
 }
 
 func (s *NatsPublishDataSource) Load(ctx context.Context, input []byte, out *bytes.Buffer) error {
-<<<<<<< HEAD
 	var publishData publishData
-	err := json.Unmarshal(input, &publishData)
-	if err != nil {
-=======
-	var publishConfiguration PublishAndRequestEventConfiguration
-	if err := json.Unmarshal(input, &publishConfiguration); err != nil {
->>>>>>> ffbd2093
+	if err := json.Unmarshal(input, &publishData); err != nil {
 		return err
 	}
 
@@ -176,14 +170,8 @@
 }
 
 func (s *NatsRequestDataSource) Load(ctx context.Context, input []byte, out *bytes.Buffer) error {
-<<<<<<< HEAD
 	var publishData publishData
-	err := json.Unmarshal(input, &publishData)
-	if err != nil {
-=======
-	var subscriptionConfiguration PublishAndRequestEventConfiguration
-	if err := json.Unmarshal(input, &subscriptionConfiguration); err != nil {
->>>>>>> ffbd2093
+	if err := json.Unmarshal(input, &publishData); err != nil {
 		return err
 	}
 
