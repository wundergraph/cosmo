package config

import (
	"github.com/santhosh-tekuri/jsonschema/v5"
	"github.com/sebdah/goldie/v2"
	"github.com/stretchr/testify/require"
	"os"
	"regexp"
	"testing"
	"time"
)

func TestConfigRequiredValues(t *testing.T) {
	f := createTempFileFromFixture(t, `
version: "1"
`)
	_, err := LoadConfig(f, "")
	require.ErrorContains(t, err, "either router config path or graph token must be provided")
}

func TestTokenNotRequiredWhenPassingStaticConfig(t *testing.T) {
	f := createTempFileFromFixture(t, `
version: "1"

router_config_path: "config.json"
`)
	_, err := LoadConfig(f, "")

	require.NoError(t, err)
}

func TestCustomBytesExtension(t *testing.T) {
	f := createTempFileFromFixture(t, `
# yaml-language-server: $schema=../config.schema.json

version: "1"

graph:
  token: "token"

traffic_shaping:
  router:
    max_request_body_size: 1KB
`)
	_, err := LoadConfig(f, "")

	var js *jsonschema.ValidationError
	require.ErrorAs(t, err, &js)

	require.Equal(t, js.Causes[0].KeywordLocation, "/properties/traffic_shaping/properties/router/properties/max_request_body_size/bytes")
	require.Equal(t, js.Causes[0].Message, "must be greater or equal than 1.0 MB")
}

func TestVariableExpansion(t *testing.T) {
	require.NoError(t, os.Setenv("TEST_POLL_INTERVAL", "20s"))

	t.Cleanup(func() {
		require.NoError(t, os.Unsetenv("TEST_POLL_INTERVAL"))
	})

	f := createTempFileFromFixture(t, `
version: "1"

graph:
  token: "token"

poll_interval: "${TEST_POLL_INTERVAL}"
`)

	cfg, err := LoadConfig(f, "")

	require.NoError(t, err)

	require.Equal(t, cfg.Config.PollInterval, time.Second*20)
}

func TestConfigHasPrecedence(t *testing.T) {
	require.NoError(t, os.Setenv("POLL_INTERVAL", "22s"))

	t.Cleanup(func() {
		require.NoError(t, os.Unsetenv("POLL_INTERVAL"))
	})

	f := createTempFileFromFixture(t, `
version: "1"

graph:
  token: "token"

poll_interval: 11s
`)

	cfg, err := LoadConfig(f, "")

	require.NoError(t, err)

	require.Equal(t, cfg.Config.PollInterval, time.Second*11)
}

func TestErrorWhenConfigNotExists(t *testing.T) {
	_, err := LoadConfig("./fixtures/not_exists.yaml", "")

	require.Error(t, err)
	require.ErrorContains(t, err, "could not read custom config file ./fixtures/not_exists.yaml: open ./fixtures/not_exists.yaml: no such file or directory")
}

func TestRegexDecoding(t *testing.T) {
	f := createTempFileFromFixture(t, `
version: '1'

graph:
  token: "mytoken"

telemetry:
  metrics:
    prometheus:
      # Interpreted as RegEx
      exclude_metrics: []
      exclude_metric_labels: []
`)

	cfg, err := LoadConfig(f, "")

	require.NoError(t, err)
	require.Len(t, cfg.Config.Telemetry.Metrics.Prometheus.ExcludeMetrics, 0)
	require.Len(t, cfg.Config.Telemetry.Metrics.Prometheus.ExcludeMetricLabels, 0)

	f = createTempFileFromFixture(t, `
version: '1'

graph:
  token: "mytoken"

telemetry:
  metrics:
    prometheus:
      # Interpreted as RegEx
      exclude_metrics: ["^go_.*", "^process_.*"]
      exclude_metric_labels: ["^instance"]
`)

	cfg, err = LoadConfig(f, "")

	require.NoError(t, err)
	require.Len(t, cfg.Config.Telemetry.Metrics.Prometheus.ExcludeMetrics, 2)
	require.Len(t, cfg.Config.Telemetry.Metrics.Prometheus.ExcludeMetricLabels, 1)
	require.Equal(t, cfg.Config.Telemetry.Metrics.Prometheus.ExcludeMetrics, RegExArray{regexp.MustCompile("^go_.*"), regexp.MustCompile("^process_.*")})
	require.Equal(t, cfg.Config.Telemetry.Metrics.Prometheus.ExcludeMetricLabels, RegExArray{regexp.MustCompile("^instance")})
}

func TestErrorWhenEnvVariableConfigNotExists(t *testing.T) {
	require.NoError(t, os.Setenv("CONFIG_PATH", "not_exists.yaml"))

	t.Cleanup(func() {
		require.NoError(t, os.Unsetenv("CONFIG_PATH"))
	})

	_, err := LoadConfig("", "")

	require.Error(t, err)
	require.ErrorContains(t, err, "could not read custom config file not_exists.yaml: open not_exists.yaml: no such file or directory")
}

func TestConfigIsOptional(t *testing.T) {

	require.NoError(t, os.Setenv("GRAPH_API_TOKEN", "XXX"))

	t.Cleanup(func() {
		require.NoError(t, os.Unsetenv("GRAPH_API_TOKEN"))
	})

	result, err := LoadConfig("", "")

	require.NoError(t, err)
	require.False(t, result.DefaultLoaded)
}

func TestCustomGoDurationExtension(t *testing.T) {
	f := createTempFileFromFixture(t, `
version: "1"

graph:
  token: "token"

telemetry:
  tracing:
    exporters:
      - endpoint: https://my-otel-collector.example.com
        export_timeout: 1s
`)

	_, err := LoadConfig(f, "")

	var js *jsonschema.ValidationError
	require.ErrorAs(t, err, &js)

	require.Equal(t, js.Causes[0].KeywordLocation, "/properties/telemetry/properties/tracing/properties/exporters/items/properties/export_timeout/duration")
	require.Equal(t, js.Causes[0].Message, "must be greater or equal than 5s")

	f = createTempFileFromFixture(t, `
version: "1"

graph:
  token: "token"

telemetry:
  tracing:
    exporters:
      - endpoint: https://my-otel-collector.example.com
        export_timeout: 5m
`)

	_, err = LoadConfig(f, "")

	require.ErrorAs(t, err, &js)

	require.Equal(t, js.Causes[0].KeywordLocation, "/properties/telemetry/properties/tracing/properties/exporters/items/properties/export_timeout/duration")
	require.Equal(t, js.Causes[0].Message, "must be less or equal than 2m0s")
}

func TestLoadFullConfig(t *testing.T) {
	cfg, err := LoadConfig("./fixtures/full.yaml", "")
	require.NoError(t, err)

	g := goldie.New(
		t,
		goldie.WithFixtureDir("testdata"),
		goldie.WithNameSuffix(".json"),
		goldie.WithDiffEngine(goldie.ClassicDiff),
	)

	g.AssertJson(t, "config_full", cfg.Config)
}

func TestDefaults(t *testing.T) {
	// Set in the CI to false. We need to unset it to test the default values
	_ = os.Unsetenv("ROUTER_REGISTRATION")

	f := createTempFileFromFixture(t, `
version: "1"

graph:
  token: "token"
`)

	cfg, err := LoadConfig(f, "")
	require.NoError(t, err)

	g := goldie.New(
		t,
		goldie.WithFixtureDir("testdata"),
		goldie.WithNameSuffix(".json"),
		goldie.WithDiffEngine(goldie.ClassicDiff),
	)

	g.AssertJson(t, "config_defaults", cfg.Config)
<<<<<<< HEAD
}

func TestInvalidAuthenticatedNatsProviderNoToken(t *testing.T) {
	_, err := LoadConfig("./fixtures/events/invalid_authenticated_nats_provider_no_token.yaml", "")
	// Note: If none of the oneOf array matches, the first in the array is compared
	require.ErrorContains(t, err, "missing properties: 'token'")
}

func TestInvalidAuthenticatedNatsProviderNoUsername(t *testing.T) {
	_, err := LoadConfig("./fixtures/events/invalid_authenticated_nats_provider_no_username.yaml", "")
	// Note: If none of the oneOf array matches, the first in the array is compared
	require.ErrorContains(t, err, "missing properties: 'token'")
}

func TestInvalidAuthenticatedNatsProviderNoPassword(t *testing.T) {
	_, err := LoadConfig("./fixtures/events/invalid_authenticated_nats_provider_no_password.yaml", "")
	// Note: If none of the oneOf array matches, the first in the array is compared
	require.ErrorContains(t, err, "missing properties: 'token'")
}

func TestValidAuthenticatedNatsProviderWithToken(t *testing.T) {
	_, err := LoadConfig("./fixtures/events/valid_authenticated_nats_provider_with_token.yaml", "")
	require.NoError(t, err)
}

func TestValidAuthenticatedNatsProviderWithUsernamePassword(t *testing.T) {
	_, err := LoadConfig("./fixtures/events/valid_authenticated_nats_provider_with_username_password.yaml", "")
	require.NoError(t, err)
=======
>>>>>>> d659067f
}<|MERGE_RESOLUTION|>--- conflicted
+++ resolved
@@ -254,35 +254,4 @@
 	)
 
 	g.AssertJson(t, "config_defaults", cfg.Config)
-<<<<<<< HEAD
-}
-
-func TestInvalidAuthenticatedNatsProviderNoToken(t *testing.T) {
-	_, err := LoadConfig("./fixtures/events/invalid_authenticated_nats_provider_no_token.yaml", "")
-	// Note: If none of the oneOf array matches, the first in the array is compared
-	require.ErrorContains(t, err, "missing properties: 'token'")
-}
-
-func TestInvalidAuthenticatedNatsProviderNoUsername(t *testing.T) {
-	_, err := LoadConfig("./fixtures/events/invalid_authenticated_nats_provider_no_username.yaml", "")
-	// Note: If none of the oneOf array matches, the first in the array is compared
-	require.ErrorContains(t, err, "missing properties: 'token'")
-}
-
-func TestInvalidAuthenticatedNatsProviderNoPassword(t *testing.T) {
-	_, err := LoadConfig("./fixtures/events/invalid_authenticated_nats_provider_no_password.yaml", "")
-	// Note: If none of the oneOf array matches, the first in the array is compared
-	require.ErrorContains(t, err, "missing properties: 'token'")
-}
-
-func TestValidAuthenticatedNatsProviderWithToken(t *testing.T) {
-	_, err := LoadConfig("./fixtures/events/valid_authenticated_nats_provider_with_token.yaml", "")
-	require.NoError(t, err)
-}
-
-func TestValidAuthenticatedNatsProviderWithUsernamePassword(t *testing.T) {
-	_, err := LoadConfig("./fixtures/events/valid_authenticated_nats_provider_with_username_password.yaml", "")
-	require.NoError(t, err)
-=======
->>>>>>> d659067f
 }