{
  "$schema": "https://json-schema.org/draft/2020-12/schema",
  "type": "object",
  "additionalProperties": false,
  "properties": {
    "version": {
      "type": "string",
      "description": "The version of the configuration file. This is used to ensure that the configuration file is compatible.",
      "enum": ["1"]
    },
    "instance_id": {
      "type": "string",
      "description": "The unique identifier of the instance. This is used to identify the instance in the control plane and in the metrics."
    },
    "graph": {
      "type": "object",
      "additionalProperties": false,
      "properties": {
        "token": {
          "type": "string",
          "description": "The token used to authenticate with other component from Cosmo. Can be ommitted if the router is started with a static execution config."
        },
        "sign_key": {
          "type": "string",
          "minLength": 32,
          "maxLength": 32,
          "description": "The key used to verify the graph config signature when downloading from the CDN. The same key was used to create the signature in the admission webhook '/validate-config'. If the key is not set, the router will not verify the graph configuration. The key must be a 32 byte long string."
        }
      }
    },
    "graphql_metrics": {
      "type": "object",
      "additionalProperties": false,
      "properties": {
        "enabled": {
          "type": "boolean",
          "description": "Enable the collection of the GraphQL metrics. The default value is true."
        },
        "collector_endpoint": {
          "type": "string",
          "description": "The endpoint to which the GraphQL metrics are collected. The endpoint is specified as a string with the format 'scheme://host:port'.",
          "format": "http-url"
        }
      }
    },
    "dev_mode": {
      "type": "boolean",
      "default": false,
      "description": "Enable the development mode. The development mode is used to enable the development features like ART (Advanced Request Tracing) and pretty logs."
    },
    "tls": {
      "type": "object",
      "additionalProperties": false,
      "description": "The configuration for the TLS. The TLS is used to enable the TLS for the router.",
      "properties": {
        "server": {
          "type": "object",
          "description": "The configuration for the server TLS. Useful e.g. if you want to establish a secure connection from the Load-Balancer to the router.",
          "additionalProperties": false,
          "properties": {
            "enabled": {
              "type": "boolean",
              "description": "Enable the TLS. The default value is false."
            },
            "cert_file": {
              "type": "string",
              "format": "file-path",
              "description": "The path to the certificate file. The certificate file is used to enable the TLS."
            },
            "key_file": {
              "type": "string",
              "format": "file-path",
              "description": "The path to the key file. The key file is used to enable the TLS."
            },
            "client_auth": {
              "type": "object",
              "description": "The configuration for the client authentication. The client authentication is used to authenticate the clients using the provided certificate.",
              "additionalProperties": false,
              "required": ["cert_file"],
              "properties": {
                "required": {
                  "type": "boolean",
                  "default": false,
                  "description": "Require clients to present a valid certificate that is verified. The default value is false. It is recommended to enable the client authentication to enforce mutual TLS. If false and a cert is provided, the client authentication is optional but in case the client presents a certificate, it will be verified."
                },
                "cert_file": {
                  "type": "string",
                  "format": "file-path",
                  "description": "The path to the certificate file. The certificate file against which the client certificates are verified."
                }
              }
            }
          },
          "if": {
            "properties": {
              "enabled": {
                "const": true
              }
            }
          },
          "then": {
            "required": ["cert_file", "key_file"]
          }
        }
      }
    },
    "websocket": {
      "type": "object",
      "description": "The configuration for the WebSocket transport. The WebSocket transport is used to enable the WebSocket transport for the GraphQL subscriptions.",
      "additionalProperties": false,
      "properties": {
        "enabled": {
          "type": "boolean",
          "default": true,
          "description": "Enable WebSocket transport. The default value is true."
        },
        "absinthe_protocol": {
          "type": "object",
          "additionalProperties": false,
          "properties": {
            "enabled": {
              "type": "boolean",
              "default": true,
              "description": "Enable Absinthe protocol. The default value is true."
            },
            "handler_path": {
              "type": "string",
              "default": "/absinthe/socket",
              "description": "The path to mount the Absinthe Protocol Handler on. The default value is '/absinthe/socket'."
            }
          }
        },
        "forward_upgrade_headers": {
          "type": "boolean",
          "default": true,
          "description": "Forward upgrade request Headers in the extensions payload when starting a subscription on a Subgraph. The default value is true."
        },
        "forward_upgrade_query_params": {
          "type": "boolean",
          "default": true,
          "description": "Forward upgrade request query parameters in the extensions payload when starting a subscription on a Subgraph. The default value is true."
        },
        "forward_initial_payload": {
          "type": "boolean",
          "default": true,
          "description": "Forward the initial payload in the extensions payload when starting a subscription on a Subgraph. The default value is true."
        }
      }
    },
    "compliance": {
      "type": "object",
      "description": "The configuration for the compliance. Includes for example the configuration for the anonymization of the IP addresses.",
      "additionalProperties": false,
      "properties": {
        "anonymize_ip": {
          "type": "object",
          "description": "The configuration for the anonymization of the IP addresses. Redaction is applied to the IP addresses in the traces and logs to protect the privacy of the users.",
          "additionalProperties": false,
          "properties": {
            "enabled": {
              "type": "boolean",
              "description": "Enable the anonymization of the IP addresses. The default value is true."
            },
            "method": {
              "type": "string",
              "default": "redact",
              "description": "The method used to anonymize the IP addresses. The supported methods are 'redact' and 'hash'. The default value is 'redact'. The 'redact' method replaces the IP addresses with the string '[REDACTED]'. The 'hash' method hashes the IP addresses using the SHA-256 algorithm.",
              "enum": ["redact", "hash"]
            }
          }
        }
      }
    },
    "telemetry": {
      "type": "object",
      "description": "The configuration for the telemetry. The telemetry is used to collect and export the traces and metrics.",
      "additionalProperties": false,
      "properties": {
        "service_name": {
          "type": "string",
          "description": "The name of the service. The name is used to identify the service in the traces and metrics. The default value is 'cosmo-router'.",
          "default": "cosmo-router"
        },
        "tracing": {
          "type": "object",
          "additionalProperties": false,
          "properties": {
            "enabled": {
              "type": "boolean"
            },
            "sampling_rate": {
              "type": "number",
              "description": "The sampling rate for the traces. The value must be between 0 and 1. If the value is 0, no traces will be sampled. If the value is 1, all traces will be sampled. The default value is 1.",
              "minimum": 0,
              "maximum": 1
            },
            "exporters": {
              "type": "array",
              "description": "The exporters to use to export the traces. If no exporters are specified, the default Cosmo Cloud exporter is used. If you override, please make sure to include the default exporter.",
              "items": {
                "type": "object",
                "required": ["endpoint"],
                "additionalProperties": false,
                "properties": {
                  "disabled": {
                    "type": "boolean"
                  },
                  "exporter": {
                    "type": "string",
                    "description": "The exporter to use for the traces. The supported exporters are 'http' and 'grpc'.",
                    "default": "http",
                    "enum": ["http", "grpc"]
                  },
                  "endpoint": {
                    "type": "string"
                  },
                  "path": {
                    "type": "string",
                    "description": "The path to which the traces are exported.",
                    "default": "/v1/traces",
                    "format": "x-uri"
                  },
                  "headers": {
                    "type": "object",
                    "additionalProperties": {
                      "type": "string"
                    }
                  },
                  "batch_timeout": {
                    "type": "string",
                    "description": "The maximum time to wait before exporting the traces. The period is specified as a string with a number and a unit, e.g. 10ms, 1s, 1m, 1h. The supported units are 'ms', 's', 'm', 'h'.",
                    "default": "10s",
                    "duration": {
                      "minimum": "5s",
                      "maximum": "2m"
                    }
                  },
                  "export_timeout": {
                    "type": "string",
                    "description": "The maximum time to wait for the export to complete. The period is specified as a string with a number and a unit, e.g. 10ms, 1s, 1m, 1h. The supported units are 'ms', 's', 'm', 'h'.",
                    "default": "30s",
                    "duration": {
                      "minimum": "5s",
                      "maximum": "2m"
                    }
                  }
                }
              }
            },
            "propagation": {
              "type": "object",
              "additionalProperties": false,
              "properties": {
                "trace_context": {
                  "type": "boolean",
                  "description": "Enable the trace context propagation. See https://www.w3.org/TR/trace-context/ for more information."
                },
                "jaeger": {
                  "type": "boolean",
                  "description": "Enable the Jaeger propagation. See https://www.jaegertracing.io/ (compliant with opentracing) for more information."
                },
                "b3": {
                  "type": "boolean",
                  "description": "Enable the B3 propagation. See https://github.com/openzipkin/b3-propagation (zipkin) for more information."
                },
                "baggage": {
                  "type": "boolean",
                  "description": "Enable the baggage propagation. See https://www.w3.org/TR/baggage/ for more information."
                }
              }
            },
            "export_graphql_variables": {
              "type": "boolean",
              "description": "Enable the export of the GraphQL variables. The GraphQL variables are exported with the traces."
            },
            "with_new_root": {
              "type": "boolean"
            }
          }
        },
        "metrics": {
          "type": "object",
          "description": "The configuration for the collection and export of metrics. The metrics are collected and exported using the OpenTelemetry protocol (OTLP) and Prometheus.",
          "additionalProperties": false,
          "properties": {
            "otlp": {
              "type": "object",
              "description": "The configuration for the OpenTelemetry protocol (OTLP). The OTLP is used to collect and export the metrics.",
              "additionalProperties": false,
              "properties": {
                "enabled": {
                  "type": "boolean",
                  "default": true,
                  "description": "Enable the collection of metrics."
                },
                "router_runtime": {
                  "type": "boolean",
                  "default": true,
                  "description": "Enable the collection of metrics for the router runtime."
                },
                "exporters": {
                  "type": "array",
                  "description": "The exporters to use to export the metrics. If no exporters are specified, the default Cosmo Cloud exporter is used. If you override, please make sure to include the default exporter.",
                  "items": {
                    "type": "object",
                    "additionalProperties": false,
                    "properties": {
                      "disabled": {
                        "type": "boolean"
                      },
                      "exporter": {
                        "type": "string",
                        "description": "The exporter protocol to use to export metrics. The supported exporters are 'http' and 'grpc'.",
                        "default": "http",
                        "enum": ["http", "grpc"]
                      },
                      "endpoint": {
                        "type": "string",
                        "description": "The endpoint to which the metrics are exported."
                      },
                      "path": {
                        "type": "string",
                        "description": "The path to which the metrics are exported.",
                        "default": "/v1/metrics",
                        "format": "x-uri"
                      },
                      "headers": {
                        "type": "object",
                        "description": "The headers to send with the request. Use this to set the authentication headers.",
                        "additionalProperties": {
                          "type": "string"
                        }
                      }
                    },
                    "required": ["exporter", "endpoint"]
                  }
                }
              }
            },
            "prometheus": {
              "type": "object",
              "description": "The configuration for the Prometheus metrics. The Prometheus metrics are used to collect and export the metrics.",
              "additionalProperties": false,
              "properties": {
                "enabled": {
                  "type": "boolean",
                  "default": true
                },
                "path": {
                  "type": "string",
                  "description": "The path to which the metrics are served.",
                  "format": "x-uri",
                  "default": "/metrics"
                },
                "listen_addr": {
                  "type": "string",
                  "description": "The address on which the metrics are served.",
                  "format": "hostname-port",
                  "default": "localhost:8088"
                },
                "exclude_metrics": {
                  "type": "array",
                  "description": "The metrics to exclude from the Prometheus metrics. Accepts a list of Go regular expressions. Use https://regex101.com/ to test your regular expressions.",
                  "items": {
                    "type": "string"
                  }
                },
                "exclude_metric_labels": {
                  "type": "array",
                  "description": "The metric labels to exclude from the Prometheus metrics. Accepts a list of Go regular expressions. Use https://regex101.com/ to test your regular expressions.",
                  "items": {
                    "type": "string"
                  }
                }
              }
            }
          }
        }
      }
    },
    "cors": {
      "type": "object",
      "additionalProperties": false,
      "properties": {
        "allow_origins": {
          "type": "array",
          "description": "The allowed origins. The default value is to allow all origins. The value can be a list of origins or the wildcard '*'.",
          "default": ["*"],
          "items": {
            "type": "string"
          }
        },
        "allow_methods": {
          "type": "array",
          "default": ["GET", "POST", "HEAD"],
          "description": "The allowed HTTP methods. The default value is to allow the methods 'GET', 'POST', and 'HEAD'.",
          "items": {
            "type": "string",
            "enum": ["GET", "POST", "HEAD", "PUT", "DELETE", "PATCH", "OPTIONS"]
          }
        },
        "allow_headers": {
          "type": "array",
          "description": "The allowed HTTP headers. The default value is to allow all headers. Default headers are always appended to the list of allowed headers.",
          "default": [
            "Origin",
            "Content-Length",
            "Content-Type",
            "Authorization",
            "Origin",
            "Content-Length",
            "Content-Type",
            "Graphql-Client-Name",
            "Graphql-Client-Version",
            "Apollo-Graphql-Client-Name",
            "Apollo-Graphql-Client-Version",
            "x-wg-trace",
            "x-wg-token",
            "traceparent",
            "tracestate"
          ],
          "items": {
            "type": "string"
          }
        },
        "allow_credentials": {
          "type": "boolean",
          "default": true,
          "description": "The allowed credentials. The default value is to allow credentials. This allows the browser to send cookies and authentication headers."
        },
        "max_age": {
          "type": "string",
          "duration": {
            "minimum": "5m"
          },
          "default": "5m",
          "description": "The maximum age of the preflight request. The period is specified as a string with a number and a unit, e.g. 10ms, 1s, 1m, 1h. The supported units are 'ms', 's', 'm', 'h'."
        }
      }
    },
    "cluster": {
      "type": "object",
      "additionalProperties": false,
      "properties": {
        "name": {
          "type": "string",
          "description": "The name of the cluster. This is used to identify the cluster in the control plane and in the metrics."
        }
      }
    },
    "listen_addr": {
      "type": "string",
      "description": "The address on which the router listens for incoming requests. The address is specified as a string with the format 'host:port'.",
      "default": "localhost:3002",
      "format": "hostname-port"
    },
    "controlplane_url": {
      "type": "string",
      "description": "The URL of the control plane. The URL is used to register the router in the control plane. The URL is specified as a string with the format 'scheme://host:port'.",
      "default": "https://cosmo-cp.wundergraph.com",
      "format": "http-url"
    },
    "playground_enabled": {
      "type": "boolean",
      "description": "Enable the GraphQL Playground. The GraphQL Playground is a web-based GraphQL IDE that allows you to interact with the GraphQL API. The default value is true. If the value is false, the GraphQL Playground is disabled.",
      "default": true
    },
    "introspection_enabled": {
      "type": "boolean",
      "description": "Enable the GraphQL introspection. The GraphQL introspection allows you to query the schema of the GraphQL API. The default value is true. If the value is false, the GraphQL introspection is disabled. In production, it is recommended to disable the introspection.",
      "default": true
    },
    "log_level": {
      "type": "string",
      "enum": ["debug", "info", "warning", "error", "fatal", "panic"],
      "description": "The log level. The log level is used to control the verbosity of the logs. The default value is 'info'.",
      "default": "info"
    },
    "json_log": {
      "type": "boolean",
      "description": "Enable the JSON log format. The JSON log format is used to log the logs in JSON format. The default value is true. If the value is false, the logs are logged a human friendly text format.",
      "default": true
    },
    "shutdown_delay": {
      "type": "string",
      "duration": {
        "minimum": "15s"
      },
      "description": "The delay before the router shuts down. The period is specified as a string with a number and a unit, e.g. 10ms, 1s, 1m, 1h. The supported units are 'ms', 's', 'm', 'h'.",
      "default": "60s"
    },
    "grace_period": {
      "type": "string",
      "format": "go-duration",
      "description": "The grace period before the router shuts down. The period is specified as a string with a number and a unit, e.g. 10ms, 1s, 1m, 1h. The supported units are 'ms', 's', 'm', 'h'.",
      "default": "20s"
    },
    "poll_interval": {
      "type": "string",
      "description": "The interval at which the router polls the CDN for updates. The period is specified as a string with a number and a unit, e.g. 10ms, 1s, 1m, 1h. The supported units are 'ms', 's', 'm', 'h'.",
      "default": "10s",
      "duration": {
        "minimum": "5s"
      }
    },
    "health_check_path": {
      "type": "string",
      "default": "/health",
      "format": "x-uri",
      "description": "The path of the health check endpoint. The health check endpoint is used to check the health of the router. The default value is '/health'."
    },
    "readiness_check_path": {
      "type": "string",
      "default": "/health/ready",
      "format": "x-uri",
      "description": "The path of the readiness check endpoint. The readiness check endpoint is used to check the readiness of the router. The default value is '/health/ready'."
    },
    "liveness_check_path": {
      "type": "string",
      "default": "/health/live",
      "format": "x-uri",
      "description": "The path of the liveness check endpoint. The liveness check endpoint is used to check the liveness of the router. The default value is '/health/live'."
    },
    "graphql_path": {
      "type": "string",
      "default": "/graphql",
      "format": "x-uri",
      "description": "The path of the GraphQL endpoint. The GraphQL endpoint is used to send the GraphQL queries, subscriptions and mutations. The default value is '/graphql'."
    },
    "playground_path": {
      "type": "string",
      "format": "x-uri",
      "default": "/",
      "description": "The path of the GraphQL Playground. The GraphQL Playground is a web-based GraphQL IDE that allows you to interact with the GraphQL API. The default value is '/'."
    },
    "traffic_shaping": {
      "type": "object",
      "description": "The configuration for the traffic shaping. Configure rules for traffic shaping like maximum request body size, timeouts, retry behavior, etc. See https://cosmo-docs.wundergraph.com/router/traffic-shaping for more information.",
      "additionalProperties": false,
      "properties": {
        "router": {
          "type": "object",
          "additionalProperties": false,
          "properties": {
            "max_request_body_size": {
              "type": "string",
              "bytes": {
                "minimum": "1MB"
              },
              "description": "The maximum request body size. The size is specified as a string with a number and a unit, e.g. 10KB, 1MB, 1GB. The supported units are 'KB', 'MB', 'GB'."
            }
          }
        },
        "all": {
          "type": "object",
          "description": "The configuration for all subgraphs. The configuration is used to configure the traffic shaping for all subgraphs.",
          "additionalProperties": false,
          "properties": {
            "request_timeout": {
              "type": "string",
              "duration": {
                "minimum": "1s"
              },
              "description": "The request timeout. The period is specified as a string with a number and a unit, e.g. 10ms, 1s, 1m, 1h. The supported units are 'ms', 's', 'm', 'h'."
            },
            "dial_timeout": {
              "type": "string",
              "format": "go-duration",
              "description": "The dial timeout. The period is specified as a string with a number and a unit, e.g. 10ms, 1s, 1m, 1h. The supported units are 'ms', 's', 'm', 'h'."
            },
            "tls_handshake_timeout": {
              "type": "string",
              "format": "go-duration",
              "description": "The TLS handshake timeout. The period is specified as a string with a number and a unit, e.g. 10ms, 1s, 1m, 1h. The supported units are 'ms', 's', 'm', 'h'."
            },
            "response_header_timeout": {
              "type": "string",
              "format": "go-duration",
              "description": "The response header timeout. The period is specified as a string with a number and a unit, e.g. 10ms, 1s, 1m, 1h. The supported units are 'ms', 's', 'm', 'h'."
            },
            "expect_continue_timeout": {
              "type": "string",
              "format": "go-duration",
              "description": "The expect continue timeout. The period is specified as a string with a number and a unit, e.g. 10ms, 1s, 1m, 1h. The supported units are 'ms', 's', 'm', 'h'."
            },
            "keep_alive_idle_timeout": {
              "type": "string",
              "format": "go-duration",
              "description": "The keep alive idle timeout. The period is specified as a string with a number and a unit, e.g. 10ms, 1s, 1m, 1h. The supported units are 'ms', 's', 'm', 'h'."
            },
            "keep_alive_probe_interval": {
              "type": "string",
              "duration": {
                "minimum": "5s"
              },
              "description": "The keep alive probe interval. The period is specified as a string with a number and a unit, e.g. 10ms, 1s, 1m, 1h. The supported units are 'ms', 's', 'm', 'h'."
            },
            "retry": {
              "type": "object",
              "description": "The retry configuration. The retry configuration is used to configure the retry behavior for the subgraphs requests. See https://cosmo-docs.wundergraph.com/router/traffic-shaping#automatic-retry for more information.",
              "additionalProperties": false,
              "properties": {
                "enabled": {
                  "type": "boolean"
                },
                "algorithm": {
                  "type": "string",
                  "description": "The algorithm used to calculate the retry interval. The supported algorithms are 'backoff_jitter'.",
                  "enum": ["backoff_jitter"]
                },
                "max_attempts": {
                  "type": "integer",
                  "default": 5,
                  "minimum": 1,
                  "description": "The maximum number of attempts. The default value is 5."
                },
                "interval": {
                  "type": "string",
                  "format": "go-duration",
                  "default": "3s",
                  "description": "The time duration between each retry attempt. Increase with every retry. The period is specified as a string with a number and a unit, e.g. 10ms, 1s, 1m, 1h. The supported units are 'ms', 's', 'm', 'h'."
                },
                "max_duration": {
                  "type": "string",
                  "format": "go-duration",
                  "default": "10s",
                  "description": "The maximum allowable duration between retries (random). The period is specified as a string with a number and a unit, e.g. 10ms, 1s, 1m, 1h. The supported units are 'ms', 's', 'm', 'h'."
                }
              }
            }
          }
        }
      }
    },
    "headers": {
      "type": "object",
      "description": "The configuration for the headers. The headers rules are used to modify the headers of the incoming requests and how they are propagated to your subgraphs. See https://cosmo-docs.wundergraph.com/router/proxy-capabilities#forward-http-headers-to-subgraphs for more information.",
      "additionalProperties": false,
      "properties": {
        "all": {
          "additionalProperties": false,
          "properties": {
            "request": {
              "type": "array",
              "items": {
                "$ref": "#/definitions/traffic_shaping_header_rule"
              }
            }
          }
        },
        "subgraphs": {
          "type": "object",
          "additionalProperties": {
            "type": "object",
            "additionalProperties": false,
            "properties": {
              "request": {
                "type": "array",
                "items": {
                  "$ref": "#/definitions/traffic_shaping_header_rule"
                }
              }
            }
          }
        }
      }
    },
    "modules": {
      "type": "object",
      "description": "The configuration for the modules. The modules are used to extend the functionality of the router. The modules are specified as a map of module names to module configurations. It needs to match with the name of the module and the configuration of the module. See https://cosmo-docs.wundergraph.com/router/custom-modules for more information.",
      "additionalProperties": {
        "type": "object",
        "description": "The configuration for the module. The key is the name of the module specified in the code.",
        "additionalProperties": true
      }
    },
    "authentication": {
      "type": "object",
      "description": "The configuration for the authentication. The authentication is used to authenticate the incoming requests. We currently support JWK (JSON Web Key) authentication.",
      "additionalProperties": false,
      "properties": {
        "providers": {
          "type": "array",
          "items": {
            "type": "object",
            "additionalProperties": false,
            "properties": {
              "name": {
                "type": "string",
                "description": "The name of the authentication provider. The name is used to identify the provider in the configuration."
              },
              "jwks": {
                "type": "object",
                "additionalProperties": false,
                "properties": {
                  "url": {
                    "type": "string",
                    "description": "The URL of the JWKs. The JWKs are used to verify the JWT (JSON Web Token). The URL is specified as a string with the format 'scheme://host:port'.",
                    "format": "http-url"
                  },
                  "header_names": {
                    "type": "array",
                    "description": "The names of the headers. The headers are used to extract the token from the request. The default value is 'Authorization'",
                    "default": ["Authorization"],
                    "items": {
                      "type": "string"
                    }
                  },
                  "header_value_prefixes": {
                    "type": "array",
                    "description": "The prefixes of the header values. The prefixes are used to extract the token from the header value. The default value is 'Bearer'",
                    "default": ["Bearer"],
                    "items": {
                      "type": "string"
                    }
                  },
                  "refresh_interval": {
                    "type": "string",
                    "duration": {
                      "minimum": "5s"
                    },
                    "description": "The interval at which the JWKs are refreshed. The period is specified as a string with a number and a unit, e.g. 10ms, 1s, 1m, 1h. The supported units are 'ms', 's', 'm', 'h'.",
                    "default": "1m"
                  }
                },
                "required": ["url"]
              }
            },
            "required": ["name"]
          }
        }
      }
    },
    "authorization": {
      "type": "object",
      "additionalProperties": false,
      "properties": {
        "require_authentication": {
          "type": "boolean",
          "description": "Ensure that the request is authenticated. If the value is true, the request must be authenticated. If the value is false, the request does not need to be authenticated."
        },
        "reject_operation_if_unauthorized": {
          "type": "boolean",
          "description": "Reject the operation if the request is not authorized. If the value is true, the operation is rejected if the request is not authorized."
        }
      }
    },
    "rate_limit": {
      "type": "object",
      "description": "The configuration for the rate limit. The rate limit is used to limit the number of requests that can be made to the router.",
      "additionalProperties": false,
      "properties": {
        "enabled": {
          "type": "boolean"
        },
        "strategy": {
          "type": "string",
          "enum": ["simple"],
          "description": "The strategy used to enforce the rate limit. The supported strategies are 'simple'."
        },
        "simple_strategy": {
          "type": "object",
          "additionalProperties": false,
          "properties": {
            "rate": {
              "type": "integer",
              "description": "The rate at which the requests are allowed. The rate is specified as a number of requests per second.",
              "minimum": 1
            },
            "burst": {
              "type": "integer",
              "description": "The maximum number of requests that are allowed to exceed the rate. The burst is specified as a number of requests.",
              "minimum": 1
            },
            "period": {
              "type": "string",
              "description": "The period of time over which the rate limit is enforced. The period is specified as a string with a number and a unit, e.g. 10ms, 1s, 1m, 1h. The supported units are 'ms', 's', 'm', 'h'.",
              "duration": {
                "minimum": "1s"
              }
            },
            "reject_exceeding_requests": {
              "type": "boolean",
              "description": "Reject the requests that exceed the rate limit. If the value is true, the requests that exceed the rate limit are rejected."
            }
          },
          "required": ["rate", "burst", "period"]
        },
        "storage": {
          "type": "object",
          "additionalProperties": false,
          "properties": {
            "url": {
              "type": "string",
              "description": "The connection URL. The value is specified as a string with the format 'scheme://host:port'.",
              "default": "redis://localhost:6379",
              "format": "url"
            },
            "key_prefix": {
              "type": "string",
              "description": "The prefix of the keys used to store the rate limit data.",
              "default": "cosmo_rate_limit"
            }
          }
        },
        "debug": {
          "type": "boolean",
          "description": "Enable the debug mode for the rate limit."
        }
      }
    },
    "localhost_fallback_inside_docker": {
      "type": "boolean",
      "default": true,
      "description": "Enable the localhost fallback inside Docker. The localhost fallback is used to resolve the localhost address when running the router inside a Docker container. This should be only enabled for development and testing."
    },
    "cdn": {
      "type": "object",
      "description": "The configuration for the CDN. The CDN is used to fetch the schema and configurations from the CDN.",
      "additionalProperties": false,
      "properties": {
        "url": {
          "type": "string",
          "format": "http-url",
          "description": "The URL of the CDN. The URL is used to fetch the schema and the configuration from the CDN. The URL is specified as a string with the format 'scheme://host:port'."
        },
        "cache_size": {
          "type": "string",
          "default": "100MB",
          "bytes": {
            "minimum": "10MB"
          },
          "format": "bytes-string",
          "description": "The size of the cache used. The default value is 100MB."
        }
      }
    },
    "events": {
      "type": "object",
      "description": "The configuration for EDFS. See https://cosmo-docs.wundergraph.com/router/event-driven-federated-subscriptions-edfs for more information.",
      "additionalProperties": false,
      "properties": {
        "providers": {
          "type": "object",
          "description": "The provider configuration. The provider configuration is used to configure the event-driven federated subscriptions.",
          "additionalProperties": false,
          "properties": {
            "nats": {
              "type": "array",
              "description": "The NATS configuration. The NATS is used to configure the event-driven federated subscriptions.",
              "items": {
                "type": "object",
                "required": ["id", "url"],
                "additionalProperties": false,
<<<<<<< HEAD
                "required": ["id", "url"],
=======
>>>>>>> d659067f
                "properties": {
                  "id": {
                    "type": "string",
                    "description": "The provider ID. The provider ID is used to identify the provider in the configuration."
                  },
                  "url": {
                    "type": "string",
                    "description": "The provider URL. The URL is used to connect to the provider.",
                    "format": "url"
                  },
                  "authentication": {
                    "description": "Authentication configuration for the NATS provider.",
<<<<<<< HEAD
                    "oneOf": [
                      {
                        "type": "object",
                        "additionalProperties": false,
                        "required": ["token"],
                        "properties": {
                          "token": {
                            "type": "string",
                            "description": "The token for token-based authentication."
                          }
                        }
                      },
                      {
                        "type": "object",
                        "additionalProperties": false,
                        "required": ["username", "password"],
                        "properties": {
                          "username": {
                            "type": "string",
                            "description": "The username for username/password-based authentication."
                          },
                          "password": {
                            "type": "string",
                            "description": "The password for username/password-based authentication."
                          }
                        }
                      }
                    ]
=======
                    "type": "object",
                    "oneOf": [{
                      "required": ["token"],
                      "properties": {
                        "token": {
                          "type": "string",
                          "description": "The token for token-based authentication."
                        }
                      }
                    }, {
                      "type": "object",
                      "properties": {
                        "user_info": {
                          "type": "object",
                          "description": "Userinfo configuration for the NATS provider.",
                          "additionalProperties": false,
                          "required": ["username", "password"],
                          "properties": {
                            "username": {
                              "type": "string",
                              "description": "The username for username/password-based authentication."
                            },
                            "password": {
                              "type": "string",
                              "description": "The password for username/password-based authentication."
                            }
                          }
                        }
                      }
                    }]
>>>>>>> d659067f
                  }
                }
              }
            },
            "kafka": {
              "type": "array",
              "description": "The Kafka configuration. The Kafka is used to configure the event-driven federated subscriptions.",
              "items": {
                "type": "object",
                "additionalProperties": false,
                "required": ["id", "brokers"],
                "properties": {
                  "id": {
                    "type": "string",
                    "description": "The provider ID. The provider ID is used to identify the provider in the configuration."
                  },
                  "brokers": {
                    "type": "array",
                    "description": "The list of Kafka brokers. The brokers are used to connect to the Kafka provider.",
                    "items": {
                      "type": "string",
                      "format": "hostname-port"
                    }
                  },
                  "tls": {
                    "type": "object",
                    "description": "TLS configuration for the Kafka provider. If enabled, it uses SystemCertPool for RootCAs by default.",
                    "additionalProperties": false,
                    "properties": {
                      "enabled": {
                        "type": "boolean",
                        "description": "Enables the TLS."
                      }
                    }
                  },
                  "authentication": {
                    "type": "object",
<<<<<<< HEAD
                    "description": "Authentication configuration for the Kafka provider.",
                    "properties": {},
                    "oneOf": [
                      {
                        "type": "object",
                        "additionalProperties": false,
                        "required": ["username", "password"],
                        "properties": {
                          "username": {
                            "type": "string",
                            "description": "The username for username/password-based authentication."
                          },
                          "password": {
                            "type": "string",
                            "description": "The password for username/password-based authentication."
=======
                    "description": "SASL Authentication configuration for the Kafka provider.",
                    "oneOf": [{
                      "type": "object",
                      "properties": {
                        "sasl_plain": {
                          "type": "object",
                          "description": "Plain SASL Authentication configuration for the Kafka provider.",
                          "additionalProperties": false,
                          "required": ["username", "password"],
                          "properties": {
                            "username": {
                              "type": "string",
                              "description": "The username for plain SASL authentication."
                            },
                            "password": {
                              "type": "string",
                              "description": "The password for plain SASL authentication."
                            }
>>>>>>> d659067f
                          }
                        }
                      }
                    }]
                  }
                }
              }
            }
          }
        }
      }
    },
    "config_path": {
      "type": "string",
      "format": "file-path",
      "description": "The path of the router configuration file. The path is specified as a string with the format 'path/to/file'."
    },
    "router_config_path": {
      "type": "string",
      "format": "file-path",
      "description": "The path of the router execution config file. This file contains the information how your graph is resolved and configured. The path is specified as a string with the format 'path/to/file'."
    },
    "router_registration": {
      "type": "boolean",
      "default": true,
      "description": "Enable the router registration. The router registration is used to register the router in the control plane. The default value is true. This should not be modified unless you know what you are doing."
    },
    "override_routing_url": {
      "type": "object",
      "description": "The configuration for the override routing URL. The override routing URL is used to override the routing URL for subgraphs.",
      "additionalProperties": false,
      "properties": {
        "subgraphs": {
          "type": "object",
          "description": "The configuration for the subgraphs. The subgraphs are used to override the routing URL for the subgraphs.",
          "additionalProperties": {
            "type": "string",
            "description": "The URL of the subgraph. The URL is used to override the routing URL for the subgraph.",
            "format": "http-url"
          }
        }
      }
    },
    "security": {
      "type": "object",
      "description": "The configuration for the security. The security is used to configure the security settings for the router.",
      "additionalProperties": false,
      "properties": {
        "block_mutations": {
          "type": "boolean",
          "default": false,
          "description": "Block mutation Operations. If the value is true, the mutations are blocked."
        },
        "block_subscriptions": {
          "type": "boolean",
          "description": "Block subscription Operations. If the value is true, the subscriptions are blocked."
        },
        "block_non_persisted_operations": {
          "type": "boolean",
          "default": false,
          "description": "Block non-persisted Operations. If the value is true, the non-persisted operations are blocked."
        }
      }
    },
    "engine": {
      "type": "object",
      "description": "The configuration for the engine. The engine is used to execute the GraphQL queries, mutations and subscriptions. Only modify this if you know what you are doing.",
      "additionalProperties": false,
      "properties": {
        "debug": {
          "type": "object",
          "description": "The debug configuration. The debug configuration is used to enable the debug mode for the engine.",
          "additionalProperties": false,
          "properties": {
            "print_operation_transformations": {
              "type": "boolean",
              "description": "Print the operation transformations."
            },
            "print_operation_enable_ast_refs": {
              "type": "boolean",
              "description": "Print the operation enable AST refs."
            },
            "print_planning_paths": {
              "type": "boolean",
              "description": "Print the planning paths."
            },
            "print_query_plans": {
              "type": "boolean",
              "description": "Print the query plans."
            },
            "print_node_suggestions": {
              "type": "boolean",
              "description": "Print the node suggestions."
            },
            "configuration_visitor": {
              "type": "boolean",
              "description": "Print the configuration visitor."
            },
            "planning_visitor": {
              "type": "boolean",
              "description": "Print the planning visitor."
            },
            "datasource_visitor": {
              "type": "boolean",
              "description": "Print the datasource visitor."
            },
            "report_websocket_connections": {
              "type": "boolean",
              "description": "Print the websocket connections."
            },
            "report_memory_usage": {
              "type": "boolean",
              "description": "Print the memory usage."
            },
            "enable_resolver_debugging": {
              "type": "boolean",
              "description": "Enable verbose debug logging for the Resolver."
            }
          }
        },
        "enable_single_flight": {
          "type": "boolean",
          "default": true,
          "description": "Enable the single flight. The single flight is used to deduplicate the requests to the same subgraphs."
        },
        "enable_request_tracing": {
          "type": "boolean",
          "default": true,
          "description": "Enable the advanced request tracing. See https://cosmo-docs.wundergraph.com/router/advanced-request-tracing-art for more information."
        },
        "enable_execution_plan_cache_response_header": {
          "type": "boolean",
          "description": "Enable the execution plan cache response header. The execution plan cache response header is used to cache the execution plan in the client."
        },
        "max_concurrent_resolvers": {
          "type": "integer",
          "description": "The maximum number of concurrent resolvers.",
          "default": 1024
        },
        "enable_websocket_epoll_kqueue": {
          "type": "boolean",
          "description": "Enable the websocket epoll kqueue. The websocket epoll kqueue is used to optimize the websocket connections. Only available on Linux and MacOS.",
          "default": true
        },
        "epoll_kqueue_poll_timeout": {
          "type": "string",
          "format": "go-duration",
          "default": "1s",
          "description": "The timeout for the epoll kqueue poll. The period is specified as a string with a number and a unit, e.g. 10ms, 1s, 1m, 1h. The supported units are 'ms', 's', 'm', 'h'."
        },
        "epoll_kqueue_conn_buffer_size": {
          "type": "integer",
          "default": 128,
          "description": "The buffer size for the epoll kqueue connection."
        },
        "websocket_read_timeout": {
          "type": "string",
          "format": "go-duration",
          "default": "5s",
          "description": "The timeout for the websocket read. The period is specified as a string with a number and a unit, e.g. 10ms, 1s, 1m, 1h. The supported units are 'ms', 's', 'm', 'h'."
        },
        "execution_plan_cache_size": {
          "type": "integer",
          "default": 10000,
          "description": "The size of the execution plan cache."
        }
      }
    },
    "subgraph_error_propagation": {
      "type": "object",
      "description": "The configuration for the subgraph error propagation. The subgraph error propagation is used to propagate the errors from the subgraphs to the client.",
      "additionalProperties": false,
      "properties": {
        "enabled": {
          "type": "boolean",
          "default": false,
          "description": "Enable error propagation. If the value is true (default: false), Subgraph errors will be propagated to the client."
        },
        "mode": {
          "type": "string",
          "enum": ["wrapped", "pass-through"],
          "default": "wrapped",
          "description": "The mode of error propagation. The supported modes are 'wrapped' (default) and 'pass-through'. The 'wrapped' mode wraps the error in a custom error object to hide internals. The 'pass-through' mode returns the error as is from the Subgraph."
        },
        "rewrite_paths": {
          "type": "boolean",
          "default": true,
          "description": "Rewrite the paths of the Subgraph errors. If the value is true (default), the paths of the Subgraph errors will be rewritten to match the Schema of the Federated Graph."
        },
        "omit_locations": {
          "type": "boolean",
          "default": true,
          "description": "Omit the location field of Subgraph errors. If the value is true (default), the location field of Subgraph errors will be omitted. This is useful because the locations of a Subgraph error is internal to the Subgraph and not relevant to the client."
        },
        "omit_extensions": {
          "type": "boolean",
          "default": false,
          "description": "Omit the extensions field of Subgraph errors. If the value is true (default: false), the extensions field of Subgraph errors will be omitted. This is useful in case you want to avoid leaking internal information to the client. Some users of GraphQL leverage the errors.extensions.code field to implement error handling logic in the client, in which case you might want to set this to false."
        },
        "propagate_status_codes": {
          "type": "boolean",
          "default": false,
          "description": "Propagate Subgraph status codes. If the value is true (default: false), Subgraph Response status codes will be propagated to the client in the errors.extensions.code field."
        }
      }
    }
  },
  "definitions": {
    "traffic_shaping_header_rule": {
      "type": "object",
      "description": "The configuration for all subgraphs. The configuration is used to configure the traffic shaping for all subgraphs.",
      "additionalProperties": false,
      "properties": {
        "op": {
          "type": "string",
          "enum": ["propagate"],
          "examples": ["propagate"],
          "description": "The operation to perform on the header. The supported operations are 'propagate'. The 'propagate' operation is used to propagate the header to the subgraphs."
        },
        "matching": {
          "type": "string",
          "examples": ["(?i)^X-Custom-.*"],
          "description": "The matching rule for the header. The matching rule is a regular expression that is used to match the header. Can't be used with 'named'."
        },
        "named": {
          "type": "string",
          "examples": ["X-Test-Header"],
          "description": "The name of the header to match. Use the canonical version e.g. X-Test-Header. Can't be used with 'matching'."
        },
        "rename": {
          "type": "string",
          "examples": ["X-Rename-Test-Header"],
          "description": "Rename is used to  rename the named or the matching headers. It can be used with either the named or the matching."
        },
        "default": {
          "type": "string",
          "examples": ["default-value"],
          "description": "The default value of the header in case it is not present in the request."
        }
      },
      "required": ["op"]
    }
  }
}<|MERGE_RESOLUTION|>--- conflicted
+++ resolved
@@ -852,10 +852,6 @@
                 "type": "object",
                 "required": ["id", "url"],
                 "additionalProperties": false,
-<<<<<<< HEAD
-                "required": ["id", "url"],
-=======
->>>>>>> d659067f
                 "properties": {
                   "id": {
                     "type": "string",
@@ -868,36 +864,6 @@
                   },
                   "authentication": {
                     "description": "Authentication configuration for the NATS provider.",
-<<<<<<< HEAD
-                    "oneOf": [
-                      {
-                        "type": "object",
-                        "additionalProperties": false,
-                        "required": ["token"],
-                        "properties": {
-                          "token": {
-                            "type": "string",
-                            "description": "The token for token-based authentication."
-                          }
-                        }
-                      },
-                      {
-                        "type": "object",
-                        "additionalProperties": false,
-                        "required": ["username", "password"],
-                        "properties": {
-                          "username": {
-                            "type": "string",
-                            "description": "The username for username/password-based authentication."
-                          },
-                          "password": {
-                            "type": "string",
-                            "description": "The password for username/password-based authentication."
-                          }
-                        }
-                      }
-                    ]
-=======
                     "type": "object",
                     "oneOf": [{
                       "required": ["token"],
@@ -928,7 +894,6 @@
                         }
                       }
                     }]
->>>>>>> d659067f
                   }
                 }
               }
@@ -966,23 +931,6 @@
                   },
                   "authentication": {
                     "type": "object",
-<<<<<<< HEAD
-                    "description": "Authentication configuration for the Kafka provider.",
-                    "properties": {},
-                    "oneOf": [
-                      {
-                        "type": "object",
-                        "additionalProperties": false,
-                        "required": ["username", "password"],
-                        "properties": {
-                          "username": {
-                            "type": "string",
-                            "description": "The username for username/password-based authentication."
-                          },
-                          "password": {
-                            "type": "string",
-                            "description": "The password for username/password-based authentication."
-=======
                     "description": "SASL Authentication configuration for the Kafka provider.",
                     "oneOf": [{
                       "type": "object",
@@ -1001,7 +949,6 @@
                               "type": "string",
                               "description": "The password for plain SASL authentication."
                             }
->>>>>>> d659067f
                           }
                         }
                       }
