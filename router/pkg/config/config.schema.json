{
  "$schema": "https://json-schema.org/draft/2020-12/schema",
  "type": "object",
  "additionalProperties": false,
  "properties": {
    "version": {
      "type": "string",
      "description": "The version of the configuration file. This is used to ensure that the configuration file is compatible.",
      "enum": [
        "1"
      ]
    },
    "instance_id": {
      "type": "string",
      "description": "The unique identifier of the instance. This is used to identify the instance in the control plane and in the metrics."
    },
    "graph": {
      "type": "object",
      "additionalProperties": false,
      "properties": {
        "token": {
          "type": "string",
          "description": "The token used to authenticate with other component from Cosmo. Can be ommitted if the router is started with a static execution config."
        },
        "sign_key": {
          "type": "string",
          "minLength": 32,
          "maxLength": 32,
          "description": "The key used to verify the graph config signature when downloading from the CDN. The same key was used to create the signature in the admission webhook '/validate-config'. If the key is not set, the router will not verify the graph configuration. The key must be a 32 byte long string."
        }
      }
    },
    "storage_providers": {
      "type": "object",
      "additionalProperties": false,
      "description": "The configuration for the storage providers. Storage providers can be used to provide access to persisted operations, router execution config and MCP operations.",
      "properties": {
        "cdn": {
          "type": "array",
          "items": {
            "type": "object",
            "required": [
              "id",
              "url"
            ],
            "additionalProperties": false,
            "properties": {
              "id": {
                "type": "string",
                "description": "The provider ID. The provider ID is used to identify the provider in the configuration."
              },
              "url": {
                "type": "string",
                "description": "The provider URL. The URL is used to connect to the provider.",
                "format": "url"
              }
            }
          }
        },
        "redis": {
          "type": "array",
          "items": {
            "type": "object",
            "required": [
              "id",
              "urls"
            ],
            "additionalProperties": false,
            "properties": {
              "id": {
                "type": "string",
                "description": "The provider ID. The provider ID is used to identify the provider in the configuration."
              },
              "urls": {
                "type": "array",
                "description": "List of Redis URLs to connect to. If cluster_enabled is true, these are the seeds to discover the cluster.",
                "items": {
                  "type": "string"
                }
              },
              "cluster_enabled": {
                "type": "boolean",
                "description": "Whether to use the Redis Cluster client.",
                "default": false
              }
            }
          }
        },
        "s3": {
          "type": "array",
          "description": "The configuration for the S3 storage provider. If no access key and secret key are provided, the provider will attempt to retrieve IAM credentials from the EC2 service.",
          "items": {
            "type": "object",
            "required": [
              "id",
              "bucket",
              "endpoint"
            ],
            "additionalProperties": false,
            "properties": {
              "id": {
                "type": "string",
                "description": "The ID of the storage provider. The ID is used to identify the storage provider in the configuration."
              },
              "endpoint": {
                "type": "string",
                "description": "The S3 endpoint to connect to. The endpoint is used to connect to the S3 provider. If not set, the default S3 endpoint is used."
              },
              "access_key": {
                "type": "string",
                "description": "The access key of the S3 bucket. The access key ID is used to authenticate with the S3 bucket."
              },
              "secret_key": {
                "type": "string",
                "description": "The secret key of the S3 bucket. The secret key is used to authenticate with the S3 bucket."
              },
              "bucket": {
                "type": "string",
                "description": "The name of the S3 bucket. The S3 bucket is used to store the execution config."
              },
              "region": {
                "type": "string",
                "description": "The region of the S3 bucket. The region is used to specify the region of the S3 bucket."
              },
              "secure": {
                "type": "boolean",
                "description": "Enable the secure connection. The secure connection is used to establish a secure connection with the S3 bucket."
              }
            }
          }
        },
        "file_system": {
          "type": "array",
          "description": "The file system configuration. The file system provider is used to store and retrieve data from the local file system.",
          "items": {
            "type": "object",
            "required": [
              "id",
              "path"
            ],
            "additionalProperties": false,
            "properties": {
              "id": {
                "type": "string",
                "description": "The provider ID. The provider ID is used to identify the provider in the configuration."
              },
              "path": {
                "type": "string",
                "description": "The file system path where data is stored and retrieved."
              }
            }
          }
        }
      }
    },
    "persisted_operations": {
      "type": "object",
      "additionalProperties": false,
      "description": "The configuration for the persisted operations.",
      "properties": {
        "disabled": {
          "type": "boolean",
          "description": "Disable persisted operations.",
          "default": false
        },
        "safelist": {
          "type": "object",
          "description": "The configuration for safelisting persisted operations.",
          "additionalProperties": false,
          "properties": {
            "enabled": {
              "type": "boolean",
              "description": "Only allows persisted operations (sent with operation body). If the value is true, all operations not explicitly added to the safelist are blocked."
            }
          }
        },
        "log_unknown": {
          "type": "boolean",
          "description": "Log operations (sent with the operation body) which haven't yet been persisted. If the value is true, all operations not yet persisted are logged to the router logs.",
          "additionalProperties": false
        },
        "cache": {
          "type": "object",
          "additionalProperties": false,
          "properties": {
            "size": {
              "type": "string",
              "default": "100MB",
              "bytes": {
                "minimum": "10MB"
              },
              "format": "bytes-string",
              "description": "The size of the cache used. The default value is 100MB."
            }
          }
        },
        "storage": {
          "description": "The storage provider for persisted operation. Only one provider can be active. When no provider is specified, the router will fallback to the Cosmo CDN provider to download the persisted operations.",
          "required": [
            "provider_id",
            "object_prefix"
          ],
          "properties": {
            "provider_id": {
              "description": "The ID of the storage provider. The ID must match the ID of the storage provider in the storage_providers section.",
              "type": "string"
            },
            "object_prefix": {
              "type": "string",
              "description": "The prefix of the object in the storage provider location. The prefix is put in front of the operation SHA256 hash. /<prefix>/<sha256>.json"
            }
          }
        }
      }
    },
    "automatic_persisted_queries": {
      "type": "object",
      "additionalProperties": false,
      "description": "The configuration for the automatic persisted queries (APQ).",
      "required": [
        "enabled"
      ],
      "properties": {
        "enabled": {
          "type": "boolean",
          "description": "Enable automatic persisted queries."
        },
        "cache": {
          "type": "object",
          "additionalProperties": false,
          "properties": {
            "size": {
              "type": "string",
              "default": "100MB",
              "bytes": {
                "minimum": "10MB"
              },
              "format": "bytes-string",
              "description": "The size of the in-place cache used (if no external cache is designated). The default value is 100MB."
            },
            "ttl": {
              "type": "integer",
              "default": 0,
              "minimum": 0,
              "description": "The ttl of the cache (in seconds). The ttl is used to specify the time-to-live of the cache. The default value is 0, which means that the cache never expires."
            }
          }
        },
        "storage": {
          "description": "The storage provider for automatic persisted operation. Only one provider can be active. When no provider is specified, the router will use a local in-memory cache for retaining APQ queries",
          "required": [
            "provider_id",
            "object_prefix"
          ],
          "properties": {
            "provider_id": {
              "description": "The ID of the storage provider. The ID must match the ID of the storage provider in the storage_providers section.",
              "type": "string"
            },
            "object_prefix": {
              "type": "string",
              "description": "The prefix of the object in the storage provider location. The prefix is put in front of the operation SHA256 hash. /<prefix>/<sha256>"
            }
          }
        }
      }
    },
    "execution_config": {
      "type": "object",
      "description": "The configuration for the execution config. You can load the execution config from the local file system or from a storage provider.",
      "oneOf": [
        {
          "type": "object",
          "additionalProperties": false,
          "properties": {
            "file": {
              "type": "object",
              "description": "The configuration for the execution config file. The config file is used to load the execution config from the local file system. The file has precedence over the storage provider.",
              "additionalProperties": false,
              "required": [
                "path"
              ],
              "dependentSchemas": {
                "watch_interval": {
                  "properties": {
                    "watch": {
                      "const": true
                    }
                  }
                }
              },
              "properties": {
                "path": {
                  "type": "string",
                  "format": "file-path",
                  "description": "The path to the execution config file. The path is used to load the execution config from the local file system."
                },
                "watch": {
                  "type": "boolean",
                  "default": false,
                  "description": "Enable the watch mode. The watch mode is used to watch the execution config file for changes. If the file changes, the router will reload the execution config without downtime."
                },
                "watch_interval": {
                  "type": "string",
                  "description": "The interval at which the file is checked for changes. The period is specified as a string with a number and a unit, e.g. 10ms, 1s, 1m, 1h. The supported units are 'ms', 's', 'm', 'h'.",
                  "default": "1s",
                  "duration": {
                    "minimum": "100ms"
                  }
                }
              }
            }
          }
        },
        {
          "type": "object",
          "additionalProperties": false,
          "properties": {
            "storage": {
              "description": "The storage provider for the execution config. Only one provider can be active. When no provider is specified, the router will fallback to the Cosmo CDN provider to download the execution config. Updating the execution config is happening in the background without downtime.",
              "required": [
                "provider_id",
                "object_path"
              ],
              "properties": {
                "provider_id": {
                  "description": "The ID of the storage provider. The ID must match the ID of the storage provider in the storage_providers section.",
                  "type": "string"
                },
                "object_path": {
                  "type": "string",
                  "description": "The path to the execution config in the storage provider. The path is used to download the execution config from the storage provider."
                }
              }
            }
          }
        },
        {
          "type": "object",
          "additionalProperties": false,
          "properties": {
            "fallback_storage": {
              "description": "The fallback storage provider for the execution config in case the primary one fails.",
              "required": [
                "enabled"
              ],
              "properties": {
                "enabled": {
                  "type": "boolean",
                  "description": "Enable fallback storage provider. The default value is false."
                },
                "provider_id": {
                  "description": "The ID of the storage provider. The ID must match the ID of the storage provider in the storage_providers section.",
                  "type": "string"
                },
                "object_path": {
                  "type": "string",
                  "description": "The path to the execution config in the storage provider. The path is used to download the execution config from the storage provider."
                }
              }
            }
          }
        }
      ]
    },
    "graphql_metrics": {
      "type": "object",
      "additionalProperties": false,
      "properties": {
        "enabled": {
          "type": "boolean",
          "description": "Enable the collection of the GraphQL metrics. The default value is true."
        },
        "collector_endpoint": {
          "type": "string",
          "description": "The endpoint to which the GraphQL metrics are collected. The endpoint is specified as a string with the format 'scheme://host:port'.",
          "format": "http-url"
        }
      }
    },
    "dev_mode": {
      "type": "boolean",
      "default": false,
      "description": "Enable the development mode. The development mode is used to enable the development features like ART (Advanced Request Tracing) and pretty logs."
    },
    "tls": {
      "type": "object",
      "additionalProperties": false,
      "description": "The configuration for the TLS. The TLS is used to enable the TLS for the router.",
      "properties": {
        "server": {
          "type": "object",
          "description": "The configuration for the server TLS. Useful e.g. if you want to establish a secure connection from the Load-Balancer to the router.",
          "additionalProperties": false,
          "properties": {
            "enabled": {
              "type": "boolean",
              "description": "Enable the TLS. The default value is false."
            },
            "cert_file": {
              "type": "string",
              "format": "file-path",
              "description": "The path to the certificate file. The certificate file is used to enable the TLS."
            },
            "key_file": {
              "type": "string",
              "format": "file-path",
              "description": "The path to the key file. The key file is used to enable the TLS."
            },
            "client_auth": {
              "type": "object",
              "description": "The configuration for the client authentication. The client authentication is used to authenticate the clients using the provided certificate.",
              "additionalProperties": false,
              "required": [
                "cert_file"
              ],
              "properties": {
                "required": {
                  "type": "boolean",
                  "default": false,
                  "description": "Require clients to present a valid certificate that is verified. The default value is false. It is recommended to enable the client authentication to enforce mutual TLS. If false and a cert is provided, the client authentication is optional but in case the client presents a certificate, it will be verified."
                },
                "cert_file": {
                  "type": "string",
                  "format": "file-path",
                  "description": "The path to the certificate file. The certificate file against which the client certificates are verified."
                }
              }
            }
          },
          "if": {
            "properties": {
              "enabled": {
                "const": true
              }
            }
          },
          "then": {
            "required": [
              "cert_file",
              "key_file"
            ]
          }
        }
      }
    },
    "websocket": {
      "type": "object",
      "description": "The configuration for the WebSocket transport. The WebSocket transport is used to enable the WebSocket transport for the GraphQL subscriptions.",
      "additionalProperties": false,
      "properties": {
        "enabled": {
          "type": "boolean",
          "default": true,
          "description": "Enable WebSocket transport. The default value is true."
        },
        "absinthe_protocol": {
          "type": "object",
          "additionalProperties": false,
          "properties": {
            "enabled": {
              "type": "boolean",
              "default": true,
              "description": "Enable Absinthe protocol. The default value is true."
            },
            "handler_path": {
              "type": "string",
              "default": "/absinthe/socket",
              "description": "The path to mount the Absinthe Protocol Handler on. The default value is '/absinthe/socket'."
            }
          }
        },
        "forward_upgrade_headers": {
          "type": "object",
          "additionalProperties": false,
          "properties": {
            "enabled": {
              "type": "boolean",
              "default": true,
              "description": "Forward upgrade request headers in the extensions payload when starting a subscription on a Subgraph. The default value is true."
            },
            "allow_list": {
              "type": "array",
              "description": "The names of the headers to forward. The default value is 'Authorization'.",
              "default": [
                "Authorization"
              ],
              "items": {
                "type": "string"
              }
            }
          }
        },
        "forward_upgrade_query_params": {
          "type": "object",
          "additionalProperties": false,
          "properties": {
            "enabled": {
              "type": "boolean",
              "default": false,
              "description": "Forward upgrade request query parameters in the extensions payload when starting a subscription on a Subgraph. The default value is true."
            },
            "allow_list": {
              "type": "array",
              "description": "The names of the query parameters to forward. The default value is 'Authorization'.",
              "default": [
                "Authorization"
              ],
              "items": {
                "type": "string"
              }
            }
          }
        },
        "forward_initial_payload": {
          "type": "boolean",
          "default": true,
          "description": "Forward the initial payload in the extensions payload when starting a subscription on a Subgraph. The default value is true."
        },
        "authentication": {
          "type": "object",
          "description": "The configuration used to authenticate the WebSocket connections.",
          "additionalProperties": false,
          "properties": {
            "from_initial_payload": {
              "type": "object",
              "description": "The configuration used to tell the Router to look for the JWT (JSON Web Token) in the initial payload of the WebSocket Connection.",
              "additionalProperties": false,
              "properties": {
                "enabled": {
                  "type": "boolean",
                  "description": "This configuration indicates if the Router should look for the JWT (JSON Web Token) in the initial payload of the WebSocket Connection. The default value is 'false'.",
                  "default": false
                },
                "key": {
                  "type": "string",
                  "default": "Authorization",
                  "description": "The name of the property holding the JWT (JSON Web Token) value. The default value is 'Authorization'"
                },
                "export_token": {
                  "type": "object",
                  "description": "The configuration responsible for exporting the JWT (JSON Web Token) to the client's request header. If the specified header key differs from the default value, 'Authorization', it needs to be included in the 'forward_upgrade_headers' list to ensure it is forwarded to the subgraphs.",
                  "additionalProperties": false,
                  "properties": {
                    "enabled": {
                      "type": "boolean",
                      "description": "This configuration indicates if the Router will export the JWT (JSON Web Token) to the client request header. The default value is 'false'.",
                      "default": true
                    },
                    "header_key": {
                      "type": "string",
                      "description": "The name of the header property that will have the JWT (JSON Web Token) value. The default value is 'Authorization'",
                      "default": "Authorization"
                    }
                  }
                }
              }
            }
          }
        },
        "client_info_from_initial_payload": {
          "type": "object",
          "additionalProperties": false,
          "properties": {
            "enabled": {
              "type": "boolean",
              "description": "This configuration indicates if the Router should set the client info from the initial payload of the WebSocket Connection. The default value is 'false'.",
              "default": true
            },
            "name_field": {
              "type": "string",
              "description": "The name of the field in the initial payload that will have the client name. The default value is 'graphql-client-name'.",
              "default": "graphql-client-name"
            },
            "version_field": {
              "type": "string",
              "description": "The name of the field in the initial payload that will have the client version. The default value is 'graphql-client-version'.",
              "default": "graphql-client-version"
            },
            "forward_to_request_headers": {
              "type": "object",
              "additionalProperties": false,
              "properties": {
                "enabled": {
                  "type": "boolean",
                  "description": "This configuration indicates if the Router should forward the client info to the request headers. The default value is 'false'.",
                  "default": true
                },
                "name_target_header": {
                  "type": "string",
                  "description": "The name of the header property that will have the client name. The default value is 'graphql-client-name'.",
                  "default": "graphql-client-name"
                },
                "version_target_header": {
                  "type": "string",
                  "description": "The name of the header property that will have the client version. The default value is 'graphql-client-version'.",
                  "default": "graphql-client-version"
                }
              }
            }
          }
        }
      }
    },
    "compliance": {
      "type": "object",
      "description": "The configuration for the compliance. Includes for example the configuration for the anonymization of the IP addresses.",
      "additionalProperties": false,
      "properties": {
        "anonymize_ip": {
          "type": "object",
          "description": "The configuration for the anonymization of the IP addresses. Redaction is applied to the IP addresses in the traces and logs to protect the privacy of the users.",
          "additionalProperties": false,
          "properties": {
            "enabled": {
              "type": "boolean",
              "description": "Enable the anonymization of the IP addresses. The default value is true."
            },
            "method": {
              "type": "string",
              "default": "redact",
              "description": "The method used to anonymize the IP addresses. The supported methods are 'redact' and 'hash'. The default value is 'redact'. The 'redact' method replaces the IP addresses with the string '[REDACTED]'. The 'hash' method hashes the IP addresses using the SHA-256 algorithm.",
              "enum": [
                "redact",
                "hash"
              ]
            }
          }
        }
      }
    },
    "batching": {
      "type": "object",
      "additionalProperties": false,
      "properties": {
        "enabled": {
          "type": "boolean",
          "description": "Enable the batching. The batching is used to batch an incoming query array in a request. The default value is false.",
          "default": false
        },
        "max_concurrency": {
          "type": "integer",
          "description": "The maximum number of batches that can be processed concurrently",
          "default": 10,
          "minimum": 1
        },
        "max_entries_per_batch": {
          "type": "integer",
          "description": "The maximum number of entries allowed in a batch",
          "default": 100,
          "minimum": 1
        },
        "omit_extensions": {
          "type": "boolean",
          "description": "omit extensions on any batch processing errors",
          "default": false
        }
      }
    },
    "access_logs": {
      "type": "object",
      "additionalProperties": false,
      "properties": {
        "enabled": {
          "type": "boolean",
          "description": "Enable the access logs. The access logs are used to log the incoming requests. By default, the access logs are enabled and logged to the standard output.",
          "default": true
        },
        "level": {
          "type": "string",
          "enum": ["debug", "info", "warn", "error", "panic", "fatal"],
          "description": "The log level for access logs. The log level is used to control the verbosity of the access logs. The default value is 'info'.",
          "default": "info"
        },
        "add_stacktrace": {
          "type": "boolean",
          "description": "Add stack traces to access logs when enabled for all error logs. When disabled, panic error logs will still contain stack traces. The default value is false.",
          "default": true
        },
        "buffer": {
          "type": "object",
          "additionalProperties": false,
          "properties": {
            "enabled": {
              "type": "boolean",
              "description": "Enable the buffer. The buffer is used to buffer the logs before writing them to the output. The default value is false."
            },
            "flush_interval": {
              "type": "string",
              "description": "The interval at which the buffer is flushed. The period is specified as a string with a number and a unit, e.g. 10ms, 1s, 1m, 1h. The supported units are 'ms', 's', 'm', 'h'.",
              "default": "10s",
              "duration": {
                "minimum": "100ms",
                "maximum": "1m"
              }
            },
            "size": {
              "type": "string",
              "default": "256KB",
              "bytes": {
                "minimum": "1KB"
              },
              "format": "bytes-string",
              "description": "The size of the buffer. The default value is 256KB."
            }
          }
        },
        "output": {
          "type": "object",
          "description": "The log destination. The supported destinations are stdout and file. Only one option can be enabled. The destination is stdout.",
          "additionalProperties": false,
          "properties": {
            "stdout": {
              "type": "object",
              "additionalProperties": false,
              "properties": {
                "enabled": {
                  "type": "boolean"
                }
              }
            },
            "file": {
              "type": "object",
              "additionalProperties": false,
              "properties": {
                "enabled": {
                  "type": "boolean"
                },
                "path": {
                  "type": "string",
                  "description": "The path to the log file. The path is used to specify the path to the log file."
                },
                "mode": {
                  "type": "string",
                  "description": "The file mode (permissions) for the log file as an octal string. Must be exactly 3 octal digits (0-7), optionally prefixed with '0' (e.g., '640', '0640', '755', '0755'). The default value is '0640'.",
                  "default": "0640",
                  "pattern": "^0?[0-7]{3}$"
                }
              }
            }
          }
        },
        "router": {
          "type": "object",
          "additionalProperties": false,
          "description": "The configuration for the router access logs",
          "properties": {
            "fields": {
              "$ref": "#/$defs/context_fields"
            },
            "ignore_query_params_list": {
              "type": "array",
              "description": "List of query params to be ignored from being logged in the query field.",
              "default": [
                "variables"
              ],
              "items": {
                "type": "string"
              }
            }
          }
        },
        "subgraphs": {
          "type": "object",
          "additionalProperties": false,
          "description": "The configuration for the subgraph access logs",
          "properties": {
            "enabled": {
              "type": "boolean",
              "description": "Enable the subgraph access logs.",
              "default": false
            },
            "fields": {
              "allOf": [
                {
                  "$ref": "#/$defs/context_fields"
                },
                {
                  "items": {
                    "properties": {
                      "value_from": {
                        "properties": {
                          "context_field": {
                            "enum": [
                              "operation_name",
                              "operation_type",
                              "operation_hash",
                              "persisted_operation_sha256",
                              "operation_sha256",
                              "operation_parsing_time",
                              "operation_validation_time",
                              "operation_planning_time",
                              "operation_normalization_time",
                              "request_error",
                              "response_error_message"
                            ]
                          },
                          "expression": {
                            "type": "string",
                            "description": "The name of the request header from which to extract the value."
                          }
                        }
                      }
                    }
                  }
                }
              ]
            }
          }
        }
      }
    },
    "telemetry": {
      "type": "object",
      "description": "The configuration for the telemetry. The telemetry is used to collect and export the traces and metrics.",
      "additionalProperties": false,
      "properties": {
        "service_name": {
          "type": "string",
          "description": "The name of the service. The name is used to identify the service in the traces and metrics. The default value is 'cosmo-router'.",
          "default": "cosmo-router"
        },
        "resource_attributes": {
          "type": "array",
          "description": "The resource attributes to add to OTEL metrics and traces. The resource attributes identify the entity producing the traces and metrics. Because Prometheus metrics rely on the OpenTelemetry metrics, the resource attributes are also added to the Prometheus target_info metric.",
          "items": {
            "type": "object",
            "additionalProperties": false,
            "required": [
              "key",
              "value"
            ],
            "properties": {
              "key": {
                "type": "string",
                "description": "The key of the attribute."
              },
              "value": {
                "type": "string",
                "description": "The value of the attribute."
              }
            }
          }
        },
        "attributes": {
          "type": "array",
          "description": "The default attributes to add to OTEL and Prometheus metrics. Because Prometheus metrics rely on the OpenTelemetry metrics, the attributes are also added to the Prometheus metrics.",
          "items": {
            "type": "object",
            "description": "The configuration for custom attributes. Custom attributes can be created from request headers or static values. Keep in mind, that every new custom attribute increases the cardinality of the pipeline.",
            "additionalProperties": false,
            "required": [
              "key"
            ],
            "properties": {
              "key": {
                "type": "string",
                "description": "The key of the field."
              },
              "default": {
                "type": "string",
                "description": "The default value of the field. If the value is not set, value_from is used. If both value and value_from are set, value_from has precedence and in case of a missing value_from, the default value is used."
              },
              "value_from": {
                "type": "object",
                "description": "Defines a source for the field value e.g. from a request header. If both default and value_from are set, value_from has precedence.",
                "additionalProperties": false,
                "properties": {
                  "request_header": {
                    "type": "string",
                    "description": "The name of the request header from which to extract the value. The value is only extracted when a request context is available otherwise the default value is used."
                  },
                  "expression": {
                    "type": "string",
                    "description": "The name of the request header from which to extract the value. The value is only extracted when a request context is available otherwise the default value is used."
                  }
                },
                "oneOf": [
                  {
                    "required": [
                      "request_header"
                    ]
                  },
                  {
                    "required": [
                      "expression"
                    ]
                  }
                ]
              }
            }
          }
        },
        "tracing": {
          "type": "object",
          "additionalProperties": false,
          "properties": {
            "enabled": {
              "type": "boolean",
              "default": false
            },
            "sampling_rate": {
              "type": "number",
              "description": "The sampling rate for the traces. The value must be between 0 and 1. If the value is 0, no traces will be sampled. If the value is 1, all traces will be sampled. The default value is 1.",
              "default": 1,
              "minimum": 0,
              "maximum": 1
            },
            "parent_based_sampler": {
              "type": "boolean",
              "default": true,
              "description": "Enable the parent-based sampler. The parent-based sampler is used to sample the traces based on the parent trace. The default value is true."
            },
            "export_graphql_variables": {
              "type": "boolean",
              "default": false,
              "description": "Enable the export of the GraphQL variables. The GraphQL variables are exported with the traces. The default value is false to avoid leaking sensitive information."
            },
            "with_new_root": {
              "type": "boolean",
              "default": false,
              "description": "Specifies that the router span should be treated as a root Span. Any existing parent span context will be ignored when defining the Span's trace identifiers. This is useful when the router must be the entry point of the trace."
            },
            "operation_content_attributes": {
              "type": "boolean",
              "default": false,
              "description": "Enable the addition of GraphQL operation body content as trace attributes. When enabled, original operation content will be added to the trace span for parse and normalized operation content will be added to the trace span for normalize. The default value is false."
            },
            "exporters": {
              "type": "array",
              "description": "The exporters to use to export the traces. If no exporters are specified, the default Cosmo Cloud exporter is used. If you override, please make sure to include the default exporter.",
              "items": {
                "type": "object",
                "required": [
                  "endpoint"
                ],
                "additionalProperties": false,
                "properties": {
                  "disabled": {
                    "type": "boolean"
                  },
                  "exporter": {
                    "type": "string",
                    "description": "The exporter to use for the traces. The supported exporters are 'http' and 'grpc'.",
                    "default": "http",
                    "enum": [
                      "http",
                      "grpc"
                    ]
                  },
                  "endpoint": {
                    "type": "string"
                  },
                  "path": {
                    "type": "string",
                    "description": "The path to which the traces are exported.",
                    "default": "/v1/traces",
                    "format": "x-uri"
                  },
                  "headers": {
                    "type": "object",
                    "additionalProperties": {
                      "type": "string"
                    }
                  },
                  "batch_timeout": {
                    "type": "string",
                    "description": "The maximum time to wait before exporting the traces. The period is specified as a string with a number and a unit, e.g. 10ms, 1s, 1m, 1h. The supported units are 'ms', 's', 'm', 'h'.",
                    "default": "10s",
                    "duration": {
                      "minimum": "5s",
                      "maximum": "2m"
                    }
                  },
                  "export_timeout": {
                    "type": "string",
                    "description": "The maximum time to wait for the export to complete. The period is specified as a string with a number and a unit, e.g. 10ms, 1s, 1m, 1h. The supported units are 'ms', 's', 'm', 'h'.",
                    "default": "30s",
                    "duration": {
                      "minimum": "5s",
                      "maximum": "2m"
                    }
                  }
                }
              }
            },
            "propagation": {
              "type": "object",
              "additionalProperties": false,
              "properties": {
                "trace_context": {
                  "type": "boolean",
                  "description": "Enable the trace context propagation. See https://www.w3.org/TR/trace-context/ for more information."
                },
                "jaeger": {
                  "type": "boolean",
                  "description": "Enable the Jaeger propagation. See https://www.jaegertracing.io/ (compliant with opentracing) for more information."
                },
                "b3": {
                  "type": "boolean",
                  "description": "Enable the B3 propagation. See https://github.com/openzipkin/b3-propagation (zipkin) for more information."
                },
                "datadog": {
                  "type": "boolean",
                  "description": "Enable the Datadog propagation."
                },
                "baggage": {
                  "type": "boolean",
                  "description": "Enable the baggage propagation. See https://www.w3.org/TR/baggage/ for more information."
                }
              }
            },
            "response_trace_id": {
              "type": "object",
              "description": "The configuration to expose the trace_id through a response header.",
              "additionalProperties": false,
              "properties": {
                "enabled": {
                  "type": "boolean",
                  "description": "Enables the addition of trace_id to the response header."
                },
                "header_name": {
                  "type": "string",
                  "default": "x-wg-trace-id",
                  "description": "The name of the header which the holds the trace_id. The default value is x-wg-trace-id."
                }
              }
            },
            "attributes": {
              "type": "array",
              "description": "Custom span attributes for subgraphs",
              "items": {
                "type": "object",
                "description": "The configuration for custom span attributes for subgraph tracing.",
                "additionalProperties": false,
                "required": [
                  "key"
                ],
                "properties": {
                  "key": {
                    "type": "string",
                    "description": "The key of the field."
                  },
                  "value_from": {
                    "type": "object",
                    "description": "Defines a source for the field value e.g. from a request header. If both default and value_from are set, value_from has precedence.",
                    "additionalProperties": false,
                    "properties": {
                      "expression": {
                        "type": "string",
                        "description": "The name of the request header from which to extract the value. The value is only extracted when a request context is available otherwise the default value is used."
                      }
                    },
                    "oneOf": [
                      {
                        "required": [
                          "expression"
                        ]
                      }
                    ]
                  }
                }
              }
            }
          }
        },
        "metrics": {
          "type": "object",
          "description": "The configuration for the collection and export of metrics. The metrics are collected and exported using the OpenTelemetry protocol (OTLP) and Prometheus.",
          "additionalProperties": false,
          "properties": {
            "experiment_cardinality_limit": {
              "type": "integer",
              "description": "Sets a hard limit on the number of Metric Points that can be collected during a collection cycle. NOTE: This option is experimental and may change in future versions.",
              "minimum": 1,
              "default": 2000
            },
            "attributes": {
              "type": "array",
              "description": "The attributes to add to OTLP Metrics and Prometheus.",
              "items": {
                "type": "object",
                "description": "The configuration for custom attributes. Custom attributes can be created from request headers, static values or context fields. Not every context fields are available at all request life-cycle stages. If a value is a list, the value is JSON encoded for OTLP. For Prometheus, the values are exploded into multiple metrics with unique labels. Keep in mind, that every new custom attribute increases the cardinality.",
                "additionalProperties": false,
                "required": [
                  "key"
                ],
                "properties": {
                  "key": {
                    "type": "string",
                    "description": "The key of the field."
                  },
                  "default": {
                    "type": "string",
                    "description": "The default value of the field. If the value is not set, value_from is used. If both value and value_from are set, value_from has precedence and in case of a missing value_from, the default value is used."
                  },
                  "value_from": {
                    "type": "object",
                    "description": "Defines a source for the field value e.g. from a request header or request context. If both default and value_from are set, value_from has precedence.",
                    "additionalProperties": false,
                    "properties": {
                      "request_header": {
                        "type": "string",
                        "description": "The name of the request header from which to extract the value. The value is only extracted when a request context is available otherwise the default value is used."
                      },
                      "context_field": {
                        "type": "string",
                        "description": "The field name of the context from which to extract the value. The value is only extracted when a context is available otherwise the default value is used.",
                        "enum": [
                          "operation_service_names",
                          "graphql_error_codes",
                          "graphql_error_service_names",
                          "operation_sha256",
                          "operation_name",
                          "operation_hash",
                          "router_config_version"
                        ]
                      }
                    }
                  }
                }
              }
            },
            "otlp": {
              "type": "object",
              "description": "The configuration for the OpenTelemetry protocol (OTLP). The OTLP is used to collect and export the metrics.",
              "additionalProperties": false,
              "properties": {
                "enabled": {
                  "type": "boolean",
                  "default": true,
                  "description": "Enable the collection of metrics."
                },
                "router_runtime": {
                  "type": "boolean",
                  "default": true,
                  "description": "Enable the collection of metrics for the router runtime."
                },
                "graphql_cache": {
                  "type": "boolean",
                  "default": false,
                  "description": "Enable the collection of metrics for the GraphQL operation router caches. The default value is false."
                },
                "connection_stats": {
                  "type": "boolean",
                  "default": false,
                  "description": "Enable the collection of connection stats. The default value is false."
                },
                "streams": {
                  "type": "boolean",
                  "default": false,
                  "description": "Enable the collection of stream metrics. This contains metrics related to EDFS. The default value is false."
                },
                "circuit_breaker": {
                  "type": "boolean",
                  "default": false,
                  "description": "Enable the collection of circuit breaker stats. The default value is false."
                },
                "engine_stats": {
                  "type": "object",
                  "additionalProperties": false,
                  "properties": {
                    "subscriptions": {
                      "type": "boolean",
                      "default": false,
                      "description": "Enabling this will report additional engine metrics for WebSockets and SSE such as connections, subscriptions and triggers. The default value is false"
                    }
                  }
                },
                "exporters": {
                  "type": "array",
                  "description": "The exporters to use to export the metrics. If no exporters are specified, the default Cosmo Cloud exporter is used. If you override, please make sure to include the default exporter.",
                  "items": {
                    "type": "object",
                    "additionalProperties": false,
                    "properties": {
                      "disabled": {
                        "type": "boolean"
                      },
                      "exporter": {
                        "type": "string",
                        "description": "The exporter protocol to use to export metrics. The supported exporters are 'http' and 'grpc'.",
                        "default": "http",
                        "enum": [
                          "http",
                          "grpc"
                        ]
                      },
                      "endpoint": {
                        "type": "string",
                        "description": "The endpoint to which the metrics are exported."
                      },
                      "path": {
                        "type": "string",
                        "description": "The path to which the metrics are exported. This is ignored when using 'grpc' as exporter and can be omitted.",
                        "default": "/v1/metrics",
                        "format": "x-uri"
                      },
                      "headers": {
                        "type": "object",
                        "description": "The headers to send with the request. Use this to set the authentication headers.",
                        "additionalProperties": {
                          "type": "string"
                        }
                      },
                      "temporality": {
                        "type": "string",
                        "description": "Temporality defines the window that an aggregation is calculated over.",
                        "enum": [
                          "delta",
                          "cumulative"
                        ]
                      }
                    },
                    "required": [
                      "exporter",
                      "endpoint"
                    ]
                  }
                },
                "exclude_metrics": {
                  "type": "array",
                  "description": "The metrics to exclude from the OTEL metrics. Accepts a list of Go regular expressions. Use https://regex101.com/ to test your regular expressions.",
                  "items": {
                    "type": "string"
                  }
                },
                "exclude_metric_labels": {
                  "type": "array",
                  "description": "The metric labels to exclude from the OTEL metrics. Accepts a list of Go regular expressions. Use https://regex101.com/ to test your regular expressions.",
                  "items": {
                    "type": "string"
                  }
                }
              }
            },
            "prometheus": {
              "type": "object",
              "description": "The configuration for the Prometheus metrics. The Prometheus metrics are used to collect and export the metrics.",
              "additionalProperties": false,
              "properties": {
                "enabled": {
                  "type": "boolean",
                  "default": true
                },
                "path": {
                  "type": "string",
                  "description": "The path to which the metrics are served.",
                  "format": "x-uri",
                  "default": "/metrics"
                },
                "listen_addr": {
                  "type": "string",
                  "description": "The address on which the metrics are served.",
                  "format": "hostname-port",
                  "default": "localhost:8088"
                },
                "graphql_cache": {
                  "type": "boolean",
                  "default": false,
                  "description": "Enable the collection of metrics for the GraphQL operation router caches. The default value is false."
                },
                "connection_stats": {
                  "type": "boolean",
                  "default": false,
                  "description": "Enable the collection of connection stats. The default value is false."
                },
                "streams": {
                  "type": "boolean",
                  "default": false,
                  "description": "Enable the collection of stream metrics. This contains metrics related to EDFS. The default value is false."
                },
                "circuit_breaker": {
                  "type": "boolean",
                  "default": false,
                  "description": "Enable the collection of circuit breaker stats. The default value is false."
                },
                "engine_stats": {
                  "type": "object",
                  "additionalProperties": false,
                  "properties": {
                    "subscriptions": {
                      "type": "boolean",
                      "default": false,
                      "description": "Enabling this will report additional engine metrics for WebSockets and SSE such as connections, subscriptions and triggers. The default value is false"
                    }
                  }
                },
                "exclude_metrics": {
                  "type": "array",
                  "description": "The metrics to exclude from the Prometheus metrics. Accepts a list of Go regular expressions. Use https://regex101.com/ to test your regular expressions.",
                  "items": {
                    "type": "string"
                  }
                },
                "exclude_metric_labels": {
                  "type": "array",
                  "description": "The metric labels to exclude from the Prometheus metrics. Accepts a list of Go regular expressions. Use https://regex101.com/ to test your regular expressions.",
                  "items": {
                    "type": "string"
                  }
                },
                "exclude_scope_info": {
                  "type": "boolean",
                  "default": false,
                  "description": "Exclude scope info from Prometheus metrics. The default value is false."
                },
                "schema_usage": {
                  "type": "object",
                  "description": "Configure schema field usage metrics for Prometheus",
                  "properties": {
                    "enabled": {
                      "type": "boolean",
                      "default": false,
                      "description": "Enable the collection and export of GraphQL schema metrics to Prometheus. The default value is false."
                    },
                    "include_operation_sha": {
                      "type": "boolean",
                      "default": false,
                      "description": "Include the operation SHA256 in the metric labels, this can be an expensive operation. The default value is false."
                    }
                  }
                }
              }
            }
          }
        }
      }
    },
    "cors": {
      "type": "object",
      "additionalProperties": false,
      "properties": {
        "enabled": {
          "type": "boolean",
          "description": "Set this to enable/disable the CORS middleware. It is enabled by default. When disabled, the rest of the properties for CORS have no effect.",
          "default": true
        },
        "allow_origins": {
          "type": "array",
          "description": "The allowed origins. The default value is to allow all origins. The value can be a list of origins or the wildcard '*'.",
          "default": [
            "*"
          ],
          "items": {
            "type": "string"
          }
        },
        "allow_methods": {
          "type": "array",
          "default": [
            "GET",
            "POST",
            "HEAD"
          ],
          "description": "The allowed HTTP methods. The default value is to allow the methods 'GET', 'POST', and 'HEAD'.",
          "items": {
            "type": "string",
            "enum": [
              "GET",
              "POST",
              "HEAD",
              "PUT",
              "DELETE",
              "PATCH",
              "OPTIONS"
            ]
          }
        },
        "allow_headers": {
          "type": "array",
          "description": "The allowed HTTP headers. The default value is to allow all headers. Default headers are always appended to the list of allowed headers.",
          "default": [
            "Origin",
            "Content-Length",
            "Content-Type",
            "Authorization",
            "Origin",
            "Content-Length",
            "Content-Type",
            "Graphql-Client-Name",
            "Graphql-Client-Version",
            "Apollo-Graphql-Client-Name",
            "Apollo-Graphql-Client-Version",
            "x-wg-trace",
            "x-wg-disable-tracing",
            "x-wg-token",
            "x-wg-include-query-plan",
            "x-wg-skip-loader",
            "traceparent",
            "tracestate"
          ],
          "items": {
            "type": "string"
          }
        },
        "allow_credentials": {
          "type": "boolean",
          "default": true,
          "description": "The allowed credentials. The default value is to allow credentials. This allows the browser to send cookies and authentication headers."
        },
        "max_age": {
          "type": "string",
          "duration": {
            "minimum": "5m"
          },
          "default": "5m",
          "description": "The maximum age of the preflight request. The period is specified as a string with a number and a unit, e.g. 10ms, 1s, 1m, 1h. The supported units are 'ms', 's', 'm', 'h'."
        }
      }
    },
    "cluster": {
      "type": "object",
      "additionalProperties": false,
      "properties": {
        "name": {
          "type": "string",
          "description": "The name of the cluster. This is used to identify the cluster in the control plane and in the metrics."
        }
      }
    },
    "listen_addr": {
      "type": "string",
      "description": "The address on which the router listens for incoming requests. The address is specified as a string with the format 'host:port'.",
      "default": "localhost:3002",
      "format": "hostname-port"
    },
    "controlplane_url": {
      "type": "string",
      "description": "The URL of the control plane. The URL is used to register the router on the control-plane. The URL is specified as a string with the format 'scheme://host:port'.",
      "default": "https://cosmo-cp.wundergraph.com",
      "format": "http-url"
    },
    "playground": {
      "type": "object",
      "description": "The configuration for the playground. The playground is a web-based GraphQL IDE that allows you to interact with the GraphQL API.",
      "additionalProperties": false,
      "properties": {
        "enabled": {
          "type": "boolean",
          "description": "Enable the GraphQL Playground. The GraphQL Playground is a web-based GraphQL IDE that allows you to interact with the GraphQL API. The default value is true. If the value is false, the GraphQL Playground is disabled.",
          "default": true
        },
        "path": {
          "type": "string",
          "format": "x-uri",
          "default": "/",
          "description": "The path of the GraphQL Playground. The GraphQL Playground is a web-based GraphQL IDE that allows you to interact with the GraphQL API. The default value is '/'."
        },
        "concurrency_limit": {
          "type": "integer",
          "description": "The concurrency limit for loading the playground. This shouldn't impact normal usage.",
          "default": 10,
          "minimum": 1
        }
      }
    },
    "playground_enabled": {
      "type": "boolean",
      "description": "Enable the GraphQL Playground. The GraphQL Playground is a web-based GraphQL IDE that allows you to interact with the GraphQL API. The default value is true. If the value is false, the GraphQL Playground is disabled.",
      "default": true,
      "deprecated": true,
      "deprecationMessage": "playground_enabled is deprecated. Please use the playground.enabled configuration instead."
    },
    "introspection_enabled": {
      "type": "boolean",
      "description": "Enable the GraphQL introspection. The GraphQL introspection allows you to query the schema of the GraphQL API. The default value is true. If the value is false, the GraphQL introspection is disabled. In production, it is recommended to disable the introspection.",
      "default": true
    },
    "query_plans_enabled": {
      "type": "boolean",
      "description": "Query plans can be very useful for debugging and understand the query execution. By default, query plans are enabled, but they are still only accessible if a request is signed (from Cosmo Studio) or in dev mode, which is relatively secure. If you want to disable query plans completely, set this to false.",
      "default": true
    },
    "log_level": {
      "type": "string",
      "enum": [
        "debug",
        "info",
        "warn",
        "error",
        "panic",
        "fatal"
      ],
      "description": "The log level. The log level is used to control the verbosity of the logs. The default value is 'info'.",
      "default": "info"
    },
    "json_log": {
      "type": "boolean",
      "description": "Enable the JSON log format. The JSON log format is used to log the logs in JSON format. The default value is true. If the value is false, the logs are logged a human friendly text format.",
      "default": true
    },
    "shutdown_delay": {
      "type": "string",
      "duration": {
        "minimum": "15s"
      },
      "description": "The delay before the router shuts down. The period is specified as a string with a number and a unit, e.g. 10ms, 1s, 1m, 1h. The supported units are 'ms', 's', 'm', 'h'.",
      "default": "60s"
    },
    "grace_period": {
      "type": "string",
      "format": "go-duration",
      "description": "The grace period before the router shuts down. The period is specified as a string with a number and a unit, e.g. 10ms, 1s, 1m, 1h. The supported units are 'ms', 's', 'm', 'h'.",
      "default": "20s"
    },
    "poll_interval": {
      "type": "string",
      "description": "The interval at which the router polls the CDN for updates. The period is specified as a string with a number and a unit, e.g. 10ms, 1s, 1m, 1h. The supported units are 'ms', 's', 'm', 'h'.",
      "default": "10s",
      "duration": {
        "minimum": "5s"
      }
    },
    "poll_jitter": {
      "type": "string",
      "description": "A duration maximum for jitter added to the polling interval. The period is specified as a string with a number and a unit, e.g. 10ms, 1s, 1m, 1h. The supported units are 'ms', 's', 'm', 'h'.",
      "default": "5s",
      "duration": {
        "minimum": "0s"
      }
    },
    "health_check_path": {
      "type": "string",
      "default": "/health",
      "format": "x-uri",
      "description": "The path of the health check endpoint. The health check endpoint is used to check the health of the router. The default value is '/health'."
    },
    "readiness_check_path": {
      "type": "string",
      "default": "/health/ready",
      "format": "x-uri",
      "description": "The path of the readiness check endpoint. The readiness check endpoint is used to check the readiness of the router. The default value is '/health/ready'."
    },
    "liveness_check_path": {
      "type": "string",
      "default": "/health/live",
      "format": "x-uri",
      "description": "The path of the liveness check endpoint. The liveness check endpoint is used to check the liveness of the router. The default value is '/health/live'."
    },
    "graphql_path": {
      "type": "string",
      "default": "/graphql",
      "format": "x-uri",
      "description": "The path of the GraphQL endpoint. The GraphQL endpoint is used to send the GraphQL queries, subscriptions and mutations. The default value is '/graphql'."
    },
    "playground_path": {
      "type": "string",
      "format": "x-uri",
      "default": "/",
      "description": "The path of the GraphQL Playground. The GraphQL Playground is a web-based GraphQL IDE that allows you to interact with the GraphQL API. The default value is '/'.",
      "deprecated": true,
      "deprecationMessage": "playground_path is deprecated. Please use the playground.path configuration instead."
    },
    "file_upload": {
      "type": "object",
      "description": "The configuration for file upload. Configure whether it should be enabled along with file size and number of files.",
      "additionalProperties": false,
      "properties": {
        "enabled": {
          "type": "boolean",
          "default": true
        },
        "max_file_size": {
          "type": "string",
          "bytes": {
            "minimum": "1MB"
          },
          "description": "The maximum size of a file that can be uploaded. The size is specified as a string with a number and a unit, e.g. 10KB, 1MB, 1GB. The supported units are 'KB', 'MB', 'GB'."
        },
        "max_files": {
          "type": "integer",
          "default": 10,
          "minimum": 1,
          "description": "The maximum number of files that can be uploaded."
        }
      }
    },
    "traffic_shaping": {
      "type": "object",
      "description": "The configuration for the traffic shaping. Configure rules for traffic shaping like maximum request body size, timeouts, retry behavior, etc. See https://cosmo-docs.wundergraph.com/router/traffic-shaping for more information.",
      "additionalProperties": false,
      "properties": {
        "router": {
          "type": "object",
          "additionalProperties": false,
          "properties": {
            "max_request_body_size": {
              "type": "string",
              "bytes": {
                "minimum": "1MB"
              },
              "description": "The maximum request body size. The size is specified as a string with a number and a unit, e.g. 10KB, 1MB, 1GB. The supported units are 'KB', 'MB', 'GB'."
            },
            "max_header_bytes": {
              "type": "string",
              "description": "The maximum size of the request headers. Setting this to 0 uses the default value from the http standard lib, which is 1MiB.",
              "default": "0MiB",
              "bytes": {}
            },
            "decompression_enabled": {
              "type": "boolean",
              "description": "When enabled, the router will check incoming requests for a 'Content-Encoding' header and decompress the body accordingly. Currently only gzip is supported",
              "default": true
            },
            "response_compression_min_size": {
              "type": "string",
              "format": "bytes-string",
              "description": "The minimum size of the response body in bytes to enable response compression. The size is specified as a string with a number and a unit, e.g. 4KiB, 10KB, 1MB",
              "default": "4KiB",
              "bytes": {
                "minimum": "1B"
              }
            }
          }
        },
        "all": {
          "type": "object",
          "description": "The configuration for all subgraphs. The configuration is used to configure the traffic shaping for all subgraphs.",
          "$ref": "#/$defs/traffic_shaping_subgraph_request_rule"
        },
        "subgraphs": {
          "type": "object",
          "description": "The configuration to control traffic shaping for specific subgraphs.",
          "additionalProperties": {
            "$ref": "#/$defs/traffic_shaping_subgraph_request_rule"
          }
        }
      }
    },
    "headers": {
      "type": "object",
      "description": "The configuration for the headers. The headers rules are used to modify the headers of the incoming requests and how they are propagated to your subgraphs. See https://cosmo-docs.wundergraph.com/router/proxy-capabilities#forward-http-headers-to-subgraphs for more information.",
      "additionalProperties": false,
      "properties": {
        "all": {
          "additionalProperties": false,
          "properties": {
            "request": {
              "type": "array",
              "items": {
                "oneOf": [
                  {
                    "$ref": "#/$defs/traffic_shaping_header_rule"
                  },
                  {
                    "$ref": "#/$defs/set_header_rule"
                  }
                ]
              }
            },
            "response": {
              "type": "array",
              "items": {
                "oneOf": [
                  {
                    "$ref": "#/$defs/traffic_shaping_header_response_rule"
                  },
                  {
                    "$ref": "#/$defs/set_header_rule"
                  }
                ]
              }
            }
          }
        },
        "subgraphs": {
          "type": "object",
          "additionalProperties": {
            "type": "object",
            "additionalProperties": false,
            "properties": {
              "request": {
                "type": "array",
                "items": {
                  "oneOf": [
                    {
                      "$ref": "#/$defs/traffic_shaping_header_rule"
                    },
                    {
                      "$ref": "#/$defs/set_header_rule"
                    }
                  ]
                }
              },
              "response": {
                "type": "array",
                "items": {
                  "oneOf": [
                    {
                      "$ref": "#/$defs/traffic_shaping_header_response_rule"
                    },
                    {
                      "$ref": "#/$defs/set_header_rule"
                    }
                  ]
                }
              }
            }
          }
        },
        "cookie_whitelist": {
          "type": "array",
          "description": "A list of Cookie keys allowed to be forwarded to the subgraph. If the list is empty or unspecified, all cookies are forwarded. This option will do nothing if the 'Cookie' header is not propagated.",
          "default": [],
          "items": {
            "type": "string"
          }
        }
      }
    },
    "cache_control_policy": {
      "type": "object",
      "properties": {
        "enabled": {
          "type": "boolean",
          "description": "Determines whether cache control policy is enabled.",
          "examples": [
            true
          ]
        },
        "value": {
          "type": "string",
          "description": "Global cache control value.",
          "examples": [
            "max-age=180, public"
          ]
        },
        "subgraphs": {
          "type": "array",
          "description": "Subgraph-specific cache control settings.",
          "required": [
            "name"
          ],
          "additionalProperties": false,
          "items": {
            "type": "object",
            "properties": {
              "name": {
                "type": "string",
                "description": "Name of the subgraph.",
                "examples": [
                  "products"
                ]
              },
              "value": {
                "type": "string",
                "description": "Cache control value for the subgraph.",
                "examples": [
                  "max-age=60, public"
                ]
              }
            }
          }
        }
      },
      "required": [
        "enabled"
      ],
      "additionalProperties": false
    },
    "modules": {
      "type": "object",
      "description": "The configuration for the modules. The modules are used to extend the functionality of the router. The modules are specified as a map of module names to module configurations. It needs to match with the name of the module and the configuration of the module. See https://cosmo-docs.wundergraph.com/router/custom-modules for more information.",
      "additionalProperties": {
        "type": "object",
        "description": "The configuration for the module. The key is the name of the module specified in the code.",
        "additionalProperties": true
      }
    },
    "authentication": {
      "type": "object",
      "description": "The configuration for the authentication. The authentication is used to authenticate the incoming requests. We currently support JWK (JSON Web Key) authentication.",
      "additionalProperties": false,
      "properties": {
        "jwt": {
          "type": "object",
          "additionalProperties": false,
          "properties": {
            "jwks": {
              "type": "array",
              "additionalProperties": false,
              "items": {
                "type": "object",
                "additionalProperties": false,
                "properties": {
                  "url": {
                    "type": "string",
                    "description": "The URL of the JWKs. The JWKs are used to verify the JWT (JSON Web Token). The URL is specified as a string with the format 'scheme://host:port'.",
                    "format": "http-url"
                  },
                  "audiences": {
                    "type": "array",
                    "description": "The audiences of the JWKs. The audiences are used to verify the JWT (JSON Web Token). The audiences are specified as a list of strings.",
                    "items": {
                      "type": "string"
                    }
                  },
                  "secret": {
                    "type": "string",
                    "description": "The secret of the JWKs"
                  },
                  "symmetric_algorithm": {
                    "type": "string",
                    "description": "The symmetric algorithm used",
                    "enum": [
                      "HS256",
                      "HS384",
                      "HS512"
                    ]
                  },
                  "header_key_id": {
                    "type": "string",
                    "description": "The KID header of the JWK token created using the secret"
                  },
                  "algorithms": {
                    "type": "array",
                    "description": "The allowed algorithms for the keys that are retrieved from the JWKs. An empty list means that all algorithms are allowed.",
                    "items": {
                      "type": "string",
                      "enum": [
                        "HS256",
                        "HS384",
                        "HS512",
                        "RS256",
                        "RS384",
                        "RS512",
                        "ES256",
                        "ES384",
                        "ES512",
                        "PS256",
                        "PS384",
                        "PS512",
                        "EdDSA"
                      ]
                    }
                  },
                  "refresh_interval": {
                    "type": "string",
                    "duration": {
                      "minimum": "5s"
                    },
                    "description": "The interval at which the JWKs are refreshed. The period is specified as a string with a number and a unit, e.g. 10ms, 1s, 1m, 1h. The supported units are 'ms', 's', 'm', 'h'.",
                    "default": "1m"
                  },
                  "refresh_unknown_kid": {
                    "type": "object",
                    "description": "Controls rate-limited refresh behavior when a JWT KID is unknown.",
                    "additionalProperties": false,
                    "properties": {
                      "enabled": {
                        "type": "boolean",
                        "description": "Enable refresh attempts on unknown KID.",
                        "default": false
                      },
                      "max_wait": {
                        "type": "string",
                        "description": "Maximum time to wait for a refresh permit before giving up.",
                        "default": "10s",
                        "duration": {
                          "minimum": "0s"
                        }
                      },
                      "interval": {
                        "type": "string",
                        "description": "Token refill interval for the rate limiter.",
                        "default": "1m",
                        "duration": {
                          "minimum": "1s"
                        }
                      },
                      "burst": {
                        "type": "integer",
                        "description": "Burst size for the rate limiter.",
                        "default": 2,
                        "minimum": 1
                      }
                    }
                  }
                },
                "oneOf": [
                  {
                    "required": [
                      "url"
                    ],
                    "not": {
                      "anyOf": [
                        {
                          "required": [
                            "secret"
                          ]
                        },
                        {
                          "required": [
                            "symmetric_algorithm"
                          ]
                        },
                        {
                          "required": [
                            "header_key_id"
                          ]
                        }
                      ]
                    }
                  },
                  {
                    "required": [
                      "secret",
                      "symmetric_algorithm",
                      "header_key_id"
                    ],
                    "not": {
                      "anyOf": [
                        {
                          "required": [
                            "url"
                          ]
                        },
                        {
                          "required": [
                            "algorithms"
                          ]
                        },
                        {
<<<<<<< HEAD
                          "required": [
                            "refresh_interval"
                          ]
=======
                          "required": ["refresh_interval"]
                        },
                        {
                          "required": ["refresh_unknown_kid"]
>>>>>>> 2b3e64ea
                        }
                      ]
                    }
                  }
                ]
              }
            },
            "header_name": {
              "type": "string",
              "description": "The name of the header. The header is used to extract the token from the request. The default value is 'Authorization'.",
              "default": "Authorization"
            },
            "header_value_prefix": {
              "type": "string",
              "description": "The prefix of the header value. The prefix is used to extract the token from the header value. The default value is 'Bearer'.",
              "default": "Bearer"
            },
            "header_sources": {
              "type": "array",
              "description": "Additional sources for the token. The sources are used to extract the token from the request.",
              "items": {
                "type": "object",
                "additionalProperties": false,
                "properties": {
                  "type": {
                    "type": "string",
                    "description": "The type of the source. The only currently supported type is 'header'.",
                    "enum": [
                      "header"
                    ]
                  },
                  "name": {
                    "type": "string",
                    "description": "The name of the header. The header is used to extract the token from the request.",
                    "format": "http-header",
                    "examples": [
                      "X-Authorization"
                    ]
                  },
                  "value_prefixes": {
                    "type": "array",
                    "description": "The prefixes of the header value. The prefixes are used to extract the token from the header value.",
                    "items": {
                      "type": "string"
                    }
                  }
                },
                "required": [
                  "type",
                  "name"
                ]
              }
            }
          }
        }
      }
    },
    "authorization": {
      "type": "object",
      "additionalProperties": false,
      "properties": {
        "require_authentication": {
          "type": "boolean",
          "description": "Ensure that the request is authenticated. If the value is true, the request must be authenticated. If the value is false, the request does not need to be authenticated."
        },
        "reject_operation_if_unauthorized": {
          "type": "boolean",
          "description": "Reject the operation if the request is not authorized. If the value is true, the operation is rejected if the request is not authorized."
        }
      }
    },
    "rate_limit": {
      "type": "object",
      "description": "The configuration for the rate limit. The rate limit is used to limit the number of requests that can be made to the router.",
      "additionalProperties": false,
      "properties": {
        "enabled": {
          "type": "boolean"
        },
        "strategy": {
          "type": "string",
          "enum": [
            "simple"
          ],
          "description": "The strategy used to enforce the rate limit. The supported strategies are 'simple'."
        },
        "simple_strategy": {
          "type": "object",
          "additionalProperties": false,
          "properties": {
            "rate": {
              "type": "integer",
              "description": "The rate at which the requests are allowed. The rate is specified as a number of requests per second.",
              "minimum": 1
            },
            "burst": {
              "type": "integer",
              "description": "The maximum number of requests that are allowed to exceed the rate. The burst is specified as a number of requests.",
              "minimum": 1
            },
            "period": {
              "type": "string",
              "description": "The period of time over which the rate limit is enforced. The period is specified as a string with a number and a unit, e.g. 10ms, 1s, 1m, 1h. The supported units are 'ms', 's', 'm', 'h'.",
              "duration": {
                "minimum": "1s"
              }
            },
            "reject_exceeding_requests": {
              "type": "boolean",
              "description": "Reject the requests that exceed the rate limit. If the value is true, the requests that exceed the rate limit are rejected."
            },
            "reject_status_code": {
              "type": "integer",
              "description": "The status code to return when the request is rejected. The default value is 200 (OK) as we're returning a well formed GraphQL response.",
              "default": 200
            },
            "hide_stats_from_response_extension": {
              "type": "boolean",
              "default": false,
              "description": "Hide the rate limit stats from the response extension. If the value is true, the rate limit stats are not included in the response extension."
            }
          },
          "required": [
            "rate",
            "burst",
            "period"
          ]
        },
        "storage": {
          "type": "object",
          "additionalProperties": false,
          "required": [
            "urls"
          ],
          "properties": {
            "cluster_enabled": {
              "type": "boolean",
              "description": "Enable Redis Cluster connection, using the supplied URLs.",
              "default": false
            },
            "urls": {
              "type": "array",
              "description": "The Redis connection URLs. The values are specified as a string with the format 'scheme://host:port', with optional auth and options added in to the URL. If cluster is enabled, will use them to instantiate a cluster connection.",
              "default": [],
              "items": {
                "type": "string"
              }
            },
            "key_prefix": {
              "type": "string",
              "description": "The prefix of the keys used to store the rate limit data.",
              "default": "cosmo_rate_limit"
            }
          }
        },
        "debug": {
          "type": "boolean",
          "description": "Enable the debug mode for the rate limit."
        },
        "key_suffix_expression": {
          "type": "string",
          "description": "The expression to define a key suffix for the rate limit, e.g. by using request headers, claims, or a combination of both with a fallback strategy. The expression is specified as a string and needs to evaluate to a string. Please see https://expr-lang.org/ for more information."
        },
        "error_extension_code": {
          "type": "object",
          "description": "If enabled, a code will be added to the extensions.code field of error objects related to rate limiting. This allows clients to easily identify if an error happened due to rate limiting.",
          "additionalProperties": false,
          "properties": {
            "enabled": {
              "type": "boolean",
              "default": true,
              "description": "Enable the error extension code for rate limiting."
            },
            "code": {
              "type": "string",
              "description": "The error extension code for the rate limit.",
              "default": "RATE_LIMIT_EXCEEDED"
            }
          }
        }
      }
    },
    "localhost_fallback_inside_docker": {
      "type": "boolean",
      "default": true,
      "description": "Enable the localhost fallback inside Docker. The localhost fallback is used to resolve the localhost address when running the router inside a Docker container. This should be only enabled for development and testing."
    },
    "cdn": {
      "type": "object",
      "description": "The configuration for the CDN. The CDN is used to fetch the schema and configurations from the CDN.",
      "additionalProperties": false,
      "properties": {
        "url": {
          "type": "string",
          "format": "http-url",
          "description": "The URL of the CDN. The URL is used to register the router on the control-plane. The URL is specified as a string with the format 'scheme://host:port'."
        },
        "cache_size": {
          "type": "string",
          "default": "100MB",
          "deprecated": true,
          "deprecationMessage": "The cache_size is deprecated. Please use the persisted_operations.cache instead.",
          "bytes": {
            "minimum": "10MB"
          },
          "format": "bytes-string",
          "description": "The size of the cache used. The default value is 100MB."
        }
      }
    },
    "mcp": {
      "type": "object",
      "description": "The configuration for the Model Context Protocol (MCP) server. MCP allows AI models to interact with your GraphQL APIs. By exposing individual GraphQL operations to the model, you can open your graph to empower AI agents working with your data. See https://cosmo-docs.wundergraph.com/router/mcp for more information.",
      "additionalProperties": false,
      "properties": {
        "enabled": {
          "type": "boolean",
          "default": false,
          "description": "Enable the MCP server. If the value is true, the MCP server will be started."
        },
        "server": {
          "type": "object",
          "description": "Server configuration for the MCP server.",
          "additionalProperties": false,
          "properties": {
            "listen_addr": {
              "type": "string",
              "description": "The address on which the MCP server listens for incoming requests. The address is specified as a string with the format 'host:port'.",
              "default": "localhost:5025",
              "format": "hostname-port"
            },
            "base_url": {
              "type": "string",
              "description": "The base URL of the MCP server. This is the URL advertised to the LLM clients when SSE is used as primary transport. By default, the base URL is relative to the URL that the router is running on. The URL is specified as a string with the format 'scheme://host:port'.",
              "format": "http-url"
            }
          }
        },
        "router_url": {
          "type": "string",
          "description": "Custom URL to use for the router GraphQL endpoint in MCP. Use this when your router is behind a proxy. This information is used in MCP responses to provide the real router URL to AI models.",
          "format": "url"
        },
        "storage": {
          "type": "object",
          "description": "Storage provider configuration for the MCP server. This specifies where GraphQL operations are loaded from.",
          "additionalProperties": false,
          "properties": {
            "provider_id": {
              "type": "string",
              "description": "The ID of the storage provider to use for loading GraphQL operations. Only storage provider of type 'file_system' are supported. The provider must be configured in the storage_providers section."
            }
          },
          "required": [
            "provider_id"
          ]
        },
        "session": {
          "type": "object",
          "description": "Session configuration for the MCP server. This controls how the MCP server handles client sessions.",
          "additionalProperties": false,
          "properties": {
            "stateless": {
              "type": "boolean",
              "default": true,
              "description": "Whether the MCP server should operate in stateless mode. When true, the server does not maintain session state between requests. When false, the server maintains session state, which can be useful for certain AI model integrations."
            }
          }
        },
        "graph_name": {
          "type": "string",
          "default": "mygraph",
          "description": "The name of the graph to be used as suffix for the MCP server name. The default value is 'wundergraph-cosmo-mygraph'."
        },
        "exclude_mutations": {
          "type": "boolean",
          "default": false,
          "description": "Exclude mutation operations from being exposed via MCP. This provides an additional security layer to prevent AI models from modifying data."
        },
        "enable_arbitrary_operations": {
          "type": "boolean",
          "default": false,
          "description": "Enable arbitrary GraphQL operation execution through MCP. This allows AI models to execute any valid GraphQL query, mutation. Subscriptions are not supported yet. This is a powerful feature and should be used with caution."
        },
        "expose_schema": {
          "type": "boolean",
          "default": false,
          "description": "Expose the full GraphQL schema through MCP. When enabled, AI models can request the complete schema of your API."
        }
      }
    },
    "demo_mode": {
      "type": "boolean",
      "description": "Launch the router in demo mode. If no execution config is found, the router will start with a demo execution config and deploy a demo federated graph that can be used for testing purposes.",
      "default": false
    },
    "events": {
      "type": "object",
      "description": "The configuration for EDFS. See https://cosmo-docs.wundergraph.com/router/event-driven-federated-subscriptions-edfs for more information.",
      "additionalProperties": false,
      "properties": {
        "providers": {
          "type": "object",
          "description": "The provider configuration. The provider configuration is used to configure the event-driven federated subscriptions.",
          "additionalProperties": false,
          "properties": {
            "nats": {
              "type": "array",
              "description": "Configuration used by the EDFS provider to connect to the NATS server.",
              "items": {
                "type": "object",
                "required": [
                  "id",
                  "url"
                ],
                "additionalProperties": false,
                "properties": {
                  "id": {
                    "type": "string",
                    "description": "The provider ID. The provider ID is used to identify the provider in the configuration."
                  },
                  "url": {
                    "type": "string",
                    "description": "The provider URL. The URL is used to connect to the provider.",
                    "format": "url"
                  },
                  "authentication": {
                    "description": "Authentication configuration for the NATS provider.",
                    "type": "object",
                    "oneOf": [
                      {
                        "type": "object",
                        "required": [
                          "token"
                        ],
                        "additionalProperties": false,
                        "properties": {
                          "token": {
                            "type": "string",
                            "description": "The token for token-based authentication."
                          }
                        }
                      },
                      {
                        "type": "object",
                        "additionalProperties": false,
                        "properties": {
                          "user_info": {
                            "type": "object",
                            "description": "Userinfo configuration for the NATS provider.",
                            "additionalProperties": false,
                            "required": [
                              "username",
                              "password"
                            ],
                            "properties": {
                              "username": {
                                "type": "string",
                                "description": "The username for username/password-based authentication."
                              },
                              "password": {
                                "type": "string",
                                "description": "The password for username/password-based authentication."
                              }
                            }
                          }
                        }
                      }
                    ]
                  }
                }
              }
            },
            "kafka": {
              "type": "array",
              "description": "Configuration used by the EDFS provider to connect to the Kafka server.",
              "items": {
                "type": "object",
                "additionalProperties": false,
                "required": [
                  "id",
                  "brokers"
                ],
                "properties": {
                  "id": {
                    "type": "string",
                    "description": "The provider ID. The provider ID is used to identify the provider in the configuration."
                  },
                  "brokers": {
                    "type": "array",
                    "description": "The list of Kafka brokers. The brokers are used to connect to the Kafka provider.",
                    "items": {
                      "type": "string",
                      "format": "hostname-port"
                    }
                  },
                  "tls": {
                    "type": "object",
                    "description": "TLS configuration for the Kafka provider. If enabled, it uses SystemCertPool for RootCAs by default.",
                    "additionalProperties": false,
                    "properties": {
                      "enabled": {
                        "type": "boolean",
                        "description": "Enables the TLS."
                      }
                    }
                  },
                  "authentication": {
                    "type": "object",
                    "description": "SASL Authentication configuration for the Kafka provider.",
                    "oneOf": [
                      {
                        "type": "object",
                        "additionalProperties": false,
                        "required": [
                          "sasl_plain"
                        ],
                        "properties": {
                          "sasl_plain": {
                            "type": "object",
                            "description": "Plain SASL Authentication configuration for the Kafka provider.",
                            "additionalProperties": false,
                            "required": [
                              "username",
                              "password"
                            ],
                            "properties": {
                              "username": {
                                "type": "string",
                                "description": "The username for plain SASL authentication."
                              },
                              "password": {
                                "type": "string",
                                "description": "The password for plain SASL authentication."
                              }
                            }
                          }
                        }
                      },
                      {
                        "type": "object",
                        "additionalProperties": false,
                        "required": [
                          "sasl_scram"
                        ],
                        "properties": {
                          "sasl_scram": {
                            "type": "object",
                            "description": "SCRAM SASL Authentication configuration for the Kafka provider.",
                            "additionalProperties": false,
                            "required": [
                              "username",
                              "password",
                              "mechanism"
                            ],
                            "properties": {
                              "username": {
                                "type": "string",
                                "description": "The username for SCRAM SASL authentication."
                              },
                              "password": {
                                "type": "string",
                                "description": "The password for SCRAM SASL authentication."
                              },
                              "mechanism": {
                                "type": "string",
                                "description": "The mechanism for SCRAM SASL authentication.",
                                "enum": [
                                  "SCRAM-SHA-256",
                                  "SCRAM-SHA-512"
                                ]
                              }
                            }
                          }
                        }
                      }
                    ]
                  },
                  "fetch_max_wait": {
                    "type": "string",
                    "description": "The maximum wait time for fetching messages from the Kafka broker. The period is specified as a string with a number and a unit, e.g. 10ms, 1s, 1m, 1h. The supported units are 'ms', 's', 'm', 'h'. Setting this to a higher value can help reduce the number of requests to the Kafka broker.",
                    "format": "go-duration"
                  }
                }
              }
            },
            "redis": {
              "type": "array",
              "description": "Configuration used by the EDFS provider to connect to the Redis server.",
              "items": {
                "type": "object",
                "additionalProperties": false,
                "required": [
                  "id",
                  "urls"
                ],
                "properties": {
                  "id": {
                    "type": "string",
                    "description": "The provider ID. The provider ID is used to identify the provider in the configuration."
                  },
                  "urls": {
                    "type": "array",
                    "description": "The list of Redis URLs. An example of URL is \"redis://username:password@localhost:6379/11\"",
                    "minItems": 1,
                    "items": {
                      "type": "string"
                    }
                  },
                  "cluster_enabled": {
                    "type": "boolean",
                    "description": "If enabled, the Redis cluster client is used to connect to the server.",
                    "default": false
                  }
                }
              }
            }
          }
        }
      }
    },
    "cache_warmup": {
      "type": "object",
      "description": "Cache Warmup pre-warms all caches (e.g. normalization, validation, planning) before accepting traffic.",
      "additionalProperties": false,
      "properties": {
        "enabled": {
          "type": "boolean",
          "description": "Enable the cache warmup.",
          "default": false
        },
        "source": {
          "type": "object",
          "description": "The source of the cache warmup items. Only one can be specified. If empty, the cache warmup source is the Cosmo CDN and it requires a graph to be set.",
          "additionalProperties": false,
          "properties": {
            "filesystem": {
              "type": "object",
              "description": "The filesystem source of the cache warmup items.",
              "additionalProperties": false,
              "properties": {
                "path": {
                  "type": "string",
                  "description": "The path to the directory containing the cache warmup items.",
                  "format": "file-path"
                }
              }
            }
          },
          "oneOf": [
            {
              "required": [
                "filesystem"
              ]
            }
          ]
        },
        "workers": {
          "type": "integer",
          "description": "The number of workers for the cache warmup to run in parallel. Higher numbers decrease the time to warm up the cache but increase the load on the system.",
          "default": 8
        },
        "items_per_second": {
          "type": "integer",
          "description": "The number of cache warmup items to process per second. Higher numbers decrease the time to warm up the cache but increase the load on the system.",
          "default": 50
        },
        "timeout": {
          "type": "string",
          "description": "The timeout for warming up the cache. This can be used to limit the amount of time cache warming will block deploying a new config. The period is specified as a string with a number and a unit, e.g. 10ms, 1s, 1m, 1h. The supported units are 'ms', 's', 'm', 'h'.",
          "default": "30s",
          "duration": {
            "minimum": "1s"
          }
        }
      }
    },
    "router_config_path": {
      "type": "string",
      "format": "file-path",
      "deprecated": true,
      "deprecationMessage": "The router_config_path is deprecated. Please use the execution_config.file instead.",
      "description": "The path of the router execution config file. This file contains the information how your graph is resolved and configured. The path is specified as a string with the format 'path/to/file'."
    },
    "router_registration": {
      "type": "boolean",
      "default": true,
      "description": "Enable the router registration. The router registration is used to register the router on the control-plane. The default value is true. This should not be modified unless you know what you are doing."
    },
    "override_routing_url": {
      "type": "object",
      "description": "The configuration for the override routing URL. The override routing URL is used to override the routing URL for subgraphs.",
      "deprecationMessage": "The override_routing_url is deprecated. Please use the overrides.subgraphs.routing_url instead.",
      "deprecated": true,
      "additionalProperties": false,
      "properties": {
        "subgraphs": {
          "type": "object",
          "description": "The configuration for the subgraphs. The subgraphs are used to override the routing URL for the subgraphs.",
          "additionalProperties": {
            "type": "string",
            "description": "The URL of the subgraph. The URL is used to override the routing URL for the subgraph.",
            "format": "http-url"
          }
        }
      }
    },
    "overrides": {
      "type": "object",
      "description": "The configuration to override subgraph config. The config is used to override the config for subgraphs.",
      "additionalProperties": false,
      "properties": {
        "subgraphs": {
          "type": "object",
          "description": "The configuration for the subgraphs. The subgraphs are used to override the config for the subgraphs.",
          "additionalProperties": {
            "type": "object",
            "properties": {
              "routing_url": {
                "type": "string",
                "description": "The URL of the subgraph. The URL is used to override the routing URL for the subgraph.",
                "format": "http-url"
              },
              "subscription_url": {
                "type": "string",
                "description": "The Subscription URL of the subgraph. The URL is used to override the subscription URL for the subgraph.",
                "format": "http-url"
              },
              "subscription_protocol": {
                "type": "string",
                "description": "The Subscription protocol of the subgraph. The protocol is used to override the subscription protocol for the subgraph."
              },
              "subscription_websocket_subprotocol": {
                "type": "string",
                "description": "The Websocket subprotocol of the subgraph. The protocol is used to override the Websocket subprotocol for the subgraph."
              }
            }
          }
        }
      }
    },
    "security": {
      "type": "object",
      "description": "The configuration for the security. The security is used to configure the security settings for the router.",
      "additionalProperties": false,
      "properties": {
        "block_mutations": {
          "type": "object",
          "description": "The configuration for blocking mutations.",
          "additionalProperties": false,
          "properties": {
            "enabled": {
              "type": "boolean",
              "description": "Block mutation Operations. If the value is true, all operations are blocked. You can also specify a condition that is evaluated to determine if the mutation should be blocked."
            },
            "condition": {
              "type": "string",
              "description": "The expression to evaluate if the mutation should be blocked. The expression is specified as a string and needs to evaluate to a boolean. Please see https://expr-lang.org/ for more information."
            }
          }
        },
        "block_subscriptions": {
          "type": "object",
          "description": "The configuration for blocking subscriptions.",
          "additionalProperties": false,
          "properties": {
            "enabled": {
              "type": "boolean",
              "description": "Block subscription Operations. If the value is true, all operations are blocked. You can also specify a condition that is evaluated to determine if the subscription should be blocked."
            },
            "condition": {
              "type": "string",
              "description": "The expression to evaluate if the subscription should be blocked. The expression is specified as a string and needs to evaluate to a boolean. Please see https://expr-lang.org/ for more information."
            }
          }
        },
        "block_non_persisted_operations": {
          "type": "object",
          "description": "The configuration for blocking non-persisted operations.",
          "additionalProperties": false,
          "properties": {
            "enabled": {
              "type": "boolean",
              "description": "Block non-persisted operations (sent without operation hash). You can also specify a condition that is evaluated to determine if the non-persisted operation should be blocked."
            },
            "condition": {
              "type": "string",
              "description": "The expression to evaluate if the non-persisted operation should be blocked. The expression is specified as a string and needs to evaluate to a boolean. Please see https://expr-lang.org/ for more information."
            }
          }
        },
        "block_persisted_operations": {
          "type": "object",
          "description": "The configuration for blocking persisted operations.",
          "additionalProperties": false,
          "properties": {
            "enabled": {
              "type": "boolean",
              "description": "Block persisted operations (sent with operation hash). You can also specify a condition that is evaluated to determine if the persisted operation should be blocked."
            },
            "condition": {
              "type": "string",
              "description": "The expression to evaluate if the persisted operation should be blocked. The expression is specified as a string and needs to evaluate to a boolean. Please see https://expr-lang.org/ for more information."
            }
          }
        },
        "complexity_calculation_cache": {
          "type": "object",
          "description": "The configuration for the complexity calculation cache. The complexity calculation cache is used to cache the complexity calculation for the queries.",
          "additionalProperties": false,
          "properties": {
            "enabled": {
              "type": "boolean",
              "default": true,
              "description": "Enable the complexity calculation cache. If the value is true, the complexity calculation cache is enabled."
            },
            "size": {
              "type": "integer",
              "default": 1024,
              "description": "The size of the cache for the complexity calculation."
            }
          }
        },
        "complexity_limits": {
          "type": "object",
          "description": "The configuration for complexity limits for queries",
          "additionalProperties": false,
          "properties": {
            "depth": {
              "type": "object",
              "description": "The configuration for adding a max depth limit for query (how many nested levels you can have in a query). This limit prevents infinite querying, and also limits the size of the data returned. If the limit is 0, this limit isn't applied.",
              "additionalProperties": false,
              "properties": {
                "enabled": {
                  "type": "boolean",
                  "default": false,
                  "description": "Enable query depth limits. If the value is true (default: false), and a valid limit value is set, a query depth will be calculated for your requests, and a limit applied to the queries."
                },
                "limit": {
                  "type": "integer",
                  "description": "The depth limit for query. If the limit is 0, this limit isn't applied.",
                  "default": 0,
                  "minimum": 0
                },
                "ignore_persisted_operations": {
                  "type": "boolean",
                  "description": "Disable the max query depth limit for persisted operations. Since persisted operations are stored intentionally, users may want to disable the limit to consciously allow nested persisted operations.",
                  "default": false
                }
              }
            },
            "total_fields": {
              "type": "object",
              "description": "How many total fields are allowed to be in a particular query. This limit prevents queries from becoming too large.",
              "additionalProperties": false,
              "properties": {
                "enabled": {
                  "type": "boolean",
                  "default": false,
                  "description": "Enable the total field limit."
                },
                "limit": {
                  "type": "integer",
                  "description": "The field limit for query. If the limit is 0, this limit isn't applied.",
                  "default": 0,
                  "minimum": 0
                },
                "ignore_persisted_operations": {
                  "type": "boolean",
                  "description": "Disable the total field limit for persisted operations. Since persisted operations are stored intentionally, users may want to disable the limit to consciously allow nested persisted operations.",
                  "default": false
                }
              }
            },
            "root_fields": {
              "type": "object",
              "description": "How many root fields are allowed in a query.",
              "additionalProperties": false,
              "properties": {
                "enabled": {
                  "type": "boolean",
                  "default": false,
                  "description": "Enable the root field query limit."
                },
                "limit": {
                  "type": "integer",
                  "description": "The root field limit for query. If the limit is 0, this limit isn't applied.",
                  "default": 0,
                  "minimum": 0
                },
                "ignore_persisted_operations": {
                  "type": "boolean",
                  "description": "Disable the root fieldlimit for persisted operations. Since persisted operations are stored intentionally, users may want to disable the limit to consciously allow nested persisted operations.",
                  "default": false
                }
              }
            },
            "root_field_aliases": {
              "type": "object",
              "description": "How many root field aliases are allowed in a query.",
              "additionalProperties": false,
              "properties": {
                "enabled": {
                  "type": "boolean",
                  "default": false,
                  "description": "Enable the root field alias query limit."
                },
                "limit": {
                  "type": "integer",
                  "description": "The root field alias limit for query. If the limit is 0, this limit isn't applied.",
                  "default": 0,
                  "minimum": 0
                },
                "ignore_persisted_operations": {
                  "type": "boolean",
                  "description": "Disable the root field alias limit for persisted operations. Since persisted operations are stored intentionally, users may want to disable the limit to consciously allow nested persisted operations.",
                  "default": false
                }
              }
            }
          }
        },
        "operation_name_length_limit": {
          "type": "integer",
          "description": "The maximum allowed length of the operation name, 0 allows any length.",
          "default": "512",
          "minimum": 0
        },
        "depth_limit": {
          "type": "object",
          "description": "DEPRECATED (move to complexity_limits.depth): The configuration for adding a max depth limit for query (how many nested levels you can have in a query).",
          "deprecated": true,
          "additionalProperties": false,
          "properties": {
            "enabled": {
              "type": "boolean",
              "default": false,
              "description": "Enable query depth limits. If the value is true (default: false), and a valid limit value is set, a query depth will be calculated for your requests, and a limit applied to the queries."
            },
            "limit": {
              "type": "integer",
              "description": "The depth limit for query. If the limit is 0, this limit isn't applied.",
              "default": 0,
              "minimum": 0
            },
            "cache_size": {
              "type": "integer",
              "default": 1024,
              "description": "The size of the cache for query depth. If users set a max_query_depth, we cache the decision per query."
            },
            "ignore_persisted_operations": {
              "type": "boolean",
              "description": "Disable the max query depth limit for persisted operations. Since persisted operations are stored intentionally, users may want to disable the limit to consciously allow nested persisted operations.",
              "default": false
            }
          }
        },
        "parser_limits": {
          "type": "object",
          "description": "The configuration to enforce parser limits for the query depth and fields count. This configuration leads to early fail for the queries above the limits during parsing. Do not change without need",
          "additionalProperties": false,
          "properties": {
            "approximate_depth_limit": {
              "type": "integer",
              "description": "The approximate cumulative depth limit of a query, including fragments. Set to 0 to disable.",
              "default": 200,
              "minimum": 0
            },
            "total_fields_limit": {
              "type": "integer",
              "description": "The total number of fields the parser will allow. Set to 0 to disable.",
              "default": 3500,
              "minimum": 0
            }
          }
        }
      }
    },
    "engine": {
      "type": "object",
      "description": "The configuration for the engine. The engine is used to execute the GraphQL queries, mutations and subscriptions. Only modify this if you know what you are doing.",
      "additionalProperties": false,
      "properties": {
        "debug": {
          "type": "object",
          "description": "The debug configuration. The debug configuration is used to enable the debug mode for the engine.",
          "additionalProperties": false,
          "properties": {
            "print_operation_transformations": {
              "type": "boolean",
              "description": "Print the operation transformations."
            },
            "print_operation_enable_ast_refs": {
              "type": "boolean",
              "description": "Print the operation enable AST refs."
            },
            "print_planning_paths": {
              "type": "boolean",
              "description": "Print the planning paths."
            },
            "print_query_plans": {
              "type": "boolean",
              "description": "Print the query plans."
            },
            "print_intermediate_query_plans": {
              "type": "boolean",
              "description": "Print intermediate query plans."
            },
            "print_node_suggestions": {
              "type": "boolean",
              "description": "Print the node suggestions."
            },
            "configuration_visitor": {
              "type": "boolean",
              "description": "Print the configuration visitor."
            },
            "planning_visitor": {
              "type": "boolean",
              "description": "Print the planning visitor."
            },
            "datasource_visitor": {
              "type": "boolean",
              "description": "Print the datasource visitor."
            },
            "report_websocket_connections": {
              "type": "boolean",
              "description": "Print the websocket connections."
            },
            "report_memory_usage": {
              "type": "boolean",
              "description": "Print the memory usage."
            },
            "enable_resolver_debugging": {
              "type": "boolean",
              "description": "Enable verbose debug logging for the Resolver."
            },
            "enable_persisted_operations_cache_response_header": {
              "type": "boolean",
              "description": "Enable the persisted operations cache response header. The persisted operations cache response header is used to cache the persisted operations in the client."
            },
            "enable_normalization_cache_response_header": {
              "type": "boolean",
              "description": "Enable the normalization cache response header. The normalization cache response header is used to cache the normalized operations in the client."
            },
            "always_include_query_plan": {
              "type": "boolean",
              "default": false,
              "description": "Always include the query plan in the response."
            },
            "always_skip_loader": {
              "type": "boolean",
              "default": false,
              "description": "Always skip the loader. This will return no data but only render response extensions, e.g. to expose the query plan."
            }
          }
        },
        "enable_single_flight": {
          "type": "boolean",
          "default": true,
          "description": "Enable the single flight. The single flight is used to deduplicate the requests to the same subgraphs."
        },
        "force_enable_single_flight": {
          "type": "boolean",
          "default": false,
          "description": "Force enable single flight. Single flight is used to deduplicate identical in-flight subgraph requests. This flag always enables single flight, except for mutations. By default, SingleFlight / Request Deduplication is disabled when PreOriginHandlers are configured. This is because PreOriginHandlers can modify request headers, which has influence on the request deduplication key. If you're sure that your PreOriginHandlers won't interfere with the request deduplication key, you can enable it with this flag. For example, if you have a PreOriginHandler that only logs request headers, you can enable this flag to ensure that subgraph requests are still deduplicated."
        },
        "enable_request_tracing": {
          "type": "boolean",
          "default": true,
          "description": "Enable the advanced request tracing. See https://cosmo-docs.wundergraph.com/router/advanced-request-tracing-art for more information."
        },
        "enable_execution_plan_cache_response_header": {
          "type": "boolean",
          "description": "Enable the execution plan cache response header. The execution plan cache response header is used to cache the execution plan in the client."
        },
        "max_concurrent_resolvers": {
          "type": "integer",
          "description": "The maximum number of concurrent resolvers. The higher the number, the more requests can be processed in parallel but at the cost of more memory usage.",
          "default": 1024
        },
        "enable_net_poll": {
          "type": "boolean",
          "description": "Enables the more efficient poll implementation for all WebSocket implementations (client, server) of the router. This is only available on Linux and MacOS. On Windows or when the host system is limited, the default synchronous implementation is used.",
          "default": true
        },
        "websocket_client_poll_timeout": {
          "type": "string",
          "format": "go-duration",
          "default": "1s",
          "description": "The timeout for the poll loop of the WebSocket client implementation. The timeout is specified as a string with a number and a unit, e.g. 10ms, 1s, 1m, 1h. The supported units are 'ms', 's', 'm', 'h'."
        },
        "websocket_client_conn_buffer_size": {
          "type": "integer",
          "default": 128,
          "description": "The buffer size for the poll buffer of the WebSocket client implementation. The buffer size determines how many connections can be handled in one loop."
        },
        "websocket_client_read_timeout": {
          "type": "string",
          "format": "go-duration",
          "default": "5s",
          "description": "Defines the timeout for the websocket read of the WebSocket client implementation. This is used to set the read deadline for the connection. The timeout is specified as a string with a number and a unit, e.g. 10ms, 1s, 1m, 1h. The supported units are 'ms', 's', 'm', 'h'."
        },
        "websocket_client_write_timeout": {
          "type": "string",
          "format": "go-duration",
          "default": "10s",
          "description": "Defines the timeout for the websocket write of the WebSocket client implementation. This is used to set the write deadline for the connection. The timeout is specified as a string with a number and a unit, e.g. 10ms, 1s, 1m, 1h. The supported units are 'ms', 's', 'm', 'h'."
        },
        "websocket_client_ping_interval": {
          "type": "string",
          "format": "go-duration",
          "description": "The Websocket client ping interval to the subgraph. Defines how often the router will ping the subgraph to signal that the connection is still alive. Timeout needs to be coordinated with the subgraph. The timeout is specified as a string with a number and a unit, e.g. 10ms, 1s, 1m, 1h. The supported units are 'ms', 's', 'm', 'h'.",
          "default": "15s",
          "duration": {
            "minimum": "5s"
          }
        },
        "websocket_client_ping_timeout": {
          "type": "string",
          "format": "go-duration",
          "description": "The Websocket client ping timeout to the subgraph. Defines how long the router will wait for a ping response from the subgraph. The timeout is specified as a string with a number and a unit, e.g. 10ms, 1s, 1m, 1h. The supported units are 'ms', 's', 'm', 'h'.",
          "default": "30s",
          "duration": {
            "minimum": "5s"
          }
        },
        "websocket_client_frame_timeout": {
          "type": "string",
          "format": "go-duration",
          "description": "The Websocket client frame timeout to the subgraph. Defines how long the router will wait for a frame response from the subgraph. The timeout is specified as a string with a number and a unit, e.g. 10ms, 1s, 1m, 1h. The supported units are 'ms', 's', 'm', 'h'.",
          "default": "100ms",
          "duration": {
            "minimum": "10ms"
          }
        },
        "execution_plan_cache_size": {
          "type": "integer",
          "default": 1024,
          "description": "The size of the execution plan cache."
        },
        "operation_hash_cache_size": {
          "type": "integer",
          "default": 2048,
          "description": "The size of the Operation Hash Cache. This should be larger than the plan cache because the hash is computed on the original query."
        },
        "minify_subgraph_operations": {
          "type": "boolean",
          "default": true,
          "description": "Minify the subgraph operations. If the value is true, GraphQL Operations get minified after planning. This reduces the amount of GraphQL AST nodes the Subgraph has to parse, which ultimately saves CPU time and memory, resulting in faster response times."
        },
        "enable_persisted_operations_cache": {
          "type": "boolean",
          "default": true,
          "description": "Enable the persisted operations cache. The persisted operations cache is used to cache normalized persisted operations to improve performance."
        },
        "enable_normalization_cache": {
          "type": "boolean",
          "default": true,
          "description": "Enable the normalization cache. The normalization cache is used to cache normalized operations to improve performance."
        },
        "normalization_cache_size": {
          "type": "integer",
          "default": 1024,
          "description": "The size of the normalization cache."
        },
        "parsekit_pool_size": {
          "type": "integer",
          "default": 8,
          "description": "The size of the ParseKit pool. The ParseKit pool provides re-usable Resources for parsing, normalizing, validating and planning GraphQL Operations. Setting the pool size to a value much higher than the number of CPU Threads available will not improve performance, but only increase memory usage."
        },
        "resolver_max_recyclable_parser_size": {
          "type": "integer",
          "default": 32768,
          "description": "Limits the size of the Parser that can be recycled back into the Pool. If set to 0, no limit is applied. This helps keep the Heap size more maintainable if you regularly perform large queries."
        },
        "enable_validation_cache": {
          "type": "boolean",
          "default": true,
          "description": "Enable the validation cache. The validation cache is used to cache results of validating GraphQL Operations."
        },
        "validation_cache_size": {
          "type": "integer",
          "default": 1024,
          "description": "The size of the validation cache."
        },
        "disable_exposing_variables_content_on_validation_error": {
          "type": "boolean",
          "default": false,
          "description": "Disables exposing the variables content in the error response. This is useful to avoid leaking sensitive information in the error response."
        },
        "enable_subgraph_fetch_operation_name": {
          "type": "boolean",
          "default": false,
          "description": "Enable appending the operation name to subgraph fetches. This will ensure that the operation name will be included in the corresponding subgraph requests using the following format: $OperationName__$SubgraphName__$FetchID."
        },
        "disable_variables_remapping": {
          "type": "boolean",
          "default": false,
          "description": "Disables variables renaming during normalization. This option could have a negative impact on planner cache hits."
        },
        "enable_require_fetch_reasons": {
          "type": "boolean",
          "default": false,
          "description": "Enables sending the \"fetch_reasons\" extension to upstream subgraphs (only) that explains why each field (marked with @openfed__requireFetchReasons) was requested. This flag does not expose the data to clients."
        },
        "subscription_fetch_timeout": {
          "type": "string",
          "format": "go-duration",
          "default": "30s",
          "description": "The maximum time a subscription fetch can take before it is considered timed out. The period is specified as a string with a number and a unit, e.g. 10ms, 1s, 1m, 1h. The supported units are 'ms', 's', 'm', 'h'."
        },
        "validate_required_external_fields": {
          "type": "boolean",
          "default": false,
          "description": "Enables validation of resolved input field set specified as an argument for \"requires\" directive. If this field set 'points' to a nullable fields marked as external, and if router resolves such a field set with null values with errors pointing to those values, then it will not provide such entities to the resolver of the field on which directive was specified."
        }
      }
    },
    "subgraph_error_propagation": {
      "type": "object",
      "description": "The configuration for the subgraph error propagation. The subgraph error propagation is used to propagate the errors from the subgraphs to the client.",
      "additionalProperties": false,
      "properties": {
        "enabled": {
          "type": "boolean",
          "default": true,
          "deprecated": true,
          "deprecationMessage": "Enabled is deprecated. It was only relevant for 'wrapped' mode. Please remove it from your configuration. Subgraph errors will always be propagated to the client but only the message and code extension field. This can be customized with the other fields in this configuration.",
          "description": "Enable error propagation. If the value is true (default: false), Subgraph errors will be propagated to the client."
        },
        "mode": {
          "type": "string",
          "enum": [
            "wrapped",
            "pass-through"
          ],
          "default": "wrapped",
          "description": "The mode of error propagation. The supported modes are 'wrapped' (default) and 'pass-through'. The 'wrapped' mode wraps the error in a custom error object to hide internals. The 'pass-through' mode returns the error as is from the Subgraph."
        },
        "rewrite_paths": {
          "type": "boolean",
          "default": true,
          "description": "Rewrite the paths of the Subgraph errors. If the value is true (default), the paths of the Subgraph errors will be rewritten to match the Schema of the Federated Graph."
        },
        "attach_service_name": {
          "type": "boolean",
          "default": true,
          "description": "Attach the service name to each Subgraph error. If the value is true (default), the service name will be attached to the Subgraph errors."
        },
        "default_extension_code": {
          "type": "string",
          "default": "DOWNSTREAM_SERVICE_ERROR",
          "description": "The default extension code. The default extension code is used to specify the default code for the Subgraph errors when the code is not present."
        },
        "allowed_extension_fields": {
          "type": "array",
          "items": {
            "type": "string"
          },
          "default": [
            "code"
          ],
          "description": "The allowed extension fields. The allowed extension fields are used to specify which fields of the Subgraph errors are allowed to be propagated to the client."
        },
        "allow_all_extension_fields": {
          "type": "boolean",
          "default": false,
          "description": "Allow all extension fields from Subgraph errors to be propagated to the client. If the value is true (default: false), all extension fields from Subgraph errors will be propagated, overriding the allowed_extension_fields configuration."
        },
        "omit_locations": {
          "type": "boolean",
          "default": true,
          "description": "Omit the location field of Subgraph errors. If the value is true (default), the location field of Subgraph errors will be omitted. This is useful because the locations of a Subgraph error is internal to the Subgraph and not relevant to the client."
        },
        "omit_extensions": {
          "type": "boolean",
          "default": false,
          "description": "Omit the extensions field of Subgraph errors. If the value is true (default: false), the extensions field of Subgraph errors will be omitted. This is useful in case you want to avoid leaking internal information to the client. Some users of GraphQL leverage the errors.extensions.code field to implement error handling logic in the client, in which case you might want to set this to false."
        },
        "allowed_fields": {
          "type": "array",
          "items": {
            "type": "string"
          },
          "default": [],
          "description": "The allowed fields in passthrough mode. It is used to control which fields of the Subgraph errors are allowed to be propagated to the client. If left empty only message is propagated. If left empty and omit_extensions or omit_locations are set to false, they will automatically be included."
        },
        "propagate_status_codes": {
          "type": "boolean",
          "default": false,
          "description": "Propagate Subgraph HTTP status codes. If the value is true (default: false), Subgraph HTTP response status codes will be propagated to the client in the extensions statusCode field."
        }
      }
    },
    "apollo_compatibility_flags": {
      "type": "object",
      "description": "To enable full compatibility with Apollo Federation, Apollo Gateway and Apollo Router, you can enable certain compatibility flags, allowing you to use Cosmo Router as a drop-in replacement for Apollo.",
      "additionalProperties": false,
      "properties": {
        "enable_all": {
          "type": "boolean",
          "default": false,
          "description": "Enable all Apollo compatibility flags. If the value is true, all Apollo compatibility flags are enabled."
        },
        "value_completion": {
          "type": "object",
          "description": "Invalid __typename values will be returned in extensions.valueCompletion instead of errors.",
          "additionalProperties": false,
          "properties": {
            "enabled": {
              "type": "boolean",
              "default": false
            }
          }
        },
        "truncate_floats": {
          "type": "object",
          "description": "Truncate floats like 1.0 to 1, 2.0 to 2, etc.. Values like 1.1 or 2.2 will not be truncated.",
          "additionalProperties": false,
          "properties": {
            "enabled": {
              "type": "boolean",
              "default": false
            }
          }
        },
        "suppress_fetch_errors": {
          "type": "object",
          "description": "Suppresses fetch errors. When enabled, only the 'data' object is returned, suppressing errors. If disabled, fetch errors are included in the 'errors' array.",
          "additionalProperties": false,
          "properties": {
            "enabled": {
              "type": "boolean",
              "default": false
            }
          }
        },
        "replace_undefined_op_field_errors": {
          "type": "object",
          "description": "Produces the same error (message, extension code, status code) as Apollo when an invalid operation field is included in an operation selection set.",
          "deprecated": true,
          "deprecationMessage": "This property is deprecated. Please use 'use_graphql_validation_failed_status' instead.",
          "additionalProperties": false,
          "properties": {
            "enabled": {
              "type": "boolean",
              "default": false
            }
          }
        },
        "replace_invalid_var_errors": {
          "type": "object",
          "description": "Produces the same error (message, extension code but not status code) as Apollo when an invalid variable is supplied.",
          "additionalProperties": false,
          "properties": {
            "enabled": {
              "type": "boolean",
              "default": false
            }
          }
        },
        "replace_validation_error_status": {
          "type": "object",
          "description": "Produces the same error status code (400) as Apollo when validation fails.",
          "additionalProperties": false,
          "properties": {
            "enabled": {
              "type": "boolean",
              "default": false
            }
          }
        },
        "subscription_multipart_print_boundary": {
          "type": "object",
          "description": "Prints the multipart boundary right after the message in multipart subscriptions. Without this flag, the Apollo client wouldn't parse a message until the next one is pushed.",
          "additionalProperties": false,
          "properties": {
            "enabled": {
              "type": "boolean",
              "default": false
            }
          }
        },
        "use_graphql_validation_failed_status": {
          "type": "object",
          "description": "Uses Apollo compliant validation errors, including 400 status and GRAPHQL_VALIDATION_FAILED extension.",
          "additionalProperties": false,
          "properties": {
            "enabled": {
              "type": "boolean",
              "default": false
            }
          }
        }
      }
    },
    "plugins": {
      "type": "object",
      "description": "The configuration for the router gRPC plugins.",
      "additionalProperties": false,
      "properties": {
        "enabled": {
          "type": "boolean",
          "default": false,
          "description": "Enable the router gRPC plugins."
        },
        "path": {
          "type": "string",
          "description": "The path to the plugins directory. The plugins directory is used to load the plugins.",
          "default": "plugins"
        },
        "registry": {
          "type": "object",
          "description": "Configuration for the plugin registry.",
          "additionalProperties": false,
          "properties": {
            "url": {
              "type": "string",
              "default": "cosmo-registry.wundergraph.com",
              "description": "The URL of the plugin registry."
            }
          }
        }
      }
    },
    "apollo_router_compatibility_flags": {
      "type": "object",
      "description": "To enable full compatibility with Apollo Router you can enable certain compatibility flags, allowing you to use Cosmo Router as a drop-in replacement for Apollo Router",
      "additionalProperties": false,
      "properties": {
        "replace_invalid_var_errors": {
          "type": "object",
          "description": "Produces the same error (message, extension code but not status code) as Apollo Router when an invalid variable is supplied.",
          "additionalProperties": false,
          "properties": {
            "enabled": {
              "type": "boolean",
              "default": false
            }
          }
        },
        "subrequest_http_error": {
          "type": "object",
          "description": "Prepends an additional error when subgraph HTTP response code is non-2XX, similar to Apollo Router.",
          "additionalProperties": false,
          "properties": {
            "enabled": {
              "type": "boolean",
              "default": false
            }
          }
        }
      }
    },
    "client_header": {
      "type": "object",
      "description": "The configuration to set custom client name and version header.",
      "additionalProperties": false,
      "properties": {
        "name": {
          "type": "string",
          "description": "The custom client name header."
        },
        "version": {
          "type": "string",
          "description": "The custom client version header."
        }
      }
    },
    "watch_config": {
      "type": "object",
      "description": "Configuration for watching changes to the router configuration.",
      "additionalProperties": false,
      "properties": {
        "enabled": {
          "type": "boolean",
          "default": false,
          "description": "Enable watching for configuration changes."
        },
        "interval": {
          "type": "string",
          "description": "The interval at which the config file is checked for changes. The period is specified as a string with a number and a unit, e.g. 10ms, 1s, 1m, 1h. The supported units are 'ms', 's', 'm', 'h'.",
          "default": "10s",
          "duration": {
            "minimum": "5s"
          }
        },
        "startup_delay": {
          "type": "object",
          "description": "Configuration for delaying the initial file watcher start to prevent synchronized reloads across multiple routers. If enabled, a random delay lasting between 0 and `maximum` will be added before the file watcher polling begins.",
          "additionalProperties": false,
          "properties": {
            "enabled": {
              "type": "boolean",
              "default": false,
              "description": "Enable startup delay for the configuration watcher"
            },
            "maximum": {
              "type": "string",
              "description": "The maximum time to wait before starting the config file watcher. The period is specified as a string with a number and a unit, e.g. 10ms, 1s, 1m, 1h. The supported units are 'ms', 's', 'm', 'h'.",
              "default": "10s",
              "duration": {
                "minimum": "5s"
              }
            }
          }
        }
      }
    }
  },
  "$defs": {
    "traffic_shaping_subgraph_request_rule": {
      "type": "object",
      "additionalProperties": false,
      "description": "The configuration for all subgraphs. The configuration is used to configure the traffic shaping for all subgraphs.",
      "properties": {
        "request_timeout": {
          "type": "string",
          "duration": {
            "minimum": "1s"
          },
          "description": "The request timeout. The period is specified as a string with a number and a unit, e.g. 10ms, 1s, 1m, 1h. The supported units are 'ms', 's', 'm', 'h'."
        },
        "dial_timeout": {
          "type": "string",
          "format": "go-duration",
          "description": "The dial timeout. The period is specified as a string with a number and a unit, e.g. 10ms, 1s, 1m, 1h. The supported units are 'ms', 's', 'm', 'h'."
        },
        "tls_handshake_timeout": {
          "type": "string",
          "format": "go-duration",
          "description": "The TLS handshake timeout. The period is specified as a string with a number and a unit, e.g. 10ms, 1s, 1m, 1h. The supported units are 'ms', 's', 'm', 'h'."
        },
        "response_header_timeout": {
          "type": "string",
          "format": "go-duration",
          "description": "The response header timeout. The period is specified as a string with a number and a unit, e.g. 10ms, 1s, 1m, 1h. The supported units are 'ms', 's', 'm', 'h'."
        },
        "expect_continue_timeout": {
          "type": "string",
          "format": "go-duration",
          "description": "The expect continue timeout. The period is specified as a string with a number and a unit, e.g. 10ms, 1s, 1m, 1h. The supported units are 'ms', 's', 'm', 'h'."
        },
        "keep_alive_idle_timeout": {
          "type": "string",
          "format": "go-duration",
          "description": "The keep alive idle timeout. The period is specified as a string with a number and a unit, e.g. 10ms, 1s, 1m, 1h. The supported units are 'ms', 's', 'm', 'h'."
        },
        "keep_alive_probe_interval": {
          "type": "string",
          "duration": {
            "minimum": "5s"
          },
          "description": "The keep alive probe interval. The period is specified as a string with a number and a unit, e.g. 10ms, 1s, 1m, 1h. The supported units are 'ms', 's', 'm', 'h'."
        },
        "max_idle_conns": {
          "type": "integer",
          "default": 1024,
          "description": "MaxIdleConns controls the maximum number of idle (keep-alive) connections across all hosts. Zero means no limit"
        },
        "max_conns_per_host": {
          "type": "integer",
          "default": 100,
          "description": "MaxConnsPerHost limits the total number of connections per host, including connections in the dialing, active, and idle states. Zero means no limit."
        },
        "max_idle_conns_per_host": {
          "type": "integer",
          "default": 20,
          "description": "MaxIdleConnsPerHost, if non-zero, controls the maximum idle (keep-alive) connections to keep per-host. Zero will default to 2"
        },
        "circuit_breaker": {
          "type": "object",
          "description": "The Circuit Breaker configuration, it allows you to enable and configure circuit breakers for subgraphs.",
          "additionalProperties": false,
          "properties": {
            "enabled": {
              "type": "boolean",
              "description": "Enable the circuit breaker"
            },
            "request_threshold": {
              "type": "integer",
              "description": "The min number of pre-requisite requests required to start checking if the circuit breaker's status should be changed",
              "minimum": 1,
              "maximum": 10000
            },
            "error_threshold_percentage": {
              "type": "integer",
              "description": "The error threshold percentage that needs to be met in the rolling window to trigger the circuit to an open state",
              "minimum": 1,
              "maximum": 100
            },
            "sleep_window": {
              "type": "string",
              "format": "go-duration",
              "description": "After the circuit breaker is open, how long the circuit breaker will reject requests before allowing to send a half open request",
              "duration": {
                "minimum": "250ms",
                "maximum": "2m"
              }
            },
            "half_open_attempts": {
              "type": "integer",
              "description": "How many failed attempts are allowed to check if an open circuit can now make successful requests",
              "minimum": 1,
              "maximum": 100
            },
            "required_successful": {
              "type": "integer",
              "description": "How many successful requests are required for a half open circuit breaker to close it",
              "minimum": 1,
              "maximum": 100
            },
            "rolling_duration": {
              "type": "string",
              "format": "go-duration",
              "description": "The duration of which information on failed and successful requests are stored",
              "duration": {
                "minimum": "5s",
                "maximum": "120s"
              }
            },
            "num_buckets": {
              "type": "integer",
              "description": "The number of buckets which store circuit requests information within a given rolling duration",
              "minimum": 1,
              "maximum": 120
            },
            "execution_timeout": {
              "type": "string",
              "format": "go-duration",
              "description": "The maximum time to wait for a circuit execution to complete before timing out",
              "duration": {
                "minimum": "1ms",
                "maximum": "300s"
              }
            },
            "max_concurrent_requests": {
              "type": "integer",
              "description": "The maximum number of concurrent requests allowed through the circuit breaker",
              "minimum": -1,
              "maximum": 10000
            }
          }
        },
        "retry": {
          "type": "object",
          "description": "The retry configuration. The retry configuration is used to configure the retry behavior for the subgraphs requests. See https://cosmo-docs.wundergraph.com/router/traffic-shaping#automatic-retry for more information.",
          "additionalProperties": false,
          "properties": {
            "enabled": {
              "type": "boolean"
            },
            "algorithm": {
              "type": "string",
              "description": "The algorithm used to calculate the retry interval. The supported algorithms are 'backoff_jitter'.",
              "enum": [
                "backoff_jitter"
              ]
            },
            "max_attempts": {
              "type": "integer",
              "default": 5,
              "minimum": 1,
              "description": "The maximum number of attempts. The default value is 5."
            },
            "interval": {
              "type": "string",
              "format": "go-duration",
              "default": "3s",
              "description": "The time duration between each retry attempt. Increase with every retry. The period is specified as a string with a number and a unit, e.g. 10ms, 1s, 1m, 1h. The supported units are 'ms', 's', 'm', 'h'."
            },
            "max_duration": {
              "type": "string",
              "format": "go-duration",
              "default": "10s",
              "description": "The maximum allowable duration between retries (random). The period is specified as a string with a number and a unit, e.g. 10ms, 1s, 1m, 1h. The supported units are 'ms', 's', 'm', 'h'."
            },
            "expression": {
              "type": "string",
              "description": "The expression used to determine if a request should be retried. The expression can reference status codes, error messages, and helper functions like IsRetryableStatusCode(), IsConnectionError(), IsHttpReadTimeout(), IsTimeout() (includes HTTP read timeouts). See https://expr-lang.org/ for expression syntax. Note: Mutations are never retried regardless of this expression. EOF errors are always retried at the transport layer regardless of this expression.",
              "default": "IsRetryableStatusCode() || IsConnectionError() || IsTimeout()"
            }
          }
        }
      }
    },
    "traffic_shaping_header_rule": {
      "type": "object",
      "description": "The configuration for all subgraphs. The configuration is used to configure the traffic shaping for all subgraphs.",
      "additionalProperties": false,
      "properties": {
        "op": {
          "type": "string",
          "enum": [
            "propagate"
          ],
          "examples": [
            "propagate"
          ],
          "description": "The operation to perform on the header. The supported operations are 'propagate'. The 'propagate' operation is used to propagate the header to the subgraphs."
        },
        "matching": {
          "type": "string",
          "examples": [
            "(?i)^X-Custom-.*"
          ],
          "description": "The matching rule for the header. The matching rule is a regular expression that is used to match the header. Can't be used with 'named'."
        },
        "negate_match": {
          "type": "boolean",
          "examples": [
            "true"
          ],
          "description": "If set to true, the result of the 'matching' regex will be inverted. This is useful for simulating negative lookahead behavior, which is not natively supported."
        },
        "named": {
          "type": "string",
          "examples": [
            "X-Test-Header"
          ],
          "description": "The name of the header to match. Use the canonical version e.g. X-Test-Header. Can't be used with 'matching'."
        },
        "rename": {
          "type": "string",
          "examples": [
            "X-Rename-Test-Header"
          ],
          "description": "Rename is used to  rename the named or the matching headers. It can be used with either the named or the matching."
        },
        "default": {
          "type": "string",
          "examples": [
            "default-value"
          ],
          "description": "The default value of the header in case it is not present in the request."
        }
      },
      "dependentRequired": {
        "negate_match": [
          "matching"
        ]
      },
      "required": [
        "op"
      ]
    },
    "traffic_shaping_header_response_rule": {
      "type": "object",
      "description": "The configuration for all subgraphs. The configuration is used to configure the traffic shaping for all subgraphs.",
      "additionalProperties": false,
      "properties": {
        "op": {
          "type": "string",
          "enum": [
            "propagate"
          ],
          "examples": [
            "propagate"
          ],
          "description": "The operation to perform on the header. The supported operations are 'propagate'. The 'propagate' operation is used to propagate the header to the subgraphs."
        },
        "matching": {
          "type": "string",
          "examples": [
            "(?i)^X-Custom-.*"
          ],
          "description": "The matching rule for the header. The matching rule is a regular expression that is used to match the header. Can't be used with 'named'."
        },
        "negate_match": {
          "type": "boolean",
          "examples": [
            "true"
          ],
          "description": "If set to true, the result of the 'matching' regex will be inverted. This is useful for simulating negative lookahead behavior, which is not natively supported."
        },
        "named": {
          "type": "string",
          "examples": [
            "X-Test-Header"
          ],
          "description": "The name of the header to match. Use the canonical version e.g. X-Test-Header. Can't be used with 'matching'."
        },
        "rename": {
          "type": "string",
          "examples": [
            "X-Rename-Test-Header"
          ],
          "description": "Rename is used to  rename the named or the matching headers. It can be used with either the named or the matching."
        },
        "default": {
          "type": "string",
          "examples": [
            "default-value"
          ],
          "description": "The default value of the header in case it is not present in the request."
        },
        "algorithm": {
          "type": "string",
          "enum": [
            "first_write",
            "last_write",
            "append"
          ],
          "examples": [
            "first_write"
          ],
          "description": "The algorith, to use when multiple headers are present. The supported operations are '\"first_write\", \"last_write\", and \"append\". The 'first_write' retains the first value of a given header. The 'last_write' retains the last value of a given header. The 'append' appends all values of a given header."
        }
      },
      "dependentRequired": {
        "negate_match": [
          "matching"
        ]
      },
      "required": [
        "op",
        "algorithm"
      ]
    },
    "set_header_rule": {
      "type": "object",
      "description": "The configuration for setting headers. This is used to set specific headers in requests or responses.",
      "additionalProperties": false,
      "properties": {
        "op": {
          "type": "string",
          "const": "set",
          "description": "The 'set' operation is used to set a specific header value."
        },
        "name": {
          "type": "string",
          "examples": [
            "X-API-Key"
          ],
          "description": "The name of the header to set."
        },
        "value": {
          "type": "string",
          "examples": [
            "My-Secret-Value"
          ],
          "description": "The value to set for the header. This can include environment variables."
        },
        "expression": {
          "type": "string",
          "description": "The template expression to evaluate. The expression must return a string value."
        },
        "value_from": {
          "type": "object",
          "description": "DEPRECATED: Use expression instead. The configuration for the value from. The value from is used to extract a value from a request context and propagate it to subgraphs. This is currently only valid in requests",
          "additionalProperties": false,
          "required": [
            "context_field"
          ],
          "properties": {
            "context_field": {
              "type": "string",
              "description": "The field name of the context from which to extract the value. The value is only extracted when a context is available otherwise the default value is used.",
              "enum": [
                "operation_name"
              ]
            }
          }
        }
      },
      "required": [
        "op",
        "name"
      ],
      "oneOf": [
        {
          "required": [
            "value"
          ]
        },
        {
          "required": [
            "expression"
          ]
        },
        {
          "required": [
            "value_from"
          ]
        }
      ]
    },
    "context_fields": {
      "type": "array",
      "description": "The fields to add to the logs. The fields are added to the logs as key-value pairs.",
      "items": {
        "type": "object",
        "description": "The configuration for custom fields. Custom attributes can be created from request headers or context fields. Not every context fields are available at all request life-cycle stages. If a value is a list, the value is JSON encoded for OTLP. For Prometheus, the values are exploded into multiple metrics with unique labels. Keep in mind, that every new custom attribute increases the cardinality.",
        "additionalProperties": false,
        "required": [
          "key"
        ],
        "properties": {
          "key": {
            "type": "string",
            "description": "The key of the field."
          },
          "default": {
            "type": "string",
            "description": "The default value of the field. If the value is not set, value_from is used. If both value and value_from are set, value_from has precedence and in case of a missing value_from, the default value is used."
          },
          "value_from": {
            "type": "object",
            "description": "Defines a source for the field value e.g. from a request header. If both default and value_from are set, value_from has precedence.",
            "additionalProperties": false,
            "properties": {
              "request_header": {
                "type": "string",
                "description": "The name of the request header from which to extract the value. The value is only extracted when a request context is available otherwise the default value is used."
              },
              "response_header": {
                "type": "string",
                "description": "The name of the response header from which to extract the value. The value is only extracted for subgraph access logs"
              },
              "expression": {
                "type": "string",
                "description": "The expression used to evaluate to extract a value for logging. The expression is specified as a string. Please see https://expr-lang.org/ for more information on constructing expressions."
              },
              "context_field": {
                "type": "string",
                "description": "The field name of the context from which to extract the value. The value is only extracted when a context is available otherwise the default value is used.",
                "enum": [
                  "operation_name",
                  "operation_type",
                  "operation_service_names",
                  "operation_hash",
                  "persisted_operation_sha256",
                  "operation_sha256",
                  "request_error",
                  "response_error_message",
                  "graphql_error_codes",
                  "graphql_error_service_names",
                  "operation_parsing_time",
                  "operation_validation_time",
                  "operation_planning_time",
                  "operation_normalization_time"
                ]
              }
            }
          }
        }
      }
    }
  }
}<|MERGE_RESOLUTION|>--- conflicted
+++ resolved
@@ -1922,16 +1922,14 @@
                           ]
                         },
                         {
-<<<<<<< HEAD
                           "required": [
                             "refresh_interval"
                           ]
-=======
-                          "required": ["refresh_interval"]
                         },
                         {
-                          "required": ["refresh_unknown_kid"]
->>>>>>> 2b3e64ea
+                          "required": [
+                            "refresh_unknown_kid"
+                          ]
                         }
                       ]
                     }
