--- conflicted
+++ resolved
@@ -1886,13 +1886,7 @@
         "source": {
           "type": "string",
           "description": "The source of the cache warmup items can be filesystem, cdn (Cosmo), or s3.",
-<<<<<<< HEAD
           "enum": ["filesystem", "cdn"]
-=======
-          "enum": [
-            "filesystem"
-          ]
->>>>>>> 36478fe9
         },
         "workers": {
           "type": "integer",
