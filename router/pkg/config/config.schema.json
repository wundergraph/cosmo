--- conflicted
+++ resolved
@@ -344,15 +344,9 @@
                   "description": "This configuration indicates if the Router should look for the JWT (JSON Web Token) in the initial payload of the WebSocket Connection. The default value is 'false'.",
                   "default": false
                 },
-<<<<<<< HEAD
                 "export_token": {
                   "type": "object",
                   "description": "The configuration responsible for exporting the JWT (JSON Web Token) to the client's request header. If the specified header key differs from the default value, 'Authorization', it needs to be included in the 'forward_upgrade_headers' list to ensure it is forwarded to the subgraphs.",
-=======
-                "export_token_to_client_request_header": {
-                  "type": "object",
-                  "description": "The configuration used to export the JWT (JSON Web Token) to the client request header.",
->>>>>>> adf94360
                   "additionalProperties": false,
                   "properties": {
                     "enabled": {
