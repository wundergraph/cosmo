# yaml-language-server: $schema=../config.schema.json

version: '1'

# General router options
graph:
  token: 'mytoken'

plugins:
  enabled: true
  path: "some/path/to/plugins"

log_level: "info"
listen_addr: "localhost:3002"
controlplane_url: "https://cosmo-cp.wundergraph.com"
playground_enabled: true
playground_path: '/'
playground:
  enabled: false
  path: '/my-playground'
  concurrency_limit: 1500
introspection_enabled: true
json_log: true
shutdown_delay: 15s
grace_period: 20s
poll_interval: 10s
health_check_path: '/health'
readiness_check_path: '/health/ready'
liveness_check_path: '/health/live'
router_registration: true
graphql_path: /graphql
dev_mode: false
instance_id: ''
graphql_metrics:
  enabled: true
  collector_endpoint: 'https://cosmo-metrics.wundergraph.com'
localhost_fallback_inside_docker: true

# MCP Server
mcp:
  enabled: false
  expose_schema: false
  enable_arbitrary_operations: false
  exclude_mutations: false
  graph_name: cosmo
  router_url: https://cosmo-router.wundergraph.com
  server:
    listen_addr: localhost:5025
    base_url: "http://localhost:5025"
  storage:
    provider_id: mcp

watch_config:
  enabled: true
  interval: '10s'

  startup_delay:
    enabled: true
    maximum: '10s'

demo_mode: true

# Cross-Origin Resource Sharing (CORS)
cors:
  allow_origins: ['*']
  allow_methods:
    - HEAD
    - GET
    - POST
  allow_headers:
    - Origin
    - Content-Length
    - Content-Type
  allow_credentials: true
  max_age: 5m

access_logs:
  enabled: true
  router:
    fields:
      - key: 'hello'
        value_from:
          context_field: 'operation_name'
      - key: 'request_information'
        value_from:
          expression: "request.error ?? 'success'"
  subgraphs:
    enabled: true
    fields:
      - key: 'response_field'
        value_from:
          response_header: 'X-Response-Field'

compliance:
  anonymize_ip:
    enabled: true
    method: redact # hash or redact

# Config for custom modules
# See "https://cosmo-docs.wundergraph.com/router/metrics-and-monitoring" for more information
telemetry:
  # Common options
  service_name: 'cosmo-router'

  # If no exporter is specified it uses https://cosmo-otel.wundergraph.com for tracing and metrics

  # OpenTelemetry Tracing
  tracing:
    enabled: true
    sampling_rate: 1
    export_graphql_variables: true
    with_new_root: false
    propagation:
      # https://www.w3.org/TR/trace-context/
      trace_context: true
      # https://www.w3.org/TR/baggage/
      baggage: false
      # https://www.jaegertracing.io/ (compliant with opentracing)
      jaeger: false
      # https://github.com/openzipkin/b3-propagation (zipkin)
      b3: false
      datadog: true
    exporters:
      # If no exporters are defined, the default one is used
      - exporter: http # or grpc
        disabled: false
        endpoint: https://my-otel-collector.example.com
        # headers: {Authorization: Bearer <my-token>}
        batch_timeout: 10s
        export_timeout: 30s
        path: '/v1/traces'
        headers: {}
    attributes:
      - key: "wg.tracing.custom.conn.subgraph.hostport"
        value_from:
          expression: "subgraph.name"

  # OpenTelemetry Metrics
  metrics:
    otlp:
      enabled: true
      router_runtime: true
      graphql_cache: true
      connection_stats: true
      engine_stats:
        subscriptions: true
      exclude_metric_labels: []
      exclude_metrics: []
      # If no exporters are defined, the default one is used
      exporters:
        - exporter: http # or grpc
          disabled: false
          headers: {}
          path: '/v1/metrics'
          endpoint: https://my-otel-collector.example.com
          # headers: {Authorization: Bearer <my-token>}

    # Expose OpenTelemetry metrics for scraping
    prometheus:
      enabled: true
      path: '/metrics'
      listen_addr: '127.0.0.1:8088'
      graphql_cache: true
      connection_stats: true
      engine_stats:
        subscriptions: true
      exclude_metrics: []
      exclude_metric_labels: []
      exclude_scope_info: true

      schema_usage:
        enabled: true
        include_operation_sha: false

cache_control_policy:
  enabled: true
  value: 'max-age=180, public'
  subgraphs:
    - name: 'products'
      value: 'max-age=60, public'

# Config for custom modules
# See "https://cosmo-docs.wundergraph.com/router/custom-modules" for more information
modules:
  myModule:
    # Arbitrary values, unmarshalled by the module
    value: 1

cluster:
  name: 'my-cluster'

# Traffic configuration
# See "https://cosmo-docs.wundergraph.com/router/traffic-shaping" for more information
traffic_shaping:
  # Apply to all requests from clients to the router
  router:
    # Is the maximum size of the request body in MB, mib
    max_request_body_size: 5MB
    max_header_bytes: 4MiB
    decompression_enabled: false
  all: # Rules are applied to all subgraph requests.
    # Subgraphs transport options
    request_timeout: 60s
    dial_timeout: 30s
    tls_handshake_timeout: 0s
    response_header_timeout: 0s
    expect_continue_timeout: 0s
    keep_alive_idle_timeout: 0s
    keep_alive_probe_interval: 30s
    # Retry
    retry: # Rule is only applied to GraphQL operations of type "query"
      enabled: true
      algorithm: 'backoff_jitter'
      max_attempts: 5
      interval: 3s
      max_duration: 10s
  subgraphs:
    products: # Will only affect this subgraph
      request_timeout: 120s

# Header manipulation
# See "https://cosmo-docs.wundergraph.com/router/proxy-capabilities" for more information
headers:
  all: # Header rules for all subgraph requests.
    request:
      - op: 'propagate' # Forward a client header
        named: X-Test-Header # Exact match (Use the canonical version)

      - op: 'propagate'
        matching: (?i)^X-Custom-.* # Regex match (Case insensitive)

      - op: 'propagate'
        named: 'X-User-Id'
        default: '123' # Set the value when the header was not set
      - op: 'set'
        name: 'X-API-Key'
        value: 'some-secret'
      - op: 'set'
        name: 'x-operation-name'
        value_from:
          context_field: 'operation_name'
      - op: 'set'
        name: 'x-expression-header'
        expression: "request.header.Get('X-Operation-Name')"
    response:
      - op: 'propagate'
        algorithm: 'append'
        named: 'X-Custom-Header'
  subgraphs:
    specific-subgraph: # Will only affect this subgraph
      request:
        - op: 'propagate'
          named: Subgraph-Secret
          default: 'some-secret'
      response:
        - op: 'set'
          name: 'X-Subgraph-Key'
          value: 'some-subgraph-secret'
  cookie_whitelist:
    - 'cookie1'
    - 'cookie2'

# Authentication and Authorization
# See https://cosmo-docs.wundergraph.com/router/authentication-and-authorization for more information
authentication:
  jwt:
    jwks:
      - url: 'https://example.com/.well-known/jwks.json'
        refresh_interval: 1m
        algorithms: ['RS256']
      - url: 'https://example.com/.well-known/jwks2.json'
        refresh_interval: 2m
        algorithms: ['RS256', 'HS256']
      - url: 'https://example.com/.well-known/jwks3.json'
    header_name: Authorization
    header_value_prefix: Bearer
    header_sources:
      - type: header
        name: X-Authorization
        value_prefixes: [Bearer, Token]
      - type: header
        name: authz

authorization:
  require_authentication: false # Set to true to disable requests without authentication

cdn:
  url: https://cosmo-cdn.wundergraph.com
  cache_size: 100MB

events:
  providers:
    nats:
      - id: default
        url: 'nats://localhost:4222'
      - id: my-nats
        url: 'nats://localhost:4222'
        authentication:
          # token: "token"
          user_info:
            username: 'admin'
            password: 'admin'
    kafka:
      - id: my-kafka
        brokers:
          - 'localhost:9092'
        tls:
          enabled: true
        authentication:
          sasl_plain:
<<<<<<< HEAD
            username: "admin"
            password: "admin"
    redis:
      - id: my-redis
        urls:
          - "redis://localhost:6379/11"
=======
            username: 'admin'
            password: 'admin'
>>>>>>> 22503c96

engine:
  enable_single_flight: true
  enable_request_tracing: true
  enable_execution_plan_cache_response_header: false
  max_concurrent_resolvers: 32
  enable_net_poll: true
  enable_subgraph_fetch_operation_name: true
  websocket_client_poll_timeout: 1s
  websocket_client_conn_buffer_size: 128
  websocket_client_read_timeout: 5s
  websocket_client_write_timeout: 10s
  websocket_client_frame_timeout: 100ms
  websocket_client_ping_interval: 10s
  websocket_client_ping_timeout: 30s
  execution_plan_cache_size: 1024
  resolver_max_recyclable_parser_size: 4096
  debug:
    report_websocket_connections: false
    report_memory_usage: false

rate_limit:
  enabled: true
  strategy: 'simple'
  storage:
    cluster_enabled: true
    urls:
      - 'test@localhost:8000'
      - 'test2@localhost:8001'
    key_prefix: 'cosmo_rate_limit'
  simple_strategy:
    rate: 60
    burst: 60
    period: '60s'
    reject_exceeding_requests: true

override_routing_url:
  subgraphs:
    some-subgraph: http://router:3002/graphql

overrides:
  subgraphs:
    some-subgraph:
      routing_url: http://router:3002/graphql
      subscription_url: http://router:3002/graphql/ws
      subscription_protocol: ws
      subscription_websocket_subprotocol: graphql-ws

websocket:
  enabled: true
  absinthe_protocol:
    enabled: true
    handler_path: /absinthe/socket
  forward_initial_payload: true
  forward_upgrade_headers:
    enabled: true
    allow_list:
      - 'Authorization'
  forward_upgrade_query_params:
    enabled: true
    allow_list:
      - 'Authorization'
  authentication:
    from_initial_payload:
      enabled: true
      key: 'Authorization'
      export_token:
        enabled: true
        header_key: 'Authorization'

storage_providers:
  file_system:
    - id: 'mcp'
      path: 'operations'
  s3:
    - id: 's3'
      endpoint: 'localhost:10000'
      bucket: 'cosmo'
      access_key: 'Pj6opX3288YukriGCzIr'
      secret_key: 'WNMg9X4fzMva18henO6XLX4qRHEArwYdT7Yt84w9'
      region: 'us-east-1'
      secure: false
  redis:
    - id: 'my_redis'
      cluster_enabled: false
      urls:
        - 'test@localhost:8000'
        - 'test2@localhost:8001'

security:
  complexity_calculation_cache:
    enabled: true
    size: 1024
  complexity_limits:
    depth:
      enabled: true
      limit: 5
      ignore_persisted_operations: true
    total_fields:
      enabled: true
      limit: 7
      ignore_persisted_operations: true
    root_fields:
      enabled: true
      limit: 3
      ignore_persisted_operations: true
    root_field_aliases:
      enabled: true
      limit: 4
      ignore_persisted_operations: true
persisted_operations:
  safelist:
    enabled: true
  log_unknown: true
  cache:
    size: 100MB
  storage:
    provider_id: s3
    object_prefix: '5ef73d80-cae4-4d0e-98a7-1e9fa922c1a4/92c25b45-a75b-4954-b8f6-6592a9b203eb/operations/foo'

automatic_persisted_queries:
  enabled: true
  cache:
    size: 100MB
    ttl: 900
  storage:
    provider_id: redis
    object_prefix: 'cosmo_apq'

execution_config:
  storage:
    provider_id: s3
    object_path: '5ef73d80-cae4-4d0e-98a7-1e9fa922c1a4/92c25b45-a75b-4954-b8f6-6592a9b203eb/routerconfigs/latest.json'

router_config_path: 'latest.json'

client_header:
  name: 'Client-Name'
  version: 'Client_Version'<|MERGE_RESOLUTION|>--- conflicted
+++ resolved
@@ -308,17 +308,12 @@
           enabled: true
         authentication:
           sasl_plain:
-<<<<<<< HEAD
-            username: "admin"
-            password: "admin"
+            username: 'admin'
+            password: 'admin'
     redis:
       - id: my-redis
         urls:
           - "redis://localhost:6379/11"
-=======
-            username: 'admin'
-            password: 'admin'
->>>>>>> 22503c96
 
 engine:
   enable_single_flight: true
