--- conflicted
+++ resolved
@@ -254,7 +254,6 @@
     enabled: true
     allow_list:
       - "Authorization"
-<<<<<<< HEAD
   authentication:
     from_initial_payload:
       enabled: true
@@ -262,7 +261,6 @@
       export_token_to_client_request_header:
         enabled: true
         header_key: "Authorization"
-=======
 
 storage_providers:
   s3:
@@ -286,5 +284,4 @@
     provider_id: s3
     object_path: "5ef73d80-cae4-4d0e-98a7-1e9fa922c1a4/92c25b45-a75b-4954-b8f6-6592a9b203eb/routerconfigs/latest.json"
 
-router_config_path: "latest.json"
->>>>>>> 4d7ac688
+router_config_path: "latest.json"