--- conflicted
+++ resolved
@@ -382,7 +382,6 @@
 }
 
 type EngineExecutionConfiguration struct {
-<<<<<<< HEAD
 	Debug              EngineDebugConfiguration `yaml:"debug"`
 	EnableSingleFlight bool                     `envDefault:"true" env:"ENGINE_ENABLE_SINGLE_FLIGHT" yaml:"enable_single_flight"`
 	// ForceEnableSingleFlight always enables single flight, except for mutations
@@ -394,13 +393,8 @@
 	// ForceEnableInboundRequestDeduplication forces enable inbound request deduplication, even when PreOriginHandlers are configured
 	ForceEnableInboundRequestDeduplication           bool          `envDefault:"false" env:"ENGINE_FORCE_ENABLE_INBOUND_REQUEST_DEDUPLICATION" yaml:"force_enable_inbound_request_deduplication"`
 	EnableRequestTracing                             bool          `envDefault:"true" env:"ENGINE_ENABLE_REQUEST_TRACING" yaml:"enable_request_tracing"`
-=======
-	Debug                EngineDebugConfiguration `yaml:"debug"`
-	EnableSingleFlight   bool                     `envDefault:"true" env:"ENGINE_ENABLE_SINGLE_FLIGHT" yaml:"enable_single_flight"`
-	EnableRequestTracing bool                     `envDefault:"true" env:"ENGINE_ENABLE_REQUEST_TRACING" yaml:"enable_request_tracing"`
 	// EnableExecutionPlanCacheResponseHeader is deprecated, use EngineDebugConfiguration.EnableCacheResponseHeaders instead.
->>>>>>> d0e45f65
-	EnableExecutionPlanCacheResponseHeader           bool          `envDefault:"false" env:"ENGINE_ENABLE_EXECUTION_PLAN_CACHE_RESPONSE_HEADER" yaml:"enable_execution_plan_cache_response_header"`
+	EnableExecutionPlanCacheResponseHeader          bool          `envDefault:"false" env:"ENGINE_ENABLE_EXECUTION_PLAN_CACHE_RESPONSE_HEADER" yaml:"enable_execution_plan_cache_response_header"`
 	MaxConcurrentResolvers                           int           `envDefault:"1024" env:"ENGINE_MAX_CONCURRENT_RESOLVERS" yaml:"max_concurrent_resolvers,omitempty"`
 	EnableNetPoll                                    bool          `envDefault:"true" env:"ENGINE_ENABLE_NET_POLL" yaml:"enable_net_poll"`
 	WebSocketClientPollTimeout                       time.Duration `envDefault:"1s" env:"ENGINE_WEBSOCKET_CLIENT_POLL_TIMEOUT" yaml:"websocket_client_poll_timeout,omitempty"`
