package config

import (
	"errors"
	"fmt"
	"os"
	"strings"
	"time"

	"github.com/wundergraph/cosmo/router/internal/yamlmerge"

	"github.com/caarlos0/env/v11"
	"github.com/goccy/go-yaml"
	"go.uber.org/zap/zapcore"

	"github.com/wundergraph/cosmo/router/internal/unique"
	"github.com/wundergraph/cosmo/router/pkg/otel/otelconfig"
)

const (
	DefaultConfigPath = "config.yaml"
)

type Graph struct {
	// Token is required if no router config path is provided
	Token string `yaml:"token,omitempty" env:"GRAPH_API_TOKEN"`
	// SignKey is used to validate the signature of the received config. The same key is used to publish the subgraph in sign mode.
	SignKey string `yaml:"sign_key,omitempty" env:"GRAPH_CONFIG_SIGN_KEY"`
}

type CustomStaticAttribute struct {
	Key   string `yaml:"key"`
	Value string `yaml:"value"`
}

type CustomDynamicAttribute struct {
	RequestHeader  string `yaml:"request_header,omitempty"`
	ContextField   string `yaml:"context_field,omitempty"`
	ResponseHeader string `yaml:"response_header,omitempty"`
	Expression     string `yaml:"expression,omitempty"` // only implemented by CustomAttribute in Metrics and Telemetry and Router Access Logs
}

type CustomAttribute struct {
	Key       string                  `yaml:"key"`
	Default   string                  `yaml:"default"`
	ValueFrom *CustomDynamicAttribute `yaml:"value_from,omitempty"`
}

type TracingExporterConfig struct {
	BatchTimeout  time.Duration `yaml:"batch_timeout,omitempty" envDefault:"10s"`
	ExportTimeout time.Duration `yaml:"export_timeout,omitempty" envDefault:"30s"`
}

type TracingGlobalFeatures struct {
	ExportGraphQLVariables bool `yaml:"export_graphql_variables" envDefault:"false" env:"TRACING_EXPORT_GRAPHQL_VARIABLES"`
	WithNewRoot            bool `yaml:"with_new_root" envDefault:"false" env:"TRACING_WITH_NEW_ROOT"`
}

type TracingExporter struct {
	Disabled              bool                `yaml:"disabled"`
	Exporter              otelconfig.Exporter `yaml:"exporter,omitempty"`
	Endpoint              string              `yaml:"endpoint,omitempty"`
	HTTPPath              string              `yaml:"path,omitempty" envDefault:"/v1/traces"`
	Headers               map[string]string   `yaml:"headers,omitempty"`
	TracingExporterConfig `yaml:",inline"`
}

type ResponseTraceHeader struct {
	Enabled    bool   `yaml:"enabled"`
	HeaderName string `yaml:"header_name" envDefault:"x-wg-trace-id"`
}

type Tracing struct {
	Enabled             bool                `yaml:"enabled" envDefault:"true" env:"TRACING_ENABLED"`
	SamplingRate        float64             `yaml:"sampling_rate" envDefault:"1" env:"TRACING_SAMPLING_RATE"`
	ParentBasedSampler  bool                `yaml:"parent_based_sampler" envDefault:"true" env:"TRACING_PARENT_BASED_SAMPLER"`
	Exporters           []TracingExporter   `yaml:"exporters"`
	Propagation         PropagationConfig   `yaml:"propagation"`
	ResponseTraceHeader ResponseTraceHeader `yaml:"response_trace_id"`
	Attributes          []CustomAttribute   `yaml:"attributes"`

	TracingGlobalFeatures `yaml:",inline"`
}

type PropagationConfig struct {
	TraceContext bool `yaml:"trace_context" envDefault:"true"`
	Jaeger       bool `yaml:"jaeger"`
	B3           bool `yaml:"b3"`
	Baggage      bool `yaml:"baggage"`
	Datadog      bool `yaml:"datadog"`
}

type EngineStats struct {
	Subscriptions bool `yaml:"subscriptions" envDefault:"false" env:"ENGINE_STATS_SUBSCRIPTIONS"`
}

type Prometheus struct {
	Enabled             bool        `yaml:"enabled" envDefault:"true" env:"PROMETHEUS_ENABLED"`
	Path                string      `yaml:"path" envDefault:"/metrics" env:"PROMETHEUS_HTTP_PATH"`
	ListenAddr          string      `yaml:"listen_addr" envDefault:"127.0.0.1:8088" env:"PROMETHEUS_LISTEN_ADDR"`
	GraphqlCache        bool        `yaml:"graphql_cache" envDefault:"false" env:"PROMETHEUS_GRAPHQL_CACHE"`
	ConnectionStats     bool        `yaml:"connection_stats" envDefault:"false" env:"PROMETHEUS_CONNECTION_STATS"`
	EngineStats         EngineStats `yaml:"engine_stats" envPrefix:"PROMETHEUS_"`
	ExcludeMetrics      RegExArray  `yaml:"exclude_metrics,omitempty" env:"PROMETHEUS_EXCLUDE_METRICS"`
	ExcludeMetricLabels RegExArray  `yaml:"exclude_metric_labels,omitempty" env:"PROMETHEUS_EXCLUDE_METRIC_LABELS"`
	ExcludeScopeInfo    bool        `yaml:"exclude_scope_info" envDefault:"false" env:"PROMETHEUS_EXCLUDE_SCOPE_INFO"`

	SchemaFieldUsage PrometheusSchemaFieldUsage `yaml:"schema_usage" envPrefix:"PROMETHEUS_SCHEMA_FIELD_USAGE_"`
}

type PrometheusSchemaFieldUsage struct {
	Enabled             bool `yaml:"enabled" envDefault:"false" env:"ENABLED"`
	IncludeOperationSha bool `yaml:"include_operation_sha" envDefault:"false" env:"INCLUDE_OPERATION_SHA"`
}

type MetricsOTLPExporter struct {
	Disabled    bool                           `yaml:"disabled"`
	Exporter    otelconfig.Exporter            `yaml:"exporter" envDefault:"http"`
	Endpoint    string                         `yaml:"endpoint"`
	HTTPPath    string                         `yaml:"path" envDefault:"/v1/metrics"`
	Headers     map[string]string              `yaml:"headers"`
	Temporality otelconfig.ExporterTemporality `yaml:"temporality"`
}

type Metrics struct {
	Attributes []CustomAttribute `yaml:"attributes"`
	OTLP       MetricsOTLP       `yaml:"otlp"`
	Prometheus Prometheus        `yaml:"prometheus"`
}

type MetricsOTLP struct {
	Enabled             bool                  `yaml:"enabled" envDefault:"true" env:"METRICS_OTLP_ENABLED"`
	RouterRuntime       bool                  `yaml:"router_runtime" envDefault:"true" env:"METRICS_OTLP_ROUTER_RUNTIME"`
	GraphqlCache        bool                  `yaml:"graphql_cache" envDefault:"false" env:"METRICS_OTLP_GRAPHQL_CACHE"`
	ConnectionStats     bool                  `yaml:"connection_stats" envDefault:"false" env:"METRICS_OTLP_CONNECTION_STATS"`
	EngineStats         EngineStats           `yaml:"engine_stats" envPrefix:"METRICS_OTLP_"`
	ExcludeMetrics      RegExArray            `yaml:"exclude_metrics,omitempty" env:"METRICS_OTLP_EXCLUDE_METRICS"`
	ExcludeMetricLabels RegExArray            `yaml:"exclude_metric_labels,omitempty" env:"METRICS_OTLP_EXCLUDE_METRIC_LABELS"`
	Exporters           []MetricsOTLPExporter `yaml:"exporters"`
}

type Telemetry struct {
	ServiceName        string                  `yaml:"service_name" envDefault:"cosmo-router" env:"TELEMETRY_SERVICE_NAME"`
	Attributes         []CustomAttribute       `yaml:"attributes"`
	ResourceAttributes []CustomStaticAttribute `yaml:"resource_attributes"`
	Tracing            Tracing                 `yaml:"tracing"`
	Metrics            Metrics                 `yaml:"metrics"`
}

type CORS struct {
	Enabled          bool          `yaml:"enabled" envDefault:"true" env:"CORS_ENABLED"`
	AllowOrigins     []string      `yaml:"allow_origins" envDefault:"*" env:"CORS_ALLOW_ORIGINS"`
	AllowMethods     []string      `yaml:"allow_methods" envDefault:"HEAD,GET,POST" env:"CORS_ALLOW_METHODS"`
	AllowHeaders     []string      `yaml:"allow_headers" envDefault:"Origin,Content-Length,Content-Type" env:"CORS_ALLOW_HEADERS"`
	AllowCredentials bool          `yaml:"allow_credentials" envDefault:"true" env:"CORS_ALLOW_CREDENTIALS"`
	MaxAge           time.Duration `yaml:"max_age" envDefault:"5m" env:"CORS_MAX_AGE"`
}

type TrafficShapingRules struct {
	// All is a set of rules that apply to all requests
	All GlobalSubgraphRequestRule `yaml:"all"`
	// Apply to requests from clients to the router
	Router RouterTrafficConfiguration `yaml:"router"`
	// Subgraphs is a set of rules that apply to requests from the router to subgraphs. The key is the subgraph name.
	Subgraphs map[string]*GlobalSubgraphRequestRule `yaml:"subgraphs,omitempty"`
}

type FileUpload struct {
	Enabled          bool        `yaml:"enabled" envDefault:"true" env:"FILE_UPLOAD_ENABLED"`
	MaxFileSizeBytes BytesString `yaml:"max_file_size" envDefault:"50MB" env:"FILE_UPLOAD_MAX_FILE_SIZE"`
	MaxFiles         int         `yaml:"max_files" envDefault:"10" env:"FILE_UPLOAD_MAX_FILES"`
}

type RouterTrafficConfiguration struct {
	// MaxRequestBodyBytes is the maximum size of the request body in bytes
	MaxRequestBodyBytes BytesString `yaml:"max_request_body_size" envDefault:"5MB"`
	// MaxHeaderBytes is the maximum size of the request headers in bytes
	MaxHeaderBytes BytesString `yaml:"max_header_bytes" envDefault:"0MiB" env:"MAX_HEADER_BYTES"`
	// DecompressionEnabled is the configuration for request compression
	DecompressionEnabled bool `yaml:"decompression_enabled" envDefault:"true"`
}

type GlobalSubgraphRequestRule struct {
	BackoffJitterRetry BackoffJitterRetry `yaml:"retry"`
	// See https://blog.cloudflare.com/the-complete-guide-to-golang-net-http-timeouts/
	RequestTimeout         *time.Duration `yaml:"request_timeout,omitempty" envDefault:"60s"`
	DialTimeout            *time.Duration `yaml:"dial_timeout,omitempty" envDefault:"30s"`
	ResponseHeaderTimeout  *time.Duration `yaml:"response_header_timeout,omitempty" envDefault:"0s"`
	ExpectContinueTimeout  *time.Duration `yaml:"expect_continue_timeout,omitempty" envDefault:"0s"`
	TLSHandshakeTimeout    *time.Duration `yaml:"tls_handshake_timeout,omitempty" envDefault:"10s"`
	KeepAliveIdleTimeout   *time.Duration `yaml:"keep_alive_idle_timeout,omitempty" envDefault:"90s"`
	KeepAliveProbeInterval *time.Duration `yaml:"keep_alive_probe_interval,omitempty" envDefault:"30s"`

	// Connection configuration
	MaxConnsPerHost     *int `yaml:"max_conns_per_host,omitempty" envDefault:"100"`
	MaxIdleConns        *int `yaml:"max_idle_conns,omitempty" envDefault:"1024"`
	MaxIdleConnsPerHost *int `yaml:"max_idle_conns_per_host,omitempty" envDefault:"20"`
}

type SubgraphTrafficRequestRule struct {
	RequestTimeout time.Duration `yaml:"request_timeout,omitempty" envDefault:"60s"`
}

type GraphqlMetrics struct {
	Enabled           bool   `yaml:"enabled" envDefault:"true" env:"GRAPHQL_METRICS_ENABLED"`
	CollectorEndpoint string `yaml:"collector_endpoint" envDefault:"https://cosmo-metrics.wundergraph.com" env:"GRAPHQL_METRICS_COLLECTOR_ENDPOINT"`
}

type BackoffJitterRetry struct {
	Enabled     bool          `yaml:"enabled" envDefault:"true" env:"RETRY_ENABLED"`
	Algorithm   string        `yaml:"algorithm" envDefault:"backoff_jitter"`
	MaxAttempts int           `yaml:"max_attempts" envDefault:"5"`
	MaxDuration time.Duration `yaml:"max_duration" envDefault:"10s"`
	Interval    time.Duration `yaml:"interval" envDefault:"3s"`
}

type SubgraphCacheControlRule struct {
	Name  string `yaml:"name"`
	Value string `yaml:"value"`
}

type CacheControlPolicy struct {
	Enabled   bool                       `yaml:"enabled" envDefault:"false" env:"CACHE_CONTROL_POLICY_ENABLED"`
	Value     string                     `yaml:"value" env:"CACHE_CONTROL_POLICY_VALUE"`
	Subgraphs []SubgraphCacheControlRule `yaml:"subgraphs,omitempty"`
}

type HeaderRules struct {
	// All is a set of rules that apply to all requests
	All             *GlobalHeaderRule            `yaml:"all,omitempty"`
	Subgraphs       map[string]*GlobalHeaderRule `yaml:"subgraphs,omitempty"`
	CookieWhitelist []string                     `yaml:"cookie_whitelist,omitempty"`
}

type GlobalHeaderRule struct {
	// Request is a set of rules that apply to requests
	Request  []*RequestHeaderRule  `yaml:"request,omitempty"`
	Response []*ResponseHeaderRule `yaml:"response,omitempty"`
}

type HeaderRuleOperation string

const (
	HeaderRuleOperationPropagate HeaderRuleOperation = "propagate"
	HeaderRuleOperationSet       HeaderRuleOperation = "set"
)

type HeaderRule interface {
	GetOperation() HeaderRuleOperation
	GetMatching() string
}

type RequestHeaderRule struct {
	// Operation describes the header operation to perform e.g. "propagate"
	Operation HeaderRuleOperation `yaml:"op"`
	// Propagate options
	// Matching is the regex to match the header name against
	Matching    string `yaml:"matching"`
	NegateMatch bool   `yaml:"negate_match,omitempty"`
	// Named is the exact header name to match
	Named string `yaml:"named"`
	// Rename renames the header's key to the provided value
	Rename string `yaml:"rename,omitempty"`
	// Default is the default value to set if the header is not present
	Default string `yaml:"default"`

	// Set header options
	// Name is the name of the header to set
	Name string `yaml:"name"`
	// Value is the static value to set for the header
	Value string `yaml:"value"`
	// Expression is the Expr Lang expression to evaluate for dynamic header values
	Expression string `yaml:"expression"`
	// ValueFrom is deprecated in favor of Expression. Use Expression instead.
	ValueFrom *CustomDynamicAttribute `yaml:"value_from,omitempty"`
}

func (r *RequestHeaderRule) GetOperation() HeaderRuleOperation {
	return r.Operation
}

func (r *RequestHeaderRule) GetMatching() string {
	return r.Matching
}

type ResponseHeaderRuleAlgorithm string

const (
	// ResponseHeaderRuleAlgorithmFirstWrite propagates the first response header from a subgraph to the client
	ResponseHeaderRuleAlgorithmFirstWrite ResponseHeaderRuleAlgorithm = "first_write"
	// ResponseHeaderRuleAlgorithmLastWrite propagates the last response header from a subgraph to the client
	ResponseHeaderRuleAlgorithmLastWrite ResponseHeaderRuleAlgorithm = "last_write"
	// ResponseHeaderRuleAlgorithmAppend appends all response headers from all subgraphs to a comma separated list of values in the client response
	ResponseHeaderRuleAlgorithmAppend ResponseHeaderRuleAlgorithm = "append"
	// ResponseHeaderRuleAlgorithmMostRestrictiveCacheControl propagates the most restrictive cache control header from all subgraph responses to the client
	ResponseHeaderRuleAlgorithmMostRestrictiveCacheControl ResponseHeaderRuleAlgorithm = "most_restrictive_cache_control"
)

type ResponseHeaderRule struct {
	// Operation describes the header operation to perform e.g. "propagate"
	Operation HeaderRuleOperation `yaml:"op"`
	// Matching is the regex to match the header name against
	Matching    string `yaml:"matching"`
	NegateMatch bool   `yaml:"negate_match,omitempty"`
	// Named is the exact header name to match
	Named string `yaml:"named"`
	// Rename renames the header's key to the provided value
	Rename string `yaml:"rename,omitempty"`
	// Default is the default value to set if the header is not present
	Default string `yaml:"default"`
	// Algorithm is the algorithm to use when multiple headers are present
	Algorithm ResponseHeaderRuleAlgorithm `yaml:"algorithm,omitempty"`

	// Set header options
	// Name is the name of the header to set
	Name string `yaml:"name"`
	// Value is the value of the header to set
	Value string `yaml:"value"`
}

func (r *ResponseHeaderRule) GetOperation() HeaderRuleOperation {
	return r.Operation
}

func (r *ResponseHeaderRule) GetMatching() string {
	return r.Matching
}

type EngineDebugConfiguration struct {
	PrintOperationTransformations                bool `envDefault:"false" env:"ENGINE_DEBUG_PRINT_OPERATION_TRANSFORMATIONS" yaml:"print_operation_transformations"`
	PrintOperationEnableASTRefs                  bool `envDefault:"false" env:"ENGINE_DEBUG_PRINT_OPERATION_ENABLE_AST_REFS" yaml:"print_operation_enable_ast_refs"`
	PrintPlanningPaths                           bool `envDefault:"false" env:"ENGINE_DEBUG_PRINT_PLANNING_PATHS" yaml:"print_planning_paths"`
	PrintQueryPlans                              bool `envDefault:"false" env:"ENGINE_DEBUG_PRINT_QUERY_PLANS" yaml:"print_query_plans"`
	PrintIntermediateQueryPlans                  bool `envDefault:"false" env:"ENGINE_DEBUG_PRINT_INTERMEDIATE_QUERY_PLANS" yaml:"print_intermediate_query_plans"`
	PrintNodeSuggestions                         bool `envDefault:"false" env:"ENGINE_DEBUG_PRINT_NODE_SUGGESTIONS" yaml:"print_node_suggestions"`
	ConfigurationVisitor                         bool `envDefault:"false" env:"ENGINE_DEBUG_CONFIGURATION_VISITOR" yaml:"configuration_visitor"`
	PlanningVisitor                              bool `envDefault:"false" env:"ENGINE_DEBUG_PLANNING_VISITOR" yaml:"planning_visitor"`
	DatasourceVisitor                            bool `envDefault:"false" env:"ENGINE_DEBUG_DATASOURCE_VISITOR" yaml:"datasource_visitor"`
	ReportWebSocketConnections                   bool `envDefault:"false" env:"ENGINE_DEBUG_REPORT_WEBSOCKET_CONNECTIONS" yaml:"report_websocket_connections"`
	ReportMemoryUsage                            bool `envDefault:"false" env:"ENGINE_DEBUG_REPORT_MEMORY_USAGE" yaml:"report_memory_usage"`
	EnableResolverDebugging                      bool `envDefault:"false" env:"ENGINE_DEBUG_ENABLE_RESOLVER_DEBUGGING" yaml:"enable_resolver_debugging"`
	EnablePersistedOperationsCacheResponseHeader bool `envDefault:"false" env:"ENGINE_DEBUG_ENABLE_PERSISTED_OPERATIONS_CACHE_RESPONSE_HEADER" yaml:"enable_persisted_operations_cache_response_header"`
	EnableNormalizationCacheResponseHeader       bool `envDefault:"false" env:"ENGINE_DEBUG_ENABLE_NORMALIZATION_CACHE_RESPONSE_HEADER" yaml:"enable_normalization_cache_response_header"`
	AlwaysIncludeQueryPlan                       bool `envDefault:"false" env:"ENGINE_DEBUG_ALWAYS_INCLUDE_QUERY_PLAN" yaml:"always_include_query_plan"`
	AlwaysSkipLoader                             bool `envDefault:"false" env:"ENGINE_DEBUG_ALWAYS_SKIP_LOADER" yaml:"always_skip_loader"`
}

type EngineExecutionConfiguration struct {
	Debug                                            EngineDebugConfiguration `yaml:"debug"`
	EnableSingleFlight                               bool                     `envDefault:"true" env:"ENGINE_ENABLE_SINGLE_FLIGHT" yaml:"enable_single_flight"`
	EnableRequestTracing                             bool                     `envDefault:"true" env:"ENGINE_ENABLE_REQUEST_TRACING" yaml:"enable_request_tracing"`
	EnableExecutionPlanCacheResponseHeader           bool                     `envDefault:"false" env:"ENGINE_ENABLE_EXECUTION_PLAN_CACHE_RESPONSE_HEADER" yaml:"enable_execution_plan_cache_response_header"`
	MaxConcurrentResolvers                           int                      `envDefault:"1024" env:"ENGINE_MAX_CONCURRENT_RESOLVERS" yaml:"max_concurrent_resolvers,omitempty"`
	EnableNetPoll                                    bool                     `envDefault:"true" env:"ENGINE_ENABLE_NET_POLL" yaml:"enable_net_poll"`
	WebSocketClientPollTimeout                       time.Duration            `envDefault:"1s" env:"ENGINE_WEBSOCKET_CLIENT_POLL_TIMEOUT" yaml:"websocket_client_poll_timeout,omitempty"`
	WebSocketClientConnBufferSize                    int                      `envDefault:"128" env:"ENGINE_WEBSOCKET_CLIENT_CONN_BUFFER_SIZE" yaml:"websocket_client_conn_buffer_size,omitempty"`
	WebSocketClientReadTimeout                       time.Duration            `envDefault:"5s" env:"ENGINE_WEBSOCKET_CLIENT_READ_TIMEOUT" yaml:"websocket_client_read_timeout,omitempty"`
	WebSocketClientWriteTimeout                      time.Duration            `envDefault:"10s" env:"ENGINE_WEBSOCKET_CLIENT_WRITE_TIMEOUT" yaml:"websocket_client_write_timeout,omitempty"`
	WebSocketClientPingInterval                      time.Duration            `envDefault:"15s" env:"ENGINE_WEBSOCKET_CLIENT_PING_INTERVAL" yaml:"websocket_client_ping_interval,omitempty"`
	WebSocketClientPingTimeout                       time.Duration            `envDefault:"30s" env:"ENGINE_WEBSOCKET_CLIENT_PING_TIMEOUT" yaml:"websocket_client_ping_timeout,omitempty"`
	WebSocketClientFrameTimeout                      time.Duration            `envDefault:"100ms" env:"ENGINE_WEBSOCKET_CLIENT_FRAME_TIMEOUT" yaml:"websocket_client_frame_timeout,omitempty"`
	ExecutionPlanCacheSize                           int64                    `envDefault:"1024" env:"ENGINE_EXECUTION_PLAN_CACHE_SIZE" yaml:"execution_plan_cache_size,omitempty"`
	MinifySubgraphOperations                         bool                     `envDefault:"true" env:"ENGINE_MINIFY_SUBGRAPH_OPERATIONS" yaml:"minify_subgraph_operations"`
	EnablePersistedOperationsCache                   bool                     `envDefault:"true" env:"ENGINE_ENABLE_PERSISTED_OPERATIONS_CACHE" yaml:"enable_persisted_operations_cache"`
	EnableNormalizationCache                         bool                     `envDefault:"true" env:"ENGINE_ENABLE_NORMALIZATION_CACHE" yaml:"enable_normalization_cache"`
	NormalizationCacheSize                           int64                    `envDefault:"1024" env:"ENGINE_NORMALIZATION_CACHE_SIZE" yaml:"normalization_cache_size,omitempty"`
	OperationHashCacheSize                           int64                    `envDefault:"2048" env:"ENGINE_OPERATION_HASH_CACHE_SIZE" yaml:"operation_hash_cache_size,omitempty"`
	ParseKitPoolSize                                 int                      `envDefault:"16" env:"ENGINE_PARSEKIT_POOL_SIZE" yaml:"parsekit_pool_size,omitempty"`
	EnableValidationCache                            bool                     `envDefault:"true" env:"ENGINE_ENABLE_VALIDATION_CACHE" yaml:"enable_validation_cache"`
	ValidationCacheSize                              int64                    `envDefault:"1024" env:"ENGINE_VALIDATION_CACHE_SIZE" yaml:"validation_cache_size,omitempty"`
	DisableExposingVariablesContentOnValidationError bool                     `envDefault:"false" env:"ENGINE_DISABLE_EXPOSING_VARIABLES_CONTENT_ON_VALIDATION_ERROR" yaml:"disable_exposing_variables_content_on_validation_error"`
	ResolverMaxRecyclableParserSize                  int                      `envDefault:"32768" env:"ENGINE_RESOLVER_MAX_RECYCLABLE_PARSER_SIZE" yaml:"resolver_max_recyclable_parser_size,omitempty"`
	EnableSubgraphFetchOperationName                 bool                     `envDefault:"false" env:"ENGINE_ENABLE_SUBGRAPH_FETCH_OPERATION_NAME" yaml:"enable_subgraph_fetch_operation_name"`
	DisableVariablesRemapping                        bool                     `envDefault:"false" env:"ENGINE_DISABLE_VARIABLES_REMAPPING" yaml:"disable_variables_remapping"`
	SubscriptionFetchTimeout                         time.Duration            `envDefault:"30s" env:"ENGINE_SUBSCRIPTION_FETCH_TIMEOUT" yaml:"subscription_fetch_timeout,omitempty"`
}

type BlockOperationConfiguration struct {
	Enabled   bool   `yaml:"enabled" envDefault:"false" env:"ENABLED"`
	Condition string `yaml:"condition" env:"CONDITION"`
}

type SecurityConfiguration struct {
	BlockMutations              BlockOperationConfiguration `yaml:"block_mutations" envPrefix:"SECURITY_BLOCK_MUTATIONS_"`
	BlockSubscriptions          BlockOperationConfiguration `yaml:"block_subscriptions" envPrefix:"SECURITY_BLOCK_SUBSCRIPTIONS_"`
	BlockNonPersistedOperations BlockOperationConfiguration `yaml:"block_non_persisted_operations" envPrefix:"SECURITY_BLOCK_NON_PERSISTED_OPERATIONS_"`
	ComplexityCalculationCache  *ComplexityCalculationCache `yaml:"complexity_calculation_cache"`
	ComplexityLimits            *ComplexityLimits           `yaml:"complexity_limits"`
	DepthLimit                  *QueryDepthConfiguration    `yaml:"depth_limit"`
}

type QueryDepthConfiguration struct {
	Enabled                   bool  `yaml:"enabled" envDefault:"false" env:"SECURITY_QUERY_DEPTH_ENABLED"`
	Limit                     int   `yaml:"limit,omitempty" envDefault:"0" env:"SECURITY_QUERY_DEPTH_LIMIT"`
	CacheSize                 int64 `yaml:"cache_size,omitempty" envDefault:"1024" env:"SECURITY_QUERY_DEPTH_CACHE_SIZE"`
	IgnorePersistedOperations bool  `yaml:"ignore_persisted_operations,omitempty" envDefault:"false" env:"SECURITY_QUERY_DEPTH_IGNORE_PERSISTED_OPERATIONS"`
}

type ComplexityCalculationCache struct {
	Enabled   bool  `yaml:"enabled" envDefault:"false" env:"SECURITY_COMPLEXITY_CACHE_ENABLED"`
	CacheSize int64 `yaml:"size,omitempty" envDefault:"1024" env:"SECURITY_COMPLEXITY_CACHE_SIZE"`
}

type ComplexityLimits struct {
	Depth            *ComplexityLimit `yaml:"depth"`
	TotalFields      *ComplexityLimit `yaml:"total_fields"`
	RootFields       *ComplexityLimit `yaml:"root_fields"`
	RootFieldAliases *ComplexityLimit `yaml:"root_field_aliases"`
}

type ComplexityLimit struct {
	Enabled                   bool `yaml:"enabled" envDefault:"false"`
	Limit                     int  `yaml:"limit,omitempty" envDefault:"0"`
	IgnorePersistedOperations bool `yaml:"ignore_persisted_operations,omitempty" envDefault:"false"`
}

func (c *ComplexityLimit) ApplyLimit(isPersistent bool) bool {
	return c.Enabled && (!isPersistent || isPersistent && !c.IgnorePersistedOperations)
}

type OverrideRoutingURLConfiguration struct {
	Subgraphs map[string]string `yaml:"subgraphs"`
}

type SubgraphOverridesConfiguration struct {
	RoutingURL                       string `yaml:"routing_url"`
	SubscriptionURL                  string `yaml:"subscription_url"`
	SubscriptionProtocol             string `yaml:"subscription_protocol"`
	SubscriptionWebsocketSubprotocol string `yaml:"subscription_websocket_subprotocol"`
}

type OverridesConfiguration struct {
	Subgraphs map[string]SubgraphOverridesConfiguration `yaml:"subgraphs"`
}

type JWKSConfiguration struct {
	URL             string        `yaml:"url"`
	Algorithms      []string      `yaml:"algorithms"`
	RefreshInterval time.Duration `yaml:"refresh_interval" envDefault:"1m"`
}

type HeaderSource struct {
	Type          string   `yaml:"type"`
	Name          string   `yaml:"name"`
	ValuePrefixes []string `yaml:"value_prefixes"`
}

type JWTAuthenticationConfiguration struct {
	JWKS              []JWKSConfiguration `yaml:"jwks"`
	HeaderName        string              `yaml:"header_name" envDefault:"Authorization"`
	HeaderValuePrefix string              `yaml:"header_value_prefix" envDefault:"Bearer"`
	HeaderSources     []HeaderSource      `yaml:"header_sources"`
}

type AuthenticationConfiguration struct {
	JWT JWTAuthenticationConfiguration `yaml:"jwt"`
}

type AuthorizationConfiguration struct {
	RequireAuthentication bool `yaml:"require_authentication" envDefault:"false" env:"REQUIRE_AUTHENTICATION"`
	// RejectOperationIfUnauthorized makes the router reject the whole GraphQL Operation if one field fails to authorize
	RejectOperationIfUnauthorized bool `yaml:"reject_operation_if_unauthorized" envDefault:"false" env:"REJECT_OPERATION_IF_UNAUTHORIZED"`
}

type RateLimitConfiguration struct {
	Enabled        bool                    `yaml:"enabled" envDefault:"false" env:"RATE_LIMIT_ENABLED"`
	Strategy       string                  `yaml:"strategy" envDefault:"simple" env:"RATE_LIMIT_STRATEGY"`
	SimpleStrategy RateLimitSimpleStrategy `yaml:"simple_strategy"`
	Storage        RedisConfiguration      `yaml:"storage"`
	// Debug ensures that retryAfter and resetAfter are set to stable values for testing
	// Debug also exposes the rate limit key in the response extension for debugging purposes
	Debug               bool                        `yaml:"debug" envDefault:"false" env:"RATE_LIMIT_DEBUG"`
	KeySuffixExpression string                      `yaml:"key_suffix_expression,omitempty" env:"RATE_LIMIT_KEY_SUFFIX_EXPRESSION"`
	ErrorExtensionCode  RateLimitErrorExtensionCode `yaml:"error_extension_code"`
}

type RateLimitErrorExtensionCode struct {
	Enabled bool   `yaml:"enabled" envDefault:"true" env:"RATE_LIMIT_ERROR_EXTENSION_CODE_ENABLED"`
	Code    string `yaml:"code" envDefault:"RATE_LIMIT_EXCEEDED" env:"RATE_LIMIT_ERROR_EXTENSION_CODE"`
}

type RedisConfiguration struct {
	URLs           []string `yaml:"urls,omitempty" env:"RATE_LIMIT_REDIS_URLS"`
	ClusterEnabled bool     `yaml:"cluster_enabled,omitempty" envDefault:"false" env:"RATE_LIMIT_REDIS_CLUSTER_ENABLED"`
	KeyPrefix      string   `yaml:"key_prefix,omitempty" envDefault:"cosmo_rate_limit" env:"RATE_LIMIT_REDIS_KEY_PREFIX"`
}

type RateLimitSimpleStrategy struct {
	Rate                           int           `yaml:"rate" envDefault:"10" env:"RATE_LIMIT_SIMPLE_RATE"`
	Burst                          int           `yaml:"burst" envDefault:"10" env:"RATE_LIMIT_SIMPLE_BURST"`
	Period                         time.Duration `yaml:"period" envDefault:"1s" env:"RATE_LIMIT_SIMPLE_PERIOD"`
	RejectExceedingRequests        bool          `yaml:"reject_exceeding_requests" envDefault:"false" env:"RATE_LIMIT_SIMPLE_REJECT_EXCEEDING_REQUESTS"`
	RejectStatusCode               int           `yaml:"reject_status_code" envDefault:"200" env:"RATE_LIMIT_SIMPLE_REJECT_STATUS_CODE"`
	HideStatsFromResponseExtension bool          `yaml:"hide_stats_from_response_extension" envDefault:"false" env:"RATE_LIMIT_SIMPLE_HIDE_STATS_FROM_RESPONSE_EXTENSION"`
}

type CDNConfiguration struct {
	URL       string      `yaml:"url" env:"CDN_URL" envDefault:"https://cosmo-cdn.wundergraph.com"`
	CacheSize BytesString `yaml:"cache_size,omitempty" env:"CDN_CACHE_SIZE" envDefault:"100MB"`
}

type NatsTokenBasedAuthentication struct {
	Token *string `yaml:"token,omitempty"`
}

type NatsCredentialsAuthentication struct {
	Password *string `yaml:"password,omitempty"`
	Username *string `yaml:"username,omitempty"`
}

type NatsAuthentication struct {
	UserInfo                     NatsCredentialsAuthentication `yaml:"user_info"`
	NatsTokenBasedAuthentication `yaml:"token,inline"`
}

type NatsEventSource struct {
	ID             string              `yaml:"id,omitempty"`
	URL            string              `yaml:"url,omitempty"`
	Authentication *NatsAuthentication `yaml:"authentication,omitempty"`
}

func (n NatsEventSource) GetID() string {
	return n.ID
}

type KafkaSASLPlainAuthentication struct {
	Password *string `yaml:"password,omitempty"`
	Username *string `yaml:"username,omitempty"`
}

<<<<<<< HEAD
func (k KafkaSASLPlainAuthentication) IsSet() bool {
	return k.Username != nil && k.Password != nil
}

=======
>>>>>>> 1f4f88af
type KafkaSASLSCRAMMechanism string

const (
	KafkaSASLSCRAMMechanismSCRAM256 KafkaSASLSCRAMMechanism = "SCRAM-SHA-256"
	KafkaSASLSCRAMMechanismSCRAM512 KafkaSASLSCRAMMechanism = "SCRAM-SHA-512"
)

type KafkaSASLSCRAMAuthentication struct {
	Password  *string                  `yaml:"password,omitempty"`
	Username  *string                  `yaml:"username,omitempty"`
	Mechanism *KafkaSASLSCRAMMechanism `yaml:"mechanism,omitempty"`
}

<<<<<<< HEAD
func (k KafkaSASLSCRAMAuthentication) IsSet() bool {
	return k.Username != nil && k.Password != nil && k.Mechanism != nil
}

=======
>>>>>>> 1f4f88af
type KafkaAuthentication struct {
	SASLPlain KafkaSASLPlainAuthentication `yaml:"sasl_plain,omitempty"`
	SASLSCRAM KafkaSASLSCRAMAuthentication `yaml:"sasl_scram,omitempty"`
}

type KafkaTLSConfiguration struct {
	Enabled bool `yaml:"enabled" envDefault:"false"`
}

type KafkaEventSource struct {
	ID             string                 `yaml:"id,omitempty"`
	Brokers        []string               `yaml:"brokers,omitempty"`
	Authentication *KafkaAuthentication   `yaml:"authentication,omitempty"`
	TLS            *KafkaTLSConfiguration `yaml:"tls,omitempty"`
	FetchMaxWait   time.Duration          `yaml:"fetch_max_wait,omitempty"`
}

func (k KafkaEventSource) GetID() string {
	return k.ID
}

type EventProviders struct {
	Nats  []NatsEventSource  `yaml:"nats,omitempty"`
	Kafka []KafkaEventSource `yaml:"kafka,omitempty"`
}

type EventsConfiguration struct {
	Providers EventProviders `yaml:"providers,omitempty"`
}

type Cluster struct {
	Name string `yaml:"name,omitempty" env:"CLUSTER_NAME"`
}

type AbsintheProtocolConfiguration struct {
	// Enabled true if the Router should accept Requests over WebSockets using the Absinthe Protocol (Phoenix) Handler
	Enabled bool `yaml:"enabled" envDefault:"true" env:"WEBSOCKETS_ABSINTHE_ENABLED"`
	// HandlerPath is the path where the Absinthe Protocol Handler is mounted
	// On this specific path, the Router will accept WebSocket Requests using the Absinthe Protocol
	// even if the Sub-protocol is not set to "absinthe"
	// Legacy clients might not set the Sub-protocol Header, so this is a fallback
	HandlerPath string `yaml:"handler_path" envDefault:"/absinthe/socket" env:"WEBSOCKETS_ABSINTHE_HANDLER_PATH"`
}

type ComplianceConfig struct {
	AnonymizeIP AnonymizeIpConfiguration `yaml:"anonymize_ip,omitempty"`
}

type ExportTokenConfiguration struct {
	// Enabled true if the Router should export the token to the client request header
	Enabled bool `yaml:"enabled" envDefault:"true"`
	// HeaderKey is the name of the header where the token should be exported to
	HeaderKey string `yaml:"header_key,omitempty" envDefault:"Authorization"`
}

type WebSocketAuthenticationConfiguration struct {
	// Tells if the Router should look for the JWT Token in the initial payload of the WebSocket Connection
	FromInitialPayload InitialPayloadAuthenticationConfiguration `yaml:"from_initial_payload,omitempty"`
}

type InitialPayloadAuthenticationConfiguration struct {
	// When true the Router should look for the token in the initial payload of the WebSocket Connection
	Enabled bool `yaml:"enabled,omitempty" envDefault:"false"`
	// The key in the initial payload where the token is stored
	Key string `yaml:"key,omitempty" envDefault:"Authorization"`
	// ExportToken represents the configuration for exporting the token to the client request header.
	ExportToken ExportTokenConfiguration `yaml:"export_token"`
}

type WebSocketConfiguration struct {
	// Enabled true if the Router should accept Requests over WebSockets
	Enabled bool `yaml:"enabled" envDefault:"true" env:"WEBSOCKETS_ENABLED"`
	// AbsintheProtocol configuration for the Absinthe Protocol
	AbsintheProtocol AbsintheProtocolConfiguration `yaml:"absinthe_protocol,omitempty"`
	// ForwardUpgradeHeaders true if the Router should forward Upgrade Request Headers in the Extensions payload when starting a Subscription on a Subgraph
	ForwardUpgradeHeaders ForwardUpgradeHeadersConfiguration `yaml:"forward_upgrade_headers"`
	// ForwardUpgradeQueryParamsInExtensions true if the Router should forward Upgrade Request Query Parameters in the Extensions payload when starting a Subscription on a Subgraph
	ForwardUpgradeQueryParams ForwardUpgradeQueryParamsConfiguration `yaml:"forward_upgrade_query_params"`
	// ForwardInitialPayload true if the Router should forward the initial payload of a Subscription Request to the Subgraph
	ForwardInitialPayload bool `yaml:"forward_initial_payload" envDefault:"true" env:"WEBSOCKETS_FORWARD_INITIAL_PAYLOAD"`
	// Authentication configuration for the WebSocket Connection
	Authentication WebSocketAuthenticationConfiguration `yaml:"authentication,omitempty"`
	// SetClientInfoFromInitialPayload configuration for the WebSocket Connection
	ClientInfoFromInitialPayload WebSocketClientInfoFromInitialPayloadConfiguration `yaml:"client_info_from_initial_payload"`
}

type WebSocketClientInfoFromInitialPayloadConfiguration struct {
	// Enabled true if the Router should set the client info from the initial payload of a Subscription Request to the Subgraph
	Enabled bool `yaml:"enabled" envDefault:"true" env:"WEBSOCKETS_CLIENT_INFO_FROM_INITIAL_PAYLOAD_ENABLED"`
	// NameField is the name of the field in the initial payload that will have the client name
	NameField string `yaml:"name_field" envDefault:"graphql-client-name" env:"WEBSOCKETS_CLIENT_INFO_FROM_INITIAL_PAYLOAD_NAME_FIELD"`
	// VersionField is the name of the field in the initial payload that will have the client version
	VersionField string `yaml:"version_field" envDefault:"graphql-client-version" env:"WEBSOCKETS_CLIENT_INFO_FROM_INITIAL_PAYLOAD_VERSION_FIELD"`
	// ForwardToRequestHeaders configuration for the WebSocket Connection
	ForwardToRequestHeaders ForwardToRequestHeadersConfiguration `yaml:"forward_to_request_headers"`
}

type ForwardToRequestHeadersConfiguration struct {
	// Enabled true if the Router should forward the client info to the request headers
	Enabled bool `yaml:"enabled" envDefault:"true" env:"WEBSOCKETS_CLIENT_INFO_FROM_INITIAL_PAYLOAD_FORWARD_TO_REQUEST_HEADERS_ENABLED"`
	// NameTargetHeader is the name of the header where the client name should be forwarded to
	NameTargetHeader string `yaml:"name_target_header" envDefault:"graphql-client-name" env:"WEBSOCKETS_CLIENT_INFO_FROM_INITIAL_PAYLOAD_NAME_TARGET_HEADER"`
	// VersionTargetHeader is the name of the header where the client version should be forwarded to
	VersionTargetHeader string `yaml:"version_target_header" envDefault:"graphql-client-version" env:"WEBSOCKETS_CLIENT_INFO_FROM_INITIAL_PAYLOAD_VERSION_TARGET_HEADER"`
}

type ForwardUpgradeHeadersConfiguration struct {
	Enabled   bool     `yaml:"enabled" envDefault:"true" env:"FORWARD_UPGRADE_HEADERS_ENABLED"`
	AllowList []string `yaml:"allow_list" envDefault:"Authorization" env:"FORWARD_UPGRADE_HEADERS_ALLOW_LIST"`
}

type ForwardUpgradeQueryParamsConfiguration struct {
	Enabled   bool     `yaml:"enabled" envDefault:"true" env:"FORWARD_UPGRADE_QUERY_PARAMS_ENABLED"`
	AllowList []string `yaml:"allow_list" envDefault:"Authorization" env:"FORWARD_UPGRADE_QUERY_PARAMS_ALLOW_LIST"`
}

type AnonymizeIpConfiguration struct {
	Enabled bool   `yaml:"enabled" envDefault:"true" env:"SECURITY_ANONYMIZE_IP_ENABLED"`
	Method  string `yaml:"method" envDefault:"redact" env:"SECURITY_ANONYMIZE_IP_METHOD"`
}

type TLSClientAuthConfiguration struct {
	CertFile string `yaml:"cert_file,omitempty" env:"TLS_CLIENT_AUTH_CERT_FILE"`
	Required bool   `yaml:"required" envDefault:"false" env:"TLS_CLIENT_AUTH_REQUIRED"`
}

type TLSServerConfiguration struct {
	Enabled  bool   `yaml:"enabled" envDefault:"false" env:"TLS_SERVER_ENABLED"`
	CertFile string `yaml:"cert_file,omitempty" env:"TLS_SERVER_CERT_FILE"`
	KeyFile  string `yaml:"key_file,omitempty" env:"TLS_SERVER_KEY_FILE"`

	ClientAuth TLSClientAuthConfiguration `yaml:"client_auth,omitempty"`
}

type TLSConfiguration struct {
	Server TLSServerConfiguration `yaml:"server"`
}

type SubgraphErrorPropagationMode string

const (
	SubgraphErrorPropagationModeWrapped     SubgraphErrorPropagationMode = "wrapped"
	SubgraphErrorPropagationModePassthrough SubgraphErrorPropagationMode = "pass-through"
)

type SubgraphErrorPropagationConfiguration struct {
	Enabled                bool                         `yaml:"enabled" envDefault:"true" env:"SUBGRAPH_ERROR_PROPAGATION_ENABLED"`
	PropagateStatusCodes   bool                         `yaml:"propagate_status_codes" envDefault:"false" env:"SUBGRAPH_ERROR_PROPAGATION_STATUS_CODES"`
	Mode                   SubgraphErrorPropagationMode `yaml:"mode" envDefault:"wrapped" env:"SUBGRAPH_ERROR_PROPAGATION_MODE"`
	RewritePaths           bool                         `yaml:"rewrite_paths" envDefault:"true" env:"SUBGRAPH_ERROR_PROPAGATION_REWRITE_PATHS"`
	OmitLocations          bool                         `yaml:"omit_locations" envDefault:"true" env:"SUBGRAPH_ERROR_PROPAGATION_OMIT_LOCATIONS"`
	OmitExtensions         bool                         `yaml:"omit_extensions" envDefault:"false" env:"SUBGRAPH_ERROR_PROPAGATION_OMIT_EXTENSIONS"`
	AttachServiceName      bool                         `yaml:"attach_service_name" envDefault:"true" env:"SUBGRAPH_ERROR_PROPAGATION_ATTACH_SERVICE_NAME"`
	DefaultExtensionCode   string                       `yaml:"default_extension_code" envDefault:"DOWNSTREAM_SERVICE_ERROR" env:"SUBGRAPH_ERROR_PROPAGATION_DEFAULT_EXTENSION_CODE"`
	AllowedExtensionFields []string                     `yaml:"allowed_extension_fields" envDefault:"code" env:"SUBGRAPH_ERROR_PROPAGATION_ALLOWED_EXTENSION_FIELDS"`
	AllowedFields          []string                     `yaml:"allowed_fields" env:"SUBGRAPH_ERROR_PROPAGATION_ALLOWED_FIELDS"`
}

type StorageProviders struct {
	S3         []S3StorageProvider         `yaml:"s3,omitempty"`
	CDN        []CDNStorageProvider        `yaml:"cdn,omitempty"`
	Redis      []RedisStorageProvider      `yaml:"redis,omitempty"`
	FileSystem []FileSystemStorageProvider `yaml:"file_system,omitempty"`
}

type PersistedOperationsStorageConfig struct {
	ProviderID   string `yaml:"provider_id,omitempty" env:"PERSISTED_OPERATIONS_STORAGE_PROVIDER_ID"`
	ObjectPrefix string `yaml:"object_prefix,omitempty" env:"PERSISTED_OPERATIONS_STORAGE_OBJECT_PREFIX"`
}

type AutomaticPersistedQueriesStorageConfig struct {
	ProviderID   string `yaml:"provider_id,omitempty" env:"APQ_STORAGE_PROVIDER_ID"`
	ObjectPrefix string `yaml:"object_prefix,omitempty" env:"APQ_STORAGE_OBJECT_PREFIX"`
}

type S3StorageProvider struct {
	ID        string `yaml:"id,omitempty"`
	Endpoint  string `yaml:"endpoint,omitempty"`
	AccessKey string `yaml:"access_key,omitempty"`
	SecretKey string `yaml:"secret_key,omitempty"`
	Bucket    string `yaml:"bucket,omitempty"`
	Region    string `yaml:"region,omitempty"`
	Secure    bool   `yaml:"secure,omitempty"`
}

type CDNStorageProvider struct {
	ID  string `yaml:"id,omitempty"`
	URL string `yaml:"url,omitempty" envDefault:"https://cosmo-cdn.wundergraph.com"`
}

type FileSystemStorageProvider struct {
	ID   string `yaml:"id,omitempty" env:"STORAGE_PROVIDER_FS_ID"`
	Path string `yaml:"path,omitempty" env:"STORAGE_PROVIDER_FS_PATH"`
}

type RedisStorageProvider struct {
	ID             string   `yaml:"id,omitempty" env:"STORAGE_PROVIDER_REDIS_ID"`
	URLs           []string `yaml:"urls,omitempty" env:"STORAGE_PROVIDER_REDIS_URLS"`
	ClusterEnabled bool     `yaml:"cluster_enabled,omitempty" envDefault:"false" env:"STORAGE_PROVIDER_REDIS_CLUSTER_ENABLED"`
}

type PersistedOperationsCDNProvider struct {
	URL string `yaml:"url,omitempty" envDefault:"https://cosmo-cdn.wundergraph.com"`
}

type ExecutionConfigStorage struct {
	ProviderID string `yaml:"provider_id,omitempty" env:"PROVIDER_ID"`
	ObjectPath string `yaml:"object_path,omitempty" env:"OBJECT_PATH"`
}

type FallbackExecutionConfigStorage struct {
	Enabled    bool   `yaml:"enabled" envDefault:"false" env:"ENABLED"`
	ProviderID string `yaml:"provider_id,omitempty" env:"PROVIDER_ID"`
	ObjectPath string `yaml:"object_path,omitempty" env:"OBJECT_PATH"`
}

type ExecutionConfigFile struct {
	Path          string        `yaml:"path,omitempty" env:"EXECUTION_CONFIG_FILE_PATH"`
	Watch         bool          `yaml:"watch,omitempty" envDefault:"false" env:"EXECUTION_CONFIG_FILE_WATCH"`
	WatchInterval time.Duration `yaml:"watch_interval,omitempty" envDefault:"1s" env:"EXECUTION_CONFIG_FILE_WATCH_INTERVAL"`
}

type ExecutionConfig struct {
	File            ExecutionConfigFile            `yaml:"file,omitempty"`
	Storage         ExecutionConfigStorage         `yaml:"storage,omitempty" envPrefix:"EXECUTION_CONFIG_STORAGE_"`
	FallbackStorage FallbackExecutionConfigStorage `yaml:"fallback_storage,omitempty" envPrefix:"EXECUTION_CONFIG_FALLBACK_STORAGE_"`
}

type PersistedOperationsCacheConfig struct {
	Size BytesString `yaml:"size,omitempty" env:"PERSISTED_OPERATIONS_CACHE_SIZE" envDefault:"100MB"`
}

type AutomaticPersistedQueriesCacheConfig struct {
	Size BytesString `yaml:"size,omitempty" env:"APQ_CACHE_SIZE" envDefault:"100MB"`
	TTL  int         `yaml:"ttl" env:"APQ_CACHE_TTL" envDefault:"-1"`
}

type PersistedOperationsConfig struct {
	LogUnknown bool                             `yaml:"log_unknown" env:"PERSISTED_OPERATIONS_LOG_UNKNOWN" envDefault:"false"`
	Safelist   SafelistConfiguration            `yaml:"safelist" envPrefix:"PERSISTED_OPERATIONS_SAFELIST_"`
	Cache      PersistedOperationsCacheConfig   `yaml:"cache"`
	Storage    PersistedOperationsStorageConfig `yaml:"storage"`
}

type SafelistConfiguration struct {
	Enabled bool `yaml:"enabled" envDefault:"false" env:"ENABLED"`
}

type AutomaticPersistedQueriesConfig struct {
	Enabled bool                                   `yaml:"enabled" env:"APQ_ENABLED" envDefault:"false"`
	Cache   AutomaticPersistedQueriesCacheConfig   `yaml:"cache"`
	Storage AutomaticPersistedQueriesStorageConfig `yaml:"storage"`
}

type AccessLogsConfig struct {
	Enabled   bool                      `yaml:"enabled" env:"ACCESS_LOGS_ENABLED" envDefault:"true"`
	Buffer    AccessLogsBufferConfig    `yaml:"buffer,omitempty" env:"ACCESS_LOGS_BUFFER"`
	Output    AccessLogsOutputConfig    `yaml:"output,omitempty" env:"ACCESS_LOGS_OUTPUT"`
	Router    AccessLogsRouterConfig    `yaml:"router,omitempty" env:"ACCESS_LOGS_ROUTER"`
	Subgraphs AccessLogsSubgraphsConfig `yaml:"subgraphs,omitempty" env:"ACCESS_LOGS_SUBGRAPH"`
}

type BatchingConfig struct {
	Enabled            bool `yaml:"enabled" env:"BATCHING_ENABLED" envDefault:"false"`
	MaxConcurrency     int  `yaml:"max_concurrency" env:"BATCHING_MAX_CONCURRENCY" envDefault:"10"`
	MaxEntriesPerBatch int  `yaml:"max_entries_per_batch" env:"BATCHING_MAX_ENTRIES" envDefault:"100"`
	OmitExtensions     bool `yaml:"omit_extensions" env:"BATCHING_OMIT_EXTENSIONS" envDefault:"false"`
}

type AccessLogsBufferConfig struct {
	Enabled bool `yaml:"enabled" env:"ACCESS_LOGS_BUFFER_ENABLED" envDefault:"false"`
	// Size is the maximum number of log entries to buffer before flushing
	Size BytesString `yaml:"size" envDefault:"256KB" env:"ACCESS_LOGS_BUFFER_SIZE"`
	// FlushInterval is the maximum time to wait before flushing the buffer
	FlushInterval time.Duration `yaml:"flush_interval" envDefault:"10s" env:"ACCESS_LOGS_FLUSH_INTERVAL"`
}

type AccessLogsOutputConfig struct {
	Stdout AccessLogsStdOutOutputConfig `yaml:"stdout" env:"ACCESS_LOGS_OUTPUT_STDOUT"`
	File   AccessLogsFileOutputConfig   `yaml:"file,omitempty" env:"ACCESS_LOGS_FILE_OUTPUT"`
}

type AccessLogsStdOutOutputConfig struct {
	Enabled bool `yaml:"enabled" envDefault:"true" env:"ACCESS_LOGS_OUTPUT_STDOUT_ENABLED"`
}

type AccessLogsFileOutputConfig struct {
	Enabled bool   `yaml:"enabled" env:"ACCESS_LOGS_OUTPUT_FILE_ENABLED" envDefault:"false"`
	Path    string `yaml:"path" env:"ACCESS_LOGS_FILE_OUTPUT_PATH" envDefault:"access.log"`
}

type AccessLogsRouterConfig struct {
	Fields []CustomAttribute `yaml:"fields,omitempty" env:"ACCESS_LOGS_ROUTER_FIELDS"`
}

type AccessLogsSubgraphsConfig struct {
	Enabled bool              `yaml:"enabled" env:"ACCESS_LOGS_SUBGRAPH_ENABLED" envDefault:"false"`
	Fields  []CustomAttribute `yaml:"fields,omitempty" env:"ACCESS_LOGS_SUBGRAPH_FIELDS"`
}

type ApolloCompatibilityFlags struct {
	EnableAll                          bool                    `yaml:"enable_all" envDefault:"false" env:"APOLLO_COMPATIBILITY_ENABLE_ALL"`
	ValueCompletion                    ApolloCompatibilityFlag `yaml:"value_completion" envPrefix:"APOLLO_COMPATIBILITY_VALUE_COMPLETION_"`
	TruncateFloats                     ApolloCompatibilityFlag `yaml:"truncate_floats" envPrefix:"APOLLO_COMPATIBILITY_TRUNCATE_FLOATS_"`
	SuppressFetchErrors                ApolloCompatibilityFlag `yaml:"suppress_fetch_errors" envPrefix:"APOLLO_COMPATIBILITY_SUPPRESS_FETCH_ERRORS_"`
	ReplaceUndefinedOpFieldErrors      ApolloCompatibilityFlag `yaml:"replace_undefined_op_field_errors" envPrefix:"APOLLO_COMPATIBILITY_REPLACE_UNDEFINED_OP_FIELD_ERRORS_"`
	ReplaceInvalidVarErrors            ApolloCompatibilityFlag `yaml:"replace_invalid_var_errors" envPrefix:"APOLLO_COMPATIBILITY_REPLACE_INVALID_VAR_ERRORS_"`
	ReplaceValidationErrorStatus       ApolloCompatibilityFlag `yaml:"replace_validation_error_status" envPrefix:"APOLLO_COMPATIBILITY_REPLACE_VALIDATION_ERROR_STATUS_"`
	SubscriptionMultipartPrintBoundary ApolloCompatibilityFlag `yaml:"subscription_multipart_print_boundary" envPrefix:"APOLLO_COMPATIBILITY_SUBSCRIPTION_MULTIPART_PRINT_BOUNDARY_"`
	UseGraphQLValidationFailedStatus   ApolloCompatibilityFlag `yaml:"use_graphql_validation_failed_status" envPrefix:"APOLLO_COMPATIBILITY_USE_GRAPHQL_VALIDATION_FAILED_STATUS_"`
}

type ApolloRouterCompatibilityFlags struct {
	ReplaceInvalidVarErrors ApolloCompatibilityFlag `yaml:"replace_invalid_var_errors" envPrefix:"APOLLO_ROUTER_COMPATIBILITY_REPLACE_INVALID_VAR_ERRORS_"`
	SubrequestHTTPError     ApolloCompatibilityFlag `yaml:"subrequest_http_error" envPrefix:"APOLLO_ROUTER_COMPATIBILITY_SUBREQUEST_HTTP_ERROR_"`
}

type ApolloCompatibilityFlag struct {
	Enabled bool `yaml:"enabled" envDefault:"false" env:"ENABLED"`
}

type ClientHeader struct {
	Name    string `yaml:"name,omitempty"`
	Version string `yaml:"version,omitempty"`
}

type CacheWarmupSource struct {
	Filesystem *CacheWarmupFileSystemSource `yaml:"filesystem,omitempty"`
}

type CacheWarmupFileSystemSource struct {
	Path string `yaml:"path" env:"CACHE_WARMUP_SOURCE_FILESYSTEM_PATH"`
}

type CacheWarmupCDNSource struct{}

type CacheWarmupConfiguration struct {
	Enabled        bool              `yaml:"enabled" envDefault:"false" env:"CACHE_WARMUP_ENABLED"`
	Source         CacheWarmupSource `yaml:"source"  env:"CACHE_WARMUP_SOURCE"`
	Workers        int               `yaml:"workers" envDefault:"8" env:"CACHE_WARMUP_WORKERS"`
	ItemsPerSecond int               `yaml:"items_per_second" envDefault:"50" env:"CACHE_WARMUP_ITEMS_PER_SECOND"`
	Timeout        time.Duration     `yaml:"timeout" envDefault:"30s" env:"CACHE_WARMUP_TIMEOUT"`
}

type MCPConfiguration struct {
	Enabled                   bool             `yaml:"enabled" envDefault:"false" env:"MCP_ENABLED"`
	Server                    MCPServer        `yaml:"server,omitempty"`
	Storage                   MCPStorageConfig `yaml:"storage,omitempty"`
	GraphName                 string           `yaml:"graph_name" envDefault:"mygraph" env:"MCP_GRAPH_NAME"`
	ExcludeMutations          bool             `yaml:"exclude_mutations" envDefault:"false" env:"MCP_EXCLUDE_MUTATIONS"`
	EnableArbitraryOperations bool             `yaml:"enable_arbitrary_operations" envDefault:"false" env:"MCP_ENABLE_ARBITRARY_OPERATIONS"`
	ExposeSchema              bool             `yaml:"expose_schema" envDefault:"false" env:"MCP_EXPOSE_SCHEMA"`
	RouterURL                 string           `yaml:"router_url,omitempty" env:"MCP_ROUTER_URL"`
}

type MCPStorageConfig struct {
	ProviderID string `yaml:"provider_id,omitempty" env:"MCP_STORAGE_PROVIDER_ID"`
}

type MCPServer struct {
	ListenAddr string `yaml:"listen_addr" envDefault:"localhost:5025" env:"MCP_SERVER_LISTEN_ADDR"`
	BaseURL    string `yaml:"base_url,omitempty" env:"MCP_SERVER_BASE_URL"`
}

type PluginsConfiguration struct {
	Enabled bool   `yaml:"enabled" envDefault:"false" env:"ENABLED"`
	Path    string `yaml:"path" envDefault:"plugins" env:"PATH"`
}

type Config struct {
	Version string `yaml:"version,omitempty" ignored:"true"`

	InstanceID     string             `yaml:"instance_id,omitempty" env:"INSTANCE_ID"`
	Graph          Graph              `yaml:"graph,omitempty"`
	Telemetry      Telemetry          `yaml:"telemetry,omitempty"`
	GraphqlMetrics GraphqlMetrics     `yaml:"graphql_metrics,omitempty"`
	CORS           CORS               `yaml:"cors,omitempty"`
	Cluster        Cluster            `yaml:"cluster,omitempty"`
	Compliance     ComplianceConfig   `yaml:"compliance,omitempty"`
	TLS            TLSConfiguration   `yaml:"tls,omitempty"`
	CacheControl   CacheControlPolicy `yaml:"cache_control_policy"`
	MCP            MCPConfiguration   `yaml:"mcp,omitempty"`
	DemoMode       bool               `yaml:"demo_mode,omitempty" envDefault:"false" env:"DEMO_MODE"`

	Modules        map[string]interface{} `yaml:"modules,omitempty"`
	Headers        HeaderRules            `yaml:"headers,omitempty"`
	TrafficShaping TrafficShapingRules    `yaml:"traffic_shaping,omitempty"`
	FileUpload     FileUpload             `yaml:"file_upload,omitempty"`
	AccessLogs     AccessLogsConfig       `yaml:"access_logs,omitempty"`
	Batching       BatchingConfig         `yaml:"batching,omitempty"`

	ListenAddr                    string                      `yaml:"listen_addr" envDefault:"localhost:3002" env:"LISTEN_ADDR"`
	ControlplaneURL               string                      `yaml:"controlplane_url" envDefault:"https://cosmo-cp.wundergraph.com" env:"CONTROLPLANE_URL"`
	PlaygroundConfig              PlaygroundConfig            `yaml:"playground,omitempty"`
	PlaygroundEnabled             bool                        `yaml:"playground_enabled" envDefault:"true" env:"PLAYGROUND_ENABLED"`
	IntrospectionEnabled          bool                        `yaml:"introspection_enabled" envDefault:"true" env:"INTROSPECTION_ENABLED"`
	QueryPlansEnabled             bool                        `yaml:"query_plans_enabled" envDefault:"true" env:"QUERY_PLANS_ENABLED"`
	LogLevel                      zapcore.Level               `yaml:"log_level" envDefault:"info" env:"LOG_LEVEL"`
	JSONLog                       bool                        `yaml:"json_log" envDefault:"true" env:"JSON_LOG"`
	ShutdownDelay                 time.Duration               `yaml:"shutdown_delay" envDefault:"60s" env:"SHUTDOWN_DELAY"`
	GracePeriod                   time.Duration               `yaml:"grace_period" envDefault:"30s" env:"GRACE_PERIOD"`
	PollInterval                  time.Duration               `yaml:"poll_interval" envDefault:"10s" env:"POLL_INTERVAL"`
	PollJitter                    time.Duration               `yaml:"poll_jitter" envDefault:"5s" env:"POLL_JITTER"`
	HealthCheckPath               string                      `yaml:"health_check_path" envDefault:"/health" env:"HEALTH_CHECK_PATH"`
	ReadinessCheckPath            string                      `yaml:"readiness_check_path" envDefault:"/health/ready" env:"READINESS_CHECK_PATH"`
	LivenessCheckPath             string                      `yaml:"liveness_check_path" envDefault:"/health/live" env:"LIVENESS_CHECK_PATH"`
	GraphQLPath                   string                      `yaml:"graphql_path" envDefault:"/graphql" env:"GRAPHQL_PATH"`
	PlaygroundPath                string                      `yaml:"playground_path" envDefault:"/" env:"PLAYGROUND_PATH"`
	Authentication                AuthenticationConfiguration `yaml:"authentication,omitempty"`
	Authorization                 AuthorizationConfiguration  `yaml:"authorization,omitempty"`
	RateLimit                     RateLimitConfiguration      `yaml:"rate_limit,omitempty"`
	LocalhostFallbackInsideDocker bool                        `yaml:"localhost_fallback_inside_docker" envDefault:"true" env:"LOCALHOST_FALLBACK_INSIDE_DOCKER"`
	CDN                           CDNConfiguration            `yaml:"cdn,omitempty"`
	DevelopmentMode               bool                        `yaml:"dev_mode" envDefault:"false" env:"DEV_MODE"`
	Events                        EventsConfiguration         `yaml:"events,omitempty"`
	CacheWarmup                   CacheWarmupConfiguration    `yaml:"cache_warmup,omitempty"`

	RouterConfigPath   string `yaml:"router_config_path,omitempty" env:"ROUTER_CONFIG_PATH"`
	RouterRegistration bool   `yaml:"router_registration" env:"ROUTER_REGISTRATION" envDefault:"true"`

	OverrideRoutingURL OverrideRoutingURLConfiguration `yaml:"override_routing_url"`

	Overrides OverridesConfiguration `yaml:"overrides"`

	SecurityConfiguration SecurityConfiguration `yaml:"security,omitempty"`

	EngineExecutionConfiguration EngineExecutionConfiguration `yaml:"engine"`

	WebSocket WebSocketConfiguration `yaml:"websocket,omitempty"`

	SubgraphErrorPropagation SubgraphErrorPropagationConfiguration `yaml:"subgraph_error_propagation"`

	StorageProviders               StorageProviders                `yaml:"storage_providers"`
	ExecutionConfig                ExecutionConfig                 `yaml:"execution_config"`
	PersistedOperationsConfig      PersistedOperationsConfig       `yaml:"persisted_operations"`
	AutomaticPersistedQueries      AutomaticPersistedQueriesConfig `yaml:"automatic_persisted_queries"`
	ApolloCompatibilityFlags       ApolloCompatibilityFlags        `yaml:"apollo_compatibility_flags"`
	ApolloRouterCompatibilityFlags ApolloRouterCompatibilityFlags  `yaml:"apollo_router_compatibility_flags"`
	ClientHeader                   ClientHeader                    `yaml:"client_header"`

	Plugins PluginsConfiguration `yaml:"plugins" envPrefix:"PLUGINS_"`

	WatchConfig WatchConfig `yaml:"watch_config" envPrefix:"WATCH_CONFIG_"`
}

type WatchConfig struct {
	Enabled      bool                    `yaml:"enabled" envDefault:"false" env:"ENABLED"`
	Interval     time.Duration           `yaml:"interval" envDefault:"10s" env:"INTERVAL"`
	StartupDelay WatchConfigStartupDelay `yaml:"startup_delay" envPrefix:"STARTUP_DELAY_"`
}

type WatchConfigStartupDelay struct {
	Enabled bool          `yaml:"enabled" envDefault:"false" env:"ENABLED"`
	Maximum time.Duration `yaml:"maximum" envDefault:"10s" env:"MAXIMUM"`
}

type PlaygroundConfig struct {
	Enabled          bool   `yaml:"enabled" envDefault:"true" env:"PLAYGROUND_ENABLED"`
	Path             string `yaml:"path" envDefault:"/" env:"PLAYGROUND_PATH"`
	ConcurrencyLimit int    `yaml:"concurrency_limit,omitempty" envDefault:"10" env:"PLAYGROUND_CONCURRENCY_LIMIT"`
}

type LoadResult struct {
	Config Config

	// DefaultLoaded is set to true when no config is found at the default path and the defaults are used.
	DefaultLoaded bool
}

// LoadConfig takes in a configFilePathString which EITHER contains the name of one single configuration file
// or a comma separated list of file names (e.g. "base.config.yaml,override.config.yaml")
// This function loads the configuration files, apply environment variables and validates them with the json schema
// In case of loading multiple configuration files, we will do the validation step for every configuration
// and additionally post merging, since validations like oneOf can be bypassed
func LoadConfig(configFilePaths []string) (*LoadResult, error) {
	cfg := &LoadResult{
		Config:        Config{},
		DefaultLoaded: false,
	}

	// Try to load the environment variables into the config
	if err := env.Parse(&cfg.Config); err != nil {
		return nil, err
	}

	// Contains the bytes of every config as bytes
	configListBytes := make([][]byte, 0, len(configFilePaths))

	usesMultipleConfigs := len(configFilePaths) > 1

	// Join all errors in all configs and don't return early
	// This is so that the user can fix all config issues in one go
	var errs error

	for _, configFilePath := range configFilePaths {
		// In case the user specified space around the comma, we trim the spaces
		configFilePath = strings.TrimSpace(configFilePath)

		// Read the custom config file
		var configFileBytes []byte
		configFileBytes, err := os.ReadFile(configFilePath)

		if err != nil {
			if configFilePath == DefaultConfigPath {
				// We want to keep this simple and not allow the default config since we don't have a yaml to merge
				// for the default config
				if usesMultipleConfigs {
					errs = errors.Join(errs, errors.New("cannot use default config with multiple configurations"))
					continue
				}
				cfg.DefaultLoaded = true
			} else {
				errs = errors.Join(errs, fmt.Errorf("could not read custom config file %s: %w", configFilePath, err))
				continue
			}
		}

		if configFileBytes != nil {
			// Expand environment variables in the config file
			// and unmarshal it into the config struct
			configYamlData := os.ExpandEnv(string(configFileBytes))

			marshalValidationConfig := Config{}
			if err = yaml.Unmarshal([]byte(configYamlData), &marshalValidationConfig); err != nil {
				errs = errors.Join(errs, fmt.Errorf("failed to unmarshal router config for %s: %w", configFilePath, err))
				continue
			}

			// Validate the config against the JSON schema
			configFileBytes = []byte(configYamlData)

			err = ValidateConfig(configFileBytes, JSONSchema)
			if err != nil {
				errs = errors.Join(errs, fmt.Errorf("router config validation error for %s: %w", configFilePath, err))
				continue
			}

			// If there is at least a single existing join error
			// we know we won't attempt to merge the yaml configuration
			if errs == nil {
				configListBytes = append(configListBytes, configFileBytes)
			}
		}
	}

	if errs != nil {
		return nil, fmt.Errorf("errors while loading config files: %w", errs)
	}

	// In case defaultLoaded is true, it means that the user did not provide a
	// config file that was loaded, thus we don't have anything to process
	if !cfg.DefaultLoaded {
		yamlFinalBytes := configListBytes[0]
		// Attempt to merge only if we have more than one file
		if usesMultipleConfigs {
			// Merge to create the final yaml config
			processedBytes, err := yamlmerge.YAMLMerge(configListBytes, true)
			if err != nil {
				return nil, err
			}
			yamlFinalBytes = processedBytes
		}

		// Files can be joined to bypass validations like oneOf
		err := ValidateConfig(yamlFinalBytes, JSONSchema)
		if err != nil {
			return nil, fmt.Errorf("router config validation error when combined : %w", err)
		}

		// Unmarshal the final config version
		err = yaml.Unmarshal(yamlFinalBytes, &cfg.Config)
		if err != nil {
			return nil, fmt.Errorf("failed to unmarshal router config: %w", err)
		}
	}

	// Post-process the config
	if cfg.Config.DevelopmentMode {
		cfg.Config.JSONLog = false
		cfg.Config.SubgraphErrorPropagation.Enabled = true
		cfg.Config.SubgraphErrorPropagation.PropagateStatusCodes = true
		cfg.Config.SubgraphErrorPropagation.OmitLocations = false
		cfg.Config.SubgraphErrorPropagation.AllowedExtensionFields = unique.SliceElements(append(cfg.Config.SubgraphErrorPropagation.AllowedExtensionFields, "code", "stacktrace"))
	}

	return cfg, nil
}<|MERGE_RESOLUTION|>--- conflicted
+++ resolved
@@ -528,13 +528,10 @@
 	Username *string `yaml:"username,omitempty"`
 }
 
-<<<<<<< HEAD
 func (k KafkaSASLPlainAuthentication) IsSet() bool {
 	return k.Username != nil && k.Password != nil
 }
 
-=======
->>>>>>> 1f4f88af
 type KafkaSASLSCRAMMechanism string
 
 const (
@@ -548,13 +545,10 @@
 	Mechanism *KafkaSASLSCRAMMechanism `yaml:"mechanism,omitempty"`
 }
 
-<<<<<<< HEAD
 func (k KafkaSASLSCRAMAuthentication) IsSet() bool {
 	return k.Username != nil && k.Password != nil && k.Mechanism != nil
 }
 
-=======
->>>>>>> 1f4f88af
 type KafkaAuthentication struct {
 	SASLPlain KafkaSASLPlainAuthentication `yaml:"sasl_plain,omitempty"`
 	SASLSCRAM KafkaSASLSCRAMAuthentication `yaml:"sasl_scram,omitempty"`
