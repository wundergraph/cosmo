package config

import (
	"fmt"
	"os"
	"time"

	"github.com/goccy/go-yaml"

	"github.com/joho/godotenv"
	"github.com/kelseyhightower/envconfig"
	"github.com/wundergraph/cosmo/router/pkg/otel/otelconfig"
)

const (
	DefaultConfigPath = "config.yaml"
)

type Graph struct {
	// Token is required if no router config path is provided
	Token string `yaml:"token,omitempty" envconfig:"GRAPH_API_TOKEN"`
	// SignKey is used to validate the signature of the received config. The same key is used to publish the subgraph in sign mode.
	SignKey string `yaml:"sign_key,omitempty" envconfig:"GRAPH_CONFIG_SIGN_KEY"`
}

type TracingExporterConfig struct {
	BatchTimeout  time.Duration `yaml:"batch_timeout,omitempty" default:"10s"`
	ExportTimeout time.Duration `yaml:"export_timeout,omitempty" default:"30s"`
}

type TracingGlobalFeatures struct {
	ExportGraphQLVariables bool `yaml:"export_graphql_variables" default:"false" envconfig:"TRACING_EXPORT_GRAPHQL_VARIABLES"`
	WithNewRoot            bool `yaml:"with_new_root" default:"false" envconfig:"TRACING_WITH_NEW_ROOT"`
}

type TracingExporter struct {
	Disabled              bool                `yaml:"disabled"`
	Exporter              otelconfig.Exporter `yaml:"exporter,omitempty"`
	Endpoint              string              `yaml:"endpoint,omitempty"`
	HTTPPath              string              `yaml:"path,omitempty" default:"/v1/traces"`
	Headers               map[string]string   `yaml:"headers,omitempty"`
	TracingExporterConfig `yaml:",inline"`
}

type Tracing struct {
	Enabled               bool              `yaml:"enabled" default:"true" envconfig:"TRACING_ENABLED"`
	SamplingRate          float64           `yaml:"sampling_rate" default:"1" envconfig:"TRACING_SAMPLING_RATE"`
	Exporters             []TracingExporter `yaml:"exporters"`
	Propagation           PropagationConfig `yaml:"propagation"`
	TracingGlobalFeatures `yaml:",inline"`
}

type PropagationConfig struct {
	TraceContext bool `yaml:"trace_context" default:"true"`
	Jaeger       bool `yaml:"jaeger"`
	B3           bool `yaml:"b3"`
	Baggage      bool `yaml:"baggage"`
}

type Prometheus struct {
	Enabled             bool       `yaml:"enabled" default:"true" envconfig:"PROMETHEUS_ENABLED"`
	Path                string     `yaml:"path" default:"/metrics" envconfig:"PROMETHEUS_HTTP_PATH"`
	ListenAddr          string     `yaml:"listen_addr" default:"127.0.0.1:8088" envconfig:"PROMETHEUS_LISTEN_ADDR"`
	ExcludeMetrics      RegExArray `yaml:"exclude_metrics,omitempty" envconfig:"PROMETHEUS_EXCLUDE_METRICS"`
	ExcludeMetricLabels RegExArray `yaml:"exclude_metric_labels,omitempty" envconfig:"PROMETHEUS_EXCLUDE_METRIC_LABELS"`
}

type MetricsOTLPExporter struct {
	Disabled bool                `yaml:"disabled"`
	Exporter otelconfig.Exporter `yaml:"exporter" default:"http"`
	Endpoint string              `yaml:"endpoint"`
	HTTPPath string              `yaml:"path" default:"/v1/metrics"`
	Headers  map[string]string   `yaml:"headers"`
}

type Metrics struct {
	OTLP       MetricsOTLP `yaml:"otlp"`
	Prometheus Prometheus  `yaml:"prometheus"`
}

type MetricsOTLP struct {
	Enabled       bool                  `yaml:"enabled" default:"true" envconfig:"METRICS_OTLP_ENABLED"`
	RouterRuntime bool                  `yaml:"router_runtime" default:"true" envconfig:"METRICS_OTLP_ROUTER_RUNTIME"`
	Exporters     []MetricsOTLPExporter `yaml:"exporters"`
}

type Telemetry struct {
	ServiceName string  `yaml:"service_name" default:"cosmo-router" envconfig:"TELEMETRY_SERVICE_NAME"`
	Tracing     Tracing `yaml:"tracing"`
	Metrics     Metrics `yaml:"metrics"`
}

type CORS struct {
	AllowOrigins     []string      `yaml:"allow_origins" default:"*" envconfig:"CORS_ALLOW_ORIGINS"`
	AllowMethods     []string      `yaml:"allow_methods" default:"HEAD,GET,POST" envconfig:"CORS_ALLOW_METHODS"`
	AllowHeaders     []string      `yaml:"allow_headers" default:"Origin,Content-Length,Content-Type" envconfig:"CORS_ALLOW_HEADERS"`
	AllowCredentials bool          `yaml:"allow_credentials" default:"true" envconfig:"CORS_ALLOW_CREDENTIALS"`
	MaxAge           time.Duration `yaml:"max_age" default:"5m" envconfig:"CORS_MAX_AGE"`
}

type TrafficShapingRules struct {
	// All is a set of rules that apply to all requests
	All GlobalSubgraphRequestRule `yaml:"all"`
	// Apply to requests from clients to the router
	Router RouterTrafficConfiguration `yaml:"router"`
}

type RouterTrafficConfiguration struct {
	// MaxRequestBodyBytes is the maximum size of the request body in bytes
	MaxRequestBodyBytes BytesString `yaml:"max_request_body_size" default:"5MB"`
}

type GlobalSubgraphRequestRule struct {
	BackoffJitterRetry BackoffJitterRetry `yaml:"retry"`
	// See https://blog.cloudflare.com/the-complete-guide-to-golang-net-http-timeouts/
	RequestTimeout         time.Duration `yaml:"request_timeout,omitempty" default:"60s"`
	DialTimeout            time.Duration `yaml:"dial_timeout,omitempty" default:"30s"`
	ResponseHeaderTimeout  time.Duration `yaml:"response_header_timeout,omitempty" default:"0s"`
	ExpectContinueTimeout  time.Duration `yaml:"expect_continue_timeout,omitempty" default:"0s"`
	TLSHandshakeTimeout    time.Duration `yaml:"tls_handshake_timeout,omitempty" default:"10s"`
	KeepAliveIdleTimeout   time.Duration `yaml:"keep_alive_idle_timeout,omitempty" default:"0s"`
	KeepAliveProbeInterval time.Duration `yaml:"keep_alive_probe_interval,omitempty" default:"30s"`
}

type GraphqlMetrics struct {
	Enabled           bool   `yaml:"enabled" default:"true" envconfig:"GRAPHQL_METRICS_ENABLED"`
	CollectorEndpoint string `yaml:"collector_endpoint" default:"https://cosmo-metrics.wundergraph.com" envconfig:"GRAPHQL_METRICS_COLLECTOR_ENDPOINT"`
}

type BackoffJitterRetry struct {
	Enabled     bool          `yaml:"enabled" default:"true" envconfig:"RETRY_ENABLED"`
	Algorithm   string        `yaml:"algorithm" default:"backoff_jitter"`
	MaxAttempts int           `yaml:"max_attempts" default:"5"`
	MaxDuration time.Duration `yaml:"max_duration" default:"10s"`
	Interval    time.Duration `yaml:"interval" default:"3s"`
}

type HeaderRules struct {
	// All is a set of rules that apply to all requests
	All       GlobalHeaderRule            `yaml:"all,omitempty"`
	Subgraphs map[string]GlobalHeaderRule `yaml:"subgraphs,omitempty"`
}

type GlobalHeaderRule struct {
	// Request is a set of rules that apply to requests
	Request []RequestHeaderRule `yaml:"request,omitempty"`
}

type HeaderRuleOperation string

const (
	HeaderRuleOperationPropagate HeaderRuleOperation = "propagate"
)

type RequestHeaderRule struct {
	// Operation describes the header operation to perform e.g. "propagate"
	Operation HeaderRuleOperation `yaml:"op"`
	// Matching is the regex to match the header name against
	Matching string `yaml:"matching"`
	// Named is the exact header name to match
	Named string `yaml:"named"`
	// Rename renames the header's key to the provided value
	Rename string `yaml:"rename,omitempty"`
	// Default is the default value to set if the header is not present
	Default string `yaml:"default"`
}

type EngineDebugConfiguration struct {
	PrintOperationTransformations bool `default:"false" envconfig:"ENGINE_DEBUG_PRINT_OPERATION_TRANSFORMATIONS" yaml:"print_operation_transformations"`
	PrintOperationEnableASTRefs   bool `default:"false" envconfig:"ENGINE_DEBUG_PRINT_OPERATION_ENABLE_AST_REFS" yaml:"print_operation_enable_ast_refs"`
	PrintPlanningPaths            bool `default:"false" envconfig:"ENGINE_DEBUG_PRINT_PLANNING_PATHS" yaml:"print_planning_paths"`
	PrintQueryPlans               bool `default:"false" envconfig:"ENGINE_DEBUG_PRINT_QUERY_PLANS" yaml:"print_query_plans"`
	PrintNodeSuggestions          bool `default:"false" envconfig:"ENGINE_DEBUG_PRINT_NODE_SUGGESTIONS" yaml:"print_node_suggestions"`
	ConfigurationVisitor          bool `default:"false" envconfig:"ENGINE_DEBUG_CONFIGURATION_VISITOR" yaml:"configuration_visitor"`
	PlanningVisitor               bool `default:"false" envconfig:"ENGINE_DEBUG_PLANNING_VISITOR" yaml:"planning_visitor"`
	DatasourceVisitor             bool `default:"false" envconfig:"ENGINE_DEBUG_DATASOURCE_VISITOR" yaml:"datasource_visitor"`
	ReportWebSocketConnections    bool `default:"false" envconfig:"ENGINE_DEBUG_REPORT_WEBSOCKET_CONNECTIONS" yaml:"report_websocket_connections"`
	ReportMemoryUsage             bool `default:"false" envconfig:"ENGINE_DEBUG_REPORT_MEMORY_USAGE" yaml:"report_memory_usage"`
	EnableResolverDebugging       bool `default:"false" envconfig:"ENGINE_DEBUG_ENABLE_RESOLVER_DEBUGGING" yaml:"enable_resolver_debugging"`
}

type EngineExecutionConfiguration struct {
	Debug                                  EngineDebugConfiguration `yaml:"debug"`
	EnableSingleFlight                     bool                     `default:"true" envconfig:"ENGINE_ENABLE_SINGLE_FLIGHT" yaml:"enable_single_flight"`
	EnableRequestTracing                   bool                     `default:"true" envconfig:"ENGINE_ENABLE_REQUEST_TRACING" yaml:"enable_request_tracing"`
	EnableExecutionPlanCacheResponseHeader bool                     `default:"false" envconfig:"ENGINE_ENABLE_EXECUTION_PLAN_CACHE_RESPONSE_HEADER" yaml:"enable_execution_plan_cache_response_header"`
	MaxConcurrentResolvers                 int                      `default:"1024" envconfig:"ENGINE_MAX_CONCURRENT_RESOLVERS" yaml:"max_concurrent_resolvers,omitempty"`
	EnableWebSocketEpollKqueue             bool                     `default:"true" envconfig:"ENGINE_ENABLE_WEBSOCKET_EPOLL_KQUEUE" yaml:"enable_websocket_epoll_kqueue"`
	EpollKqueuePollTimeout                 time.Duration            `default:"1s" envconfig:"ENGINE_EPOLL_KQUEUE_POLL_TIMEOUT" yaml:"epoll_kqueue_poll_timeout,omitempty"`
	EpollKqueueConnBufferSize              int                      `default:"128" envconfig:"ENGINE_EPOLL_KQUEUE_CONN_BUFFER_SIZE" yaml:"epoll_kqueue_conn_buffer_size,omitempty"`
	WebSocketReadTimeout                   time.Duration            `default:"5s" envconfig:"ENGINE_WEBSOCKET_READ_TIMEOUT" yaml:"websocket_read_timeout,omitempty"`
	ExecutionPlanCacheSize                 int64                    `default:"10000" envconfig:"ENGINE_EXECUTION_PLAN_CACHE_SIZE" yaml:"execution_plan_cache_size,omitempty"`
}

type SecurityConfiguration struct {
	BlockMutations              bool `yaml:"block_mutations" default:"false" envconfig:"SECURITY_BLOCK_MUTATIONS"`
	BlockSubscriptions          bool `yaml:"block_subscriptions" default:"false" envconfig:"SECURITY_BLOCK_SUBSCRIPTIONS"`
	BlockNonPersistedOperations bool `yaml:"block_non_persisted_operations" default:"false" envconfig:"SECURITY_BLOCK_NON_PERSISTED_OPERATIONS"`
}

type OverrideRoutingURLConfiguration struct {
	Subgraphs map[string]string `yaml:"subgraphs"`
}

type AuthenticationProviderJWKS struct {
	URL                 string        `yaml:"url"`
	HeaderNames         []string      `yaml:"header_names"`
	HeaderValuePrefixes []string      `yaml:"header_value_prefixes"`
	RefreshInterval     time.Duration `yaml:"refresh_interval" default:"1m"`
}

type AuthenticationProvider struct {
	Name string                      `yaml:"name"`
	JWKS *AuthenticationProviderJWKS `yaml:"jwks"`
}

type AuthenticationConfiguration struct {
	Providers []AuthenticationProvider `yaml:"providers"`
}

type AuthorizationConfiguration struct {
	RequireAuthentication bool `yaml:"require_authentication" default:"false" envconfig:"REQUIRE_AUTHENTICATION"`
	// RejectOperationIfUnauthorized makes the router reject the whole GraphQL Operation if one field fails to authorize
	RejectOperationIfUnauthorized bool `yaml:"reject_operation_if_unauthorized" default:"false" envconfig:"REJECT_OPERATION_IF_UNAUTHORIZED"`
}

type RateLimitConfiguration struct {
	Enabled        bool                    `yaml:"enabled" default:"false" envconfig:"RATE_LIMIT_ENABLED"`
	Strategy       string                  `yaml:"strategy" default:"simple" envconfig:"RATE_LIMIT_STRATEGY"`
	SimpleStrategy RateLimitSimpleStrategy `yaml:"simple_strategy"`
	Storage        RedisConfiguration      `yaml:"storage"`
	// Debug ensures that retryAfter and resetAfter are set to stable values for testing
	Debug bool `yaml:"debug" default:"false" envconfig:"RATE_LIMIT_DEBUG"`
}

type RedisConfiguration struct {
	Url       string `yaml:"url,omitempty" default:"redis://localhost:6379" envconfig:"RATE_LIMIT_REDIS_URL"`
	KeyPrefix string `yaml:"key_prefix,omitempty" default:"cosmo_rate_limit" envconfig:"RATE_LIMIT_REDIS_KEY_PREFIX"`
}

type RateLimitSimpleStrategy struct {
	Rate                    int           `yaml:"rate" default:"10" envconfig:"RATE_LIMIT_SIMPLE_RATE"`
	Burst                   int           `yaml:"burst" default:"10" envconfig:"RATE_LIMIT_SIMPLE_BURST"`
	Period                  time.Duration `yaml:"period" default:"1s" envconfig:"RATE_LIMIT_SIMPLE_PERIOD"`
	RejectExceedingRequests bool          `yaml:"reject_exceeding_requests" default:"false" envconfig:"RATE_LIMIT_SIMPLE_REJECT_EXCEEDING_REQUESTS"`
}

type CDNConfiguration struct {
	URL       string      `yaml:"url" envconfig:"CDN_URL" default:"https://cosmo-cdn.wundergraph.com"`
	CacheSize BytesString `yaml:"cache_size,omitempty" envconfig:"CDN_CACHE_SIZE" default:"100MB"`
}

<<<<<<< HEAD
type NatTokenBasedAuthentication struct {
=======
type NatsTokenBasedAuthentication struct {
>>>>>>> d659067f
	Token *string `yaml:"token,omitempty"`
}

type NatsCredentialsAuthentication struct {
	Password *string `yaml:"password,omitempty"`
	Username *string `yaml:"username,omitempty"`
}

type NatsAuthentication struct {
<<<<<<< HEAD
	NatsCredentialsAuthentication `yaml:",inline"`
	NatTokenBasedAuthentication   `yaml:",inline"`
=======
	UserInfo                     NatsCredentialsAuthentication `yaml:"user_info"`
	NatsTokenBasedAuthentication `yaml:"token,inline"`
>>>>>>> d659067f
}

type NatsEventSource struct {
	ID             string              `yaml:"id,omitempty"`
	URL            string              `yaml:"url,omitempty"`
	Authentication *NatsAuthentication `yaml:"authentication,omitempty"`
}

<<<<<<< HEAD
type KafkaSASLAuthentication struct {
=======
type KafkaSASLPlainAuthentication struct {
>>>>>>> d659067f
	Password *string `yaml:"password,omitempty"`
	Username *string `yaml:"username,omitempty"`
}

type KafkaAuthentication struct {
<<<<<<< HEAD
	KafkaSASLAuthentication `yaml:",inline"`
=======
	SASLPlain KafkaSASLPlainAuthentication `yaml:"sasl_plain,omitempty"`
>>>>>>> d659067f
}

type KafkaTLSConfiguration struct {
	Enabled bool `yaml:"enabled" default:"false"`
}

type KafkaEventSource struct {
	ID             string                 `yaml:"id,omitempty"`
	Brokers        []string               `yaml:"brokers,omitempty"`
	Authentication *KafkaAuthentication   `yaml:"authentication,omitempty"`
	TLS            *KafkaTLSConfiguration `yaml:"tls,omitempty"`
}

type EventProviders struct {
	Nats  []NatsEventSource  `yaml:"nats,omitempty"`
	Kafka []KafkaEventSource `yaml:"kafka,omitempty"`
}

type EventsConfiguration struct {
	Providers EventProviders `yaml:"providers,omitempty"`
}

type Cluster struct {
	Name string `yaml:"name,omitempty" envconfig:"CLUSTER_NAME"`
}

type AbsintheProtocolConfiguration struct {
	// Enabled true if the Router should accept Requests over WebSockets using the Absinthe Protocol (Phoenix) Handler
	Enabled bool `yaml:"enabled" default:"true" envconfig:"WEBSOCKETS_ABSINTHE_ENABLED"`
	// HandlerPath is the path where the Absinthe Protocol Handler is mounted
	// On this specific path, the Router will accept WebSocket Requests using the Absinthe Protocol
	// even if the Sub-protocol is not set to "absinthe"
	// Legacy clients might not set the Sub-protocol Header, so this is a fallback
	HandlerPath string `yaml:"handler_path" default:"/absinthe/socket" envconfig:"WEBSOCKETS_ABSINTHE_HANDLER_PATH"`
}

type ComplianceConfig struct {
	AnonymizeIP AnonymizeIpConfiguration `yaml:"anonymize_ip,omitempty"`
}

type WebSocketConfiguration struct {
	// Enabled true if the Router should accept Requests over WebSockets
	Enabled bool `yaml:"enabled" default:"true" envconfig:"WEBSOCKETS_ENABLED"`
	// AbsintheProtocol configuration for the Absinthe Protocol
	AbsintheProtocol AbsintheProtocolConfiguration `yaml:"absinthe_protocol,omitempty"`
	// ForwardUpgradeHeaders true if the Router should forward Upgrade Request Headers in the Extensions payload when starting a Subscription on a Subgraph
	ForwardUpgradeHeaders bool `yaml:"forward_upgrade_headers" default:"true" envconfig:"WEBSOCKETS_FORWARD_UPGRADE_HEADERS"`
	// ForwardUpgradeQueryParamsInExtensions true if the Router should forward Upgrade Request Query Parameters in the Extensions payload when starting a Subscription on a Subgraph
	ForwardUpgradeQueryParams bool `yaml:"forward_upgrade_query_params" default:"true" envconfig:"WEBSOCKETS_FORWARD_UPGRADE_QUERY_PARAMS"`
	// ForwardInitialPayload true if the Router should forward the initial payload of a Subscription Request to the Subgraph
	ForwardInitialPayload bool `yaml:"forward_initial_payload" default:"true" envconfig:"WEBSOCKETS_FORWARD_INITIAL_PAYLOAD"`
}

type AnonymizeIpConfiguration struct {
	Enabled bool   `yaml:"enabled" default:"true" envconfig:"SECURITY_ANONYMIZE_IP_ENABLED"`
	Method  string `yaml:"method" default:"redact" envconfig:"SECURITY_ANONYMIZE_IP_METHOD"`
}

type TLSClientAuthConfiguration struct {
	CertFile string `yaml:"cert_file,omitempty" envconfig:"TLS_CLIENT_AUTH_CERT_FILE"`
	Required bool   `yaml:"required" default:"false" envconfig:"TLS_CLIENT_AUTH_REQUIRED"`
}

type TLSServerConfiguration struct {
	Enabled  bool   `yaml:"enabled" default:"false" envconfig:"TLS_SERVER_ENABLED"`
	CertFile string `yaml:"cert_file,omitempty" envconfig:"TLS_SERVER_CERT_FILE"`
	KeyFile  string `yaml:"key_file,omitempty" envconfig:"TLS_SERVER_KEY_FILE"`

	ClientAuth TLSClientAuthConfiguration `yaml:"client_auth,omitempty"`
}

type TLSConfiguration struct {
	Server TLSServerConfiguration `yaml:"server"`
}

type SubgraphErrorPropagationMode string

const (
	SubgraphErrorPropagationModeWrapped     SubgraphErrorPropagationMode = "wrapped"
	SubgraphErrorPropagationModePassthrough SubgraphErrorPropagationMode = "pass-through"
)

type SubgraphErrorPropagationConfiguration struct {
	Enabled              bool                         `yaml:"enabled" default:"false" envconfig:"SUBGRAPH_ERROR_PROPAGATION_ENABLED"`
	PropagateStatusCodes bool                         `yaml:"propagate_status_codes" default:"false" envconfig:"SUBGRAPH_ERROR_PROPAGATION_STATUS_CODES"`
	Mode                 SubgraphErrorPropagationMode `yaml:"mode" default:"wrapped" envconfig:"SUBGRAPH_ERROR_PROPAGATION_MODE"`
	RewritePaths         bool                         `yaml:"rewrite_paths" default:"true" envconfig:"SUBGRAPH_ERROR_PROPAGATION_REWRITE_PATHS"`
	OmitLocations        bool                         `yaml:"omit_locations" default:"true" envconfig:"SUBGRAPH_ERROR_PROPAGATION_OMIT_LOCATIONS"`
	OmitExtensions       bool                         `yaml:"omit_extensions" default:"false" envconfig:"SUBGRAPH_ERROR_PROPAGATION_OMIT_EXTENSIONS"`
}

type Config struct {
	Version string `yaml:"version,omitempty" ignored:"true"`

	InstanceID     string           `yaml:"instance_id,omitempty" envconfig:"INSTANCE_ID"`
	Graph          Graph            `yaml:"graph,omitempty"`
	Telemetry      Telemetry        `yaml:"telemetry,omitempty"`
	GraphqlMetrics GraphqlMetrics   `yaml:"graphql_metrics,omitempty"`
	CORS           CORS             `yaml:"cors,omitempty"`
	Cluster        Cluster          `yaml:"cluster,omitempty"`
	Compliance     ComplianceConfig `yaml:"compliance,omitempty"`
	TLS            TLSConfiguration `yaml:"tls,omitempty"`

	Modules        map[string]interface{} `yaml:"modules,omitempty"`
	Headers        HeaderRules            `yaml:"headers,omitempty"`
	TrafficShaping TrafficShapingRules    `yaml:"traffic_shaping,omitempty"`

	ListenAddr                    string                      `yaml:"listen_addr" default:"localhost:3002" envconfig:"LISTEN_ADDR"`
	ControlplaneURL               string                      `yaml:"controlplane_url" default:"https://cosmo-cp.wundergraph.com" envconfig:"CONTROLPLANE_URL"`
	PlaygroundEnabled             bool                        `yaml:"playground_enabled" default:"true" envconfig:"PLAYGROUND_ENABLED"`
	IntrospectionEnabled          bool                        `yaml:"introspection_enabled" default:"true" envconfig:"INTROSPECTION_ENABLED"`
	LogLevel                      string                      `yaml:"log_level" default:"info" envconfig:"LOG_LEVEL"`
	JSONLog                       bool                        `yaml:"json_log" default:"true" envconfig:"JSON_LOG"`
	ShutdownDelay                 time.Duration               `yaml:"shutdown_delay" default:"60s" envconfig:"SHUTDOWN_DELAY"`
	GracePeriod                   time.Duration               `yaml:"grace_period" default:"30s" envconfig:"GRACE_PERIOD"`
	PollInterval                  time.Duration               `yaml:"poll_interval" default:"10s" envconfig:"POLL_INTERVAL"`
	HealthCheckPath               string                      `yaml:"health_check_path" default:"/health" envconfig:"HEALTH_CHECK_PATH"`
	ReadinessCheckPath            string                      `yaml:"readiness_check_path" default:"/health/ready" envconfig:"READINESS_CHECK_PATH"`
	LivenessCheckPath             string                      `yaml:"liveness_check_path" default:"/health/live" envconfig:"LIVENESS_CHECK_PATH"`
	GraphQLPath                   string                      `yaml:"graphql_path" default:"/graphql" envconfig:"GRAPHQL_PATH"`
	PlaygroundPath                string                      `yaml:"playground_path" default:"/" envconfig:"PLAYGROUND_PATH"`
	Authentication                AuthenticationConfiguration `yaml:"authentication,omitempty"`
	Authorization                 AuthorizationConfiguration  `yaml:"authorization,omitempty"`
	RateLimit                     RateLimitConfiguration      `yaml:"rate_limit,omitempty"`
	LocalhostFallbackInsideDocker bool                        `yaml:"localhost_fallback_inside_docker" default:"true" envconfig:"LOCALHOST_FALLBACK_INSIDE_DOCKER"`
	CDN                           CDNConfiguration            `yaml:"cdn,omitempty"`
	DevelopmentMode               bool                        `yaml:"dev_mode" default:"false" envconfig:"DEV_MODE"`
	Events                        EventsConfiguration         `yaml:"events,omitempty"`

	RouterConfigPath   string `yaml:"router_config_path,omitempty" envconfig:"ROUTER_CONFIG_PATH"`
	RouterRegistration bool   `yaml:"router_registration" envconfig:"ROUTER_REGISTRATION" default:"true"`

	OverrideRoutingURL OverrideRoutingURLConfiguration `yaml:"override_routing_url"`

	SecurityConfiguration SecurityConfiguration `yaml:"security,omitempty"`

	EngineExecutionConfiguration EngineExecutionConfiguration `yaml:"engine"`

	WebSocket WebSocketConfiguration `yaml:"websocket,omitempty"`

	SubgraphErrorPropagation SubgraphErrorPropagationConfiguration `yaml:"subgraph_error_propagation"`
}

type LoadResult struct {
	Config        Config
	DefaultLoaded bool
}

func LoadConfig(configFilePath string, envOverride string) (*LoadResult, error) {
	_ = godotenv.Load(".env.local")
	_ = godotenv.Load()

	if envOverride != "" {
		_ = godotenv.Overload(envOverride)
	}

	cfg := &LoadResult{
		Config:        Config{},
		DefaultLoaded: true,
	}

	// Try to load the environment variables into the config

	err := envconfig.Process("", &cfg.Config)
	if err != nil {
		return nil, err
	}

	// Read the custom config file

	var configFileBytes []byte

	if configFilePath == "" {
		configFilePath = os.Getenv("CONFIG_PATH")
		if configFilePath == "" {
			configFilePath = DefaultConfigPath
		}
	}

	isDefaultConfigPath := configFilePath == DefaultConfigPath
	configFileBytes, err = os.ReadFile(configFilePath)

	if err != nil {
		if isDefaultConfigPath {
			cfg.DefaultLoaded = false
		} else {
			return nil, fmt.Errorf("could not read custom config file %s: %w", configFilePath, err)
		}
	}

	// Expand environment variables in the config file
	// and unmarshal it into the config struct

	configYamlData := os.ExpandEnv(string(configFileBytes))
	if err := yaml.Unmarshal([]byte(configYamlData), &cfg.Config); err != nil {
		return nil, fmt.Errorf("failed to unmarshal router config: %w", err)
	}

	// Marshal the config back to yaml to respect default values, expansion and
	// to create a YAML representing only the values that are actually set

	configFileBytes, err = yaml.Marshal(cfg.Config)
	if err != nil {
		return nil, fmt.Errorf("failed to marshal router config: %w", err)
	}

	// Validate the config against the JSON schema

	err = ValidateConfig(configFileBytes, JSONSchema)
	if err != nil {
		return nil, fmt.Errorf("failed to validate router config: %w", err)
	}

	// Unmarshal the final config

	if err := yaml.Unmarshal(configFileBytes, &cfg.Config); err != nil {
		return nil, err
	}

	// Custom validation for the config

	if cfg.Config.RouterConfigPath == "" && cfg.Config.Graph.Token == "" {
		return nil, fmt.Errorf("either router config path or graph token must be provided")
	}

	// Post-process the config

	if cfg.Config.DevelopmentMode {
		cfg.Config.JSONLog = false
		cfg.Config.SubgraphErrorPropagation.Enabled = true
		cfg.Config.SubgraphErrorPropagation.PropagateStatusCodes = true
	}

	return cfg, nil
}<|MERGE_RESOLUTION|>--- conflicted
+++ resolved
@@ -250,11 +250,7 @@
 	CacheSize BytesString `yaml:"cache_size,omitempty" envconfig:"CDN_CACHE_SIZE" default:"100MB"`
 }
 
-<<<<<<< HEAD
-type NatTokenBasedAuthentication struct {
-=======
 type NatsTokenBasedAuthentication struct {
->>>>>>> d659067f
 	Token *string `yaml:"token,omitempty"`
 }
 
@@ -264,13 +260,8 @@
 }
 
 type NatsAuthentication struct {
-<<<<<<< HEAD
-	NatsCredentialsAuthentication `yaml:",inline"`
-	NatTokenBasedAuthentication   `yaml:",inline"`
-=======
 	UserInfo                     NatsCredentialsAuthentication `yaml:"user_info"`
 	NatsTokenBasedAuthentication `yaml:"token,inline"`
->>>>>>> d659067f
 }
 
 type NatsEventSource struct {
@@ -279,21 +270,13 @@
 	Authentication *NatsAuthentication `yaml:"authentication,omitempty"`
 }
 
-<<<<<<< HEAD
-type KafkaSASLAuthentication struct {
-=======
 type KafkaSASLPlainAuthentication struct {
->>>>>>> d659067f
 	Password *string `yaml:"password,omitempty"`
 	Username *string `yaml:"username,omitempty"`
 }
 
 type KafkaAuthentication struct {
-<<<<<<< HEAD
-	KafkaSASLAuthentication `yaml:",inline"`
-=======
 	SASLPlain KafkaSASLPlainAuthentication `yaml:"sasl_plain,omitempty"`
->>>>>>> d659067f
 }
 
 type KafkaTLSConfiguration struct {
