{
  "Version": "1",
  "InstanceID": "",
  "Graph": {
    "Token": "token",
    "SignKey": ""
  },
  "Telemetry": {
    "ServiceName": "cosmo-router",
    "Attributes": null,
    "ResourceAttributes": null,
    "Tracing": {
      "Enabled": true,
      "SamplingRate": 1,
      "ParentBasedSampler": true,
      "Exporters": null,
      "Propagation": {
        "TraceContext": true,
        "Jaeger": false,
        "B3": false,
        "Baggage": false,
        "Datadog": false
      },
      "ResponseTraceHeader": {
        "Enabled": false,
        "HeaderName": "x-wg-trace-id"
      },
      "ExportGraphQLVariables": false,
      "WithNewRoot": false
    },
    "Metrics": {
      "Attributes": null,
      "OTLP": {
        "Enabled": true,
        "RouterRuntime": true,
        "GraphqlCache": false,
        "EngineStats": {
          "Subscriptions": false
        },
        "ExcludeMetrics": null,
        "ExcludeMetricLabels": null,
        "Exporters": null
      },
      "Prometheus": {
        "Enabled": true,
        "Path": "/metrics",
        "ListenAddr": "127.0.0.1:8088",
        "GraphqlCache": false,
        "EngineStats": {
          "Subscriptions": false
        },
        "ExcludeMetrics": null,
        "ExcludeMetricLabels": null,
        "ExcludeScopeInfo": false,
        "SchemaFieldUsage": {
          "Enabled": false,
          "IncludeOperationSha": false
        }
      }
    }
  },
  "GraphqlMetrics": {
    "Enabled": true,
    "CollectorEndpoint": "https://cosmo-metrics.wundergraph.com"
  },
  "CORS": {
    "Enabled": true,
    "AllowOrigins": [
      "*"
    ],
    "AllowMethods": [
      "HEAD",
      "GET",
      "POST"
    ],
    "AllowHeaders": [
      "Origin",
      "Content-Length",
      "Content-Type"
    ],
    "AllowCredentials": true,
    "MaxAge": 300000000000
  },
  "Cluster": {
    "Name": ""
  },
  "Compliance": {
    "AnonymizeIP": {
      "Enabled": true,
      "Method": "redact"
    }
  },
  "TLS": {
    "Server": {
      "Enabled": false,
      "CertFile": "",
      "KeyFile": "",
      "ClientAuth": {
        "CertFile": "",
        "Required": false
      }
    }
  },
  "CacheControl": {
    "Enabled": false,
    "Value": "",
    "Subgraphs": null
  },
  "MCP": {
    "Enabled": false,
    "Server": {
      "ListenAddr": "localhost:5025",
      "BaseURL": ""
    },
    "Storage": {
      "ProviderID": ""
    },
    "GraphName": "mygraph",
    "ExcludeMutations": false,
    "EnableArbitraryOperations": false,
    "ExposeSchema": false,
    "RouterURL": ""
  },
  "DemoMode": false,
  "Modules": null,
  "Headers": {
    "All": null,
    "Subgraphs": null,
    "CookieWhitelist": null
  },
  "TrafficShaping": {
    "All": {
      "BackoffJitterRetry": {
        "Enabled": true,
        "Algorithm": "backoff_jitter",
        "MaxAttempts": 5,
        "MaxDuration": 10000000000,
        "Interval": 3000000000
      },
      "RequestTimeout": 60000000000,
      "DialTimeout": 30000000000,
      "ResponseHeaderTimeout": 0,
      "ExpectContinueTimeout": 0,
      "TLSHandshakeTimeout": 10000000000,
      "KeepAliveIdleTimeout": 90000000000,
      "KeepAliveProbeInterval": 30000000000,
      "MaxConnsPerHost": 100,
      "MaxIdleConns": 1024,
      "MaxIdleConnsPerHost": 20
    },
    "Router": {
      "MaxRequestBodyBytes": 5000000,
      "MaxHeaderBytes": 0,
      "DecompressionEnabled": true
    },
    "Subgraphs": null
  },
  "FileUpload": {
    "Enabled": true,
    "MaxFileSizeBytes": 50000000,
    "MaxFiles": 10
  },
  "AccessLogs": {
    "Enabled": true,
    "Buffer": {
      "Enabled": false,
      "Size": 256000,
      "FlushInterval": 10000000000
    },
    "Output": {
      "Stdout": {
        "Enabled": true
      },
      "File": {
        "Enabled": false,
        "Path": "access.log"
      }
    },
    "Router": {
      "Fields": null
    },
    "Subgraphs": {
      "Enabled": false,
      "Fields": null
    }
  },
  "Batching": {
    "Enabled": false,
    "MaxConcurrency": 10,
    "MaxEntriesPerBatch": 100,
    "OmitExtensions": false
  },
  "ListenAddr": "localhost:3002",
  "ControlplaneURL": "https://cosmo-cp.wundergraph.com",
  "PlaygroundConfig": {
    "Enabled": true,
    "Path": "/",
    "ConcurrencyLimit": 10
  },
  "PlaygroundEnabled": true,
  "IntrospectionEnabled": true,
  "QueryPlansEnabled": true,
  "LogLevel": "info",
  "JSONLog": true,
  "ShutdownDelay": 60000000000,
  "GracePeriod": 30000000000,
  "PollInterval": 10000000000,
  "PollJitter": 5000000000,
  "HealthCheckPath": "/health",
  "ReadinessCheckPath": "/health/ready",
  "LivenessCheckPath": "/health/live",
  "GraphQLPath": "/graphql",
  "PlaygroundPath": "/",
  "Authentication": {
    "JWT": {
      "JWKS": null,
      "HeaderName": "Authorization",
      "HeaderValuePrefix": "Bearer",
      "HeaderSources": null
    }
  },
  "Authorization": {
    "RequireAuthentication": false,
    "RejectOperationIfUnauthorized": false
  },
  "RateLimit": {
    "Enabled": false,
    "Strategy": "simple",
    "SimpleStrategy": {
      "Rate": 10,
      "Burst": 10,
      "Period": 1000000000,
      "RejectExceedingRequests": false,
      "RejectStatusCode": 200,
      "HideStatsFromResponseExtension": false
    },
    "Storage": {
      "URLs": null,
      "ClusterEnabled": false,
      "KeyPrefix": "cosmo_rate_limit"
    },
    "Debug": false,
    "KeySuffixExpression": "",
    "ErrorExtensionCode": {
      "Enabled": true,
      "Code": "RATE_LIMIT_EXCEEDED"
    }
  },
  "LocalhostFallbackInsideDocker": true,
  "CDN": {
    "URL": "https://cosmo-cdn.wundergraph.com",
    "CacheSize": 100000000
  },
  "DevelopmentMode": false,
  "Events": {
    "Providers": {
      "Nats": null,
      "Kafka": null
    }
  },
  "CacheWarmup": {
    "Enabled": false,
    "Source": {
      "Filesystem": null
    },
    "Workers": 8,
    "ItemsPerSecond": 50,
    "Timeout": 30000000000
  },
  "RouterConfigPath": "",
  "RouterRegistration": true,
  "OverrideRoutingURL": {
    "Subgraphs": null
  },
  "Overrides": {
    "Subgraphs": null
  },
  "SecurityConfiguration": {
    "BlockMutations": {
      "Enabled": false,
      "Condition": ""
    },
    "BlockSubscriptions": {
      "Enabled": false,
      "Condition": ""
    },
    "BlockNonPersistedOperations": {
      "Enabled": false,
      "Condition": ""
    },
    "ComplexityCalculationCache": null,
    "ComplexityLimits": null,
    "DepthLimit": null
  },
  "EngineExecutionConfiguration": {
    "Debug": {
      "PrintOperationTransformations": false,
      "PrintOperationEnableASTRefs": false,
      "PrintPlanningPaths": false,
      "PrintQueryPlans": false,
      "PrintIntermediateQueryPlans": false,
      "PrintNodeSuggestions": false,
      "ConfigurationVisitor": false,
      "PlanningVisitor": false,
      "DatasourceVisitor": false,
      "ReportWebSocketConnections": false,
      "ReportMemoryUsage": false,
      "EnableResolverDebugging": false,
      "EnablePersistedOperationsCacheResponseHeader": false,
      "EnableNormalizationCacheResponseHeader": false,
      "AlwaysIncludeQueryPlan": false,
      "AlwaysSkipLoader": false
    },
    "EnableSingleFlight": true,
    "EnableRequestTracing": true,
    "EnableExecutionPlanCacheResponseHeader": false,
    "MaxConcurrentResolvers": 1024,
    "EnableNetPoll": true,
    "WebSocketClientPollTimeout": 1000000000,
    "WebSocketClientConnBufferSize": 128,
    "WebSocketClientReadTimeout": 5000000000,
    "WebSocketClientWriteTimeout": 10000000000,
    "WebSocketClientPingInterval": 15000000000,
    "WebSocketClientPingTimeout": 30000000000,
    "WebSocketClientFrameTimeout": 100000000,
    "ExecutionPlanCacheSize": 1024,
    "MinifySubgraphOperations": true,
    "EnablePersistedOperationsCache": true,
    "EnableNormalizationCache": true,
    "NormalizationCacheSize": 1024,
    "OperationHashCacheSize": 2048,
    "ParseKitPoolSize": 16,
    "EnableValidationCache": true,
    "ValidationCacheSize": 1024,
    "DisableExposingVariablesContentOnValidationError": false,
    "ResolverMaxRecyclableParserSize": 32768,
    "EnableSubgraphFetchOperationName": false,
    "DisableVariablesRemapping": false,
    "SubscriptionFetchTimeout": 30000000000
  },
  "WebSocket": {
    "Enabled": true,
    "AbsintheProtocol": {
      "Enabled": true,
      "HandlerPath": "/absinthe/socket"
    },
    "ForwardUpgradeHeaders": {
      "Enabled": true,
      "AllowList": [
        "Authorization"
      ]
    },
    "ForwardUpgradeQueryParams": {
      "Enabled": true,
      "AllowList": [
        "Authorization"
      ]
    },
    "ForwardInitialPayload": true,
    "Authentication": {
      "FromInitialPayload": {
        "Enabled": false,
        "Key": "Authorization",
        "ExportToken": {
          "Enabled": true,
          "HeaderKey": "Authorization"
        }
      }
    },
    "ClientInfoFromInitialPayload": {
      "Enabled": true,
      "NameField": "graphql-client-name",
      "VersionField": "graphql-client-version",
      "ForwardToRequestHeaders": {
        "Enabled": true,
        "NameTargetHeader": "graphql-client-name",
        "VersionTargetHeader": "graphql-client-version"
      }
    }
  },
  "SubgraphErrorPropagation": {
    "Enabled": true,
    "PropagateStatusCodes": false,
    "Mode": "wrapped",
    "RewritePaths": true,
    "OmitLocations": true,
    "OmitExtensions": false,
    "AttachServiceName": true,
    "DefaultExtensionCode": "DOWNSTREAM_SERVICE_ERROR",
    "AllowedExtensionFields": [
      "code"
    ],
    "AllowedFields": null
  },
  "StorageProviders": {
    "S3": null,
    "CDN": null,
    "Redis": null,
    "FileSystem": null
  },
  "ExecutionConfig": {
    "File": {
      "Path": "",
      "Watch": false,
      "WatchInterval": 1000000000
    },
    "Storage": {
      "ProviderID": "",
      "ObjectPath": ""
    },
    "FallbackStorage": {
      "Enabled": false,
      "ProviderID": "",
      "ObjectPath": ""
    }
  },
  "PersistedOperationsConfig": {
    "LogUnknown": false,
    "Safelist": {
      "Enabled": false
    },
    "Cache": {
      "Size": 100000000
    },
    "Storage": {
      "ProviderID": "",
      "ObjectPrefix": ""
    }
  },
  "AutomaticPersistedQueries": {
    "Enabled": false,
    "Cache": {
      "Size": 100000000,
      "TTL": -1
    },
    "Storage": {
      "ProviderID": "",
      "ObjectPrefix": ""
    }
  },
  "ApolloCompatibilityFlags": {
    "EnableAll": false,
    "ValueCompletion": {
      "Enabled": false
    },
    "TruncateFloats": {
      "Enabled": false
    },
    "SuppressFetchErrors": {
      "Enabled": false
    },
    "ReplaceUndefinedOpFieldErrors": {
      "Enabled": false
    },
    "ReplaceInvalidVarErrors": {
      "Enabled": false
    },
    "ReplaceValidationErrorStatus": {
      "Enabled": false
    },
    "SubscriptionMultipartPrintBoundary": {
      "Enabled": false
    }
  },
  "ApolloRouterCompatibilityFlags": {
    "ReplaceInvalidVarErrors": {
      "Enabled": false
    },
    "SubrequestHTTPError": {
      "Enabled": false
    }
  },
  "ClientHeader": {
    "Name": "",
    "Version": ""
  },
<<<<<<< HEAD
  "Plugins": {
    "Enabled": false,
    "Path": "plugins"
=======
  "WatchConfig": {
    "Enabled": false,
    "Interval": 10000000000,
    "StartupDelay": {
      "Enabled": false,
      "Maximum": 10000000000
    }
>>>>>>> 3ba2a921
  }
}<|MERGE_RESOLUTION|>--- conflicted
+++ resolved
@@ -474,11 +474,10 @@
     "Name": "",
     "Version": ""
   },
-<<<<<<< HEAD
   "Plugins": {
     "Enabled": false,
     "Path": "plugins"
-=======
+  },
   "WatchConfig": {
     "Enabled": false,
     "Interval": 10000000000,
@@ -486,6 +485,5 @@
       "Enabled": false,
       "Maximum": 10000000000
     }
->>>>>>> 3ba2a921
   }
 }