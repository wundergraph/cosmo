--- conflicted
+++ resolved
@@ -233,11 +233,7 @@
       "FromInitialPayload": {
         "Enabled": false,
         "Key": "Authorization",
-<<<<<<< HEAD
         "ExportToken": {
-=======
-        "ExportTokenToRequestHeader": {
->>>>>>> adf94360
           "Enabled": true,
           "HeaderKey": "Authorization"
         }
