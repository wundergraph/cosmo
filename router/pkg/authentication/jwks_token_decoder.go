--- conflicted
+++ resolved
@@ -8,18 +8,12 @@
 	"slices"
 	"time"
 
-<<<<<<< HEAD
 	"github.com/MicahParks/keyfunc/v3"
 
 	"golang.org/x/time/rate"
 
 	"github.com/MicahParks/jwkset"
-=======
-	"golang.org/x/time/rate"
-
-	"github.com/MicahParks/jwkset"
-	"github.com/MicahParks/keyfunc/v3"
->>>>>>> 146f4ac8
+
 	"github.com/golang-jwt/jwt/v5"
 	"github.com/wundergraph/cosmo/router/internal/httpclient"
 	"go.uber.org/zap"
@@ -60,16 +54,6 @@
 	Audiences []string
 
 	RefreshUnknownKID RefreshUnknownKIDConfig
-<<<<<<< HEAD
-=======
-}
-
-type RefreshUnknownKIDConfig struct {
-	Enabled  bool
-	Interval time.Duration
-	Burst    int
-	MaxWait  time.Duration
->>>>>>> 146f4ac8
 }
 
 type RefreshUnknownKIDConfig struct {
