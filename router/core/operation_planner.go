--- conflicted
+++ resolved
@@ -108,18 +108,11 @@
 }
 
 type PlanOptions struct {
-<<<<<<< HEAD
 	Protocol             OperationProtocol
-	ClientInfo           ClientInfo
+	ClientInfo           *ClientInfo
 	TraceOptions         resolve.TraceOptions
 	ExecutionOptions     resolve.ExecutionOptions
 	TrackSchemaUsageInfo bool
-=======
-	Protocol         OperationProtocol
-	ClientInfo       *ClientInfo
-	TraceOptions     resolve.TraceOptions
-	ExecutionOptions resolve.ExecutionOptions
->>>>>>> 9c6e1237
 }
 
 func (p *OperationPlanner) plan(operation *ParsedOperation, options PlanOptions) (*operationContext, error) {
