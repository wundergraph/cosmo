--- conflicted
+++ resolved
@@ -4,7 +4,6 @@
 	"context"
 	"crypto/tls"
 	"fmt"
-	"github.com/nats-io/nats.go/jetstream"
 	"net/http"
 
 	"github.com/wundergraph/graphql-go-tools/v2/pkg/operationreport"
@@ -12,12 +11,6 @@
 	"github.com/twmb/franz-go/pkg/kgo"
 	"github.com/twmb/franz-go/pkg/sasl/plain"
 	"github.com/wundergraph/cosmo/router/pkg/config"
-<<<<<<< HEAD
-	"github.com/wundergraph/cosmo/router/pkg/pubsub/kafka"
-	pubsubNats "github.com/wundergraph/cosmo/router/pkg/pubsub/nats"
-	"github.com/wundergraph/graphql-go-tools/v2/pkg/engine/datasource/pubsub_datasource"
-=======
->>>>>>> d659067f
 	"go.uber.org/zap"
 	"time"
 
@@ -144,24 +137,21 @@
 	if eventSource.Authentication != nil {
 		if eventSource.Authentication.Token != nil {
 			opts = append(opts, nats.Token(*eventSource.Authentication.Token))
-<<<<<<< HEAD
-		} else if eventSource.Authentication.Username != nil || eventSource.Authentication.Password != nil {
-			opts = append(opts, nats.UserInfo(*eventSource.Authentication.Username, *eventSource.Authentication.Password))
+		} else if eventSource.Authentication.UserInfo.Username != nil && eventSource.Authentication.UserInfo.Password != nil {
+			opts = append(opts, nats.UserInfo(*eventSource.Authentication.UserInfo.Username, *eventSource.Authentication.UserInfo.Password))
 		}
 	}
 
 	return opts, nil
 }
 
+// buildKafkaOptions creates a list of kgo.Opt options for the given Kafka event source configuration.
+// Only general options like TLS, SASL, etc. are configured here. Specific options like topics, etc. are
+// configured in the KafkaPubSub implementation.
 func buildKafkaOptions(eventSource config.KafkaEventSource) ([]kgo.Opt, error) {
 
 	opts := []kgo.Opt{
 		kgo.SeedBrokers(eventSource.Brokers...),
-		// We want to consume the events produced after the router starts
-		// This replicates a simple and stateless event sourcing pattern
-		kgo.ConsumeResetOffset(kgo.NewOffset().AfterMilli(time.Now().UnixMilli())),
-		// For observability, we set the client ID to the router
-		kgo.ClientID("router"),
 		// Ensure proper timeouts are set
 		kgo.ProduceRequestTimeout(10 * time.Second),
 		kgo.ConnIdleTimeout(60 * time.Second),
@@ -174,43 +164,10 @@
 		)
 	}
 
-	if eventSource.Authentication != nil && eventSource.Authentication.Username != nil && eventSource.Authentication.Password != nil {
-		opts = append(opts, kgo.SASL(plain.Auth{
-			User: *eventSource.Authentication.Username,
-			Pass: *eventSource.Authentication.Password,
-=======
-		} else if eventSource.Authentication.UserInfo.Username != nil && eventSource.Authentication.UserInfo.Password != nil {
-			opts = append(opts, nats.UserInfo(*eventSource.Authentication.UserInfo.Username, *eventSource.Authentication.UserInfo.Password))
-		}
-	}
-
-	return opts, nil
-}
-
-// buildKafkaOptions creates a list of kgo.Opt options for the given Kafka event source configuration.
-// Only general options like TLS, SASL, etc. are configured here. Specific options like topics, etc. are
-// configured in the KafkaPubSub implementation.
-func buildKafkaOptions(eventSource config.KafkaEventSource) ([]kgo.Opt, error) {
-
-	opts := []kgo.Opt{
-		kgo.SeedBrokers(eventSource.Brokers...),
-		// Ensure proper timeouts are set
-		kgo.ProduceRequestTimeout(10 * time.Second),
-		kgo.ConnIdleTimeout(60 * time.Second),
-	}
-
-	if eventSource.TLS != nil && eventSource.TLS.Enabled {
-		opts = append(opts,
-			// Configure TLS. Uses SystemCertPool for RootCAs by default.
-			kgo.DialTLSConfig(new(tls.Config)),
-		)
-	}
-
 	if eventSource.Authentication != nil && eventSource.Authentication.SASLPlain.Username != nil && eventSource.Authentication.SASLPlain.Password != nil {
 		opts = append(opts, kgo.SASL(plain.Auth{
 			User: *eventSource.Authentication.SASLPlain.Username,
 			Pass: *eventSource.Authentication.SASLPlain.Password,
->>>>>>> d659067f
 		}.AsMechanism()))
 	}
 
@@ -222,92 +179,14 @@
 	// the plan config is what the engine uses to turn a GraphQL Request into an execution plan
 	// the plan config is stateful as it carries connection pools and other things
 
-<<<<<<< HEAD
-	natsPubSubByProviderID := make(map[string]pubsub_datasource.NatsPubSub)
-	kafkaPubSubByProviderID := make(map[string]pubsub_datasource.KafkaPubSub)
-
-	datasourceConfigurations := routerCfg.EngineConfig.GetDatasourceConfigurations()
-	for _, datasourceConfiguration := range datasourceConfigurations {
-		if datasourceConfiguration.CustomEvents == nil {
-			continue
-		}
-
-		for _, eventConfiguration := range datasourceConfiguration.GetCustomEvents().GetNats() {
-
-			providerID := eventConfiguration.EngineEventConfiguration.GetProviderId()
-			// if this source name's provider has already been initiated, do not try to initiate again
-			_, ok := natsPubSubByProviderID[providerID]
-			if ok {
-				continue
-			}
-
-			for _, eventSource := range routerEngineCfg.Events.Providers.Nats {
-				if eventSource.ID == eventConfiguration.EngineEventConfiguration.GetProviderId() {
-					options, err := buildNatsOptions(eventSource)
-					if err != nil {
-						return nil, fmt.Errorf("failed to build options for Nats provider with ID \"%s\": %w", providerID, err)
-					}
-					natsConnection, err := nats.Connect(eventSource.URL, options...)
-					if err != nil {
-						return nil, fmt.Errorf("failed to create connection for Nats provider with ID \"%s\": %w", providerID, err)
-					}
-					js, err := jetstream.New(natsConnection)
-					if err != nil {
-						return nil, err
-					}
-
-					natsPubSubByProviderID[providerID] = pubsubNats.NewConnector(b.logger, natsConnection, js).New(ctx)
-
-					break
-				}
-			}
-		}
-
-		for _, eventConfiguration := range datasourceConfiguration.GetCustomEvents().GetKafka() {
-
-			providerID := eventConfiguration.EngineEventConfiguration.GetProviderId()
-			// if this source name's provider has already been initiated, do not try to initiate again
-			_, ok := kafkaPubSubByProviderID[providerID]
-			if ok {
-				continue
-			}
-
-			for _, eventSource := range routerEngineCfg.Events.Providers.Kafka {
-
-				if eventSource.ID == providerID {
-					options, err := buildKafkaOptions(eventSource)
-					if err != nil {
-						return nil, fmt.Errorf("failed to build options for Kafka provider with ID \"%s\": %w", providerID, err)
-					}
-					client, err := kgo.NewClient(options...)
-					if err != nil {
-						return nil, fmt.Errorf("failed to create client for Kafka provider with ID \"%s\": %w", providerID, err)
-					}
-
-					kafkaPubSubByProviderID[providerID] = kafka.NewConnector(b.logger, client).New(ctx)
-
-					break
-				}
-			}
-		}
-
-	}
-
-=======
->>>>>>> d659067f
 	loader := NewLoader(b.includeInfo, NewDefaultFactoryResolver(
 		ctx,
 		NewTransport(b.transportOptions),
 		b.transport,
 		b.logger,
 		routerEngineCfg.Execution.EnableSingleFlight,
-<<<<<<< HEAD
-		natsPubSubByProviderID,
-		kafkaPubSubByProviderID,
-=======
 		pubSubProviders.nats,
 		pubSubProviders.kafka,
->>>>>>> d659067f
 	))
 
 	// this generates the plan config using the data source factories from the config package
