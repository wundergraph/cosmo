--- conflicted
+++ resolved
@@ -105,7 +105,6 @@
 	}, nil
 }
 
-<<<<<<< HEAD
 func natsAuthenticationOptions(authentication *config.Authentication) ([]nats.Option, error) {
 	if authentication == nil {
 		return nil, nil
@@ -119,8 +118,6 @@
 	return []nats.Option{nats.UserInfo(*authentication.Username, *authentication.Password)}, nil
 }
 
-=======
->>>>>>> 6da610c5
 func (b *ExecutorConfigurationBuilder) buildPlannerConfiguration(ctx context.Context, routerCfg *nodev1.RouterConfig, routerEngineCfg *RouterEngineConfiguration) (*plan.Configuration, error) {
 	// this loader is used to take the engine config and create a plan config
 	// the plan config is what the engine uses to turn a GraphQL Request into an execution plan
