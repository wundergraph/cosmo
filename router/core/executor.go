--- conflicted
+++ resolved
@@ -61,11 +61,8 @@
 	ApolloCompatibilityFlags       config.ApolloCompatibilityFlags
 	ApolloRouterCompatibilityFlags config.ApolloRouterCompatibilityFlags
 	HeartbeatInterval              time.Duration
-<<<<<<< HEAD
 	TraceClientRequired            bool
-=======
 	PluginsEnabled                 bool
->>>>>>> 3114d38e
 }
 
 func (b *ExecutorConfigurationBuilder) Build(ctx context.Context, opts *ExecutorBuildOptions) (*Executor, error) {
