package core

import (
	"context"
	"fmt"
	"net/http"
	"time"

	"go.uber.org/zap"
	"google.golang.org/grpc"

	"github.com/wundergraph/graphql-go-tools/v2/pkg/ast"
	"github.com/wundergraph/graphql-go-tools/v2/pkg/astparser"
	"github.com/wundergraph/graphql-go-tools/v2/pkg/asttransform"
	"github.com/wundergraph/graphql-go-tools/v2/pkg/engine/datasource/introspection_datasource"
	"github.com/wundergraph/graphql-go-tools/v2/pkg/engine/plan"
	"github.com/wundergraph/graphql-go-tools/v2/pkg/engine/resolve"
	"github.com/wundergraph/graphql-go-tools/v2/pkg/operationreport"

	nodev1 "github.com/wundergraph/cosmo/router/gen/proto/wg/cosmo/node/v1"
	"github.com/wundergraph/cosmo/router/pkg/config"
	pubsub_datasource "github.com/wundergraph/cosmo/router/pkg/pubsub/datasource"
)

type ExecutorConfigurationBuilder struct {
	introspection  bool
	trackUsageInfo bool
	baseURL        string
	logger         *zap.Logger

	transportOptions    *TransportOptions
	baseTripper         http.RoundTripper
	subgraphTrippers    map[string]http.RoundTripper
	subgraphGRPCClients map[string]grpc.ClientConnInterface

	subscriptionClientOptions *SubscriptionClientOptions
	instanceData              InstanceData
}

type Executor struct {
	PlanConfig plan.Configuration
	// ClientSchema is the GraphQL Schema that is exposed from our API
	// it is used for the introspection and query normalization/validation.
	ClientSchema *ast.Document
	// RouterSchema the GraphQL Schema that we use for planning the queries
	RouterSchema    *ast.Document
	Resolver        *resolve.Resolver
	RenameTypeNames []resolve.RenameTypeName
	TrackUsageInfo  bool
}

type ExecutorBuildOptions struct {
	EngineConfig                   *nodev1.EngineConfiguration
	Subgraphs                      []*nodev1.Subgraph
	RouterEngineConfig             *RouterEngineConfiguration
	Reporter                       resolve.Reporter
	ApolloCompatibilityFlags       config.ApolloCompatibilityFlags
	ApolloRouterCompatibilityFlags config.ApolloRouterCompatibilityFlags
	HeartbeatInterval              time.Duration
<<<<<<< HEAD
	InstanceData                   InstanceData
}

func (b *ExecutorConfigurationBuilder) Build(ctx context.Context, opts *ExecutorBuildOptions) (*Executor, []pubsub_datasource.PubSubProvider, error) {
	planConfig, providers, err := b.buildPlannerConfiguration(ctx, opts.EngineConfig, opts.Subgraphs, opts.RouterEngineConfig)
=======
	TraceClientRequired            bool
	PluginsEnabled                 bool
}

func (b *ExecutorConfigurationBuilder) Build(ctx context.Context, opts *ExecutorBuildOptions) (*Executor, error) {
	planConfig, err := b.buildPlannerConfiguration(ctx, opts.EngineConfig, opts.Subgraphs, opts.RouterEngineConfig, opts.PubSubProviders, opts.PluginsEnabled)
>>>>>>> 0a3bf6fa
	if err != nil {
		return nil, nil, fmt.Errorf("failed to build planner configuration: %w", err)
	}

	options := resolve.ResolverOptions{
		MaxConcurrency:                     opts.RouterEngineConfig.Execution.MaxConcurrentResolvers,
		Debug:                              opts.RouterEngineConfig.Execution.Debug.EnableResolverDebugging,
		Reporter:                           opts.Reporter,
		PropagateSubgraphErrors:            opts.RouterEngineConfig.SubgraphErrorPropagation.Enabled,
		PropagateSubgraphStatusCodes:       opts.RouterEngineConfig.SubgraphErrorPropagation.PropagateStatusCodes,
		RewriteSubgraphErrorPaths:          opts.RouterEngineConfig.SubgraphErrorPropagation.RewritePaths,
		OmitSubgraphErrorLocations:         opts.RouterEngineConfig.SubgraphErrorPropagation.OmitLocations,
		OmitSubgraphErrorExtensions:        opts.RouterEngineConfig.SubgraphErrorPropagation.OmitExtensions,
		AllowedErrorExtensionFields:        opts.RouterEngineConfig.SubgraphErrorPropagation.AllowedExtensionFields,
		AttachServiceNameToErrorExtensions: opts.RouterEngineConfig.SubgraphErrorPropagation.AttachServiceName,
		DefaultErrorExtensionCode:          opts.RouterEngineConfig.SubgraphErrorPropagation.DefaultExtensionCode,
		AllowedSubgraphErrorFields:         opts.RouterEngineConfig.SubgraphErrorPropagation.AllowedFields,
		MaxRecyclableParserSize:            opts.RouterEngineConfig.Execution.ResolverMaxRecyclableParserSize,
		MultipartSubHeartbeatInterval:      opts.HeartbeatInterval,
		MaxSubscriptionFetchTimeout:        opts.RouterEngineConfig.Execution.SubscriptionFetchTimeout,
	}

	if opts.ApolloCompatibilityFlags.ValueCompletion.Enabled {
		options.ResolvableOptions.ApolloCompatibilityValueCompletionInExtensions = true
	}
	if opts.ApolloCompatibilityFlags.TruncateFloats.Enabled {
		options.ResolvableOptions.ApolloCompatibilityTruncateFloatValues = true
	}
	if opts.ApolloCompatibilityFlags.SuppressFetchErrors.Enabled {
		options.ResolvableOptions.ApolloCompatibilitySuppressFetchErrors = true
	}
	if opts.ApolloCompatibilityFlags.ReplaceUndefinedOpFieldErrors.Enabled {
		options.ResolvableOptions.ApolloCompatibilityReplaceUndefinedOpFieldError = true
	}
	if opts.ApolloCompatibilityFlags.ReplaceInvalidVarErrors.Enabled {
		options.ResolvableOptions.ApolloCompatibilityReplaceInvalidVarError = true
	}

	if opts.ApolloRouterCompatibilityFlags.SubrequestHTTPError.Enabled {
		options.ResolvableOptions.ApolloRouterCompatibilitySubrequestHTTPError = true
	}

	switch opts.RouterEngineConfig.SubgraphErrorPropagation.Mode {
	case config.SubgraphErrorPropagationModePassthrough:
		options.SubgraphErrorPropagationMode = resolve.SubgraphErrorPropagationModePassThrough
	case config.SubgraphErrorPropagationModeWrapped:
		options.SubgraphErrorPropagationMode = resolve.SubgraphErrorPropagationModeWrapped
	default:
		options.SubgraphErrorPropagationMode = resolve.SubgraphErrorPropagationModeWrapped
	}

	// this is the resolver, it's stateful and manages all the client connections, etc...
	resolver := resolve.New(ctx, options)

	var (
		// clientSchemaDefinition is the GraphQL Schema that is exposed from our API
		// it should be used for the introspection and query normalization/validation.
		clientSchemaDefinition *ast.Document
		// routerSchemaDefinition the GraphQL Schema that we use for planning the queries
		routerSchemaDefinition ast.Document
		report                 operationreport.Report
	)

	routerSchemaDefinition, report = astparser.ParseGraphqlDocumentString(opts.EngineConfig.GraphqlSchema)
	if report.HasErrors() {
		return nil, providers, fmt.Errorf("failed to parse graphql schema from engine config: %w", report)
	}
	// we need to merge the base schema, it contains the __schema and __type queries,
	// as well as built-in scalars like Int, String, etc...
	// these are usually not part of a regular GraphQL schema
	// the engine needs to have them defined, otherwise it cannot resolve such fields
	err = asttransform.MergeDefinitionWithBaseSchema(&routerSchemaDefinition)
	if err != nil {
		return nil, providers, fmt.Errorf("failed to merge graphql schema with base schema: %w", err)
	}

	if clientSchemaStr := opts.EngineConfig.GetGraphqlClientSchema(); clientSchemaStr != "" {
		// The client schema is a subset of the router schema that does not include @inaccessible fields.
		// The client schema only exists if the federated schema includes @inaccessible directives or @tag directives

		clientSchema, report := astparser.ParseGraphqlDocumentString(clientSchemaStr)
		if report.HasErrors() {
			return nil, providers, fmt.Errorf("failed to parse graphql client schema from engine config: %w", report)
		}
		err = asttransform.MergeDefinitionWithBaseSchema(&clientSchema)
		if err != nil {
			return nil, providers, fmt.Errorf("failed to merge graphql client schema with base schema: %w", err)
		}
		clientSchemaDefinition = &clientSchema
	} else {
		// In the event that a client schema is not generated, the router schema is used in place of the client schema (e.g., for operation validation)

		clientSchemaDefinition = &routerSchemaDefinition
	}

	if b.introspection {
		// by default, the engine doesn't understand how to resolve the __schema and __type queries
		// we need to add a special datasource for that
		// it takes the definition as the input and generates introspection data
		// datasource is attached to Query.__schema, Query.__type, __Type.fields and __Type.enumValues fields
		introspectionFactory, err := introspection_datasource.NewIntrospectionConfigFactory(clientSchemaDefinition)
		if err != nil {
			return nil, providers, fmt.Errorf("failed to create introspection config factory: %w", err)
		}
		fieldConfigs := introspectionFactory.BuildFieldConfigurations()
		// we need to add these fields to the config
		// otherwise the engine wouldn't know how to resolve them
		planConfig.Fields = append(planConfig.Fields, fieldConfigs...)
		dataSources := introspectionFactory.BuildDataSourceConfigurations()
		// finally, we add our data source for introspection to the existing data sources
		planConfig.DataSources = append(planConfig.DataSources, dataSources...)
	}

	var renameTypeNames []resolve.RenameTypeName

	// when applying namespacing, it's possible that we need to rename types
	// for that, we have to map the rename types config to the engine's rename type names
	for _, configuration := range planConfig.Types {
		if configuration.RenameTo != "" {
			renameTypeNames = append(renameTypeNames, resolve.RenameTypeName{
				From: []byte(configuration.RenameTo),
				To:   []byte(configuration.TypeName),
			})
		}
	}

	return &Executor{
		PlanConfig:      *planConfig,
		ClientSchema:    clientSchemaDefinition,
		RouterSchema:    &routerSchemaDefinition,
		Resolver:        resolver,
		RenameTypeNames: renameTypeNames,
		TrackUsageInfo:  b.trackUsageInfo,
	}, providers, nil
}

<<<<<<< HEAD
func (b *ExecutorConfigurationBuilder) buildPlannerConfiguration(ctx context.Context, engineConfig *nodev1.EngineConfiguration, subgraphs []*nodev1.Subgraph, routerEngineCfg *RouterEngineConfiguration) (*plan.Configuration, []pubsub_datasource.PubSubProvider, error) {
=======
func buildNatsOptions(eventSource config.NatsEventSource, logger *zap.Logger) ([]nats.Option, error) {
	opts := []nats.Option{
		nats.Name(fmt.Sprintf("cosmo.router.edfs.nats.%s", eventSource.ID)),
		nats.ReconnectJitter(500*time.Millisecond, 2*time.Second),
		nats.ClosedHandler(func(conn *nats.Conn) {
			logger.Info("NATS connection closed", zap.String("provider_id", eventSource.ID), zap.Error(conn.LastError()))
		}),
		nats.ConnectHandler(func(nc *nats.Conn) {
			logger.Info("NATS connection established", zap.String("provider_id", eventSource.ID), zap.String("url", nc.ConnectedUrlRedacted()))
		}),
		nats.DisconnectErrHandler(func(nc *nats.Conn, err error) {
			if err != nil {
				logger.Error("NATS disconnected; will attempt to reconnect", zap.Error(err), zap.String("provider_id", eventSource.ID))
			} else {
				logger.Info("NATS disconnected", zap.String("provider_id", eventSource.ID))
			}
		}),
		nats.ErrorHandler(func(conn *nats.Conn, subscription *nats.Subscription, err error) {
			if errors.Is(err, nats.ErrSlowConsumer) {
				logger.Warn(
					"NATS slow consumer detected. Events are being dropped. Please consider increasing the buffer size or reducing the number of messages being sent.",
					zap.Error(err),
					zap.String("provider_id", eventSource.ID),
				)
			} else {
				logger.Error("NATS error", zap.Error(err))
			}
		}),
		nats.ReconnectHandler(func(conn *nats.Conn) {
			logger.Info("NATS reconnected", zap.String("provider_id", eventSource.ID), zap.String("url", conn.ConnectedUrlRedacted()))
		}),
	}

	if eventSource.Authentication != nil {
		if eventSource.Authentication.Token != nil {
			opts = append(opts, nats.Token(*eventSource.Authentication.Token))
		} else if eventSource.Authentication.UserInfo.Username != nil && eventSource.Authentication.UserInfo.Password != nil {
			opts = append(opts, nats.UserInfo(*eventSource.Authentication.UserInfo.Username, *eventSource.Authentication.UserInfo.Password))
		}
	}

	return opts, nil
}

// buildKafkaOptions creates a list of kgo.Opt options for the given Kafka event source configuration.
// Only general options like TLS, SASL, etc. are configured here. Specific options like topics, etc. are
// configured in the KafkaPubSub implementation.
func buildKafkaOptions(eventSource config.KafkaEventSource) ([]kgo.Opt, error) {
	opts := []kgo.Opt{
		kgo.SeedBrokers(eventSource.Brokers...),
		// Ensure proper timeouts are set
		kgo.ProduceRequestTimeout(10 * time.Second),
		kgo.ConnIdleTimeout(60 * time.Second),
	}

	if eventSource.TLS != nil && eventSource.TLS.Enabled {
		opts = append(opts,
			// Configure TLS. Uses SystemCertPool for RootCAs by default.
			kgo.DialTLSConfig(new(tls.Config)),
		)
	}

	if eventSource.Authentication != nil && eventSource.Authentication.SASLPlain.Username != nil && eventSource.Authentication.SASLPlain.Password != nil {
		opts = append(opts, kgo.SASL(plain.Auth{
			User: *eventSource.Authentication.SASLPlain.Username,
			Pass: *eventSource.Authentication.SASLPlain.Password,
		}.AsMechanism()))
	}

	return opts, nil
}

func (b *ExecutorConfigurationBuilder) buildPlannerConfiguration(ctx context.Context, engineConfig *nodev1.EngineConfiguration, subgraphs []*nodev1.Subgraph, routerEngineCfg *RouterEngineConfiguration, pubSubProviders *EnginePubSubProviders, pluginsEnabled bool) (*plan.Configuration, error) {
>>>>>>> 0a3bf6fa
	// this loader is used to take the engine config and create a plan config
	// the plan config is what the engine uses to turn a GraphQL Request into an execution plan
	// the plan config is stateful as it carries connection pools and other things

	loader := NewLoader(ctx, b.trackUsageInfo, NewDefaultFactoryResolver(
		ctx,
		b.transportOptions,
		b.subscriptionClientOptions,
		b.baseTripper,
		b.subgraphTrippers,
		b.subgraphGRPCClients,
		b.logger,
		routerEngineCfg.Execution.EnableSingleFlight,
		routerEngineCfg.Execution.EnableNetPoll,
		b.instanceData,
	), b.logger)

	// this generates the plan config using the data source factories from the config package
<<<<<<< HEAD
	planConfig, providers, err := loader.Load(engineConfig, subgraphs, routerEngineCfg)
=======
	planConfig, err := loader.Load(engineConfig, subgraphs, routerEngineCfg, pluginsEnabled)
>>>>>>> 0a3bf6fa
	if err != nil {
		return nil, nil, fmt.Errorf("failed to load configuration: %w", err)
	}
	debug := &routerEngineCfg.Execution.Debug
	planConfig.Debug = plan.DebugConfiguration{
		PrintOperationTransformations: debug.PrintOperationTransformations,
		PrintOperationEnableASTRefs:   debug.PrintOperationEnableASTRefs,
		PrintPlanningPaths:            debug.PrintPlanningPaths,
		PrintQueryPlans:               debug.PrintIntermediateQueryPlans,
		PrintNodeSuggestions:          debug.PrintNodeSuggestions,
		ConfigurationVisitor:          debug.ConfigurationVisitor,
		PlanningVisitor:               debug.PlanningVisitor,
		DatasourceVisitor:             debug.DatasourceVisitor,
	}
	planConfig.MinifySubgraphOperations = routerEngineCfg.Execution.MinifySubgraphOperations

	planConfig.EnableOperationNamePropagation = routerEngineCfg.Execution.EnableSubgraphFetchOperationName

	return planConfig, providers, nil
}<|MERGE_RESOLUTION|>--- conflicted
+++ resolved
@@ -57,20 +57,13 @@
 	ApolloCompatibilityFlags       config.ApolloCompatibilityFlags
 	ApolloRouterCompatibilityFlags config.ApolloRouterCompatibilityFlags
 	HeartbeatInterval              time.Duration
-<<<<<<< HEAD
-	InstanceData                   InstanceData
-}
-
-func (b *ExecutorConfigurationBuilder) Build(ctx context.Context, opts *ExecutorBuildOptions) (*Executor, []pubsub_datasource.PubSubProvider, error) {
-	planConfig, providers, err := b.buildPlannerConfiguration(ctx, opts.EngineConfig, opts.Subgraphs, opts.RouterEngineConfig)
-=======
 	TraceClientRequired            bool
 	PluginsEnabled                 bool
-}
-
-func (b *ExecutorConfigurationBuilder) Build(ctx context.Context, opts *ExecutorBuildOptions) (*Executor, error) {
-	planConfig, err := b.buildPlannerConfiguration(ctx, opts.EngineConfig, opts.Subgraphs, opts.RouterEngineConfig, opts.PubSubProviders, opts.PluginsEnabled)
->>>>>>> 0a3bf6fa
+	InstanceData                   InstanceData
+}
+
+func (b *ExecutorConfigurationBuilder) Build(ctx context.Context, opts *ExecutorBuildOptions) (*Executor, []pubsub_datasource.PubSubProvider, error) {
+	planConfig, providers, err := b.buildPlannerConfiguration(ctx, opts.EngineConfig, opts.Subgraphs, opts.RouterEngineConfig, opts.PluginsEnabled)
 	if err != nil {
 		return nil, nil, fmt.Errorf("failed to build planner configuration: %w", err)
 	}
@@ -207,83 +200,7 @@
 	}, providers, nil
 }
 
-<<<<<<< HEAD
-func (b *ExecutorConfigurationBuilder) buildPlannerConfiguration(ctx context.Context, engineConfig *nodev1.EngineConfiguration, subgraphs []*nodev1.Subgraph, routerEngineCfg *RouterEngineConfiguration) (*plan.Configuration, []pubsub_datasource.PubSubProvider, error) {
-=======
-func buildNatsOptions(eventSource config.NatsEventSource, logger *zap.Logger) ([]nats.Option, error) {
-	opts := []nats.Option{
-		nats.Name(fmt.Sprintf("cosmo.router.edfs.nats.%s", eventSource.ID)),
-		nats.ReconnectJitter(500*time.Millisecond, 2*time.Second),
-		nats.ClosedHandler(func(conn *nats.Conn) {
-			logger.Info("NATS connection closed", zap.String("provider_id", eventSource.ID), zap.Error(conn.LastError()))
-		}),
-		nats.ConnectHandler(func(nc *nats.Conn) {
-			logger.Info("NATS connection established", zap.String("provider_id", eventSource.ID), zap.String("url", nc.ConnectedUrlRedacted()))
-		}),
-		nats.DisconnectErrHandler(func(nc *nats.Conn, err error) {
-			if err != nil {
-				logger.Error("NATS disconnected; will attempt to reconnect", zap.Error(err), zap.String("provider_id", eventSource.ID))
-			} else {
-				logger.Info("NATS disconnected", zap.String("provider_id", eventSource.ID))
-			}
-		}),
-		nats.ErrorHandler(func(conn *nats.Conn, subscription *nats.Subscription, err error) {
-			if errors.Is(err, nats.ErrSlowConsumer) {
-				logger.Warn(
-					"NATS slow consumer detected. Events are being dropped. Please consider increasing the buffer size or reducing the number of messages being sent.",
-					zap.Error(err),
-					zap.String("provider_id", eventSource.ID),
-				)
-			} else {
-				logger.Error("NATS error", zap.Error(err))
-			}
-		}),
-		nats.ReconnectHandler(func(conn *nats.Conn) {
-			logger.Info("NATS reconnected", zap.String("provider_id", eventSource.ID), zap.String("url", conn.ConnectedUrlRedacted()))
-		}),
-	}
-
-	if eventSource.Authentication != nil {
-		if eventSource.Authentication.Token != nil {
-			opts = append(opts, nats.Token(*eventSource.Authentication.Token))
-		} else if eventSource.Authentication.UserInfo.Username != nil && eventSource.Authentication.UserInfo.Password != nil {
-			opts = append(opts, nats.UserInfo(*eventSource.Authentication.UserInfo.Username, *eventSource.Authentication.UserInfo.Password))
-		}
-	}
-
-	return opts, nil
-}
-
-// buildKafkaOptions creates a list of kgo.Opt options for the given Kafka event source configuration.
-// Only general options like TLS, SASL, etc. are configured here. Specific options like topics, etc. are
-// configured in the KafkaPubSub implementation.
-func buildKafkaOptions(eventSource config.KafkaEventSource) ([]kgo.Opt, error) {
-	opts := []kgo.Opt{
-		kgo.SeedBrokers(eventSource.Brokers...),
-		// Ensure proper timeouts are set
-		kgo.ProduceRequestTimeout(10 * time.Second),
-		kgo.ConnIdleTimeout(60 * time.Second),
-	}
-
-	if eventSource.TLS != nil && eventSource.TLS.Enabled {
-		opts = append(opts,
-			// Configure TLS. Uses SystemCertPool for RootCAs by default.
-			kgo.DialTLSConfig(new(tls.Config)),
-		)
-	}
-
-	if eventSource.Authentication != nil && eventSource.Authentication.SASLPlain.Username != nil && eventSource.Authentication.SASLPlain.Password != nil {
-		opts = append(opts, kgo.SASL(plain.Auth{
-			User: *eventSource.Authentication.SASLPlain.Username,
-			Pass: *eventSource.Authentication.SASLPlain.Password,
-		}.AsMechanism()))
-	}
-
-	return opts, nil
-}
-
-func (b *ExecutorConfigurationBuilder) buildPlannerConfiguration(ctx context.Context, engineConfig *nodev1.EngineConfiguration, subgraphs []*nodev1.Subgraph, routerEngineCfg *RouterEngineConfiguration, pubSubProviders *EnginePubSubProviders, pluginsEnabled bool) (*plan.Configuration, error) {
->>>>>>> 0a3bf6fa
+func (b *ExecutorConfigurationBuilder) buildPlannerConfiguration(ctx context.Context, engineConfig *nodev1.EngineConfiguration, subgraphs []*nodev1.Subgraph, routerEngineCfg *RouterEngineConfiguration, pluginsEnabled bool) (*plan.Configuration, []pubsub_datasource.PubSubProvider, error) {
 	// this loader is used to take the engine config and create a plan config
 	// the plan config is what the engine uses to turn a GraphQL Request into an execution plan
 	// the plan config is stateful as it carries connection pools and other things
@@ -302,11 +219,7 @@
 	), b.logger)
 
 	// this generates the plan config using the data source factories from the config package
-<<<<<<< HEAD
-	planConfig, providers, err := loader.Load(engineConfig, subgraphs, routerEngineCfg)
-=======
-	planConfig, err := loader.Load(engineConfig, subgraphs, routerEngineCfg, pluginsEnabled)
->>>>>>> 0a3bf6fa
+	planConfig, providers, err := loader.Load(engineConfig, subgraphs, routerEngineCfg, pluginsEnabled)
 	if err != nil {
 		return nil, nil, fmt.Errorf("failed to load configuration: %w", err)
 	}
