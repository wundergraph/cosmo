--- conflicted
+++ resolved
@@ -39,36 +39,14 @@
 func (m *OperationMetrics) Finish(ctx context.Context, err error, statusCode int, responseSize int, exportSynchronous bool, opContext *operationContext, attr []attribute.KeyValue) {
 	latency := time.Since(m.operationStartTime)
 
-<<<<<<< HEAD
-func (m *OperationMetrics) Finish(err error, statusCode int, responseSize int) {
-=======
->>>>>>> 53fce1e9
 	m.inflightMetric()
 
 	rm := m.routerMetrics.MetricStore()
 
 	if err != nil {
 		// We don't store false values in the metrics, so only add the error attribute if it's true
-<<<<<<< HEAD
-		m.metricBaseFields = append(m.metricBaseFields, otel.WgRequestError.Bool(true))
-		rm.MeasureRequestError(ctx, m.metricBaseFields...)
-	}
-
-	m.metricBaseFields = append(m.metricBaseFields, semconv.HTTPStatusCode(statusCode))
-	rm.MeasureRequestCount(ctx, m.metricBaseFields...)
-	rm.MeasureRequestSize(ctx, m.requestContentLength, m.metricBaseFields...)
-	rm.MeasureLatency(ctx,
-		m.operationStartTime,
-		m.metricBaseFields...,
-	)
-	rm.MeasureResponseSize(ctx, int64(responseSize), m.metricBaseFields...)
-
-	if m.trackUsageInfo && m.opContext != nil {
-		m.routerMetrics.ExportSchemaUsageInfo(m.opContext, statusCode, err != nil)
-=======
 		attr = append(attr, otel.WgRequestError.Bool(true))
 		rm.MeasureRequestError(ctx, attr...)
->>>>>>> 53fce1e9
 	}
 
 	attr = append(attr, semconv.HTTPStatusCode(statusCode))
@@ -77,6 +55,8 @@
 	rm.MeasureLatency(ctx, latency, attr...)
 	rm.MeasureResponseSize(ctx, int64(responseSize), attr...)
 
+	if m.trackUsageInfo && m.opContext != nil {
+		m.routerMetrics.ExportSchemaUsageInfo(m.opContext, statusCode, err != nil)
 	if m.trackUsageInfo && opContext != nil {
 		m.routerMetrics.ExportSchemaUsageInfo(opContext, statusCode, err != nil, exportSynchronous)
 	}
