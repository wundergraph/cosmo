--- conflicted
+++ resolved
@@ -110,21 +110,6 @@
 	// should be removed once the users have migrated to the new overrides config
 	overrideRoutingURLConfiguration config.OverrideRoutingURLConfiguration
 	// the new overrides config
-<<<<<<< HEAD
-	overrides                  config.OverridesConfiguration
-	authorization              *config.AuthorizationConfiguration
-	rateLimit                  *config.RateLimitConfiguration
-	webSocketConfiguration     *config.WebSocketConfiguration
-	subgraphErrorPropagation   config.SubgraphErrorPropagationConfiguration
-	clientHeader               config.ClientHeader
-	cacheWarmup                *config.CacheWarmupConfiguration
-	multipartHeartbeatInterval time.Duration
-	hostName                   string
-	mcp                        config.MCPConfiguration
-	plugins                    config.PluginsConfiguration
-	tracingAttributes          []config.CustomAttribute
-	subscriptionHooks          subscriptionHooks
-=======
 	overrides                     config.OverridesConfiguration
 	authorization                 *config.AuthorizationConfiguration
 	rateLimit                     *config.RateLimitConfiguration
@@ -137,7 +122,7 @@
 	mcp                           config.MCPConfiguration
 	plugins                       config.PluginsConfiguration
 	tracingAttributes             []config.CustomAttribute
->>>>>>> 146f4ac8
+	subscriptionHooks             subscriptionHooks
 }
 
 // Usage returns an anonymized version of the config for usage tracking
