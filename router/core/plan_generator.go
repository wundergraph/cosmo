package core

import (
	"context"
	"errors"
	"fmt"
	"net/http"
	"os"

	log "github.com/jensneuse/abstractlogger"
	"github.com/wundergraph/graphql-go-tools/v2/pkg/ast"
	"github.com/wundergraph/graphql-go-tools/v2/pkg/astnormalization"
	"github.com/wundergraph/graphql-go-tools/v2/pkg/astparser"
	"github.com/wundergraph/graphql-go-tools/v2/pkg/asttransform"
	"github.com/wundergraph/graphql-go-tools/v2/pkg/engine/datasource/graphql_datasource"
	"github.com/wundergraph/graphql-go-tools/v2/pkg/engine/datasource/introspection_datasource"
	"github.com/wundergraph/graphql-go-tools/v2/pkg/engine/plan"
	"github.com/wundergraph/graphql-go-tools/v2/pkg/engine/postprocess"
	"github.com/wundergraph/graphql-go-tools/v2/pkg/engine/resolve"
	"github.com/wundergraph/graphql-go-tools/v2/pkg/operationreport"
	"go.uber.org/zap"

	"github.com/wundergraph/cosmo/router/pkg/config"

	"github.com/wundergraph/cosmo/router/pkg/execution_config"
)

type PlanGenerator struct {
	planConfiguration *plan.Configuration
	definition        *ast.Document
}

type Planner struct {
	planner    *plan.Planner
	definition *ast.Document
}

func NewPlanner(planConfiguration *plan.Configuration, definition *ast.Document) (*Planner, error) {
	planner, err := plan.NewPlanner(*planConfiguration)
	if err != nil {
		return nil, fmt.Errorf("failed to create planner: %w", err)
	}
	return &Planner{
		planner:    planner,
		definition: definition,
	}, nil
}

func (pl *Planner) PlanOperation(operationFilePath string) (string, error) {
	operation, err := pl.parseOperation(operationFilePath)
	if err != nil {
		return "", fmt.Errorf("failed to parse operation: %w", err)
	}

	rawPlan, err := pl.planOperation(operation)
	if err != nil {
		return "", fmt.Errorf("failed to plan operation: %w", err)
	}

	return rawPlan.PrettyPrint(), nil
}

func (pl *Planner) PlanParsedOperation(operation *ast.Document) (*resolve.FetchTreeQueryPlanNode, error) {
	rawPlan, err := pl.planOperation(operation)
	if err != nil {
		return nil, fmt.Errorf("failed to plan operation: %w", err)
	}

	return rawPlan, nil
}

func (pl *Planner) planOperation(operation *ast.Document) (*resolve.FetchTreeQueryPlanNode, error) {
	report := operationreport.Report{}

	var operationName []byte

	for i := range operation.RootNodes {
		if operation.RootNodes[i].Kind == ast.NodeKindOperationDefinition {
			operationName = operation.OperationDefinitionNameBytes(operation.RootNodes[i].Ref)
			break
		}
	}

	if operationName == nil {
		return nil, errors.New("operation name not found")
	}

	astnormalization.NormalizeNamedOperation(operation, pl.definition, operationName, &report)

	// create and postprocess the plan
	preparedPlan := pl.planner.Plan(operation, pl.definition, string(operationName), &report, plan.IncludeQueryPlanInResponse())
	if report.HasErrors() {
		return nil, errors.New(report.Error())
	}
	post := postprocess.NewProcessor()
	post.Process(preparedPlan)

	if p, ok := preparedPlan.(*plan.SynchronousResponsePlan); ok {
		return p.Response.Fetches.QueryPlan(), nil
	}

	return &resolve.FetchTreeQueryPlanNode{}, nil
}

func (pl *Planner) parseOperation(operationFilePath string) (*ast.Document, error) {
	content, err := os.ReadFile(operationFilePath)
	if err != nil {
		return nil, err
	}

	doc, report := astparser.ParseGraphqlDocumentBytes(content)
	if report.HasErrors() {
		return nil, errors.New(report.Error())
	}

	return &doc, nil
}

func NewPlanGenerator(configFilePath string, logger *zap.Logger, maxDataSourceCollectorsConcurrency uint) (*PlanGenerator, error) {
	pg := &PlanGenerator{}
	routerConfig, err := pg.buildRouterConfig(configFilePath)
	if err != nil {
		return nil, err
	}

	if err := pg.loadConfiguration(
		routerConfig,
		logger,
		maxDataSourceCollectorsConcurrency,
	); err != nil {
		return nil, err
	}

	return pg, nil
}

func NewPlanGeneratorFromConfig(config *nodev1.RouterConfig, logger *zap.Logger, maxDataSourceCollectorsConcurrency uint) (*PlanGenerator, error) {
	pg := &PlanGenerator{}
	if err := pg.loadConfiguration(config, logger, maxDataSourceCollectorsConcurrency); err != nil {
		return nil, err
	}

	return pg, nil
}

func (pg *PlanGenerator) GetPlanner() (*Planner, error) {
	return NewPlanner(pg.planConfiguration, pg.definition)
}

func (pg *PlanGenerator) buildRouterConfig(configFilePath string) (*nodev1.RouterConfig, error) {
	routerConfig, err := execution_config.FromFile(configFilePath)
	if err != nil {
		return nil, err
	}

<<<<<<< HEAD
=======
	return routerConfig, nil
}

func (pg *PlanGenerator) loadConfiguration(routerConfig *nodev1.RouterConfig, logger *zap.Logger, maxDataSourceCollectorsConcurrency uint) error {
	natSources := map[string]pubsub_datasource.NatsPubSub{}
	kafkaSources := map[string]pubsub_datasource.KafkaPubSub{}
	for _, ds := range routerConfig.GetEngineConfig().GetDatasourceConfigurations() {
		if ds.GetKind() != nodev1.DataSourceKind_PUBSUB || ds.GetCustomEvents() == nil {
			continue
		}
		for _, natConfig := range ds.GetCustomEvents().GetNats() {
			providerId := natConfig.GetEngineEventConfiguration().GetProviderId()
			if _, ok := natSources[providerId]; !ok {
				natSources[providerId] = nil
			}
		}
		for _, kafkaConfig := range ds.GetCustomEvents().GetKafka() {
			providerId := kafkaConfig.GetEngineEventConfiguration().GetProviderId()
			if _, ok := kafkaSources[providerId]; !ok {
				kafkaSources[providerId] = nil
			}
		}
	}
	pubSubFactory := pubsub_datasource.NewFactory(context.Background(), natSources, kafkaSources)

>>>>>>> 0fe3d98e
	var netPollConfig graphql_datasource.NetPollConfiguration
	netPollConfig.ApplyDefaults()

	subscriptionClient := graphql_datasource.NewGraphQLSubscriptionClient(
		http.DefaultClient,
		http.DefaultClient,
		context.Background(),
		graphql_datasource.WithLogger(log.NoopLogger),
		graphql_datasource.WithNetPollConfiguration(netPollConfig),
	)

	loader := NewLoader(false, &DefaultFactoryResolver{
		engineCtx:          context.Background(),
		httpClient:         http.DefaultClient,
		streamingClient:    http.DefaultClient,
		subscriptionClient: subscriptionClient,
		transportOptions:   &TransportOptions{SubgraphTransportOptions: NewSubgraphTransportOptions(config.TrafficShapingRules{})},
	})

	// this generates the plan configuration using the data source factories from the config package
	planConfig, err := loader.Load(routerConfig.GetEngineConfig(), routerConfig.GetSubgraphs(), &RouterEngineConfiguration{})
	if err != nil {
		return fmt.Errorf("failed to load configuration: %w", err)
	}

	planConfig.Debug = plan.DebugConfiguration{
		PrintOperationTransformations: false,
		PrintOperationEnableASTRefs:   false,
		PrintPlanningPaths:            false,
		PrintQueryPlans:               false,
		PrintNodeSuggestions:          false,
		ConfigurationVisitor:          false,
		PlanningVisitor:               false,
		DatasourceVisitor:             false,
	}

	planConfig.MaxDataSourceCollectorsConcurrency = maxDataSourceCollectorsConcurrency

	if logger != nil {
		planConfig.Logger = log.NewZapLogger(logger, log.DebugLevel)
	}

	// this is the GraphQL Schema that we will expose from our API
	definition, report := astparser.ParseGraphqlDocumentString(routerConfig.EngineConfig.GraphqlSchema)
	if report.HasErrors() {
		return fmt.Errorf("failed to parse graphql schema from engine config: %w", report)
	}

	// we need to merge the base schema, it contains the __schema and __type queries
	// these are not usually part of a regular GraphQL schema
	// the engine needs to have them defined, otherwise it cannot resolve such fields
	err = asttransform.MergeDefinitionWithBaseSchema(&definition)
	if err != nil {
		return fmt.Errorf("failed to merge graphql schema with base schema: %w", err)
	}

	// by default, the engine doesn't understand how to resolve the __schema and __type queries
	// we need to add a special datasource for that
	// it takes the definition as the input and generates introspection data
	// datasource is attached to Query.__schema, Query.__type, __Type.fields and __Type.enumValues fields
	introspectionFactory, err := introspection_datasource.NewIntrospectionConfigFactory(&definition)
	if err != nil {
		return fmt.Errorf("failed to create introspection config factory: %w", err)
	}
	dataSources := introspectionFactory.BuildDataSourceConfigurations()

	fieldConfigs := introspectionFactory.BuildFieldConfigurations()
	// we need to add these fields to the config
	// otherwise the engine wouldn't know how to resolve them
	planConfig.Fields = append(planConfig.Fields, fieldConfigs...)
	// finally, we add our data source for introspection to the existing data sources
	planConfig.DataSources = append(planConfig.DataSources, dataSources...)

	pg.planConfiguration = planConfig
	pg.definition = &definition
	return nil
}<|MERGE_RESOLUTION|>--- conflicted
+++ resolved
@@ -153,34 +153,10 @@
 		return nil, err
 	}
 
-<<<<<<< HEAD
-=======
 	return routerConfig, nil
 }
 
 func (pg *PlanGenerator) loadConfiguration(routerConfig *nodev1.RouterConfig, logger *zap.Logger, maxDataSourceCollectorsConcurrency uint) error {
-	natSources := map[string]pubsub_datasource.NatsPubSub{}
-	kafkaSources := map[string]pubsub_datasource.KafkaPubSub{}
-	for _, ds := range routerConfig.GetEngineConfig().GetDatasourceConfigurations() {
-		if ds.GetKind() != nodev1.DataSourceKind_PUBSUB || ds.GetCustomEvents() == nil {
-			continue
-		}
-		for _, natConfig := range ds.GetCustomEvents().GetNats() {
-			providerId := natConfig.GetEngineEventConfiguration().GetProviderId()
-			if _, ok := natSources[providerId]; !ok {
-				natSources[providerId] = nil
-			}
-		}
-		for _, kafkaConfig := range ds.GetCustomEvents().GetKafka() {
-			providerId := kafkaConfig.GetEngineEventConfiguration().GetProviderId()
-			if _, ok := kafkaSources[providerId]; !ok {
-				kafkaSources[providerId] = nil
-			}
-		}
-	}
-	pubSubFactory := pubsub_datasource.NewFactory(context.Background(), natSources, kafkaSources)
-
->>>>>>> 0fe3d98e
 	var netPollConfig graphql_datasource.NetPollConfiguration
 	netPollConfig.ApplyDefaults()
 
