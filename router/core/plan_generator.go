--- conflicted
+++ resolved
@@ -285,11 +285,7 @@
 	}, logger)
 
 	// this generates the plan configuration using the data source factories from the config package
-<<<<<<< HEAD
-	planConfig, _, err := loader.Load(routerConfig.GetEngineConfig(), routerConfig.GetSubgraphs(), &routerEngineConfig)
-=======
-	planConfig, err := loader.Load(routerConfig.GetEngineConfig(), routerConfig.GetSubgraphs(), &RouterEngineConfiguration{}, false) // TODO: configure plugins
->>>>>>> 0a3bf6fa
+	planConfig, _, err := loader.Load(routerConfig.GetEngineConfig(), routerConfig.GetSubgraphs(), &routerEngineConfig, false) // TODO: configure plugins
 	if err != nil {
 		return fmt.Errorf("failed to load configuration: %w", err)
 	}
