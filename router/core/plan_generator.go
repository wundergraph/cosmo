--- conflicted
+++ resolved
@@ -109,11 +109,7 @@
 	return &doc, nil
 }
 
-<<<<<<< HEAD
 func NewPlanGenerator(configFilePath string, logger *zap.Logger, maxDataSourceCollectorsConcurrency uint) (*PlanGenerator, error) {
-=======
-func NewPlanGenerator(configFilePath string, logger *zap.Logger) (*PlanGenerator, error) {
->>>>>>> f7696ac3
 	pg := &PlanGenerator{}
 	if err := pg.loadConfiguration(configFilePath); err != nil {
 		return nil, err
@@ -123,11 +119,8 @@
 		pg.planConfiguration.Logger = log.NewZapLogger(logger, log.DebugLevel)
 	}
 
-<<<<<<< HEAD
 	pg.planConfiguration.MaxDataSourceCollectorsConcurrency = maxDataSourceCollectorsConcurrency
 
-=======
->>>>>>> f7696ac3
 	return pg, nil
 }
 
