--- conflicted
+++ resolved
@@ -508,7 +508,6 @@
 }
 
 type graphMux struct {
-<<<<<<< HEAD
 	mux *chi.Mux
 
 	planCache                   *ristretto.Cache[uint64, *planWithMetaData]
@@ -525,21 +524,7 @@
 	prometheusCacheMetrics *rmetric.CacheMetrics
 	otelCacheMetrics       *rmetric.CacheMetrics
 	streamMetricStore      rmetric.StreamMetricStore
-=======
-	mux                        *chi.Mux
-	planCache                  *ristretto.Cache[uint64, *planWithMetaData]
-	persistedOperationCache    *ristretto.Cache[uint64, NormalizationCacheEntry]
-	normalizationCache         *ristretto.Cache[uint64, NormalizationCacheEntry]
-	complexityCalculationCache *ristretto.Cache[uint64, ComplexityCacheEntry]
-	validationCache            *ristretto.Cache[uint64, bool]
-	operationHashCache         *ristretto.Cache[uint64, string]
-	accessLogsFileLogger       *logging.BufferedLogger
-	metricStore                rmetric.Store
-	prometheusCacheMetrics     *rmetric.CacheMetrics
-	otelCacheMetrics           *rmetric.CacheMetrics
-	streamMetricStore          rmetric.StreamMetricStore
 	prometheusMetricsExporter  *graphqlmetrics.PrometheusMetricsExporter
->>>>>>> 9be1a0e3
 }
 
 // buildOperationCaches creates the caches for the graph mux.
