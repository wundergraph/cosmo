package core

import (
	"bytes"
	"context"
	"crypto/ecdsa"
	"errors"
	"fmt"
	"net/http"
	"net/url"
	"path/filepath"
	"runtime"
	"strings"
	"sync"
	"time"

	"github.com/wundergraph/cosmo/router/internal/circuit"

	"github.com/cespare/xxhash/v2"
	"github.com/cloudflare/backoff"
	"github.com/dgraph-io/ristretto/v2"
	"github.com/go-chi/chi/v5"
	"github.com/go-chi/chi/v5/middleware"
	"github.com/golang-jwt/jwt/v5"
	"github.com/klauspost/compress/gzhttp"
	"github.com/klauspost/compress/gzip"
	"go.opentelemetry.io/otel/attribute"
	otelmetric "go.opentelemetry.io/otel/metric"
	oteltrace "go.opentelemetry.io/otel/trace"
	"go.uber.org/atomic"
	"go.uber.org/zap"
	"go.uber.org/zap/zapcore"
	"golang.org/x/exp/maps"
	"golang.org/x/sync/errgroup"

	"github.com/wundergraph/cosmo/router/gen/proto/wg/cosmo/common"
	nodev1 "github.com/wundergraph/cosmo/router/gen/proto/wg/cosmo/node/v1"
	"github.com/wundergraph/cosmo/router/internal/expr"
	rjwt "github.com/wundergraph/cosmo/router/internal/jwt"
	rmiddleware "github.com/wundergraph/cosmo/router/internal/middleware"
	"github.com/wundergraph/cosmo/router/internal/recoveryhandler"
	"github.com/wundergraph/cosmo/router/internal/requestlogger"
	"github.com/wundergraph/cosmo/router/internal/retrytransport"
	"github.com/wundergraph/cosmo/router/pkg/config"
	"github.com/wundergraph/cosmo/router/pkg/cors"
	"github.com/wundergraph/cosmo/router/pkg/execution_config"
	"github.com/wundergraph/cosmo/router/pkg/grpcconnector"
	"github.com/wundergraph/cosmo/router/pkg/health"
	"github.com/wundergraph/cosmo/router/pkg/logging"
	rmetric "github.com/wundergraph/cosmo/router/pkg/metric"
	"github.com/wundergraph/cosmo/router/pkg/otel"
	"github.com/wundergraph/cosmo/router/pkg/pubsub/datasource"
	"github.com/wundergraph/cosmo/router/pkg/statistics"
	rtrace "github.com/wundergraph/cosmo/router/pkg/trace"
)

const (
	featureFlagHeader = "X-Feature-Flag"
	featureFlagCookie = "feature_flag"
)

type (
	// Server is the public interface of the server.
	Server interface {
		HttpServer() *http.Server
		HealthChecks() health.Checker
	}

	// graphServer is the swappable implementation of a Graph instance which is an HTTP mux with middlewares.
	// Everytime a schema is updated, the old graph server is shutdown and a new graph server is created.
	// For feature flags, a graphql server has multiple mux and is dynamically switched based on the feature flag header or cookie.
	// All fields are shared between all feature muxes. On shutdown, all graph instances are shutdown.
	graphServer struct {
		*Config
		context                 context.Context
		cancelFunc              context.CancelFunc
		storageProviders        *config.StorageProviders
		engineStats             statistics.EngineStatistics
		playgroundHandler       func(http.Handler) http.Handler
		publicKey               *ecdsa.PublicKey
		baseTransport           *http.Transport
		subgraphTransports      map[string]*http.Transport
		baseOtelAttributes      []attribute.KeyValue
		baseRouterConfigVersion string
		mux                     *chi.Mux
		// inFlightRequests is used to track the number of requests currently being processed
		// does not include websocket (hijacked) connections
		inFlightRequests        *atomic.Uint64
		graphMuxList            []*graphMux
		graphMuxListLock        sync.Mutex
		runtimeMetrics          *rmetric.RuntimeMetrics
		otlpEngineMetrics       *rmetric.EngineMetrics
		prometheusEngineMetrics *rmetric.EngineMetrics
		connectionMetrics       *rmetric.ConnectionMetrics
		instanceData            InstanceData
		pubSubProviders         []datasource.Provider
		traceDialer             *TraceDialer
		connector               *grpcconnector.Connector
		circuitBreakerManager   *circuit.Manager
	}
)

// BuildGraphMuxOptions contains the configuration options for building a graph mux.
type BuildGraphMuxOptions struct {
	FeatureFlagName     string
	RouterConfigVersion string
	EngineConfig        *nodev1.EngineConfiguration
	ConfigSubgraphs     []*nodev1.Subgraph
	RoutingUrlGroupings map[string]map[string]bool
}

func (b BuildGraphMuxOptions) IsBaseGraph() bool {
	return b.FeatureFlagName == ""
}

// newGraphServer creates a new server instance.
func newGraphServer(ctx context.Context, r *Router, routerConfig *nodev1.RouterConfig, proxy ProxyFunc) (*graphServer, error) {
	/* Older versions of composition will not populate a compatibility version.
	 * Currently, all "old" router execution configurations are compatible as there have been no breaking
	 * changes.
	 * Upon the first breaking change to the execution config, an unpopulated compatibility version will
	 * also be unsupported (and the logic for IsRouterCompatibleWithExecutionConfig will need to be updated).
	 */
	if !execution_config.IsRouterCompatibleWithExecutionConfig(r.logger, routerConfig.CompatibilityVersion) {
		return nil, fmt.Errorf(`the compatibility version "%s" is not compatible with this router version`, routerConfig.CompatibilityVersion)
	}

	isConnStoreEnabled := r.Config.metricConfig.OpenTelemetry.ConnectionStats || r.Config.metricConfig.Prometheus.ConnectionStats
	var traceDialer *TraceDialer
	if isConnStoreEnabled {
		traceDialer = NewTraceDialer()
	}

	// Base transport
	baseTransport := newHTTPTransport(r.subgraphTransportOptions.TransportRequestOptions, proxy, traceDialer, "")

	// Subgraph transports
	subgraphTransports := map[string]*http.Transport{}
	for subgraph, subgraphOpts := range r.subgraphTransportOptions.SubgraphMap {
		subgraphBaseTransport := newHTTPTransport(subgraphOpts, proxy, traceDialer, subgraph)
		subgraphTransports[subgraph] = subgraphBaseTransport
	}

	ctx, cancel := context.WithCancel(ctx)
	s := &graphServer{
		context:                 ctx,
		cancelFunc:              cancel,
		Config:                  &r.Config,
		engineStats:             r.EngineStats,
		baseTransport:           baseTransport,
		subgraphTransports:      subgraphTransports,
		playgroundHandler:       r.playgroundHandler,
		traceDialer:             traceDialer,
		baseRouterConfigVersion: routerConfig.GetVersion(),
		inFlightRequests:        &atomic.Uint64{},
		graphMuxList:            make([]*graphMux, 0, 1),
		instanceData: InstanceData{
			HostName:      r.hostName,
			ListenAddress: r.listenAddr,
		},
		storageProviders: &r.storageProviders,
	}

	baseOtelAttributes := []attribute.KeyValue{
		otel.WgRouterVersion.String(Version),
		otel.WgRouterClusterName.String(r.clusterName),
	}

	if s.graphApiToken != "" {
		claims, err := rjwt.ExtractFederatedGraphTokenClaims(s.graphApiToken)
		if err != nil {
			return nil, err
		}
		baseOtelAttributes = append(baseOtelAttributes, otel.WgFederatedGraphID.String(claims.FederatedGraphID))
	}

	s.baseOtelAttributes = baseOtelAttributes

	baseDefaultMuxAttributes := append([]attribute.KeyValue{otel.WgRouterConfigVersion.String(s.baseRouterConfigVersion)}, baseOtelAttributes...)

	mapper := newAttributeMapper(!rmetric.IsUsingDefaultCloudExporter(s.metricConfig), s.metricConfig.Attributes)
	mappedMetricAttributes := mapper.mapAttributes(baseDefaultMuxAttributes)

	if s.metricConfig.OpenTelemetry.RouterRuntime {
		// We track runtime metrics with base router config version
		s.runtimeMetrics = rmetric.NewRuntimeMetrics(
			s.logger,
			s.otlpMeterProvider,
			mappedMetricAttributes,
			s.processStartTime,
		)

		// Start runtime metrics
		if err := s.runtimeMetrics.Start(); err != nil {
			return nil, err
		}
	}

	if isConnStoreEnabled {
		connStore, err := rmetric.NewConnectionMetricStore(
			s.logger,
			nil,
			s.otlpMeterProvider,
			s.promMeterProvider,
			s.metricConfig,
			s.traceDialer.connectionPoolStats,
		)
		if err != nil {
			return nil, err
		}
		s.connectionMetrics = connStore
	}

	if err := s.setupEngineStatistics(mappedMetricAttributes); err != nil {
		return nil, fmt.Errorf("failed to setup engine statistics: %w", err)
	}

	if s.registrationInfo != nil {
		publicKey, err := jwt.ParseECPublicKeyFromPEM([]byte(s.registrationInfo.GetGraphPublicKey()))
		if err != nil {
			return nil, fmt.Errorf("failed to parse router public key: %w", err)
		}
		s.publicKey = publicKey
	}

	httpRouter := chi.NewRouter()

	/**
	* Middlewares
	 */

	// This recovery handler is used for everything before the graph mux to ensure that
	// we can recover from panics and log them properly.
	httpRouter.Use(recoveryhandler.New(recoveryhandler.WithLogHandler(func(w http.ResponseWriter, r *http.Request, err any) {
		s.logger.Error("[Recovery from panic]",
			zap.Any("error", err),
		)
	})))

	// Request traffic shaping related middlewares
	httpRouter.Use(rmiddleware.RequestSize(int64(s.routerTrafficConfig.MaxRequestBodyBytes)))
	if s.routerTrafficConfig.DecompressionEnabled {
		httpRouter.Use(rmiddleware.HandleCompression(s.logger))
	}

	httpRouter.Use(middleware.RequestID)
	httpRouter.Use(middleware.RealIP)
	if s.corsOptions.Enabled {
		httpRouter.Use(cors.New(*s.corsOptions))
	}

	if s.subgraphCircuitBreakerOptions.IsEnabled() {
		manager, err := circuit.NewManager(s.subgraphCircuitBreakerOptions.CircuitBreaker)
		if err != nil {
			return nil, err
		}
		s.circuitBreakerManager = manager
	}

	routingUrlGroupings, err := getRoutingUrlGroupingForCircuitBreakers(routerConfig, s.overrideRoutingURLConfiguration, s.overrides)
	if err != nil {
		return nil, err
	}

	gm, err := s.buildGraphMux(ctx, BuildGraphMuxOptions{
		RouterConfigVersion: s.baseRouterConfigVersion,
		EngineConfig:        routerConfig.GetEngineConfig(),
		ConfigSubgraphs:     routerConfig.GetSubgraphs(),
		RoutingUrlGroupings: routingUrlGroupings,
	})
	if err != nil {
		return nil, fmt.Errorf("failed to build base mux: %w", err)
	}

	featureFlagConfigMap := routerConfig.FeatureFlagConfigs.GetConfigByFeatureFlagName()
	if len(featureFlagConfigMap) > 0 {
		s.logger.Info("Feature flags enabled", zap.Strings("flags", maps.Keys(featureFlagConfigMap)))
	}

	multiGraphHandler, err := s.buildMultiGraphHandler(ctx, gm.mux, featureFlagConfigMap)
	if err != nil {
		return nil, fmt.Errorf("failed to build feature flag handler: %w", err)
	}

	wrapper, err := gzhttp.NewWrapper(
		gzhttp.MinSize(1024*4), // 4KB
		gzhttp.CompressionLevel(gzip.DefaultCompression),
		gzhttp.ContentTypes(CompressibleContentTypes),
	)
	if err != nil {
		return nil, fmt.Errorf("failed to create gzip wrapper: %w", err)
	}

	if s.traceConfig.Enabled {
		handler := rtrace.NewTracingHandler(rtrace.TracingHandlerOpts{
			TraceConfig:         s.traceConfig,
			HealthCheckPath:     s.healthCheckPath,
			ReadinessCheckPath:  s.readinessCheckPath,
			LivenessCheckPath:   s.livenessCheckPath,
			CompositePropagator: s.compositePropagator,
			TracerProvider:      s.tracerProvider,
			SpanNameFormatter:   SpanNameFormatter,
		})
		httpRouter.Use(handler)
	}

	if s.batchingConfig.Enabled {
		if s.batchingConfig.MaxConcurrentRoutines <= 0 {
			return nil, errors.New("maxConcurrent must be greater than 0")
		}
		if s.batchingConfig.MaxEntriesPerBatch <= 0 {
			return nil, errors.New("maxEntriesPerBatch must be greater than 0")
		}
	}

	/**
	* A group where we can selectively apply middlewares to the graphql endpoint
	 */
	httpRouter.Group(func(cr chi.Router) {
		// We are applying it conditionally because compressing 3MB playground is still slow even with stdlib gzip
		cr.Use(func(h http.Handler) http.Handler {
			return wrapper(h)
		})

		if s.headerRules != nil {
			cr.Use(rmiddleware.CookieWhitelist(s.headerRules.CookieWhitelist, []string{featureFlagCookie}))
		}

		// Mount the feature flag handler. It calls the base mux if no feature flag is set.
		if s.batchingConfig.Enabled {
			handler := Handler(
				HandlerOpts{
					MaxEntriesPerBatch: s.batchingConfig.MaxEntriesPerBatch,
					MaxRoutines:        s.batchingConfig.MaxConcurrentRoutines,
					OmitExtensions:     s.batchingConfig.OmitExtensions,
					HandlerSent:        multiGraphHandler,
					Tracer: r.tracerProvider.Tracer(
						"wundergraph/cosmo/router/internal/batch",
						oteltrace.WithInstrumentationVersion("0.0.1"),
					),
					Digest:              xxhash.New(),
					ClientHeader:        s.clientHeader,
					BaseOtelAttributes:  s.baseOtelAttributes,
					RouterConfigVersion: s.baseRouterConfigVersion,
					Logger:              s.logger,
				},
			)
			cr.Handle(r.graphqlPath, handler)
		} else {
			cr.Handle(r.graphqlPath, multiGraphHandler)
		}

		if r.webSocketConfiguration != nil && r.webSocketConfiguration.Enabled && r.webSocketConfiguration.AbsintheProtocol.Enabled {
			// Mount the Absinthe protocol handler for WebSockets
			httpRouter.Handle(r.webSocketConfiguration.AbsintheProtocol.HandlerPath, multiGraphHandler)
		}
	})

	/**
	* Routes
	 */

	// We mount the playground once here when we don't have a conflict with the websocket handler
	// If we have a conflict, we mount the playground during building the individual muxes
	if s.playgroundHandler != nil && s.graphqlPath != s.playgroundConfig.Path {
		httpRouter.Get(r.playgroundConfig.Path, s.playgroundHandler(nil).ServeHTTP)
	}

	httpRouter.Get(s.healthCheckPath, r.healthcheck.Liveness())
	httpRouter.Get(s.livenessCheckPath, r.healthcheck.Liveness())
	httpRouter.Get(s.readinessCheckPath, r.healthcheck.Readiness())

	s.mux = httpRouter

	return s, nil
}

func getRoutingUrlGroupingForCircuitBreakers(
	routerConfig *nodev1.RouterConfig,
	overrideRoutingURLConfiguration config.OverrideRoutingURLConfiguration,
	overridesConfiguration config.OverridesConfiguration,
) (map[string]map[string]bool, error) {
	routingUrlGroupings := make(map[string]map[string]bool)

	overwrites, err := configureSubgraphOverwrites(
		routerConfig.GetEngineConfig(),
		routerConfig.GetSubgraphs(),
		overrideRoutingURLConfiguration,
		overridesConfiguration,
		true,
	)
	if err != nil {
		return nil, err
	}
	for _, subgraph := range overwrites {
		if _, ok := routingUrlGroupings[subgraph.UrlString]; !ok {
			routingUrlGroupings[subgraph.UrlString] = make(map[string]bool)
		}
		routingUrlGroupings[subgraph.UrlString][subgraph.Name] = true
	}

	if routerConfig.FeatureFlagConfigs != nil {
		for _, ffConfig := range routerConfig.FeatureFlagConfigs.ConfigByFeatureFlagName {
			ffOverwrites, err := configureSubgraphOverwrites(
				ffConfig.GetEngineConfig(),
				ffConfig.GetSubgraphs(),
				overrideRoutingURLConfiguration,
				overridesConfiguration,
				true,
			)
			if err != nil {
				return nil, err
			}
			for _, subgraph := range ffOverwrites {
				if _, ok := routingUrlGroupings[subgraph.UrlString]; !ok {
					routingUrlGroupings[subgraph.UrlString] = make(map[string]bool)
				}
				routingUrlGroupings[subgraph.UrlString][subgraph.Name] = true
			}
		}
	}

	return routingUrlGroupings, nil
}

func (s *graphServer) buildMultiGraphHandler(
	ctx context.Context,
	baseMux *chi.Mux,
	featureFlagConfigs map[string]*nodev1.FeatureFlagRouterExecutionConfig,
) (http.HandlerFunc, error) {
	if len(featureFlagConfigs) == 0 {
		return baseMux.ServeHTTP, nil
	}

	featureFlagToMux := make(map[string]*chi.Mux, len(featureFlagConfigs))

	// Build all the muxes for the feature flags in serial to avoid any race conditions
	for featureFlagName, executionConfig := range featureFlagConfigs {
		gm, err := s.buildGraphMux(ctx, BuildGraphMuxOptions{
			FeatureFlagName:     featureFlagName,
			RouterConfigVersion: executionConfig.GetVersion(),
			EngineConfig:        executionConfig.GetEngineConfig(),
			ConfigSubgraphs:     executionConfig.Subgraphs,
		})
		if err != nil {
			return nil, fmt.Errorf("failed to build mux for feature flag '%s': %w", featureFlagName, err)
		}
		featureFlagToMux[featureFlagName] = gm.mux
	}

	return func(w http.ResponseWriter, r *http.Request) {
		// Extract the feature flag and run the corresponding mux
		// 1. From the request header
		// 2. From the cookie

		ff := strings.TrimSpace(r.Header.Get(featureFlagHeader))
		if ff == "" {
			cookie, err := r.Cookie(featureFlagCookie)
			if err == nil && cookie != nil {
				ff = strings.TrimSpace(cookie.Value)
			}
		}

		if mux, ok := featureFlagToMux[ff]; ok {
			w.Header().Set(featureFlagHeader, ff)
			mux.ServeHTTP(w, r)
			return
		}

		baseMux.ServeHTTP(w, r)
	}, nil
}

// setupEngineStatistics creates the engine statistics for the server.
// It creates the OTLP and Prometheus metrics for the engine statistics.
func (s *graphServer) setupEngineStatistics(baseAttributes []attribute.KeyValue) (err error) {
	// We only include the base router config version in the attributes for the engine statistics.
	// Same approach is used for the runtime metrics.
	s.otlpEngineMetrics, err = rmetric.NewEngineMetrics(
		s.logger,
		baseAttributes,
		s.otlpMeterProvider,
		s.engineStats,
		&s.metricConfig.OpenTelemetry.EngineStats,
	)
	if err != nil {
		return err
	}

	s.prometheusEngineMetrics, err = rmetric.NewEngineMetrics(
		s.logger,
		baseAttributes,
		s.promMeterProvider,
		s.engineStats,
		&s.metricConfig.Prometheus.EngineStats,
	)
	if err != nil {
		return err
	}

	return nil
}

type graphMux struct {
	mux                        *chi.Mux
	planCache                  *ristretto.Cache[uint64, *planWithMetaData]
	persistedOperationCache    *ristretto.Cache[uint64, NormalizationCacheEntry]
	normalizationCache         *ristretto.Cache[uint64, NormalizationCacheEntry]
	complexityCalculationCache *ristretto.Cache[uint64, ComplexityCacheEntry]
	validationCache            *ristretto.Cache[uint64, bool]
	operationHashCache         *ristretto.Cache[uint64, string]
	accessLogsFileLogger       *logging.BufferedLogger
	metricStore                rmetric.Store
	prometheusCacheMetrics     *rmetric.CacheMetrics
	otelCacheMetrics           *rmetric.CacheMetrics
}

// buildOperationCaches creates the caches for the graph mux.
// The caches are created based on the engine configuration.
func (s *graphMux) buildOperationCaches(srv *graphServer) (computeSha256 bool, err error) {
	// We create a new execution plan cache for each operation planner which is coupled to
	// the specific engine configuration. This is necessary because otherwise we would return invalid plans.
	//
	// when an execution plan was generated, which can be quite expensive, we want to cache it
	// this means that we can hash the input and cache the generated plan
	// the next time we get the same input, we can just return the cached plan
	// the engine is smart enough to first do normalization and then hash the input
	// this means that we can cache the normalized input and don't have to worry about
	// different inputs that would generate the same execution plan

	if srv.engineExecutionConfiguration.ExecutionPlanCacheSize > 0 {
		planCacheConfig := &ristretto.Config[uint64, *planWithMetaData]{
			Metrics:            srv.metricConfig.OpenTelemetry.GraphqlCache || srv.metricConfig.Prometheus.GraphqlCache,
			MaxCost:            srv.engineExecutionConfiguration.ExecutionPlanCacheSize,
			NumCounters:        srv.engineExecutionConfiguration.ExecutionPlanCacheSize * 10,
			IgnoreInternalCost: true,
			BufferItems:        64,
		}
		s.planCache, err = ristretto.NewCache[uint64, *planWithMetaData](planCacheConfig)
		if err != nil {
			return computeSha256, fmt.Errorf("failed to create planner cache: %w", err)
		}
	}

	if srv.engineExecutionConfiguration.EnablePersistedOperationsCache || srv.automaticPersistedQueriesConfig.Enabled {
		cacheSize := int64(1024)
		persistedOperationCacheConfig := &ristretto.Config[uint64, NormalizationCacheEntry]{
			MaxCost:            cacheSize,
			NumCounters:        cacheSize * 10,
			IgnoreInternalCost: true,
			BufferItems:        64,
			Metrics:            true,
		}

		s.persistedOperationCache, _ = ristretto.NewCache[uint64, NormalizationCacheEntry](persistedOperationCacheConfig)
	}

	if srv.engineExecutionConfiguration.EnableNormalizationCache && srv.engineExecutionConfiguration.NormalizationCacheSize > 0 {
		normalizationCacheConfig := &ristretto.Config[uint64, NormalizationCacheEntry]{
			Metrics:            srv.metricConfig.OpenTelemetry.GraphqlCache || srv.metricConfig.Prometheus.GraphqlCache,
			MaxCost:            srv.engineExecutionConfiguration.NormalizationCacheSize,
			NumCounters:        srv.engineExecutionConfiguration.NormalizationCacheSize * 10,
			IgnoreInternalCost: true,
			BufferItems:        64,
		}
		s.normalizationCache, err = ristretto.NewCache[uint64, NormalizationCacheEntry](normalizationCacheConfig)
		if err != nil {
			return computeSha256, fmt.Errorf("failed to create normalization cache: %w", err)
		}
	}

	if srv.engineExecutionConfiguration.EnableValidationCache && srv.engineExecutionConfiguration.ValidationCacheSize > 0 {
		validationCacheConfig := &ristretto.Config[uint64, bool]{
			Metrics:            srv.metricConfig.OpenTelemetry.GraphqlCache || srv.metricConfig.Prometheus.GraphqlCache,
			MaxCost:            srv.engineExecutionConfiguration.ValidationCacheSize,
			NumCounters:        srv.engineExecutionConfiguration.ValidationCacheSize * 10,
			IgnoreInternalCost: true,
			BufferItems:        64,
		}
		s.validationCache, err = ristretto.NewCache[uint64, bool](validationCacheConfig)
		if err != nil {
			return computeSha256, fmt.Errorf("failed to create validation cache: %w", err)
		}
	}

	if srv.securityConfiguration.ComplexityCalculationCache != nil && srv.securityConfiguration.ComplexityCalculationCache.Enabled && srv.securityConfiguration.ComplexityCalculationCache.CacheSize > 0 {
		complexityCalculationCacheConfig := &ristretto.Config[uint64, ComplexityCacheEntry]{
			Metrics:            srv.metricConfig.OpenTelemetry.GraphqlCache || srv.metricConfig.Prometheus.GraphqlCache,
			MaxCost:            srv.securityConfiguration.ComplexityCalculationCache.CacheSize,
			NumCounters:        srv.securityConfiguration.ComplexityCalculationCache.CacheSize * 10,
			IgnoreInternalCost: true,
			BufferItems:        64,
		}
		s.complexityCalculationCache, err = ristretto.NewCache[uint64, ComplexityCacheEntry](complexityCalculationCacheConfig)
		if err != nil {
			return computeSha256, fmt.Errorf("failed to create query depth cache: %w", err)
		}
	}

	// Currently, we only support custom attributes from the context for OTLP metrics
	if len(srv.metricConfig.Attributes) > 0 {
		for _, customAttribute := range srv.metricConfig.Attributes {
			if customAttribute.ValueFrom != nil && customAttribute.ValueFrom.ContextField == ContextFieldOperationSha256 {
				computeSha256 = true
				break
			}
		}
	} else if srv.accessLogsConfig != nil {
		for _, customAttribute := range append(srv.accessLogsConfig.Attributes, srv.accessLogsConfig.SubgraphAttributes...) {
			if customAttribute.ValueFrom != nil && customAttribute.ValueFrom.ContextField == ContextFieldOperationSha256 {
				computeSha256 = true
				break
			}
		}
	} else if srv.persistedOperationsConfig.Safelist.Enabled || srv.persistedOperationsConfig.LogUnknown {
		// In these case, we'll want to compute the sha256 for every operation, in order to check that the operation
		// is present in the Persisted Operation cache
		computeSha256 = true
	}

	// Prometheus schema field usage metrics can use sha256, so we need to ensure it is computed
	if srv.metricConfig.Prometheus.PromSchemaFieldUsage.Enabled && srv.metricConfig.Prometheus.PromSchemaFieldUsage.IncludeOperationSha {
		computeSha256 = true
	}

	if computeSha256 {
		operationHashCacheConfig := &ristretto.Config[uint64, string]{
			MaxCost:            srv.engineExecutionConfiguration.OperationHashCacheSize,
			NumCounters:        srv.engineExecutionConfiguration.OperationHashCacheSize * 10,
			IgnoreInternalCost: true,
			BufferItems:        64,
			Metrics:            srv.metricConfig.OpenTelemetry.GraphqlCache || srv.metricConfig.Prometheus.GraphqlCache,
		}
		s.operationHashCache, err = ristretto.NewCache[uint64, string](operationHashCacheConfig)
		if err != nil {
			return computeSha256, fmt.Errorf("failed to create operation hash cache: %w", err)
		}
	}

	return computeSha256, nil
}

// configureCacheMetrics sets up the cache metrics for this mux if enabled in the config.
func (s *graphMux) configureCacheMetrics(srv *graphServer, baseOtelAttributes []attribute.KeyValue) error {
	if srv.metricConfig.OpenTelemetry.GraphqlCache {
		cacheMetrics, err := rmetric.NewCacheMetrics(
			srv.logger,
			baseOtelAttributes,
			srv.otlpMeterProvider)
		if err != nil {
			return fmt.Errorf("failed to create cache metrics for OTLP: %w", err)
		}

		s.otelCacheMetrics = cacheMetrics
	}

	if srv.metricConfig.Prometheus.GraphqlCache {
		cacheMetrics, err := rmetric.NewCacheMetrics(
			srv.logger,
			baseOtelAttributes,
			srv.promMeterProvider)
		if err != nil {
			return fmt.Errorf("failed to create cache metrics for Prometheus: %w", err)
		}

		s.prometheusCacheMetrics = cacheMetrics
	}

	var metricInfos []rmetric.CacheMetricInfo

	if s.planCache != nil {
		metricInfos = append(metricInfos, rmetric.NewCacheMetricInfo("plan", srv.engineExecutionConfiguration.ExecutionPlanCacheSize, s.planCache.Metrics))
	}

	if s.normalizationCache != nil {
		metricInfos = append(metricInfos, rmetric.NewCacheMetricInfo("query_normalization", srv.engineExecutionConfiguration.NormalizationCacheSize, s.normalizationCache.Metrics))
	}

	if s.persistedOperationCache != nil {
		metricInfos = append(metricInfos, rmetric.NewCacheMetricInfo("persisted_query_normalization", 1024, s.persistedOperationCache.Metrics))
	}

	if s.validationCache != nil {
		metricInfos = append(metricInfos, rmetric.NewCacheMetricInfo("validation", srv.engineExecutionConfiguration.ValidationCacheSize, s.validationCache.Metrics))
	}

	if s.operationHashCache != nil {
		metricInfos = append(metricInfos, rmetric.NewCacheMetricInfo("query_hash", srv.engineExecutionConfiguration.OperationHashCacheSize, s.operationHashCache.Metrics))
	}

	if s.otelCacheMetrics != nil {
		if err := s.otelCacheMetrics.RegisterObservers(metricInfos); err != nil {
			return fmt.Errorf("failed to register observer for OTLP cache metrics: %w", err)
		}
	}

	if s.prometheusCacheMetrics != nil {
		if err := s.prometheusCacheMetrics.RegisterObservers(metricInfos); err != nil {
			return fmt.Errorf("failed to register observer for Prometheus cache metrics: %w", err)
		}
	}

	return nil
}

func (s *graphMux) Shutdown(ctx context.Context) error {
	var err error

	if s.planCache != nil {
		s.planCache.Close()
	}

	if s.persistedOperationCache != nil {
		s.persistedOperationCache.Close()
	}

	if s.normalizationCache != nil {
		s.normalizationCache.Close()
	}

	if s.complexityCalculationCache != nil {
		s.complexityCalculationCache.Close()
	}

	if s.validationCache != nil {
		s.validationCache.Close()
	}

	if s.operationHashCache != nil {
		s.operationHashCache.Close()
	}

	if s.accessLogsFileLogger != nil {
		if aErr := s.accessLogsFileLogger.Close(); aErr != nil {
			err = errors.Join(err, aErr)
		}
	}

	if s.otelCacheMetrics != nil {
		if aErr := s.otelCacheMetrics.Shutdown(); aErr != nil {
			err = errors.Join(err, aErr)
		}
	}

	if s.prometheusCacheMetrics != nil {
		if aErr := s.prometheusCacheMetrics.Shutdown(); aErr != nil {
			err = errors.Join(err, aErr)
		}
	}

	if s.metricStore != nil {
		if aErr := s.metricStore.Shutdown(ctx); aErr != nil {
			err = errors.Join(err, aErr)
		}
	}

	if err != nil {
		return fmt.Errorf("shutdown graph mux: %w", err)
	}

	return nil
}

// buildGraphMux creates a new graph mux with the given feature flags and engine configuration.
// It also creates a new execution plan cache for the mux. The mux is not mounted on the server.
// The mux is appended internally to the graph server's list of muxes to clean up later when the server is swapped.
func (s *graphServer) buildGraphMux(
	ctx context.Context,
	opts BuildGraphMuxOptions,
) (*graphMux, error) {
	gm := &graphMux{
		metricStore: rmetric.NewNoopMetrics(),
	}

	httpRouter := chi.NewRouter()

	// we only enable the attribute mapper if we are not using the default cloud exporter
	baseMuxAttributes := append([]attribute.KeyValue{otel.WgRouterConfigVersion.String(opts.RouterConfigVersion)}, s.baseOtelAttributes...)

	if !opts.IsBaseGraph() {
		baseMuxAttributes = append(baseMuxAttributes, otel.WgFeatureFlag.String(opts.FeatureFlagName))
	}

	metricsEnabled := s.metricConfig.IsEnabled()

	exprManager := expr.CreateNewExprManager()

	// We might want to remap or exclude known attributes based on the configuration for metrics
	mapper := newAttributeMapper(!rmetric.IsUsingDefaultCloudExporter(s.metricConfig), s.metricConfig.Attributes)
	baseMetricAttributes := mapper.mapAttributes(baseMuxAttributes)

	metricAttExpressions, attErr := newAttributeExpressions(s.metricConfig.Attributes, exprManager)
	if attErr != nil {
		return nil, attErr
	}
	var telemetryAttExpressions *attributeExpressions
	if len(s.telemetryAttributes) > 0 {
		var telemetryAttErr error
		telemetryAttExpressions, telemetryAttErr = newAttributeExpressions(s.telemetryAttributes, exprManager)
		if telemetryAttErr != nil {
			return nil, telemetryAttErr
		}
	}

	var tracingAttExpressions *attributeExpressions
	if len(s.tracingAttributes) > 0 {
		var tracingAttrErr error
		tracingAttExpressions, tracingAttrErr = newAttributeExpressions(s.tracingAttributes, exprManager)
		if tracingAttrErr != nil {
			return nil, tracingAttrErr
		}
	}

	// Prometheus metricStore rely on OTLP metricStore
	if metricsEnabled {
		attrKeyValues := []attribute.KeyValue{
			otel.WgRouterConfigVersion.String(opts.RouterConfigVersion),
			otel.WgRouterVersion.String(Version),
		}
		if !opts.IsBaseGraph() {
			attrKeyValues = append(attrKeyValues, otel.WgFeatureFlag.String(opts.FeatureFlagName))
		}
		routerInfoBaseAttrs := otelmetric.WithAttributeSet(attribute.NewSet(attrKeyValues...))

		// From a users perspective this is similar to engine metrics, etc
		// but in this case we use the same metric store
		otlpOpts := rmetric.MetricOpts{
			EnableCircuitBreaker: s.metricConfig.OpenTelemetry.Enabled,
		}
		promOpts := rmetric.MetricOpts{
			EnableCircuitBreaker: s.metricConfig.Prometheus.Enabled,
		}

		m, err := rmetric.NewStore(otlpOpts, promOpts,
			rmetric.WithPromMeterProvider(s.promMeterProvider),
			rmetric.WithOtlpMeterProvider(s.otlpMeterProvider),
			rmetric.WithBaseAttributes(baseMetricAttributes),
			rmetric.WithLogger(s.logger),
			rmetric.WithProcessStartTime(s.processStartTime),
			rmetric.WithCardinalityLimit(s.metricConfig.CardinalityLimit),
			rmetric.WithRouterInfoAttributes(routerInfoBaseAttrs),
		)
		if err != nil {
			return nil, fmt.Errorf("failed to create metric handler: %w", err)
		}

		gm.metricStore = m
	}

	// We initialize circuit breakers for all subgraphs in the base configuration (non-ff)
	// so we don't duplicate circuit breakers for subgraphs and they can be used in the feature flags even
	// We initialize it in the buildGraphMux because we want to use the base metric configuration
	if opts.IsBaseGraph() && s.subgraphCircuitBreakerOptions.IsEnabled() {
		// If either otel or prom metrics are enabled for circuit breakers
		// we will enable circuit breaker metric collections
		isCircuitBreakerMetricsEnabled := s.metricConfig.OpenTelemetry.CircuitBreaker || s.metricConfig.Prometheus.CircuitBreaker

		err := s.circuitBreakerManager.Initialize(circuit.ManagerOpts{
			SubgraphCircuitBreakers: s.subgraphCircuitBreakerOptions.SubgraphMap,
			MetricStore:             gm.metricStore,
			UseMetrics:              metricsEnabled && isCircuitBreakerMetricsEnabled,
			BaseOtelAttributes:      baseMetricAttributes,
			AllGroupings:            opts.RoutingUrlGroupings,
		})
		if err != nil {
			return nil, err
		}
	}

	subgraphs, err := configureSubgraphOverwrites(
		opts.EngineConfig,
		opts.ConfigSubgraphs,
		s.overrideRoutingURLConfiguration,
		s.overrides,
		false,
	)
	if err != nil {
		return nil, err
	}

	computeSha256, err := gm.buildOperationCaches(s)
	if err != nil {
		return nil, err
	}

	if err = gm.configureCacheMetrics(s, baseMetricAttributes); err != nil {
		return nil, err
	}

	metrics := NewRouterMetrics(&routerMetricsConfig{
		metrics:             gm.metricStore,
		gqlMetricsExporter:  s.gqlMetricsExporter,
		exportEnabled:       s.graphqlMetricsConfig.Enabled,
		routerConfigVersion: opts.RouterConfigVersion,
		logger:              s.logger,

		promSchemaUsageEnabled:             s.metricConfig.Prometheus.PromSchemaFieldUsage.Enabled,
		promSchemaUsageIncludeOperationSha: s.metricConfig.Prometheus.PromSchemaFieldUsage.IncludeOperationSha,
	})

	baseLogFields := []zapcore.Field{
		zap.String("config_version", opts.RouterConfigVersion),
	}

	if !opts.IsBaseGraph() {
		baseLogFields = append(baseLogFields, zap.String("feature_flag", opts.FeatureFlagName))
	}

	// Currently, we only support custom attributes from the context for OTLP metrics
	b := buildAttributesMap(s.metricConfig.Attributes)

	// Enrich the request context with the subgraph information which is required for custom modules and tracing
	subgraphResolver := NewSubgraphResolver(subgraphs)
	httpRouter.Use(func(h http.Handler) http.Handler {
		return http.HandlerFunc(func(w http.ResponseWriter, r *http.Request) {
			r = r.WithContext(withSubgraphResolver(r.Context(), subgraphResolver))

			requestLogger := s.logger.With(logging.WithRequestID(middleware.GetReqID(r.Context())))
			// If this is a batched request attach id to the logger
			if batchedOperationId, ok := r.Context().Value(BatchedOperationId{}).(string); ok {
				requestLogger = requestLogger.With(logging.WithBatchedRequestOperationID(batchedOperationId))
			}
			reqContext := buildRequestContext(requestContextOptions{
				operationContext:              nil,
				requestLogger:                 requestLogger,
				metricSetAttributes:           b,
				metricsEnabled:                metricsEnabled,
				traceEnabled:                  s.traceConfig.Enabled,
				mapper:                        mapper,
				metricAttributeExpressions:    metricAttExpressions,
				telemetryAttributeExpressions: telemetryAttExpressions,
				tracingAttributeExpressions:   tracingAttExpressions,
				w:                             w,
				r:                             r,
			})

			r = r.WithContext(withRequestContext(r.Context(), reqContext))

			// For debugging purposes, we can validate from what version of the config the request is coming from
			if s.setConfigVersionHeader {
				w.Header().Set("X-Router-Config-Version", opts.RouterConfigVersion)
			}

			h.ServeHTTP(w, r)
		})
	})

	var recoverOpts []recoveryhandler.Option

	// If we have no access logger configured, we log the panic in the recovery handler to avoid losing the panic information
	if s.accessLogsConfig == nil {
		recoverOpts = append(recoverOpts, recoveryhandler.WithLogHandler(func(w http.ResponseWriter, r *http.Request, err any) {
			reqContext := getRequestContext(r.Context())
			if reqContext != nil {
				reqContext.logger.Error("[Recovery from panic]",
					zap.Any("error", err),
				)
			}
		}))
	}

	recoveryHandler := recoveryhandler.New(recoverOpts...)

	httpRouter.Use(recoveryHandler)

	// Setup any router on request middlewares so that they can be used to manipulate
	// other downstream internal middlewares such as tracing or authentication
	httpRouter.Use(s.routerOnRequestHandlers...)

	/**
	* Initialize base attributes from headers and other sources
	 */

	var commonAttrRequestMapper func(r *http.Request) []attribute.KeyValue
	if len(s.telemetryAttributes) > 0 {
		// Common attributes across traces and metrics
		commonAttrRequestMapper = buildHeaderAttributesMapper(s.telemetryAttributes)
	}

	var tracingAttrRequestMapper func(r *http.Request) []attribute.KeyValue
	if len(s.tracingAttributes) > 0 {
		tracingAttrRequestMapper = buildHeaderAttributesMapper(s.tracingAttributes)
	}

	var metricAttrRequestMapper func(r *http.Request) []attribute.KeyValue
	if s.metricConfig.IsEnabled() {
		// Metric attributes are only used for OTLP metrics and Prometheus metrics
		metricAttrRequestMapper = buildHeaderAttributesMapper(s.metricConfig.Attributes)
	}

	httpRouter.Use(func(h http.Handler) http.Handler {
		return http.HandlerFunc(func(w http.ResponseWriter, r *http.Request) {
			reqContext := getRequestContext(r.Context())

			reqContext.telemetry.addCommonTraceAttribute(baseMuxAttributes...)

			if commonAttrRequestMapper != nil {
				reqContext.telemetry.addCommonAttribute(commonAttrRequestMapper(r)...)
			}
			if tracingAttrRequestMapper != nil {
				reqContext.telemetry.addCommonTraceAttribute(tracingAttrRequestMapper(r)...)
			}
			if metricAttrRequestMapper != nil {
				reqContext.telemetry.addMetricAttribute(metricAttrRequestMapper(r)...)
			}

			h.ServeHTTP(w, r)
		})
	})

	if s.traceConfig.Enabled {
		f := func(h http.Handler) http.Handler {
			return http.HandlerFunc(func(w http.ResponseWriter, r *http.Request) {
				reqContext := getRequestContext(r.Context())
				traceID := rtrace.GetTraceID(r.Context())
				requestLogger := reqContext.Logger().With(logging.WithTraceID(traceID))

				reqContext.logger = requestLogger

				span := oteltrace.SpanFromContext(r.Context())
				span.SetAttributes(reqContext.telemetry.traceAttrs...)

				// Set if the trace is sampled in the expression context
				isSampled := span.SpanContext().IsSampled()
				reqContext.expressionContext.Request.Trace.Sampled = isSampled

				// Set the trace ID in the response header
				if s.traceConfig.ResponseTraceHeader.Enabled {
					w.Header().Set(s.traceConfig.ResponseTraceHeader.HeaderName, traceID)
				}

				h.ServeHTTP(w, r)
			})
		}
		httpRouter.Use(f)
	}

	var subgraphAccessLogger *requestlogger.SubgraphAccessLogger
	if s.accessLogsConfig != nil && s.accessLogsConfig.Logger != nil {
		exprAttributes, err := requestlogger.GetAccessLogConfigExpressions(s.accessLogsConfig.Attributes, exprManager)
		if err != nil {
			return nil, fmt.Errorf("failed building router access log expressions: %w", err)
		}

		accessLogAttributes := requestlogger.CleanupExpressionAttributes(s.accessLogsConfig.Attributes)

		requestLoggerOpts := []requestlogger.Option{
			requestlogger.WithDefaultOptions(),
			requestlogger.WithNoTimeField(),
			requestlogger.WithFields(baseLogFields...),
			requestlogger.WithAttributes(accessLogAttributes),
			requestlogger.WithExprAttributes(exprAttributes),
			requestlogger.WithFieldsHandler(RouterAccessLogsFieldHandler),
		}

		var ipAnonConfig *requestlogger.IPAnonymizationConfig
		if s.ipAnonymization.Enabled {
			ipAnonConfig = &requestlogger.IPAnonymizationConfig{
				Enabled: s.ipAnonymization.Enabled,
				Method:  requestlogger.IPAnonymizationMethod(s.ipAnonymization.Method),
			}
			requestLoggerOpts = append(requestLoggerOpts, requestlogger.WithAnonymization(ipAnonConfig))
		}

		requestLogger := requestlogger.New(
			s.accessLogsConfig.Logger,
			requestLoggerOpts...,
		)
		httpRouter.Use(requestLogger)

		if s.accessLogsConfig.SubgraphEnabled {
			subgraphExprAttributes, err := requestlogger.GetAccessLogConfigExpressions(s.accessLogsConfig.SubgraphAttributes, exprManager)
			if err != nil {
				return nil, fmt.Errorf("failed building router access log expressions: %w", err)
			}

			subgraphAttributes := requestlogger.CleanupExpressionAttributes(s.accessLogsConfig.SubgraphAttributes)

			subgraphAccessLogger = requestlogger.NewSubgraphAccessLogger(
				s.accessLogsConfig.Logger,
				requestlogger.SubgraphOptions{
					IPAnonymizationConfig: ipAnonConfig,
					FieldsHandler:         SubgraphAccessLogsFieldHandler,
					Fields:                baseLogFields,
					Attributes:            subgraphAttributes,
					ExprAttributes:        subgraphExprAttributes,
				})
		}

		if exprManager.VisitorManager.IsResponseBodyUsedInExpressions() {
			httpRouter.Use(func(h http.Handler) http.Handler {
				return http.HandlerFunc(func(w http.ResponseWriter, r *http.Request) {
					buf := bytes.Buffer{}
					ww := middleware.NewWrapResponseWriter(w, r.ProtoMajor)

					ww.Tee(&buf)

					h.ServeHTTP(ww, r)

					reqContext := getRequestContext(r.Context())
					reqContext.expressionContext.Response.Body.Raw = buf.String()
				})
			})
		}
	}

	routerEngineConfig := &RouterEngineConfiguration{
		Execution:                s.engineExecutionConfiguration,
		Headers:                  s.headerRules,
		Events:                   s.eventsConfig,
		SubgraphErrorPropagation: s.subgraphErrorPropagation,
	}

	// map[string]*http.Transport cannot be coerced into map[string]http.RoundTripper, unfortunately
	subgraphTippers := map[string]http.RoundTripper{}
	for subgraph, subgraphTransport := range s.subgraphTransports {
		subgraphTippers[subgraph] = subgraphTransport
	}

	if err := s.setupConnector(ctx, opts.EngineConfig, opts.ConfigSubgraphs); err != nil {
		return nil, fmt.Errorf("failed to setup plugin host: %w", err)
	}

	enableTraceClient := s.connectionMetrics != nil || exprManager.VisitorManager.IsSubgraphTraceUsedInExpressions()

	var baseConnMetricStore rmetric.ConnectionMetricStore = &rmetric.NoopConnectionMetricStore{}
	if s.connectionMetrics != nil {
		baseConnMetricStore = s.connectionMetrics
	}

	ecb := &ExecutorConfigurationBuilder{
		introspection:    s.introspection,
		baseURL:          s.baseURL,
		baseTripper:      s.baseTransport,
		subgraphTrippers: subgraphTippers,
		pluginHost:       s.connector,
		logger:           s.logger,
		trackUsageInfo:   s.graphqlMetricsConfig.Enabled || s.metricConfig.Prometheus.PromSchemaFieldUsage.Enabled,
		subscriptionClientOptions: &SubscriptionClientOptions{
			PingInterval: s.engineExecutionConfiguration.WebSocketClientPingInterval,
			PingTimeout:  s.engineExecutionConfiguration.WebSocketClientPingTimeout,
			ReadTimeout:  s.engineExecutionConfiguration.WebSocketClientReadTimeout,
			FrameTimeout: s.engineExecutionConfiguration.WebSocketClientFrameTimeout,
		},
		transportOptions: &TransportOptions{
			SubgraphTransportOptions: s.subgraphTransportOptions,
			PreHandlers:              s.preOriginHandlers,
			PostHandlers:             s.postOriginHandlers,
			MetricStore:              gm.metricStore,
			ConnectionMetricStore:    baseConnMetricStore,
			RetryOptions: retrytransport.RetryOptions{
				Enabled:       s.retryOptions.Enabled,
				MaxRetryCount: s.retryOptions.MaxRetryCount,
				MaxDuration:   s.retryOptions.MaxDuration,
				Interval:      s.retryOptions.Interval,
				ShouldRetry: func(err error, req *http.Request, resp *http.Response) bool {
					return retrytransport.IsRetryableError(err, resp) && !isMutationRequest(req.Context())
				},
			},
			TracerProvider:                s.tracerProvider,
			TracePropagators:              s.compositePropagator,
			LocalhostFallbackInsideDocker: s.localhostFallbackInsideDocker,
			Logger:                        s.logger,
			EnableTraceClient:             enableTraceClient,
			CircuitBreaker:                s.circuitBreakerManager,
		},
	}

	executor, providers, err := ecb.Build(
		ctx,
		&ExecutorBuildOptions{
			EngineConfig:                   opts.EngineConfig,
			Subgraphs:                      opts.ConfigSubgraphs,
			RouterEngineConfig:             routerEngineConfig,
			Reporter:                       s.engineStats,
			ApolloCompatibilityFlags:       s.apolloCompatibilityFlags,
			ApolloRouterCompatibilityFlags: s.apolloRouterCompatibilityFlags,
			HeartbeatInterval:              s.multipartHeartbeatInterval,
			PluginsEnabled:                 s.plugins.Enabled,
			InstanceData:                   s.instanceData,
		},
	)
	if err != nil {
		return nil, fmt.Errorf("failed to build plan configuration: %w", err)
	}

	s.pubSubProviders = providers
	if pubSubStartupErr := s.startupPubSubProviders(ctx); pubSubStartupErr != nil {
		return nil, pubSubStartupErr
	}

	operationProcessor := NewOperationProcessor(OperationProcessorOptions{
		Executor:                                         executor,
		MaxOperationSizeInBytes:                          int64(s.routerTrafficConfig.MaxRequestBodyBytes),
		PersistedOperationClient:                         s.persistedOperationClient,
		AutomaticPersistedOperationCacheTtl:              s.automaticPersistedQueriesConfig.Cache.TTL,
		EnablePersistedOperationsCache:                   s.engineExecutionConfiguration.EnablePersistedOperationsCache,
		PersistedOpsNormalizationCache:                   gm.persistedOperationCache,
		NormalizationCache:                               gm.normalizationCache,
		ValidationCache:                                  gm.validationCache,
		QueryDepthCache:                                  gm.complexityCalculationCache,
		OperationHashCache:                               gm.operationHashCache,
		ParseKitPoolSize:                                 s.engineExecutionConfiguration.ParseKitPoolSize,
		IntrospectionEnabled:                             s.Config.introspection,
		ApolloCompatibilityFlags:                         s.apolloCompatibilityFlags,
		ApolloRouterCompatibilityFlags:                   s.apolloRouterCompatibilityFlags,
		DisableExposingVariablesContentOnValidationError: s.engineExecutionConfiguration.DisableExposingVariablesContentOnValidationError,
	})
	operationPlanner := NewOperationPlanner(executor, gm.planCache)

	// We support the MCP only on the base graph. Feature flags are not supported yet.
<<<<<<< HEAD
	if featureFlagName == "" && s.mcpServer != nil {
		if mErr := s.mcpServer.Reload(ctx, executor.ClientSchema); mErr != nil {
=======
	if opts.IsBaseGraph() && s.mcpServer != nil {
		if mErr := s.mcpServer.Reload(executor.ClientSchema); mErr != nil {
>>>>>>> 2eff83b1
			return nil, fmt.Errorf("failed to reload MCP server: %w", mErr)
		}
		go func() {
			for {
				select {
				case <-s.mcpServer.ReloadOperationsChannel():
					s.logger.Log(zap.InfoLevel, "Reloading mcp server!")
					if mErr := s.mcpServer.Reload(ctx, executor.ClientSchema); mErr != nil {
						return
					}
				case <-ctx.Done():
					return
				}
			}
		}()
	}

	if s.Config.cacheWarmup != nil && s.Config.cacheWarmup.Enabled {

		if s.graphApiToken == "" {
			return nil, fmt.Errorf("graph token is required for cache warmup in order to communicate with the CDN")
		}

		processor := NewCacheWarmupPlanningProcessor(&CacheWarmupPlanningProcessorOptions{
			OperationProcessor:        operationProcessor,
			OperationPlanner:          operationPlanner,
			ComplexityLimits:          s.securityConfiguration.ComplexityLimits,
			RouterSchema:              executor.RouterSchema,
			TrackSchemaUsage:          s.graphqlMetricsConfig.Enabled,
			DisableVariablesRemapping: s.engineExecutionConfiguration.DisableVariablesRemapping,
		})

		warmupConfig := &CacheWarmupConfig{
			Log:            s.logger,
			Processor:      processor,
			Workers:        s.Config.cacheWarmup.Workers,
			ItemsPerSecond: s.Config.cacheWarmup.ItemsPerSecond,
			Timeout:        s.Config.cacheWarmup.Timeout,
		}

		warmupConfig.AfterOperation = func(item *CacheWarmupOperationPlanResult) {
			gm.metricStore.MeasureOperationPlanningTime(ctx,
				item.PlanningTime,
				nil,
				otelmetric.WithAttributes(
					append([]attribute.KeyValue{
						otel.WgOperationName.String(item.OperationName),
						otel.WgClientName.String(item.ClientName),
						otel.WgClientVersion.String(item.ClientVersion),
						otel.WgFeatureFlag.String(opts.FeatureFlagName),
						otel.WgOperationHash.String(item.OperationHash),
						otel.WgOperationType.String(item.OperationType),
						otel.WgEnginePlanCacheHit.Bool(false),
					}, baseMetricAttributes...)...,
				),
			)
		}

		if s.Config.cacheWarmup.Source.Filesystem != nil {
			warmupConfig.Source = NewFileSystemSource(&FileSystemSourceConfig{
				RootPath: s.Config.cacheWarmup.Source.Filesystem.Path,
			})
		} else {
			cdnSource, err := NewCDNSource(s.Config.cdnConfig.URL, s.graphApiToken, s.logger)
			if err != nil {
				return nil, fmt.Errorf("failed to create cdn source: %w", err)
			}
			warmupConfig.Source = cdnSource
		}

		err = WarmupCaches(ctx, warmupConfig)
		if err != nil {
			// We don't want to fail the server if the cache warmup fails
			s.logger.Error("Failed to warmup caches. It will retry after server restart or graph execution config update", zap.Error(err))
		}
	}

	authorizerOptions := &CosmoAuthorizerOptions{
		FieldConfigurations:           opts.EngineConfig.FieldConfigurations,
		RejectOperationIfUnauthorized: false,
	}

	if s.Config.authorization != nil {
		authorizerOptions.RejectOperationIfUnauthorized = s.authorization.RejectOperationIfUnauthorized
	}

	handlerOpts := HandlerOptions{
		Executor:                               executor,
		Log:                                    s.logger,
		EnableExecutionPlanCacheResponseHeader: s.engineExecutionConfiguration.EnableExecutionPlanCacheResponseHeader,
		EnablePersistedOperationCacheResponseHeader: s.engineExecutionConfiguration.Debug.EnablePersistedOperationsCacheResponseHeader,
		EnableNormalizationCacheResponseHeader:      s.engineExecutionConfiguration.Debug.EnableNormalizationCacheResponseHeader,
		EnableResponseHeaderPropagation:             s.headerRules != nil,
		EngineStats:                                 s.engineStats,
		TracerProvider:                              s.tracerProvider,
		Authorizer:                                  NewCosmoAuthorizer(authorizerOptions),
		SubgraphErrorPropagation:                    s.subgraphErrorPropagation,
		EngineLoaderHooks: NewEngineRequestHooks(
			gm.metricStore,
			subgraphAccessLogger,
			s.tracerProvider,
			tracingAttExpressions,
			telemetryAttExpressions,
			metricAttExpressions,
			exprManager.VisitorManager.IsSubgraphResponseBodyUsedInExpressions(),
		),
	}

	if s.redisClient != nil {
		handlerOpts.RateLimitConfig = s.rateLimit
		handlerOpts.RateLimiter, err = NewCosmoRateLimiter(&CosmoRateLimiterOptions{
			RedisClient:         s.redisClient,
			Debug:               s.rateLimit.Debug,
			RejectStatusCode:    s.rateLimit.SimpleStrategy.RejectStatusCode,
			KeySuffixExpression: s.rateLimit.KeySuffixExpression,
			ExprManager:         exprManager,
		})
		if err != nil {
			return nil, fmt.Errorf("failed to create rate limiter: %w", err)
		}
	}

	if s.apolloCompatibilityFlags.SubscriptionMultipartPrintBoundary.Enabled {
		handlerOpts.ApolloSubscriptionMultipartPrintBoundary = s.apolloCompatibilityFlags.SubscriptionMultipartPrintBoundary.Enabled
	}

	graphqlHandler := NewGraphQLHandler(handlerOpts)
	executor.Resolver.SetAsyncErrorWriter(graphqlHandler)

	operationBlocker, err := NewOperationBlocker(&OperationBlockerOptions{
		BlockMutations: BlockMutationOptions{
			Enabled:   s.securityConfiguration.BlockMutations.Enabled,
			Condition: s.securityConfiguration.BlockMutations.Condition,
		},
		BlockSubscriptions: BlockSubscriptionOptions{
			Enabled:   s.securityConfiguration.BlockSubscriptions.Enabled,
			Condition: s.securityConfiguration.BlockSubscriptions.Condition,
		},
		BlockNonPersisted: BlockNonPersistedOptions{
			Enabled:   s.securityConfiguration.BlockNonPersistedOperations.Enabled,
			Condition: s.securityConfiguration.BlockNonPersistedOperations.Condition,
		},
		PersistedOperationsDisabled: s.persistedOperationsConfig.Disabled,
		SafelistEnabled:             s.persistedOperationsConfig.Safelist.Enabled,
		LogUnknownOperationsEnabled: s.persistedOperationsConfig.LogUnknown,
		exprManager:                 exprManager,
	})
	if err != nil {
		return nil, fmt.Errorf("failed to create operation blocker: %w", err)
	}

	graphqlPreHandler := NewPreHandler(&PreHandlerOptions{
		Logger:                      s.logger,
		Executor:                    executor,
		Metrics:                     metrics,
		OperationProcessor:          operationProcessor,
		Planner:                     operationPlanner,
		AccessController:            s.accessController,
		OperationBlocker:            operationBlocker,
		RouterPublicKey:             s.publicKey,
		EnableRequestTracing:        s.engineExecutionConfiguration.EnableRequestTracing,
		DevelopmentMode:             s.developmentMode,
		TracerProvider:              s.tracerProvider,
		FlushTelemetryAfterResponse: s.awsLambda,
		TraceExportVariables:        s.traceConfig.ExportGraphQLVariables.Enabled,
		FileUploadEnabled:           s.fileUploadConfig.Enabled,
		MaxUploadFiles:              s.fileUploadConfig.MaxFiles,
		MaxUploadFileSize:           int(s.fileUploadConfig.MaxFileSizeBytes),
		ComplexityLimits:            s.securityConfiguration.ComplexityLimits,
		AlwaysIncludeQueryPlan:      s.engineExecutionConfiguration.Debug.AlwaysIncludeQueryPlan,
		AlwaysSkipLoader:            s.engineExecutionConfiguration.Debug.AlwaysSkipLoader,
		QueryPlansEnabled:           s.Config.queryPlansEnabled,
		QueryPlansLoggingEnabled:    s.engineExecutionConfiguration.Debug.PrintQueryPlans,
		TrackSchemaUsageInfo:        s.graphqlMetricsConfig.Enabled || s.metricConfig.Prometheus.PromSchemaFieldUsage.Enabled,
		ClientHeader:                s.clientHeader,
		ComputeOperationSha256:      computeSha256,
		ApolloCompatibilityFlags:    &s.apolloCompatibilityFlags,
		DisableVariablesRemapping:   s.engineExecutionConfiguration.DisableVariablesRemapping,
		ExprManager:                 exprManager,
		OmitBatchExtensions:         s.batchingConfig.OmitExtensions,
	})

	if s.webSocketConfiguration != nil && s.webSocketConfiguration.Enabled {
		wsMiddleware := NewWebsocketMiddleware(ctx, WebsocketMiddlewareOptions{
			OperationProcessor:        operationProcessor,
			OperationBlocker:          operationBlocker,
			Planner:                   operationPlanner,
			GraphQLHandler:            graphqlHandler,
			PreHandler:                graphqlPreHandler,
			Metrics:                   metrics,
			AccessController:          s.accessController,
			Logger:                    s.logger,
			Stats:                     s.engineStats,
			ReadTimeout:               s.engineExecutionConfiguration.WebSocketClientReadTimeout,
			WriteTimeout:              s.engineExecutionConfiguration.WebSocketClientWriteTimeout,
			EnableNetPoll:             s.engineExecutionConfiguration.EnableNetPoll,
			NetPollTimeout:            s.engineExecutionConfiguration.WebSocketClientPollTimeout,
			NetPollConnBufferSize:     s.engineExecutionConfiguration.WebSocketClientConnBufferSize,
			WebSocketConfiguration:    s.webSocketConfiguration,
			ClientHeader:              s.clientHeader,
			DisableVariablesRemapping: s.engineExecutionConfiguration.DisableVariablesRemapping,
			ApolloCompatibilityFlags:  s.apolloCompatibilityFlags,
		})

		// When the playground path is equal to the graphql path, we need to handle
		// ws upgrades and html requests on the same route.
		if s.playgroundConfig.Enabled && s.graphqlPath == s.playgroundConfig.Path {
			httpRouter.Use(s.playgroundHandler, wsMiddleware)
		} else {
			httpRouter.Use(wsMiddleware)
		}
	}

	httpRouter.Use(
		// Responsible for handling regular GraphQL requests over HTTP not WebSockets
		graphqlPreHandler.Handler,
		// Must be mounted after the websocket middleware to ensure that we only count non-hijacked requests like WebSockets
		func(handler http.Handler) http.Handler {
			return http.HandlerFunc(func(w http.ResponseWriter, r *http.Request) {
				requestContext := getRequestContext(r.Context())

				// We don't want to count any type of subscriptions e.g. SSE as in-flight requests because they are long-lived
				if requestContext != nil && requestContext.operation != nil && requestContext.operation.opType != OperationTypeSubscription {
					s.inFlightRequests.Add(1)

					// Counting like this is safe because according to the go http.ServeHTTP documentation
					// the requests is guaranteed to be finished when ServeHTTP returns
					defer s.inFlightRequests.Sub(1)
				}

				handler.ServeHTTP(w, r)
			})
		})

	// Mount built global and custom modules
	// Needs to be mounted after the pre-handler to ensure that the request was parsed and authorized
	httpRouter.Use(s.routerMiddlewares...)

	// GraphQL over POST
	httpRouter.Post(s.graphqlPath, graphqlHandler.ServeHTTP)
	// GraphQL over GET
	httpRouter.Get(s.graphqlPath, graphqlHandler.ServeHTTP)

	gm.mux = httpRouter

	s.graphMuxListLock.Lock()
	defer s.graphMuxListLock.Unlock()
	s.graphMuxList = append(s.graphMuxList, gm)

	return gm, nil
}

func (s *graphServer) setupConnector(ctx context.Context, config *nodev1.EngineConfiguration, configSubgraphs []*nodev1.Subgraph) error {
	s.connector = grpcconnector.NewConnector()

	for _, dsConfig := range config.DatasourceConfigurations {
		grpcConfig := dsConfig.GetCustomGraphql().GetGrpc()
		if grpcConfig == nil {
			continue
		}

		var sg *nodev1.Subgraph

		for _, subgraph := range configSubgraphs {
			if subgraph.Id == dsConfig.Id {
				sg = subgraph
				break
			}
		}

		if sg == nil {
			return fmt.Errorf("subgraph %s not found", dsConfig.Id)
		}

		pluginConfig := grpcConfig.GetPlugin()
		if pluginConfig == nil {
			remoteProvider, err := grpcconnector.NewRemoteGRPCProvider(grpcconnector.RemoteGRPCProviderConfig{
				Logger:   s.logger,
				Name:     sg.Name,
				Endpoint: sg.RoutingUrl,
			})

			if err != nil {
				return fmt.Errorf("failed to create standalone plugin for subgraph %s: %w", dsConfig.Id, err)
			}

			err = s.connector.RegisterClientProvider(sg.Name, remoteProvider)
			if err != nil {
				return fmt.Errorf("failed to register standalone plugin: %w", err)
			}

			continue
		}

		if !s.plugins.Enabled {
			continue
		}

		basePath := ""

		if s.plugins.Path != "" {
			basePath = s.plugins.Path
		}

		pluginPath, err := filepath.Abs(filepath.Join(basePath, pluginConfig.GetName(), "bin", fmt.Sprintf("%s_%s", runtime.GOOS, runtime.GOARCH)))
		if err != nil {
			return fmt.Errorf("failed to get plugin path: %w", err)
		}

		grpcPlugin, err := grpcconnector.NewGRPCPlugin(grpcconnector.GRPCPluginConfig{
			Logger:     s.logger,
			PluginName: pluginConfig.GetName(),
			PluginPath: pluginPath,
		})
		if err != nil {
			return fmt.Errorf("failed to create grpc plugin for subgraph %s: %w", dsConfig.Id, err)
		}

		err = s.connector.RegisterClientProvider(sg.Name, grpcPlugin)
		if err != nil {
			return fmt.Errorf("failed to register grpc plugin: %w", err)
		}
	}

	if err := s.connector.Run(ctx); err != nil {
		return fmt.Errorf("failed to run plugin host: %w", err)
	}

	return nil
}

// wait waits for all in-flight requests to finish. Similar to http.Server.Shutdown we wait in intervals + jitter
// to make the shutdown process more efficient.
func (s *graphServer) wait(ctx context.Context) error {
	b := backoff.New(500*time.Millisecond, time.Millisecond)
	defer b.Reset()

	timer := time.NewTimer(b.Duration())
	defer timer.Stop()

	for {
		if s.inFlightRequests.Load() == 0 {
			return nil
		}
		select {
		case <-ctx.Done():
			return ctx.Err()
		case <-timer.C:
			timer.Reset(b.Duration())
		}
	}
}

// Shutdown gracefully shutdown the server and waits for all in-flight requests to finish.
// After all requests are done, it will shut down the metric store and runtime metrics.
// Shutdown does cancel the context after all non-hijacked requests such as WebSockets has been handled.
func (s *graphServer) Shutdown(ctx context.Context) error {
	// Cancel the context after the graceful shutdown is done
	// to clean up resources like websocket connections, pools, etc.
	defer s.cancelFunc()

	s.logger.Debug("Shutdown of graph server initiated. Waiting for in-flight requests to finish.",
		zap.String("config_version", s.baseRouterConfigVersion),
	)

	var finalErr error

	// Wait for all in-flight requests to finish.
	// In the worst case, we wait until the context is done or all requests has timed out.
	if err := s.wait(ctx); err != nil {
		finalErr = errors.Join(finalErr, fmt.Errorf("failed to wait for in-flight requests: %w", err))
	}

	s.logger.Debug("Shutdown of graph server resources",
		zap.String("grace_period", s.routerGracePeriod.String()),
		zap.String("config_version", s.baseRouterConfigVersion),
	)

	// Ensure that we don't wait indefinitely for shutdown
	if s.routerGracePeriod > 0 {
		newCtx, cancel := context.WithTimeout(ctx, s.routerGracePeriod)
		defer cancel()

		ctx = newCtx
	}

	if s.runtimeMetrics != nil {
		if err := s.runtimeMetrics.Shutdown(); err != nil {
			finalErr = errors.Join(finalErr, err)
		}
	}

	if s.connectionMetrics != nil {
		if aErr := s.connectionMetrics.Shutdown(ctx); aErr != nil {
			finalErr = errors.Join(finalErr, aErr)
		}
	}

	if s.otlpEngineMetrics != nil {
		if err := s.otlpEngineMetrics.Shutdown(); err != nil {
			finalErr = errors.Join(finalErr, err)
		}
	}

	if s.prometheusEngineMetrics != nil {
		if err := s.prometheusEngineMetrics.Shutdown(); err != nil {
			finalErr = errors.Join(finalErr, err)
		}
	}

	if err := s.shutdownPubSubProviders(ctx); err != nil {
		finalErr = errors.Join(finalErr, err)
	}

	// Shutdown all graphs muxes to release resources
	// e.g. planner cache
	s.graphMuxListLock.Lock()
	defer s.graphMuxListLock.Unlock()
	for _, mux := range s.graphMuxList {
		if err := mux.Shutdown(ctx); err != nil {
			finalErr = errors.Join(finalErr, err)
		}
	}

	// Close idle connections on base and subgraph transports
	s.baseTransport.CloseIdleConnections()
	for _, subgraphTransport := range s.subgraphTransports {
		subgraphTransport.CloseIdleConnections()
	}

	if s.connector != nil {
		s.logger.Debug("Stopping old plugins")
		if err := s.connector.StopAllProviders(); err != nil {
			finalErr = errors.Join(finalErr, err)
		}
	}

	return finalErr
}

// startupPubSubProviders starts all pubsub providers
// It returns an error if any of the providers fail to start
// or if some providers takes to long to start
func (s *graphServer) startupPubSubProviders(ctx context.Context) error {
	// Default timeout for pubsub provider startup
	const defaultStartupTimeout = 5 * time.Second

	return s.providersActionWithTimeout(ctx, func(ctx context.Context, provider datasource.Provider) error {
		return provider.Startup(ctx)
	}, defaultStartupTimeout, "pubsub provider startup timed out")
}

// shutdownPubSubProviders shuts down all pubsub providers
// It returns an error if any of the providers fail to shutdown
// or if some providers takes to long to shutdown
func (s *graphServer) shutdownPubSubProviders(ctx context.Context) error {
	// Default timeout for pubsub provider shutdown
	const defaultShutdownTimeout = 5 * time.Second

	return s.providersActionWithTimeout(ctx, func(ctx context.Context, provider datasource.Provider) error {
		return provider.Shutdown(ctx)
	}, defaultShutdownTimeout, "pubsub provider shutdown timed out")
}

func (s *graphServer) providersActionWithTimeout(ctx context.Context, action func(ctx context.Context, provider datasource.Provider) error, timeout time.Duration, timeoutMessage string) error {
	cancellableCtx, cancel := context.WithCancel(ctx)
	defer cancel()

	timer := time.NewTimer(timeout)
	defer timer.Stop()

	providersGroup := new(errgroup.Group)
	for _, provider := range s.pubSubProviders {
		providersGroup.Go(func() error {
			actionDone := make(chan error, 1)
			go func() {
				actionDone <- action(cancellableCtx, provider)
			}()
			select {
			case err := <-actionDone:
				return err
			case <-timer.C:
				return errors.New(timeoutMessage)
			}
		})
	}

	return providersGroup.Wait()
}

func configureSubgraphOverwrites(
	engineConfig *nodev1.EngineConfiguration,
	configSubgraphs []*nodev1.Subgraph,
	overrideRoutingURLConfig config.OverrideRoutingURLConfiguration,
	overridesConfig config.OverridesConfiguration,
	skipOverrides bool,
) ([]Subgraph, error) {
	var err error
	subgraphs := make([]Subgraph, 0, len(configSubgraphs))
	for _, sg := range configSubgraphs {

		subgraph := Subgraph{
			Id:   sg.Id,
			Name: sg.Name,
		}

		// Validate subgraph url. Note that it can be empty if the subgraph is virtual
		subgraph.Url, err = url.Parse(sg.RoutingUrl)
		if err != nil {
			return nil, fmt.Errorf("failed to parse subgraph url '%s': %w", sg.RoutingUrl, err)
		}
		subgraph.UrlString = subgraph.Url.String()

		overrideURL, ok := overrideRoutingURLConfig.Subgraphs[sg.Name]
		overrideSubgraph, overrideSubgraphOk := overridesConfig.Subgraphs[sg.Name]

		var overrideSubscriptionURL string
		var overrideSubscriptionProtocol *common.GraphQLSubscriptionProtocol
		var overrideSubscriptionWebsocketSubprotocol *common.GraphQLWebsocketSubprotocol

		if overrideSubgraphOk {
			if overrideSubgraph.RoutingURL != "" {
				overrideURL = overrideSubgraph.RoutingURL
			}
			if overrideSubgraph.SubscriptionURL != "" {
				overrideSubscriptionURL = overrideSubgraph.SubscriptionURL
				_, err := url.Parse(overrideSubscriptionURL)
				if err != nil {
					return nil, fmt.Errorf("failed to parse override url '%s': %w", overrideSubscriptionURL, err)
				}
			}
			if overrideSubgraph.SubscriptionProtocol != "" {
				switch overrideSubgraph.SubscriptionProtocol {
				case "ws":
					overrideSubscriptionProtocol = common.GraphQLSubscriptionProtocol_GRAPHQL_SUBSCRIPTION_PROTOCOL_WS.Enum()
				case "sse":
					overrideSubscriptionProtocol = common.GraphQLSubscriptionProtocol_GRAPHQL_SUBSCRIPTION_PROTOCOL_SSE.Enum()
				case "sse_post":
					overrideSubscriptionProtocol = common.GraphQLSubscriptionProtocol_GRAPHQL_SUBSCRIPTION_PROTOCOL_SSE_POST.Enum()
				default:
					return nil, fmt.Errorf("invalid subscription protocol '%s'", overrideSubgraph.SubscriptionProtocol)
				}
			}
			if overrideSubgraph.SubscriptionWebsocketSubprotocol != "" {
				switch overrideSubgraph.SubscriptionWebsocketSubprotocol {
				case "graphql-ws":
					overrideSubscriptionWebsocketSubprotocol = common.GraphQLWebsocketSubprotocol_GRAPHQL_WEBSOCKET_SUBPROTOCOL_WS.Enum()
				case "graphql-transport-ws":
					overrideSubscriptionWebsocketSubprotocol = common.GraphQLWebsocketSubprotocol_GRAPHQL_WEBSOCKET_SUBPROTOCOL_TRANSPORT_WS.Enum()
				case "auto":
					overrideSubscriptionWebsocketSubprotocol = common.GraphQLWebsocketSubprotocol_GRAPHQL_WEBSOCKET_SUBPROTOCOL_AUTO.Enum()
				default:
					return nil, fmt.Errorf("invalid subscription websocket subprotocol '%s'", overrideSubgraph.SubscriptionWebsocketSubprotocol)
				}
			}
		}

		// check if the subgraph is overridden
		if ok || overrideSubgraphOk {
			if overrideURL != "" {
				subgraph.Url, err = url.Parse(overrideURL)
				if err != nil {
					return nil, fmt.Errorf("failed to parse override url '%s': %w", overrideURL, err)
				}
				subgraph.UrlString = subgraph.Url.String()
			}

			// If skipOverrides is true we do not want to update the references and only care about
			// getting a subgraph result with the overridden url
			if !skipOverrides {
				// Override datasource urls
				for _, conf := range engineConfig.DatasourceConfigurations {
					if conf.Id == sg.Id {
						if overrideURL != "" {
							conf.CustomGraphql.Fetch.Url.StaticVariableContent = overrideURL
							sg.RoutingUrl = overrideURL
						}
						if overrideSubscriptionURL != "" {
							conf.CustomGraphql.Subscription.Url.StaticVariableContent = overrideSubscriptionURL
						}
						if overrideSubscriptionProtocol != nil {
							conf.CustomGraphql.Subscription.Protocol = overrideSubscriptionProtocol
						}
						if overrideSubscriptionWebsocketSubprotocol != nil {
							conf.CustomGraphql.Subscription.WebsocketSubprotocol = overrideSubscriptionWebsocketSubprotocol
						}

						break
					}
				}
			}
		}

		subgraphs = append(subgraphs, subgraph)
	}

	return subgraphs, nil
}<|MERGE_RESOLUTION|>--- conflicted
+++ resolved
@@ -1209,13 +1209,8 @@
 	operationPlanner := NewOperationPlanner(executor, gm.planCache)
 
 	// We support the MCP only on the base graph. Feature flags are not supported yet.
-<<<<<<< HEAD
-	if featureFlagName == "" && s.mcpServer != nil {
+	if opts.IsBaseGraph() && s.mcpServer != nil {
 		if mErr := s.mcpServer.Reload(ctx, executor.ClientSchema); mErr != nil {
-=======
-	if opts.IsBaseGraph() && s.mcpServer != nil {
-		if mErr := s.mcpServer.Reload(executor.ClientSchema); mErr != nil {
->>>>>>> 2eff83b1
 			return nil, fmt.Errorf("failed to reload MCP server: %w", mErr)
 		}
 		go func() {
