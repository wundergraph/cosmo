--- conflicted
+++ resolved
@@ -21,13 +21,6 @@
 	"github.com/golang-jwt/jwt/v5"
 	"github.com/klauspost/compress/gzhttp"
 	"github.com/klauspost/compress/gzip"
-<<<<<<< HEAD
-	"github.com/wundergraph/cosmo/router/internal/expr"
-	"github.com/wundergraph/cosmo/router/internal/retrytransport"
-=======
-	"github.com/nats-io/nats.go"
-	"github.com/nats-io/nats.go/jetstream"
->>>>>>> 0a3bf6fa
 	"go.opentelemetry.io/otel/attribute"
 	otelmetric "go.opentelemetry.io/otel/metric"
 	oteltrace "go.opentelemetry.io/otel/trace"
@@ -35,11 +28,8 @@
 	"go.uber.org/zap"
 	"go.uber.org/zap/zapcore"
 	"golang.org/x/exp/maps"
-<<<<<<< HEAD
 	"golang.org/x/sync/errgroup"
-=======
 	"google.golang.org/grpc"
->>>>>>> 0a3bf6fa
 
 	"github.com/wundergraph/cosmo/router/gen/proto/wg/cosmo/common"
 	nodev1 "github.com/wundergraph/cosmo/router/gen/proto/wg/cosmo/node/v1"
@@ -56,17 +46,10 @@
 	"github.com/wundergraph/cosmo/router/pkg/logging"
 	rmetric "github.com/wundergraph/cosmo/router/pkg/metric"
 	"github.com/wundergraph/cosmo/router/pkg/otel"
-<<<<<<< HEAD
 	"github.com/wundergraph/cosmo/router/pkg/pubsub/datasource"
-=======
-	"github.com/wundergraph/cosmo/router/pkg/pubsub"
-	"github.com/wundergraph/cosmo/router/pkg/pubsub/kafka"
-	pubsubNats "github.com/wundergraph/cosmo/router/pkg/pubsub/nats"
 	"github.com/wundergraph/cosmo/router/pkg/routerplugin"
->>>>>>> 0a3bf6fa
 	"github.com/wundergraph/cosmo/router/pkg/statistics"
 	rtrace "github.com/wundergraph/cosmo/router/pkg/trace"
-	"github.com/wundergraph/graphql-go-tools/v2/pkg/engine/datasource/pubsub_datasource"
 )
 
 const (
@@ -106,16 +89,11 @@
 		runtimeMetrics          *rmetric.RuntimeMetrics
 		otlpEngineMetrics       *rmetric.EngineMetrics
 		prometheusEngineMetrics *rmetric.EngineMetrics
-<<<<<<< HEAD
+		connectionMetrics       *rmetric.ConnectionMetrics
 		instanceData            InstanceData
 		pubSubProviders         []datasource.PubSubProvider
-=======
-		connectionMetrics       *rmetric.ConnectionMetrics
-		hostName                string
-		routerListenAddr        string
 		traceDialer             *TraceDialer
 		pluginHost              *routerplugin.Host
->>>>>>> 0a3bf6fa
 	}
 )
 
@@ -1070,11 +1048,8 @@
 			ApolloCompatibilityFlags:       s.apolloCompatibilityFlags,
 			ApolloRouterCompatibilityFlags: s.apolloRouterCompatibilityFlags,
 			HeartbeatInterval:              s.multipartHeartbeatInterval,
-<<<<<<< HEAD
+			PluginsEnabled:                 s.plugins.Enabled,
 			InstanceData:                   s.instanceData,
-=======
-			PluginsEnabled:                 s.plugins.Enabled,
->>>>>>> 0a3bf6fa
 		},
 	)
 	if err != nil {
@@ -1345,8 +1320,6 @@
 	return gm, nil
 }
 
-<<<<<<< HEAD
-=======
 func (s *graphServer) buildSubgraphGRPCClients(ctx context.Context, config *nodev1.EngineConfiguration, configSubgraphs []*nodev1.Subgraph) (map[string]grpc.ClientConnInterface, error) {
 	subgraphGRPCClients := make(map[string]grpc.ClientConnInterface)
 	for _, dsConfig := range config.DatasourceConfigurations {
@@ -1404,87 +1377,6 @@
 	return subgraphGRPCClients, nil
 }
 
-func (s *graphServer) buildPubSubConfiguration(ctx context.Context, engineConfig *nodev1.EngineConfiguration, routerEngineCfg *RouterEngineConfiguration) error {
-	datasourceConfigurations := engineConfig.GetDatasourceConfigurations()
-	for _, datasourceConfiguration := range datasourceConfigurations {
-		if datasourceConfiguration.CustomEvents == nil {
-			continue
-		}
-
-		for _, eventConfiguration := range datasourceConfiguration.GetCustomEvents().GetNats() {
-
-			providerID := eventConfiguration.EngineEventConfiguration.GetProviderId()
-			// if this source name's provider has already been initiated, do not try to initiate again
-			_, ok := s.pubSubProviders.nats[providerID]
-			if ok {
-				continue
-			}
-
-			for _, eventSource := range routerEngineCfg.Events.Providers.Nats {
-				if eventSource.ID == eventConfiguration.EngineEventConfiguration.GetProviderId() {
-					options, err := buildNatsOptions(eventSource, s.logger)
-					if err != nil {
-						return fmt.Errorf("failed to build options for Nats provider with ID \"%s\": %w", providerID, err)
-					}
-					natsConnection, err := nats.Connect(eventSource.URL, options...)
-					if err != nil {
-						return fmt.Errorf("failed to create connection for Nats provider with ID \"%s\": %w", providerID, err)
-					}
-					js, err := jetstream.New(natsConnection)
-					if err != nil {
-						return err
-					}
-
-					s.pubSubProviders.nats[providerID] = pubsubNats.NewConnector(s.logger, natsConnection, js, s.hostName, s.routerListenAddr).New(ctx)
-
-					break
-				}
-			}
-
-			_, ok = s.pubSubProviders.nats[providerID]
-			if !ok {
-				return fmt.Errorf("failed to find Nats provider with ID \"%s\". Ensure the provider definition is part of the config", providerID)
-			}
-		}
-
-		for _, eventConfiguration := range datasourceConfiguration.GetCustomEvents().GetKafka() {
-
-			providerID := eventConfiguration.EngineEventConfiguration.GetProviderId()
-			// if this source name's provider has already been initiated, do not try to initiate again
-			_, ok := s.pubSubProviders.kafka[providerID]
-			if ok {
-				continue
-			}
-
-			for _, eventSource := range routerEngineCfg.Events.Providers.Kafka {
-				if eventSource.ID == providerID {
-					options, err := buildKafkaOptions(eventSource)
-					if err != nil {
-						return fmt.Errorf("failed to build options for Kafka provider with ID \"%s\": %w", providerID, err)
-					}
-					ps, err := kafka.NewConnector(s.logger, options)
-					if err != nil {
-						return fmt.Errorf("failed to create connection for Kafka provider with ID \"%s\": %w", providerID, err)
-					}
-
-					s.pubSubProviders.kafka[providerID] = ps.New(ctx)
-
-					break
-				}
-			}
-
-			_, ok = s.pubSubProviders.kafka[providerID]
-			if !ok {
-				return fmt.Errorf("failed to find Kafka provider with ID \"%s\". Ensure the provider definition is part of the config", providerID)
-			}
-		}
-
-	}
-
-	return nil
-}
-
->>>>>>> 0a3bf6fa
 // wait waits for all in-flight requests to finish. Similar to http.Server.Shutdown we wait in intervals + jitter
 // to make the shutdown process more efficient.
 func (s *graphServer) wait(ctx context.Context) error {
