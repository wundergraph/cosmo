--- conflicted
+++ resolved
@@ -7,10 +7,8 @@
 	"crypto/x509"
 	"errors"
 	"fmt"
-<<<<<<< HEAD
 	"io"
-=======
->>>>>>> d70df0cb
+
 	"net"
 	"net/http"
 	"net/url"
@@ -20,14 +18,7 @@
 
 	"github.com/nats-io/nats.go"
 	"github.com/nats-io/nats.go/jetstream"
-<<<<<<< HEAD
-=======
-	"github.com/wundergraph/cosmo/router/pkg/pubsub"
-	"github.com/wundergraph/cosmo/router/pkg/pubsub/kafka"
-	pubsubNats "github.com/wundergraph/cosmo/router/pkg/pubsub/nats"
-	"github.com/wundergraph/graphql-go-tools/v2/pkg/engine/datasource/pubsub_datasource"
-
->>>>>>> d70df0cb
+
 	"github.com/nats-io/nuid"
 	"github.com/wundergraph/cosmo/router/pkg/pubsub/kafka"
 	pubsubNats "github.com/wundergraph/cosmo/router/pkg/pubsub/nats"
@@ -1109,22 +1100,9 @@
 			h.ServeHTTP(w, r)
 		})
 	})
-	var customCompressibleContentTypes = []string{
-		"text/html",
-		"text/css",
-		"text/plain",
-		"text/javascript",
-		"application/javascript",
-		"application/x-javascript",
-		"application/json",
-		"application/atom+xml",
-		"application/rss+xml",
-		"image/svg+xml",
-		"application/graphql",
-	}
 
 	// Adds Brotli compressor
-	brCompressor := middleware.NewCompressor(5, customCompressibleContentTypes...)
+	brCompressor := middleware.NewCompressor(5, CustomCompressibleContentTypes...)
 	brCompressor.SetEncoder("br", func(w io.Writer, level int) io.Writer {
 		return br.NewWriterLevel(w, level)
 	})
