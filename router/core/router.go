package core

import (
	"context"
	"crypto/tls"
	"crypto/x509"
	"errors"
	"fmt"
	"net"
	"net/http"
	"net/url"
	"os"
	"path"
	"sync"
	"time"

	"connectrpc.com/connect"
	"github.com/mitchellh/mapstructure"
	"github.com/nats-io/nuid"
	"github.com/wundergraph/cosmo/router/internal/track"
	"go.opentelemetry.io/otel"
	"go.opentelemetry.io/otel/attribute"
	"go.opentelemetry.io/otel/propagation"
	sdkmetric "go.opentelemetry.io/otel/sdk/metric"
	sdktrace "go.opentelemetry.io/otel/sdk/trace"
	"go.uber.org/zap"

	"github.com/wundergraph/cosmo/router/gen/proto/wg/cosmo/graphqlmetrics/v1/graphqlmetricsv1connect"
	nodev1 "github.com/wundergraph/cosmo/router/gen/proto/wg/cosmo/node/v1"
	"github.com/wundergraph/cosmo/router/internal/debug"
	"github.com/wundergraph/cosmo/router/internal/docker"
	"github.com/wundergraph/cosmo/router/internal/graphiql"
	"github.com/wundergraph/cosmo/router/internal/graphqlmetrics"
	"github.com/wundergraph/cosmo/router/internal/persistedoperation"
	"github.com/wundergraph/cosmo/router/internal/persistedoperation/apq"
	"github.com/wundergraph/cosmo/router/internal/persistedoperation/operationstorage/cdn"
	"github.com/wundergraph/cosmo/router/internal/persistedoperation/operationstorage/fs"
	rd "github.com/wundergraph/cosmo/router/internal/persistedoperation/operationstorage/redis"
	"github.com/wundergraph/cosmo/router/internal/persistedoperation/operationstorage/s3"
	"github.com/wundergraph/cosmo/router/internal/retrytransport"
	"github.com/wundergraph/cosmo/router/internal/stringsx"
	"github.com/wundergraph/cosmo/router/pkg/config"
	"github.com/wundergraph/cosmo/router/pkg/controlplane/configpoller"
	"github.com/wundergraph/cosmo/router/pkg/controlplane/selfregister"
	"github.com/wundergraph/cosmo/router/pkg/cors"
	"github.com/wundergraph/cosmo/router/pkg/execution_config"
	"github.com/wundergraph/cosmo/router/pkg/health"
	"github.com/wundergraph/cosmo/router/pkg/mcpserver"
	rmetric "github.com/wundergraph/cosmo/router/pkg/metric"
	"github.com/wundergraph/cosmo/router/pkg/otel/otelconfig"
	"github.com/wundergraph/cosmo/router/pkg/statistics"
	rtrace "github.com/wundergraph/cosmo/router/pkg/trace"
	"github.com/wundergraph/cosmo/router/pkg/watcher"
	"github.com/wundergraph/graphql-go-tools/v2/pkg/netpoll"
)

type IPAnonymizationMethod string

const (
	Hash   IPAnonymizationMethod = "hash"
	Redact IPAnonymizationMethod = "redact"
)

var CompressibleContentTypes = []string{
	"text/html",
	"text/css",
	"text/plain",
	"text/javascript",
	"application/javascript",
	"application/x-javascript",
	"application/json",
	"application/atom+xml",
	"application/rss+xml",
	"image/svg+xml",
	"application/graphql",
	"application/graphql-response+json",
	"application/graphql+json",
}

type (
	// Router is the main application instance.
	Router struct {
		Config
		httpServer           *server
		modules              []Module
		EngineStats          statistics.EngineStatistics
		playgroundHandler    func(http.Handler) http.Handler
		proxy                ProxyFunc
		disableUsageTracking bool
		usage                UsageTracker
	}

	UsageTracker interface {
		Close()
		TrackUptime(ctx context.Context)
		TrackRouterConfigUsage(usage map[string]any)
		TrackExecutionConfigUsage(usage map[string]any)
	}

	TransportRequestOptions struct {
		RequestTimeout         time.Duration
		ResponseHeaderTimeout  time.Duration
		ExpectContinueTimeout  time.Duration
		KeepAliveIdleTimeout   time.Duration
		DialTimeout            time.Duration
		TLSHandshakeTimeout    time.Duration
		KeepAliveProbeInterval time.Duration

		MaxConnsPerHost     int
		MaxIdleConns        int
		MaxIdleConnsPerHost int
	}

	SubgraphTransportOptions struct {
		*TransportRequestOptions
		SubgraphMap map[string]*TransportRequestOptions
	}

	GraphQLMetricsConfig struct {
		Enabled           bool
		CollectorEndpoint string
	}

	BatchingConfig struct {
		Enabled               bool
		MaxConcurrentRoutines int
		MaxEntriesPerBatch    int
		OmitExtensions        bool
	}

	IPAnonymizationConfig struct {
		Enabled bool
		Method  IPAnonymizationMethod
	}

	TlsClientAuthConfig struct {
		Required bool
		CertFile string
	}

	TlsConfig struct {
		Enabled  bool
		CertFile string
		KeyFile  string

		ClientAuth *TlsClientAuthConfig
	}

	RouterConfigPollerConfig struct {
		config.ExecutionConfig
		PollInterval time.Duration
		PollJitter   time.Duration
		GraphSignKey string
	}

	ExecutionConfig struct {
		Watch         bool
		WatchInterval time.Duration
		Path          string
	}

	AccessLogsConfig struct {
		Attributes         []config.CustomAttribute
		Logger             *zap.Logger
		SubgraphEnabled    bool
		SubgraphAttributes []config.CustomAttribute
	}

	// Config defines the configuration options for the Router.
<<<<<<< HEAD
=======
	Config struct {
		clusterName                     string
		instanceID                      string
		logger                          *zap.Logger
		traceConfig                     *rtrace.Config
		metricConfig                    *rmetric.Config
		tracerProvider                  *sdktrace.TracerProvider
		otlpMeterProvider               *sdkmetric.MeterProvider
		promMeterProvider               *sdkmetric.MeterProvider
		gqlMetricsExporter              *graphqlmetrics.Exporter
		corsOptions                     *cors.Config
		setConfigVersionHeader          bool
		routerGracePeriod               time.Duration
		staticExecutionConfig           *nodev1.RouterConfig
		awsLambda                       bool
		shutdown                        atomic.Bool
		bootstrapped                    atomic.Bool
		ipAnonymization                 *IPAnonymizationConfig
		listenAddr                      string
		baseURL                         string
		graphqlWebURL                   string
		playgroundPath                  string
		graphqlPath                     string
		playground                      bool
		introspection                   bool
		queryPlansEnabled               bool
		graphApiToken                   string
		healthCheckPath                 string
		readinessCheckPath              string
		livenessCheckPath               string
		playgroundConfig                config.PlaygroundConfig
		cacheControlPolicy              config.CacheControlPolicy
		routerConfigPollerConfig        *RouterConfigPollerConfig
		cdnConfig                       config.CDNConfiguration
		persistedOperationClient        persistedoperation.SaveClient
		persistedOperationsConfig       config.PersistedOperationsConfig
		automaticPersistedQueriesConfig config.AutomaticPersistedQueriesConfig
		apolloCompatibilityFlags        config.ApolloCompatibilityFlags
		apolloRouterCompatibilityFlags  config.ApolloRouterCompatibilityFlags
		storageProviders                config.StorageProviders
		demoMode                        bool
		eventsConfig                    config.EventsConfiguration
		prometheusServer                *http.Server
		modulesConfig                   map[string]interface{}
		executionConfig                 *ExecutionConfig
		routerOnRequestHandlers         []func(http.Handler) http.Handler
		routerMiddlewares               []func(http.Handler) http.Handler
		preOriginHandlers               []TransportPreHandler
		postOriginHandlers              []TransportPostHandler
		headerRules                     *config.HeaderRules
		subgraphTransportOptions        *SubgraphTransportOptions
		graphqlMetricsConfig            *GraphQLMetricsConfig
		routerTrafficConfig             *config.RouterTrafficConfiguration
		batchingConfig                  *BatchingConfig
		fileUploadConfig                *config.FileUpload
		accessController                *AccessController
		retryOptions                    retrytransport.RetryOptions
		redisClient                     rd.RDCloser
		mcpServer                       *mcpserver.GraphQLSchemaServer
		processStartTime                time.Time
		developmentMode                 bool
		healthcheck                     health.Checker
		accessLogsConfig                *AccessLogsConfig
		// If connecting to localhost inside Docker fails, fallback to the docker internal address for the host
		localhostFallbackInsideDocker bool
		tlsServerConfig               *tls.Config
		tlsConfig                     *TlsConfig
		telemetryAttributes           []config.CustomAttribute
		tracingAttributes             []config.CustomAttribute
		tracePropagators              []propagation.TextMapPropagator
		compositePropagator           propagation.TextMapPropagator
		// Poller
		configPoller                 configpoller.ConfigPoller
		selfRegister                 selfregister.SelfRegister
		registrationInfo             *nodev1.RegistrationInfo
		securityConfiguration        config.SecurityConfiguration
		customModules                []Module
		engineExecutionConfiguration config.EngineExecutionConfiguration
		// should be removed once the users have migrated to the new overrides config
		overrideRoutingURLConfiguration config.OverrideRoutingURLConfiguration
		// the new overrides config
		overrides                  config.OverridesConfiguration
		authorization              *config.AuthorizationConfiguration
		rateLimit                  *config.RateLimitConfiguration
		webSocketConfiguration     *config.WebSocketConfiguration
		subgraphErrorPropagation   config.SubgraphErrorPropagationConfiguration
		clientHeader               config.ClientHeader
		cacheWarmup                *config.CacheWarmupConfiguration
		multipartHeartbeatInterval time.Duration
		hostName                   string
		mcp                        config.MCPConfiguration
		plugins                    config.PluginsConfiguration
	}
>>>>>>> b8312453
	// Option defines the method to customize server.
	Option func(svr *Router)
)

// NewRouter creates a new Router instance. Router.Start() must be called to start the server.
// Alternatively, use Router.NewServer() to create a new server instance without starting it.
func NewRouter(opts ...Option) (*Router, error) {
	r := &Router{
		EngineStats: statistics.NewNoopEngineStats(),
	}

	for _, opt := range opts {
		opt(r)
	}

	if r.logger == nil {
		r.logger = zap.NewNop()
	}

	// Default value for graphql path
	if r.graphqlPath == "" {
		r.graphqlPath = "/graphql"
	}

	if r.graphqlWebURL == "" {
		r.graphqlWebURL = r.graphqlPath
	}

	// this is set via the deprecated method
	if !r.playground {
		r.playgroundConfig.Enabled = r.playground
		r.logger.Warn("The playground_enabled option is deprecated. Use the playground.enabled option in the config instead.")
	}
	if r.playgroundPath != "" && r.playgroundPath != "/" {
		r.playgroundConfig.Path = r.playgroundPath
		r.logger.Warn("The playground_path option is deprecated. Use the playground.path option in the config instead.")
	}

	if r.playgroundConfig.Path == "" {
		r.playgroundConfig.Path = "/"
	}

	if r.instanceID == "" {
		r.instanceID = nuid.Next()
	}

	r.processStartTime = time.Now()

	// Create noop tracer and meter to avoid nil pointer panics and to avoid checking for nil everywhere

	r.tracerProvider = sdktrace.NewTracerProvider(sdktrace.WithSampler(sdktrace.NeverSample()))
	r.otlpMeterProvider = sdkmetric.NewMeterProvider()
	r.promMeterProvider = sdkmetric.NewMeterProvider()

	// Default values for trace and metric config

	if r.traceConfig == nil {
		r.traceConfig = rtrace.DefaultConfig(Version)
	}

	if r.metricConfig == nil {
		r.metricConfig = rmetric.DefaultConfig(Version)
	}

	if r.corsOptions == nil {
		r.corsOptions = CorsDefaultOptions()
	}

	if r.subgraphTransportOptions == nil {
		r.subgraphTransportOptions = DefaultSubgraphTransportOptions()
	}

	if r.graphqlMetricsConfig == nil {
		r.graphqlMetricsConfig = DefaultGraphQLMetricsConfig()
	}

	if r.routerTrafficConfig == nil {
		r.routerTrafficConfig = DefaultRouterTrafficConfig()
	}

	if r.fileUploadConfig == nil {
		r.fileUploadConfig = DefaultFileUploadConfig()
	}

	if r.accessController != nil {
		if len(r.accessController.authenticators) == 0 && r.accessController.authenticationRequired {
			r.logger.Warn("authentication is required but no authenticators are configured")
		}
	}

	if r.ipAnonymization == nil {
		r.ipAnonymization = &IPAnonymizationConfig{
			Enabled: true,
			Method:  Redact,
		}
	}

	// Default values for health check paths

	if r.healthCheckPath == "" {
		r.healthCheckPath = "/health"
	}
	if r.readinessCheckPath == "" {
		r.readinessCheckPath = "/health/ready"
	}
	if r.livenessCheckPath == "" {
		r.livenessCheckPath = "/health/live"
	}

	r.headerRules = AddCacheControlPolicyToRules(r.headerRules, r.cacheControlPolicy)
	hr, err := NewHeaderPropagation(r.headerRules)
	if err != nil {
		return nil, err
	}

	if hr.HasRequestRules() {
		r.preOriginHandlers = append(r.preOriginHandlers, hr.OnOriginRequest)
	}
	if hr.HasResponseRules() {
		r.postOriginHandlers = append(r.postOriginHandlers, hr.OnOriginResponse)
	}

	defaultHeaders := []string{
		// Common headers
		"authorization",
		"origin",
		"content-length",
		"content-type",
		// Semi standard client info headers
		"graphql-client-name",
		"graphql-client-version",
		// Apollo client info headers
		"apollographql-client-name",
		"apollographql-client-version",
		// Required for WunderGraph ART
		"x-wg-trace",
		"x-wg-disable-tracing",
		"x-wg-token",
		"x-wg-skip-loader",
		"x-wg-include-query-plan",
		// Required for Trace Context propagation
		"traceparent",
		"tracestate",
		// Required for feature flags
		"x-feature-flag",
	}

	if r.clientHeader.Name != "" {
		defaultHeaders = append(defaultHeaders, r.clientHeader.Name)
	}
	if r.clientHeader.Version != "" {
		defaultHeaders = append(defaultHeaders, r.clientHeader.Version)
	}

	defaultMethods := []string{
		"HEAD", "GET", "POST",
	}
	r.corsOptions.AllowHeaders = stringsx.RemoveDuplicates(append(r.corsOptions.AllowHeaders, defaultHeaders...))
	r.corsOptions.AllowMethods = stringsx.RemoveDuplicates(append(r.corsOptions.AllowMethods, defaultMethods...))

	if r.tlsConfig != nil && r.tlsConfig.Enabled {
		r.baseURL = fmt.Sprintf("https://%s", r.listenAddr)
	} else {
		r.baseURL = fmt.Sprintf("http://%s", r.listenAddr)
	}

	if r.tlsConfig != nil && r.tlsConfig.Enabled {
		if r.tlsConfig.CertFile == "" {
			return nil, errors.New("tls cert file not provided")
		}

		if r.tlsConfig.KeyFile == "" {
			return nil, errors.New("tls key file not provided")
		}

		var caCertPool *x509.CertPool
		clientAuthMode := tls.NoClientCert

		if r.tlsConfig.ClientAuth != nil && r.tlsConfig.ClientAuth.CertFile != "" {
			caCert, err := os.ReadFile(r.tlsConfig.ClientAuth.CertFile)
			if err != nil {
				return nil, fmt.Errorf("failed to read cert file: %w", err)
			}

			// Create a CA an empty cert pool and add the CA cert to it to serve as authority to validate client certs
			caPool := x509.NewCertPool()
			if ok := caPool.AppendCertsFromPEM(caCert); !ok {
				return nil, errors.New("failed to append cert to pool")
			}
			caCertPool = caPool

			if r.tlsConfig.ClientAuth.Required {
				clientAuthMode = tls.RequireAndVerifyClientCert
			} else {
				clientAuthMode = tls.VerifyClientCertIfGiven
			}

			r.logger.Debug("Client auth enabled", zap.String("mode", clientAuthMode.String()))
		}

		// Load the server cert and private key
		cer, err := tls.LoadX509KeyPair(r.tlsConfig.CertFile, r.tlsConfig.KeyFile)
		if err != nil {
			return nil, fmt.Errorf("failed to load tls cert and key: %w", err)
		}

		r.tlsServerConfig = &tls.Config{
			ClientCAs:    caCertPool,
			Certificates: []tls.Certificate{cer},
			ClientAuth:   clientAuthMode,
		}
	}

	if r.traceConfig.Enabled {
		if len(r.traceConfig.Propagators) > 0 {
			propagators, err := rtrace.BuildPropagators(r.traceConfig.Propagators...)
			if err != nil {
				r.logger.Error("creating propagators", zap.Error(err))
				return nil, err
			}

			r.tracePropagators = propagators
		}

		// Add default tracing exporter if needed
		if len(r.traceConfig.Exporters) == 0 && r.traceConfig.TestMemoryExporter == nil {
			if endpoint := otelconfig.DefaultEndpoint(); endpoint != "" {
				r.logger.Debug("Using default trace exporter", zap.String("endpoint", endpoint))
				r.traceConfig.Exporters = append(r.traceConfig.Exporters, &rtrace.ExporterConfig{
					Endpoint: endpoint,
					Exporter: otelconfig.ExporterOLTPHTTP,
					HTTPPath: "/v1/traces",
					Headers:  otelconfig.DefaultEndpointHeaders(r.graphApiToken),
				})
			}
		}

	}

	// Add default metric exporter if none are configured
	if r.metricConfig.OpenTelemetry.Enabled && len(r.metricConfig.OpenTelemetry.Exporters) == 0 && r.metricConfig.OpenTelemetry.TestReader == nil {
		if endpoint := otelconfig.DefaultEndpoint(); endpoint != "" {
			r.logger.Debug("Using default metrics exporter", zap.String("endpoint", endpoint))
			r.metricConfig.OpenTelemetry.Exporters = append(r.metricConfig.OpenTelemetry.Exporters, &rmetric.OpenTelemetryExporter{
				Endpoint: endpoint,
				Exporter: otelconfig.ExporterOLTPHTTP,
				HTTPPath: "/v1/metrics",
				Headers:  otelconfig.DefaultEndpointHeaders(r.graphApiToken),
			})
		}
	}

	var disabledFeatures []string

	// The user might want to start the server with a static config
	// Disable all features that requires a valid graph token and inform the user
	if r.graphApiToken == "" {
		r.graphqlMetricsConfig.Enabled = false

		disabledFeatures = append(disabledFeatures, "Schema Usage Tracking", "Persistent operations")

		if !r.developmentMode {
			disabledFeatures = append(disabledFeatures, "Advanced Request Tracing")
		}

		if r.traceConfig.Enabled {
			defaultExporter := rtrace.DefaultExporter(r.traceConfig)
			if defaultExporter != nil {
				disabledFeatures = append(disabledFeatures, "Cosmo Cloud Tracing")
				defaultExporter.Disabled = true
			}
		}
		if r.metricConfig.OpenTelemetry.Enabled {
			defaultExporter := rmetric.GetDefaultExporter(r.metricConfig)
			if defaultExporter != nil {
				disabledFeatures = append(disabledFeatures, "Cosmo Cloud Metrics")
				defaultExporter.Disabled = true
			}
		}

		r.logger.Warn("No graph token provided. The following Cosmo Cloud features are disabled. Not recommended for Production.",
			zap.Strings("features", disabledFeatures),
		)
	}

	if r.persistedOperationsConfig.Safelist.Enabled && r.automaticPersistedQueriesConfig.Enabled {
		return nil, errors.New("automatic persisted queries and safelist cannot be enabled at the same time (as APQ would permit queries that are not in the safelist)")
	}

	if r.securityConfiguration.DepthLimit != nil {
		r.logger.Warn("The security configuration field 'depth_limit' is deprecated, and will be removed. Use 'security.complexity_limits.depth' instead.")

		if r.securityConfiguration.ComplexityCalculationCache == nil {
			r.securityConfiguration.ComplexityCalculationCache = &config.ComplexityCalculationCache{
				Enabled:   true,
				CacheSize: r.securityConfiguration.DepthLimit.CacheSize,
			}
		}

		if r.securityConfiguration.ComplexityLimits == nil {
			r.securityConfiguration.ComplexityLimits = &config.ComplexityLimits{}
		}
		if r.securityConfiguration.ComplexityLimits.Depth == nil {
			r.securityConfiguration.ComplexityLimits.Depth = &config.ComplexityLimit{
				Enabled:                   r.securityConfiguration.DepthLimit.Enabled,
				Limit:                     r.securityConfiguration.DepthLimit.Limit,
				IgnorePersistedOperations: r.securityConfiguration.DepthLimit.IgnorePersistedOperations,
			}
		} else {
			r.logger.Warn("Ignoring deprecated security configuration field 'depth_limit', in favor of the `security_complexity_limits.depth` configuration")
		}
	}

	if r.developmentMode {
		r.logger.Warn("Development mode enabled. This should only be used for testing purposes")
	}

	if r.healthcheck == nil {
		r.healthcheck = health.New(&health.Options{
			Logger: r.logger,
		})
	}

	for _, source := range r.eventsConfig.Providers.Nats {
		r.logger.Info("Nats Event source enabled", zap.String("provider_id", source.ID))
	}
	for _, source := range r.eventsConfig.Providers.Kafka {
		r.logger.Info("Kafka Event source enabled", zap.String("provider_id", source.ID), zap.Strings("brokers", source.Brokers))
	}

	if !r.engineExecutionConfiguration.EnableNetPoll {
		r.logger.Warn("Net poller is disabled by configuration. Falling back to less efficient connection handling method.")
	} else if err := netpoll.Supported(); err != nil {

		// Disable netPoll if it's not supported. This flag is used everywhere to decide whether to use netPoll or not.
		r.engineExecutionConfiguration.EnableNetPoll = false

		if errors.Is(err, netpoll.ErrUnsupported) {
			r.logger.Warn(
				"Net poller is only available on Linux and MacOS. Falling back to less efficient connection handling method.",
				zap.Error(err),
			)
		} else {
			r.logger.Warn(
				"Net poller is not functional by the environment. Ensure that the system supports epoll/kqueue and that necessary syscall permissions are granted. Falling back to less efficient connection handling method.",
				zap.Error(err),
			)
		}
	}

	if r.hostName == "" {
		r.hostName, err = os.Hostname()
		if err != nil {
			r.logger.Warn("Failed to get hostname", zap.Error(err))
		}
	}

	return r, nil
}

// newGraphServer creates a new server.
func (r *Router) newServer(ctx context.Context, cfg *nodev1.RouterConfig) error {
	server, err := newGraphServer(ctx, r, cfg, r.proxy)
	if err != nil {
		r.logger.Error("Failed to create graph server. Keeping the old server", zap.Error(err))
		return err
	}

	r.httpServer.SwapGraphServer(ctx, server)

	return nil
}

func (r *Router) listenAndServe() error {
	go func() {
		// Mark the server as not ready when the server is stopped
		defer r.httpServer.healthcheck.SetReady(false)

		// This is a blocking call
		if err := r.httpServer.listenAndServe(); err != nil {
			r.logger.Error("Failed to start new server", zap.Error(err))
		}
	}()

	return nil
}

func (r *Router) initModules(ctx context.Context) error {
	moduleList := make([]ModuleInfo, 0, len(modules)+len(r.customModules))

	for _, module := range modules {
		moduleList = append(moduleList, module)
	}

	for _, module := range r.customModules {
		moduleList = append(moduleList, module.Module())
	}

	moduleList = sortModules(moduleList)

	for _, moduleInfo := range moduleList {
		now := time.Now()

		moduleInstance := moduleInfo.New()

		mc := &ModuleContext{
			Context: ctx,
			Module:  moduleInstance,
			Logger:  r.logger.With(zap.String("module", string(moduleInfo.ID))),
		}

		moduleConfig, ok := r.modulesConfig[string(moduleInfo.ID)]
		if ok {
			if err := mapstructure.Decode(moduleConfig, &moduleInstance); err != nil {
				return fmt.Errorf("failed to decode module config from module %s: %w", moduleInfo.ID, err)
			}
		} else {
			r.logger.Debug("No config found for module", zap.String("id", string(moduleInfo.ID)))
		}

		if fn, ok := moduleInstance.(Provisioner); ok {
			if err := fn.Provision(mc); err != nil {
				return fmt.Errorf("failed to provision module '%s': %w", moduleInfo.ID, err)
			}
		}

		if fn, ok := moduleInstance.(RouterMiddlewareHandler); ok {
			r.routerMiddlewares = append(r.routerMiddlewares, func(handler http.Handler) http.Handler {
				return http.HandlerFunc(func(writer http.ResponseWriter, request *http.Request) {
					reqContext := getRequestContext(request.Context())
					// Ensure we work with latest request in the chain to work with the right context
					reqContext.request = request
					fn.Middleware(reqContext, handler)
				})
			})
		}

		if fn, ok := moduleInstance.(RouterOnRequestHandler); ok {
			r.routerOnRequestHandlers = append(r.routerOnRequestHandlers, func(handler http.Handler) http.Handler {
				return http.HandlerFunc(func(_ http.ResponseWriter, request *http.Request) {
					reqContext := getRequestContext(request.Context())
					// Ensure we work with latest request in the chain to work with the right context
					reqContext.request = request
					fn.RouterOnRequest(reqContext, handler)
				})
			})
		}

		if handler, ok := moduleInstance.(EnginePreOriginHandler); ok {
			r.preOriginHandlers = append(r.preOriginHandlers, handler.OnOriginRequest)
		}

		if handler, ok := moduleInstance.(EnginePostOriginHandler); ok {
			r.postOriginHandlers = append(r.postOriginHandlers, handler.OnOriginResponse)
		}

		if handler, ok := moduleInstance.(TracePropagationProvider); ok {
			modulePropagators := handler.TracePropagators()
			if len(modulePropagators) > 0 {
				r.tracePropagators = append(r.tracePropagators, modulePropagators...)
			}
		}

		r.modules = append(r.modules, moduleInstance)

		r.logger.Info("Module registered",
			zap.String("id", string(moduleInfo.ID)),
			zap.String("duration", time.Since(now).String()),
		)
	}

	return nil
}

func (r *Router) BaseURL() string {
	return r.baseURL
}

// NewServer prepares a new server instance but does not start it. The method should only be used when you want to bootstrap
// the server manually otherwise you can use Router.Start(). You're responsible for setting health checks status to ready with Server.HealthChecks().
// The server can be shutdown with Router.Shutdown(). Use core.WithExecutionConfig to pass the initial config otherwise the Router will
// try to fetch the config from the control plane. You can swap the router config by using Router.newGraphServer().
func (r *Router) NewServer(ctx context.Context) (Server, error) {
	if r.shutdown.Load() {
		return nil, fmt.Errorf("router is shutdown. Create a new instance with router.NewRouter()")
	}

	if err := r.bootstrap(ctx); err != nil {
		return nil, fmt.Errorf("failed to bootstrap application: %w", err)
	}

	r.httpServer = newServer(&httpServerOptions{
		addr:               r.listenAddr,
		logger:             r.logger,
		tlsConfig:          r.tlsConfig,
		tlsServerConfig:    r.tlsServerConfig,
		healthcheck:        r.healthcheck,
		baseURL:            r.baseURL,
		maxHeaderBytes:     int(r.routerTrafficConfig.MaxHeaderBytes.Uint64()),
		livenessCheckPath:  r.livenessCheckPath,
		readinessCheckPath: r.readinessCheckPath,
		healthCheckPath:    r.healthCheckPath,
	})

	// Start the server with the static config without polling
	if r.staticExecutionConfig != nil {
		r.logger.Info("Static execution config provided. Polling is disabled. Updating execution config is only possible by providing a config.")
		return r.httpServer, r.newServer(ctx, r.staticExecutionConfig)
	}

	// when no static config is provided and no poller is configured, we can't start the server
	if r.configPoller == nil {
		return nil, fmt.Errorf("config fetcher not provided. Please provide a static execution config instead")
	}

	cfg, err := r.configPoller.GetRouterConfig(ctx)
	if err != nil {
		return nil, fmt.Errorf("failed to get initial execution config: %w", err)
	}

	if err := r.newServer(ctx, cfg.Config); err != nil {
		r.logger.Error("Failed to start server with initial config", zap.Error(err))
		return nil, err
	}

	return r.httpServer, nil
}

// bootstrap initializes the Router. It is called by Start() and NewServer().
// It should only be called once for a Router instance.
func (r *Router) bootstrap(ctx context.Context) error {
	if !r.bootstrapped.CompareAndSwap(false, true) {
		return fmt.Errorf("router is already bootstrapped")
	}

	cosmoCloudTracingEnabled := r.traceConfig.Enabled && rtrace.DefaultExporter(r.traceConfig) != nil
	artInProductionEnabled := r.engineExecutionConfiguration.EnableRequestTracing && !r.developmentMode
	needsRegistration := cosmoCloudTracingEnabled || artInProductionEnabled

	if needsRegistration && r.selfRegister != nil {

		r.logger.Info("Registering router with control plane because you opted in to send telemetry to Cosmo Cloud or advanced request tracing (ART) in production")

		ri, registerErr := r.selfRegister.Register(ctx)
		if registerErr != nil {
			r.logger.Warn("Failed to register router on the control plane. If this warning persists, please contact support.")
		} else {
			r.registrationInfo = ri

			// Only ensure sampling rate if the user exports traces to Cosmo Cloud
			if cosmoCloudTracingEnabled {
				if r.traceConfig.Sampler > float64(r.registrationInfo.AccountLimits.TraceSamplingRate) {
					r.logger.Warn("Trace sampling rate is higher than account limit. Using account limit instead. Please contact support to increase your account limit.",
						zap.Float64("limit", r.traceConfig.Sampler),
						zap.String("account_limit", fmt.Sprintf("%.2f", r.registrationInfo.AccountLimits.TraceSamplingRate)),
					)
					r.traceConfig.Sampler = float64(r.registrationInfo.AccountLimits.TraceSamplingRate)
				}
			}
		}
	}

	if r.traceConfig.Enabled {
		tp, err := rtrace.NewTracerProvider(ctx, &rtrace.ProviderConfig{
			Logger:            r.logger,
			Config:            r.traceConfig,
			ServiceInstanceID: r.instanceID,
			IPAnonymization: &rtrace.IPAnonymizationConfig{
				Enabled: r.ipAnonymization.Enabled,
				Method:  rtrace.IPAnonymizationMethod(r.ipAnonymization.Method),
			},
			MemoryExporter: r.traceConfig.TestMemoryExporter,
		})
		if err != nil {
			return fmt.Errorf("failed to start trace agent: %w", err)
		}
		r.tracerProvider = tp
	}

	// Prometheus metrics rely on OTLP metrics
	if r.metricConfig.IsEnabled() {
		if r.metricConfig.Prometheus.Enabled {
			mp, registry, err := rmetric.NewPrometheusMeterProvider(ctx, r.metricConfig, r.instanceID)
			if err != nil {
				return fmt.Errorf("failed to create Prometheus exporter: %w", err)
			}
			r.promMeterProvider = mp

			r.prometheusServer = rmetric.NewPrometheusServer(r.logger, r.metricConfig.Prometheus.ListenAddr, r.metricConfig.Prometheus.Path, registry)
			go func() {
				if err := r.prometheusServer.ListenAndServe(); err != nil && !errors.Is(err, http.ErrServerClosed) {
					r.logger.Error("Failed to start Prometheus server", zap.Error(err))
				}
			}()
		}

		if r.metricConfig.OpenTelemetry.Enabled {
			mp, err := rmetric.NewOtlpMeterProvider(ctx, r.logger, r.metricConfig, r.instanceID)
			if err != nil {
				return fmt.Errorf("failed to start trace agent: %w", err)
			}
			r.otlpMeterProvider = mp
		}

	}

	if r.graphqlMetricsConfig.Enabled {
		client := graphqlmetricsv1connect.NewGraphQLMetricsServiceClient(
			http.DefaultClient,
			r.graphqlMetricsConfig.CollectorEndpoint,
			connect.WithSendGzip(),
		)
		ge, err := graphqlmetrics.NewExporter(
			r.logger,
			client,
			r.graphApiToken,
			graphqlmetrics.NewDefaultExporterSettings(),
		)
		if err != nil {
			return fmt.Errorf("failed to validate graphql metrics exporter: %w", err)
		}
		r.gqlMetricsExporter = ge

		r.logger.Info("GraphQL schema coverage metrics enabled")
	}

	if r.Config.rateLimit != nil && r.Config.rateLimit.Enabled {
		var err error
		r.redisClient, err = rd.NewRedisCloser(&rd.RedisCloserOptions{
			URLs:           r.Config.rateLimit.Storage.URLs,
			ClusterEnabled: r.Config.rateLimit.Storage.ClusterEnabled,
			Logger:         r.logger,
		})
		if err != nil {
			return fmt.Errorf("failed to create redis client: %w", err)
		}
	}

	if r.mcp.Enabled {
		var operationsDir string

		// If storage provider ID is set, resolve it to a directory path
		if r.mcp.Storage.ProviderID != "" {
			r.logger.Debug("Resolving storage provider for MCP operations",
				zap.String("provider_id", r.mcp.Storage.ProviderID))

			// Find the provider in storage_providers
			found := false

			// Check for file_system providers
			for _, provider := range r.storageProviders.FileSystem {
				if provider.ID == r.mcp.Storage.ProviderID {
					r.logger.Debug("Found file_system storage provider for MCP",
						zap.String("id", provider.ID),
						zap.String("path", provider.Path))

					// Use the resolved file system path
					operationsDir = provider.Path
					found = true
					break
				}
			}

			if !found {
				return fmt.Errorf("storage provider with id '%s' for mcp server not found", r.mcp.Storage.ProviderID)
			}
		}

		logFields := []zap.Field{
			zap.String("storage_provider_id", r.mcp.Storage.ProviderID),
		}

		// Initialize the MCP server with the resolved operations directory
		mcpOpts := []func(*mcpserver.Options){
			mcpserver.WithGraphName(r.mcp.GraphName),
			mcpserver.WithOperationsDir(operationsDir),
			mcpserver.WithListenAddr(r.mcp.Server.ListenAddr),
			mcpserver.WithBaseURL(r.mcp.Server.BaseURL),
			mcpserver.WithLogger(r.logger.With(logFields...)),
			mcpserver.WithExcludeMutations(r.mcp.ExcludeMutations),
			mcpserver.WithEnableArbitraryOperations(r.mcp.EnableArbitraryOperations),
			mcpserver.WithExposeSchema(r.mcp.ExposeSchema),
		}

		// Determine the router GraphQL endpoint
		var routerGraphQLEndpoint string

		// Use the custom URL if provided
		if r.mcp.RouterURL != "" {
			routerGraphQLEndpoint = r.mcp.RouterURL
		} else {
			routerGraphQLEndpoint = path.Join(r.listenAddr, r.graphqlPath)
		}

		mcpss, err := mcpserver.NewGraphQLSchemaServer(
			routerGraphQLEndpoint,
			mcpOpts...,
		)
		if err != nil {
			return fmt.Errorf("failed to create mcp server: %w", err)
		}

		err = mcpss.Start()
		if err != nil {
			return fmt.Errorf("failed to start MCP server: %w", err)
		}

		r.mcpServer = mcpss
	}

	if r.metricConfig.OpenTelemetry.EngineStats.Enabled() || r.metricConfig.Prometheus.EngineStats.Enabled() || r.engineExecutionConfiguration.Debug.ReportWebSocketConnections {
		r.EngineStats = statistics.NewEngineStats(ctx, r.logger, r.engineExecutionConfiguration.Debug.ReportWebSocketConnections)
	}

	if r.engineExecutionConfiguration.Debug.ReportMemoryUsage {
		debug.ReportMemoryUsage(ctx, r.logger)
	}

	if r.playgroundConfig.Enabled {
		playgroundUrl, err := url.JoinPath(r.baseURL, r.playgroundConfig.Path)
		if err != nil {
			return fmt.Errorf("failed to join playground url: %w", err)
		}
		r.logger.Info("Serving GraphQL playground", zap.String("url", playgroundUrl))
		r.playgroundHandler = graphiql.NewPlayground(&graphiql.PlaygroundOptions{
			Html:             graphiql.PlaygroundHTML(),
			GraphqlURL:       r.graphqlWebURL,
			PlaygroundPath:   r.playgroundPath,
			ConcurrencyLimit: int64(r.playgroundConfig.ConcurrencyLimit),
		})
	}

	if r.executionConfig != nil && r.executionConfig.Path != "" {
		executionConfig, err := execution_config.FromFile(r.executionConfig.Path)
		if err != nil {
			return fmt.Errorf("failed to read execution config: %w", err)
		}
		r.staticExecutionConfig = executionConfig
	}

	if err := r.buildClients(); err != nil {
		return err
	}

	// Modules are only initialized once and not on every config change
	if err := r.initModules(ctx); err != nil {
		return fmt.Errorf("failed to init user modules: %w", err)
	}

	if r.traceConfig.Enabled && len(r.tracePropagators) > 0 {
		r.compositePropagator = propagation.NewCompositeTextMapPropagator(r.tracePropagators...)

		// Don't set it globally when we use the router in tests.
		// In practice, setting it globally only makes sense for module development.
		if r.traceConfig.TestMemoryExporter == nil {
			otel.SetTextMapPropagator(r.compositePropagator)
		}
	}

	return nil
}

// buildClients initializes the storage clients for persisted operations and router config.
func (r *Router) buildClients() error {
	s3Providers := map[string]config.S3StorageProvider{}
	cdnProviders := map[string]config.CDNStorageProvider{}
	redisProviders := map[string]config.RedisStorageProvider{}
	fileSystemProviders := map[string]config.FileSystemStorageProvider{}

	for _, provider := range r.storageProviders.S3 {
		if _, ok := s3Providers[provider.ID]; ok {
			return fmt.Errorf("duplicate s3 storage provider with id '%s'", provider.ID)
		}
		s3Providers[provider.ID] = provider
	}

	for _, provider := range r.storageProviders.CDN {
		if _, ok := cdnProviders[provider.ID]; ok {
			return fmt.Errorf("duplicate cdn storage provider with id '%s'", provider.ID)
		}
		cdnProviders[provider.ID] = provider
	}

	for _, provider := range r.storageProviders.Redis {
		if _, ok := redisProviders[provider.ID]; ok {
			return fmt.Errorf("duplicate Redis storage provider with id '%s'", provider.ID)
		}
		redisProviders[provider.ID] = provider
	}

	for _, provider := range r.storageProviders.FileSystem {
		if _, ok := fileSystemProviders[provider.ID]; ok {
			return fmt.Errorf("duplicate file system storage provider with id '%s'", provider.ID)
		}
		fileSystemProviders[provider.ID] = provider
	}

	var pClient persistedoperation.Client

	if provider, ok := cdnProviders[r.persistedOperationsConfig.Storage.ProviderID]; ok {
		if r.graphApiToken == "" {
			return errors.New("graph token is required to fetch persisted operations from CDN")
		}

		c, err := cdn.NewClient(provider.URL, r.graphApiToken, cdn.Options{
			Logger: r.logger,
		})
		if err != nil {
			return err
		}
		pClient = c

		r.logger.Info("Use CDN as storage provider for persisted operations",
			zap.String("provider_id", provider.ID),
		)
	} else if provider, ok := s3Providers[r.persistedOperationsConfig.Storage.ProviderID]; ok {

		c, err := s3.NewClient(provider.Endpoint, &s3.Options{
			AccessKeyID:      provider.AccessKey,
			SecretAccessKey:  provider.SecretKey,
			Region:           provider.Region,
			UseSSL:           provider.Secure,
			BucketName:       provider.Bucket,
			ObjectPathPrefix: r.persistedOperationsConfig.Storage.ObjectPrefix,
			TraceProvider:    r.tracerProvider,
		})
		if err != nil {
			return err
		}
		pClient = c

		r.logger.Info("Use S3 as storage provider for persisted operations",
			zap.String("provider_id", provider.ID),
		)
	} else if provider, ok := fileSystemProviders[r.persistedOperationsConfig.Storage.ProviderID]; ok {
		c, err := fs.NewClient(provider.Path, &fs.Options{
			ObjectPathPrefix: r.persistedOperationsConfig.Storage.ObjectPrefix,
		})
		if err != nil {
			return err
		}
		pClient = c

		r.logger.Info("Use file system as storage provider for persisted operations",
			zap.String("provider_id", provider.ID),
		)
	} else if r.graphApiToken != "" {
		if r.persistedOperationsConfig.Storage.ProviderID != "" {
			return fmt.Errorf("unknown storage provider id '%s' for persisted operations", r.persistedOperationsConfig.Storage.ProviderID)
		}

		c, err := cdn.NewClient(r.cdnConfig.URL, r.graphApiToken, cdn.Options{
			Logger: r.logger,
		})
		if err != nil {
			return err
		}
		pClient = c

		r.logger.Debug("Default to Cosmo CDN as persisted operations provider",
			zap.String("url", r.cdnConfig.URL),
		)
	}

	var kvClient apq.KVClient
	if provider, ok := redisProviders[r.automaticPersistedQueriesConfig.Storage.ProviderID]; ok {
		c, err := apq.NewRedisClient(&apq.RedisOptions{
			Logger:        r.logger,
			StorageConfig: &provider,
			Prefix:        r.automaticPersistedQueriesConfig.Storage.ObjectPrefix,
		})
		if err != nil {
			return err
		}
		kvClient = c
		r.logger.Info("Use redis as storage provider for automatic persisted operations",
			zap.String("provider_id", provider.ID),
		)
	}

	var apqClient apq.Client
	if r.automaticPersistedQueriesConfig.Enabled {
		var err error
		apqClient, err = apq.NewClient(&apq.Options{
			Logger:    r.logger,
			ApqConfig: &r.automaticPersistedQueriesConfig,
			KVClient:  kvClient,
		})
		if err != nil {
			return err
		}
	}

	if pClient != nil || apqClient != nil {
		// For backwards compatibility with cdn config field
		cacheSize := r.persistedOperationsConfig.Cache.Size.Uint64()
		if cacheSize <= 0 {
			cacheSize = r.cdnConfig.CacheSize.Uint64()
		}

		c, err := persistedoperation.NewClient(&persistedoperation.Options{
			CacheSize:      cacheSize,
			Logger:         r.logger,
			ProviderClient: pClient,
			ApqClient:      apqClient,
		})
		if err != nil {
			return err
		}

		r.persistedOperationClient = c
	}

	configPoller, err := InitializeConfigPoller(r, cdnProviders, s3Providers)
	if err != nil {
		return err
	}
	if configPoller != nil {
		r.configPoller = *configPoller
	}

	return nil
}

// Start starts the router. It does block until the router has been initialized. After that the server is listening
// on a separate goroutine. The server can be shutdown with Router.Shutdown(). Not safe for concurrent use.
// During initialization, the router will register itself with the control plane and poll the config from the CDN
// if the user opted in to connect to Cosmo Cloud.
func (r *Router) Start(ctx context.Context) error {
	if r.shutdown.Load() {
		return fmt.Errorf("router is shutdown. Create a new instance with router.NewRouter()")
	}

	if err := r.bootstrap(ctx); err != nil {
		return fmt.Errorf("failed to bootstrap router: %w", err)
	}

	if err := r.configureUsageTracking(ctx); err != nil {
		return err
	}

	r.trackRouterConfigUsage()

	r.httpServer = newServer(&httpServerOptions{
		addr:               r.listenAddr,
		logger:             r.logger,
		tlsConfig:          r.tlsConfig,
		tlsServerConfig:    r.tlsServerConfig,
		healthcheck:        r.healthcheck,
		baseURL:            r.baseURL,
		maxHeaderBytes:     int(r.routerTrafficConfig.MaxHeaderBytes.Uint64()),
		livenessCheckPath:  r.livenessCheckPath,
		readinessCheckPath: r.readinessCheckPath,
		healthCheckPath:    r.healthCheckPath,
	})

	// Start the server with the static config without polling
	if r.staticExecutionConfig != nil {

		r.trackExecutionConfigUsage(r.staticExecutionConfig, true)

		if err := r.listenAndServe(); err != nil {
			return err
		}

		if err := r.newServer(ctx, r.staticExecutionConfig); err != nil {
			return err
		}

		defer func() {
			r.httpServer.healthcheck.SetReady(true)

			r.logger.Info("Server initialized and ready to serve requests",
				zap.String("listen_addr", r.listenAddr),
				zap.Bool("playground", r.playgroundConfig.Enabled),
				zap.Bool("introspection", r.introspection),
				zap.String("config_version", r.staticExecutionConfig.Version),
			)
		}()

		if r.executionConfig != nil && r.executionConfig.Watch {
			ll := r.logger.With(zap.String("watcher_label", "execution_config"))

			w, err := watcher.New(watcher.Options{
				Logger:   ll,
				Path:     r.executionConfig.Path,
				Interval: r.executionConfig.WatchInterval,
				Callback: func() {
					if r.shutdown.Load() {
						ll.Warn("Router is in shutdown state. Skipping config update")
						return
					}

					data, err := os.ReadFile(r.executionConfig.Path)
					if err != nil {
						ll.Error("Failed to read config file", zap.Error(err))
						return
					}

					ll.Info("Config file changed. Updating server with new config", zap.String("path", r.executionConfig.Path))

					cfg, err := execution_config.UnmarshalConfig(data)
					if err != nil {
						ll.Error("Failed to unmarshal config file", zap.Error(err))
						return
					}

					if err := r.newServer(ctx, cfg); err != nil {
						ll.Error("Failed to update server with new config", zap.Error(err))
						return
					}
				},
			})

			if err != nil {
				return fmt.Errorf("failed to create watcher: %w", err)
			}

			go func() {
				if err := w(ctx); err != nil {
					r.logger.Error("Error watching execution config", zap.Error(err))
					return
				}
			}()

			r.logger.Info("Watching config file for changes. Router will hot-reload automatically without downtime",
				zap.String("path", r.executionConfig.Path),
			)

			return nil
		}

		r.logger.Info("Static execution config provided. Polling and watching is disabled. Updating execution config is only possible by restarting the router")

		return nil
	}

	// when no static config is provided and no poller is configured, we can't start the server
	if r.configPoller == nil {
		return fmt.Errorf("execution config fetcher not provided. Please provide a static execution config instead")
	}

	cfg, err := r.configPoller.GetRouterConfig(ctx)
	if err != nil {
		return fmt.Errorf("failed to get initial execution config: %w", err)
	}

	r.trackExecutionConfigUsage(cfg.Config, false)

	if err := r.listenAndServe(); err != nil {
		r.logger.Error("Failed to start server with initial config", zap.Error(err))
		return err
	}

	if err := r.newServer(ctx, cfg.Config); err != nil {
		return err
	}

	if r.playgroundConfig.Enabled {
		graphqlEndpointURL, err := url.JoinPath(r.baseURL, r.graphqlPath)
		if err != nil {
			return fmt.Errorf("failed to join graphql endpoint url: %w", err)
		}
		r.logger.Info("GraphQL endpoint",
			zap.String("method", http.MethodPost),
			zap.String("url", graphqlEndpointURL),
		)
	}

	/**
	* Server logging after features has been initialized / disabled
	 */

	if r.localhostFallbackInsideDocker && docker.Inside() {
		r.logger.Info("localhost fallback enabled, connections that fail to connect to localhost will be retried using host.docker.internal")
	}

	if r.developmentMode && r.engineExecutionConfiguration.EnableRequestTracing && r.graphApiToken == "" {
		r.logger.Warn("Advanced Request Tracing (ART) is enabled in development mode but requires a graph token to work in production. For more information see https://cosmo-docs.wundergraph.com/router/advanced-request-tracing-art")
	}

	if r.redisClient != nil {
		r.logger.Info("Rate limiting enabled",
			zap.Int("rate", r.rateLimit.SimpleStrategy.Rate),
			zap.Int("burst", r.rateLimit.SimpleStrategy.Burst),
			zap.Duration("duration", r.Config.rateLimit.SimpleStrategy.Period),
			zap.Bool("rejectExceeding", r.Config.rateLimit.SimpleStrategy.RejectExceedingRequests),
		)
	}

	r.configPoller.Subscribe(ctx, func(newConfig *nodev1.RouterConfig, oldVersion string) error {
		if r.shutdown.Load() {
			r.logger.Warn("Router is in shutdown state. Skipping config update")
			return nil
		}

		r.trackExecutionConfigUsage(newConfig, false)

		if err := r.newServer(ctx, newConfig); err != nil {
			return err
		}

		return nil
	})

	// Mark the server as ready
	r.httpServer.healthcheck.SetReady(true)

	r.logger.Info("Server initialized and ready to serve requests",
		zap.String("listen_addr", r.listenAddr),
		zap.Bool("playground", r.playgroundConfig.Enabled),
		zap.Bool("introspection", r.introspection),
		zap.String("config_version", cfg.Config.GetVersion()),
	)

	return nil
}

type UsageTrackerNoOp struct{}

func (u *UsageTrackerNoOp) TrackExecutionConfigUsage(_ map[string]any) {}

func (u *UsageTrackerNoOp) TrackRouterConfigUsage(_ map[string]any) {}

func (u *UsageTrackerNoOp) Close() {}

func (u *UsageTrackerNoOp) TrackUptime(_ context.Context) {}

func (r *Router) configureUsageTracking(ctx context.Context) (err error) {
	if r.disableUsageTracking {
		r.usage = &UsageTrackerNoOp{}
		return nil
	}
	if os.Getenv("COSMO_TELEMETRY_DISABLED") == "true" || os.Getenv("DO_NOT_TRACK") == "1" {
		r.usage = &UsageTrackerNoOp{}
		r.logger.Info("Usage tracking is disabled.")
		return nil
	}
	cfg := track.UsageTrackerConfig{
		GraphApiToken: r.graphApiToken,
		Version:       Version,
		Commit:        Commit,
		Date:          Date,
		InstanceID:    r.instanceID,
		ClusterName:   r.clusterName,
	}
	r.usage, err = track.NewUsageTracker(r.logger, cfg)
	if err != nil {
		return fmt.Errorf("failed to create usage tracker: %w", err)
	}
	go r.usage.TrackUptime(ctx)
	return nil
}

func (r *Router) trackRouterConfigUsage() {
	r.usage.TrackRouterConfigUsage(r.Config.Usage())
}

type concSafeErrorJoiner struct {
	errs []error
	mu   sync.Mutex
}

func (e *concSafeErrorJoiner) Append(err error) {
	e.mu.Lock()
	defer e.mu.Unlock()
	e.errs = append(e.errs, err)
}

func (e *concSafeErrorJoiner) ErrOrNil() error {
	return errors.Join(e.errs...)
}

// Shutdown gracefully shuts down the router. It blocks until the server is shutdown.
// If the router is already shutdown, the method returns immediately without error.
func (r *Router) Shutdown(ctx context.Context) error {
	var err concSafeErrorJoiner

	if !r.shutdown.CompareAndSwap(false, true) {
		return nil
	}

	// Respect grace period
	if r.routerGracePeriod > 0 {
		ctxWithTimer, cancel := context.WithTimeout(ctx, r.routerGracePeriod)
		defer cancel()

		ctx = ctxWithTimer
	}

	if r.configPoller != nil {
		if subErr := r.configPoller.Stop(ctx); subErr != nil {
			err.Append(fmt.Errorf("failed to stop config poller: %w", subErr))
		}
	}

	if r.httpServer != nil {
		if subErr := r.httpServer.Shutdown(ctx); subErr != nil {
			if errors.Is(subErr, context.DeadlineExceeded) {
				r.logger.Warn(
					"Shutdown deadline exceeded. Router took too long to shutdown. Consider increasing the grace period",
					zap.Duration("grace_period", r.routerGracePeriod),
				)
			}
			err.Append(fmt.Errorf("failed to shutdown router: %w", subErr))
		}
	}

	var wg sync.WaitGroup

	if r.prometheusServer != nil {
		wg.Add(1)
		go func() {
			defer wg.Done()
			if subErr := r.prometheusServer.Close(); subErr != nil {
				err.Append(fmt.Errorf("failed to shutdown prometheus server: %w", subErr))
			}
		}()
	}

	if r.mcpServer != nil {
		wg.Add(1)
		go func() {
			defer wg.Done()
			if subErr := r.mcpServer.Stop(ctx); subErr != nil {
				err.Append(fmt.Errorf("failed to shutdown mcp server: %w", subErr))
			}
		}()
	}

	if r.tracerProvider != nil {
		wg.Add(1)

		go func() {
			defer wg.Done()

			if subErr := r.tracerProvider.Shutdown(ctx); subErr != nil {
				err.Append(fmt.Errorf("failed to shutdown tracer: %w", subErr))
			}
		}()
	}

	if r.gqlMetricsExporter != nil {
		wg.Add(1)

		go func() {
			defer wg.Done()

			if subErr := r.gqlMetricsExporter.Shutdown(ctx); subErr != nil {
				err.Append(fmt.Errorf("failed to shutdown graphql metrics exporter: %w", subErr))
			}
		}()
	}

	if r.promMeterProvider != nil {
		wg.Add(1)

		go func() {
			defer wg.Done()

			if subErr := r.promMeterProvider.Shutdown(ctx); subErr != nil {
				err.Append(fmt.Errorf("failed to shutdown prometheus meter provider: %w", subErr))
			}
		}()
	}

	if r.otlpMeterProvider != nil {
		wg.Add(1)

		go func() {
			defer wg.Done()

			if subErr := r.otlpMeterProvider.Shutdown(ctx); subErr != nil {
				err.Append(fmt.Errorf("failed to shutdown OTLP meter provider: %w", subErr))
			}
		}()
	}

	if r.redisClient != nil {
		wg.Add(1)

		go func() {
			defer wg.Done()

			if closeErr := r.redisClient.Close(); closeErr != nil {
				err.Append(fmt.Errorf("failed to close redis client: %w", closeErr))
			}
		}()
	}

	wg.Add(1)
	go func() {
		defer wg.Done()

		for _, module := range r.modules {
			if cleaner, ok := module.(Cleaner); ok {
				if subErr := cleaner.Cleanup(); subErr != nil {
					err.Append(fmt.Errorf("failed to clean module %s: %w", module.Module().ID, subErr))
				}
			}
		}
	}()

	// Shutdown the CDN operation client and free up resources
	if r.persistedOperationClient != nil {
		r.persistedOperationClient.Close()
	}

	r.usage.Close()

	wg.Wait()

	return err.ErrOrNil()
}

func WithListenerAddr(addr string) Option {
	return func(r *Router) {
		r.listenAddr = addr
	}
}

func WithLogger(logger *zap.Logger) Option {
	return func(r *Router) {
		r.logger = logger
	}
}

func WithPlayground(enable bool) Option {
	return func(r *Router) {
		r.playground = enable
	}
}

func WithIntrospection(enable bool) Option {
	return func(r *Router) {
		r.introspection = enable
	}
}

func WithQueryPlans(enabled bool) Option {
	return func(r *Router) {
		r.queryPlansEnabled = enabled
	}
}

func WithTracing(cfg *rtrace.Config) Option {
	return func(r *Router) {
		r.traceConfig = cfg
	}
}

func WithCors(corsOpts *cors.Config) Option {
	return func(r *Router) {
		r.corsOptions = corsOpts
	}
}

// WithMultipartHeartbeatInterval sets the interval for the engine to send heartbeats for multipart subscriptions.
func WithMultipartHeartbeatInterval(interval time.Duration) Option {
	return func(r *Router) {
		r.multipartHeartbeatInterval = interval
	}
}

// WithGraphQLPath sets the path where the GraphQL endpoint is served.
func WithGraphQLPath(p string) Option {
	return func(r *Router) {
		r.graphqlPath = p
	}
}

// WithGraphQLWebURL sets the URL to the GraphQL endpoint used by the GraphQL Playground.
// This is useful when the path differs from the actual GraphQL endpoint e.g. when the router is behind a reverse proxy.
// If not set, the GraphQL Playground uses the same URL as the GraphQL endpoint.
func WithGraphQLWebURL(p string) Option {
	return func(r *Router) {
		r.graphqlWebURL = p
	}
}

// WithPlaygroundPath sets the path where the GraphQL Playground is served.
func WithPlaygroundPath(p string) Option {
	return func(r *Router) {
		r.playgroundPath = p
	}
}

// WithPlaygroundPath sets the path where the GraphQL Playground is served.
func WithPlaygroundConfig(c config.PlaygroundConfig) Option {
	return func(r *Router) {
		r.playgroundConfig = c
	}
}

// WithConfigPoller sets the poller client to fetch the router config. If not set, WithConfigPollerConfig should be set.
func WithConfigPoller(cf configpoller.ConfigPoller) Option {
	return func(r *Router) {
		r.configPoller = cf
	}
}

// WithSelfRegistration sets the self registration client to register the router with the control plane.
func WithSelfRegistration(sr selfregister.SelfRegister) Option {
	return func(r *Router) {
		r.selfRegister = sr
	}
}

// WithGracePeriod sets the grace period for the router to shutdown.
func WithGracePeriod(timeout time.Duration) Option {
	return func(r *Router) {
		r.routerGracePeriod = timeout
	}
}

// WithMetrics sets the metrics configuration for the router.
func WithMetrics(cfg *rmetric.Config) Option {
	return func(r *Router) {
		r.metricConfig = cfg
	}
}

// CorsDefaultOptions returns the default CORS options for the rs/cors package.
func CorsDefaultOptions() *cors.Config {
	return &cors.Config{
		Enabled:      true,
		AllowOrigins: []string{"*"},
		AllowMethods: []string{
			http.MethodHead,
			http.MethodGet,
			http.MethodPost,
		},
		AllowHeaders:     []string{},
		AllowCredentials: false,
	}
}

func WithGraphApiToken(token string) Option {
	return func(r *Router) {
		r.graphApiToken = token
	}
}

func WithModulesConfig(config map[string]interface{}) Option {
	return func(r *Router) {
		r.modulesConfig = config
	}
}

func WithExecutionConfig(cfg *ExecutionConfig) Option {
	return func(r *Router) {
		r.executionConfig = cfg
	}
}

// WithStaticExecutionConfig sets the static execution config. This disables polling and file watching.
func WithStaticExecutionConfig(cfg *nodev1.RouterConfig) Option {
	return func(r *Router) {
		r.staticExecutionConfig = cfg
	}
}

// WithAwsLambdaRuntime enables the AWS Lambda behaviour.
// This flushes all telemetry data synchronously after the request is handled.
func WithAwsLambdaRuntime() Option {
	return func(r *Router) {
		r.awsLambda = true
	}
}

func WithHealthCheckPath(path string) Option {
	return func(r *Router) {
		r.healthCheckPath = path
	}
}

func WithHealthChecks(healthChecks health.Checker) Option {
	return func(r *Router) {
		r.healthcheck = healthChecks
	}
}

func WithProxy(proxy ProxyFunc) Option {
	return func(r *Router) {
		r.proxy = proxy
	}
}

func WithReadinessCheckPath(path string) Option {
	return func(r *Router) {
		r.readinessCheckPath = path
	}
}

func WithLivenessCheckPath(path string) Option {
	return func(r *Router) {
		r.livenessCheckPath = path
	}
}

// WithCDN sets the configuration for the CDN client
func WithCDN(cfg config.CDNConfiguration) Option {
	return func(r *Router) {
		r.cdnConfig = cfg
	}
}

// WithEvents sets the configuration for the events client
func WithEvents(cfg config.EventsConfiguration) Option {
	return func(r *Router) {
		r.eventsConfig = cfg
	}
}

func WithHeaderRules(headers config.HeaderRules) Option {
	return func(r *Router) {
		r.headerRules = &headers
	}
}

func WithCacheControlPolicy(cfg config.CacheControlPolicy) Option {
	return func(r *Router) {
		r.cacheControlPolicy = cfg
	}
}

func WithOverrideRoutingURL(overrideRoutingURL config.OverrideRoutingURLConfiguration) Option {
	return func(r *Router) {
		r.overrideRoutingURLConfiguration = overrideRoutingURL
	}
}

func WithOverrides(overrides config.OverridesConfiguration) Option {
	return func(r *Router) {
		r.overrides = overrides
	}
}

func WithSecurityConfig(cfg config.SecurityConfiguration) Option {
	return func(r *Router) {
		r.securityConfiguration = cfg
	}
}

func WithEngineExecutionConfig(cfg config.EngineExecutionConfiguration) Option {
	return func(r *Router) {
		r.engineExecutionConfiguration = cfg
	}
}

func WithCustomModules(modules ...Module) Option {
	return func(r *Router) {
		r.customModules = modules
	}
}

func WithSubgraphTransportOptions(opts *SubgraphTransportOptions) Option {
	return func(r *Router) {
		r.subgraphTransportOptions = opts
	}
}

func WithSubgraphRetryOptions(enabled bool, maxRetryCount int, retryMaxDuration, retryInterval time.Duration) Option {
	return func(r *Router) {
		r.retryOptions = retrytransport.RetryOptions{
			Enabled:       enabled,
			MaxRetryCount: maxRetryCount,
			MaxDuration:   retryMaxDuration,
			Interval:      retryInterval,
		}
	}
}

func WithRouterTrafficConfig(cfg *config.RouterTrafficConfiguration) Option {
	return func(r *Router) {
		r.routerTrafficConfig = cfg
	}
}

func WithFileUploadConfig(cfg *config.FileUpload) Option {
	return func(r *Router) {
		r.fileUploadConfig = cfg
	}
}

func WithAccessController(controller *AccessController) Option {
	return func(r *Router) {
		r.accessController = controller
	}
}

func WithAuthorizationConfig(cfg *config.AuthorizationConfiguration) Option {
	return func(r *Router) {
		r.Config.authorization = cfg
	}
}

func WithRateLimitConfig(cfg *config.RateLimitConfiguration) Option {
	return func(r *Router) {
		r.Config.rateLimit = cfg
	}
}

func WithLocalhostFallbackInsideDocker(fallback bool) Option {
	return func(r *Router) {
		r.localhostFallbackInsideDocker = fallback
	}
}

func WithDisableUsageTracking() Option {
	return func(r *Router) {
		r.disableUsageTracking = true
	}
}

func DefaultRouterTrafficConfig() *config.RouterTrafficConfiguration {
	return &config.RouterTrafficConfiguration{
		MaxRequestBodyBytes: 1000 * 1000 * 5, // 5 MB
	}
}

func DefaultFileUploadConfig() *config.FileUpload {
	return &config.FileUpload{
		Enabled:          true,
		MaxFileSizeBytes: 1000 * 1000 * 50, // 50 MB,
		MaxFiles:         10,
	}
}

func NewTransportRequestOptions(cfg config.GlobalSubgraphRequestRule) *TransportRequestOptions {
	defaults := DefaultTransportRequestOptions()

	return &TransportRequestOptions{
		RequestTimeout:         or(cfg.RequestTimeout, defaults.RequestTimeout),
		TLSHandshakeTimeout:    or(cfg.TLSHandshakeTimeout, defaults.TLSHandshakeTimeout),
		ResponseHeaderTimeout:  or(cfg.ResponseHeaderTimeout, defaults.ResponseHeaderTimeout),
		ExpectContinueTimeout:  or(cfg.ExpectContinueTimeout, defaults.ExpectContinueTimeout),
		KeepAliveProbeInterval: or(cfg.KeepAliveProbeInterval, defaults.KeepAliveProbeInterval),
		KeepAliveIdleTimeout:   or(cfg.KeepAliveIdleTimeout, defaults.KeepAliveIdleTimeout),
		DialTimeout:            or(cfg.DialTimeout, defaults.DialTimeout),
		MaxConnsPerHost:        or(cfg.MaxConnsPerHost, defaults.MaxConnsPerHost),
		MaxIdleConns:           or(cfg.MaxIdleConns, defaults.MaxIdleConns),
		MaxIdleConnsPerHost:    or(cfg.MaxIdleConnsPerHost, defaults.MaxIdleConnsPerHost),
	}
}

func DefaultTransportRequestOptions() *TransportRequestOptions {
	return &TransportRequestOptions{
		RequestTimeout:         60 * time.Second,
		TLSHandshakeTimeout:    10 * time.Second,
		ResponseHeaderTimeout:  0 * time.Second,
		ExpectContinueTimeout:  0 * time.Second,
		KeepAliveProbeInterval: 30 * time.Second,
		KeepAliveIdleTimeout:   90 * time.Second,
		DialTimeout:            30 * time.Second,

		MaxConnsPerHost:     100,
		MaxIdleConns:        1024,
		MaxIdleConnsPerHost: 20,
	}
}

func NewSubgraphTransportOptions(cfg config.TrafficShapingRules) *SubgraphTransportOptions {
	base := &SubgraphTransportOptions{
		TransportRequestOptions: NewTransportRequestOptions(cfg.All),
		SubgraphMap:             map[string]*TransportRequestOptions{},
	}

	for k, v := range cfg.Subgraphs {
		base.SubgraphMap[k] = NewTransportRequestOptions(*v)
	}

	return base
}

func DefaultSubgraphTransportOptions() *SubgraphTransportOptions {
	return &SubgraphTransportOptions{
		TransportRequestOptions: DefaultTransportRequestOptions(),
		SubgraphMap:             map[string]*TransportRequestOptions{},
	}
}

func DefaultGraphQLMetricsConfig() *GraphQLMetricsConfig {
	return &GraphQLMetricsConfig{
		Enabled:           false,
		CollectorEndpoint: "",
	}
}

func WithGraphQLMetrics(cfg *GraphQLMetricsConfig) Option {
	return func(r *Router) {
		r.graphqlMetricsConfig = cfg
	}
}

func WithBatching(cfg *BatchingConfig) Option {
	return func(r *Router) {
		r.batchingConfig = cfg
	}
}

// WithDevelopmentMode enables development mode. This should only be used for testing purposes.
// Development mode allows e.g. to use ART (Advanced Request Tracing) without request signing.
func WithDevelopmentMode(enabled bool) Option {
	return func(r *Router) {
		r.developmentMode = enabled
	}
}

func WithClusterName(name string) Option {
	return func(r *Router) {
		r.clusterName = name
	}
}

func WithInstanceID(id string) Option {
	return func(r *Router) {
		r.instanceID = id
	}
}

func WithConfigVersionHeader(include bool) Option {
	return func(r *Router) {
		r.setConfigVersionHeader = include
	}
}

func WithAnonymization(ipConfig *IPAnonymizationConfig) Option {
	return func(r *Router) {
		r.ipAnonymization = ipConfig
	}
}

func WithWebSocketConfiguration(cfg *config.WebSocketConfiguration) Option {
	return func(r *Router) {
		r.Config.webSocketConfiguration = cfg
	}
}

func WithSubgraphErrorPropagation(cfg config.SubgraphErrorPropagationConfiguration) Option {
	return func(r *Router) {
		r.Config.subgraphErrorPropagation = cfg
	}
}

func WithAccessLogs(cfg *AccessLogsConfig) Option {
	return func(r *Router) {
		r.accessLogsConfig = cfg
	}
}

func WithTLSConfig(cfg *TlsConfig) Option {
	return func(r *Router) {
		r.tlsConfig = cfg
	}
}

func WithTelemetryAttributes(attributes []config.CustomAttribute) Option {
	return func(r *Router) {
		r.telemetryAttributes = attributes
	}
}

func WithTracingAttributes(attributes []config.CustomAttribute) Option {
	return func(r *Router) {
		r.tracingAttributes = attributes
	}
}

func WithConfigPollerConfig(cfg *RouterConfigPollerConfig) Option {
	return func(r *Router) {
		r.routerConfigPollerConfig = cfg
	}
}

func WithPersistedOperationsConfig(cfg config.PersistedOperationsConfig) Option {
	return func(r *Router) {
		r.persistedOperationsConfig = cfg
	}
}

func WithAutomatedPersistedQueriesConfig(cfg config.AutomaticPersistedQueriesConfig) Option {
	return func(r *Router) {
		r.automaticPersistedQueriesConfig = cfg
	}
}

func WithApolloCompatibilityFlagsConfig(cfg config.ApolloCompatibilityFlags) Option {
	return func(r *Router) {
		if cfg.EnableAll {
			cfg.ValueCompletion.Enabled = true
			cfg.TruncateFloats.Enabled = true
			cfg.SuppressFetchErrors.Enabled = true
			cfg.ReplaceUndefinedOpFieldErrors.Enabled = true
			cfg.ReplaceInvalidVarErrors.Enabled = true
			cfg.ReplaceValidationErrorStatus.Enabled = true
			cfg.SubscriptionMultipartPrintBoundary.Enabled = true
		}
		r.apolloCompatibilityFlags = cfg
	}
}

func WithApolloRouterCompatibilityFlags(cfg config.ApolloRouterCompatibilityFlags) Option {
	return func(r *Router) {
		r.apolloRouterCompatibilityFlags = cfg
	}
}

func WithStorageProviders(cfg config.StorageProviders) Option {
	return func(r *Router) {
		r.storageProviders = cfg
	}
}

func WithClientHeader(cfg config.ClientHeader) Option {
	return func(r *Router) {
		r.clientHeader = cfg
	}
}

func WithCacheWarmupConfig(cfg *config.CacheWarmupConfiguration) Option {
	return func(r *Router) {
		r.cacheWarmup = cfg
	}
}

func WithMCP(cfg config.MCPConfiguration) Option {
	return func(r *Router) {
		r.mcp = cfg
	}
}

func WithPlugins(cfg config.PluginsConfiguration) Option {
	return func(r *Router) {
		r.plugins = cfg
	}
}

func WithDemoMode(demoMode bool) Option {
	return func(r *Router) {
		r.demoMode = demoMode
	}
}

type ProxyFunc func(req *http.Request) (*url.URL, error)

func newHTTPTransport(opts *TransportRequestOptions, proxy ProxyFunc, traceDialer *TraceDialer, subgraph string) *http.Transport {
	dialer := &net.Dialer{
		Timeout:   opts.DialTimeout,
		KeepAlive: opts.KeepAliveProbeInterval,
	}
	// Great source of inspiration: https://gitlab.com/gitlab-org/gitlab-pages
	// A pages proxy in go that handles tls to upstreams, rate limiting, and more
	transport := &http.Transport{
		DialContext: func(ctx context.Context, network, addr string) (net.Conn, error) {
			return dialer.DialContext(ctx, network, addr)
		},
		// The defaults value 0 = unbounded.
		// We set to some value to prevent resource exhaustion e.g max requests and ports.
		MaxConnsPerHost: opts.MaxConnsPerHost,
		// The defaults value 0 = unbounded. 100 is used by the default go transport.
		// This value should be significant higher than MaxIdleConnsPerHost.
		MaxIdleConns: opts.MaxIdleConns,
		// The default value is 2. Such a low limit will open and close connections too often.
		// Details: https://gitlab.com/gitlab-org/gitlab-pages/-/merge_requests/274
		MaxIdleConnsPerHost: opts.MaxIdleConnsPerHost,
		ForceAttemptHTTP2:   true,
		IdleConnTimeout:     opts.KeepAliveIdleTimeout,
		// Set more timeouts https://gitlab.com/gitlab-org/gitlab-pages/-/issues/495
		TLSHandshakeTimeout:   opts.TLSHandshakeTimeout,
		ResponseHeaderTimeout: opts.ResponseHeaderTimeout,
		ExpectContinueTimeout: opts.ExpectContinueTimeout,
		// Will return nil when HTTP(S)_PROXY does not exist or is empty.
		// This will prevent the transport from handling the proxy when it is not needed.
		Proxy: proxy,
	}

	if traceDialer != nil {
		transport.DialContext = traceDialer.WrapDial(transport.DialContext, subgraph)
		traceDialer.connectionPoolStats.AddSubgraphHostCount(subgraph, int64(opts.MaxConnsPerHost))
	}

	return transport
}

func TraceConfigFromTelemetry(cfg *config.Telemetry) *rtrace.Config {
	var exporters []*rtrace.ExporterConfig
	for _, exp := range cfg.Tracing.Exporters {
		exporters = append(exporters, &rtrace.ExporterConfig{
			Disabled:      exp.Disabled,
			Endpoint:      exp.Endpoint,
			Exporter:      exp.Exporter,
			BatchTimeout:  exp.BatchTimeout,
			ExportTimeout: exp.ExportTimeout,
			Headers:       exp.Headers,
			HTTPPath:      exp.HTTPPath,
		})
	}

	var propagators []rtrace.Propagator

	if cfg.Tracing.Propagation.TraceContext {
		propagators = append(propagators, rtrace.PropagatorTraceContext)
	}
	if cfg.Tracing.Propagation.B3 {
		propagators = append(propagators, rtrace.PropagatorB3)
	}
	if cfg.Tracing.Propagation.Jaeger {
		propagators = append(propagators, rtrace.PropagatorJaeger)
	}
	if cfg.Tracing.Propagation.Datadog {
		propagators = append(propagators, rtrace.PropagatorDatadog)
	}
	if cfg.Tracing.Propagation.Baggage {
		propagators = append(propagators, rtrace.PropagatorBaggage)
	}

	return &rtrace.Config{
		Enabled:            cfg.Tracing.Enabled,
		Name:               cfg.ServiceName,
		Version:            Version,
		Sampler:            cfg.Tracing.SamplingRate,
		ParentBasedSampler: cfg.Tracing.ParentBasedSampler,
		WithNewRoot:        cfg.Tracing.WithNewRoot,
		Attributes:         nil,
		ExportGraphQLVariables: rtrace.ExportGraphQLVariables{
			Enabled: cfg.Tracing.ExportGraphQLVariables,
		},
		ResourceAttributes:  buildResourceAttributes(cfg.ResourceAttributes),
		Exporters:           exporters,
		Propagators:         propagators,
		ResponseTraceHeader: cfg.Tracing.ResponseTraceHeader,
	}
}

// buildAttributesMap returns a map of custom attributes to quickly check if a field is used in the custom attributes.
func buildAttributesMap(attributes []config.CustomAttribute) map[string]string {
	result := make(map[string]string)
	for _, attr := range attributes {
		if attr.ValueFrom != nil && attr.ValueFrom.ContextField != "" {
			result[attr.ValueFrom.ContextField] = attr.Key
		}
	}
	return result
}

// buildHeaderAttributesMapper returns a function that maps custom attributes to the request headers.
func buildHeaderAttributesMapper(attributes []config.CustomAttribute) func(req *http.Request) []attribute.KeyValue {
	if len(attributes) == 0 {
		return nil
	}

	return func(req *http.Request) []attribute.KeyValue {
		var result []attribute.KeyValue

		for _, attr := range attributes {
			if attr.ValueFrom != nil {
				if req != nil && attr.ValueFrom.RequestHeader != "" {
					hv := req.Header.Get(attr.ValueFrom.RequestHeader)
					if hv != "" {
						result = append(result, attribute.String(attr.Key, hv))
					} else if attr.Default != "" {
						result = append(result, attribute.String(attr.Key, attr.Default))
					}
				} else if attr.Default != "" {
					result = append(result, attribute.String(attr.Key, attr.Default))
				}
			} else if attr.Default != "" {
				result = append(result, attribute.String(attr.Key, attr.Default))
			}
		}

		return result
	}
}

func buildResourceAttributes(attributes []config.CustomStaticAttribute) []attribute.KeyValue {
	var result []attribute.KeyValue
	for _, attr := range attributes {
		result = append(result, attribute.String(attr.Key, attr.Value))
	}
	r := attribute.NewSet(result...)
	return r.ToSlice()
}

func MetricConfigFromTelemetry(cfg *config.Telemetry) *rmetric.Config {
	var openTelemetryExporters []*rmetric.OpenTelemetryExporter
	for _, exp := range cfg.Metrics.OTLP.Exporters {
		openTelemetryExporters = append(openTelemetryExporters, &rmetric.OpenTelemetryExporter{
			Disabled:    exp.Disabled,
			Endpoint:    exp.Endpoint,
			Exporter:    exp.Exporter,
			Headers:     exp.Headers,
			HTTPPath:    exp.HTTPPath,
			Temporality: exp.Temporality,
		})
	}

	return &rmetric.Config{
		Name:               cfg.ServiceName,
		Version:            Version,
		Attributes:         cfg.Metrics.Attributes,
		ResourceAttributes: buildResourceAttributes(cfg.ResourceAttributes),
		OpenTelemetry: rmetric.OpenTelemetry{
			Enabled:         cfg.Metrics.OTLP.Enabled,
			RouterRuntime:   cfg.Metrics.OTLP.RouterRuntime,
			GraphqlCache:    cfg.Metrics.OTLP.GraphqlCache,
			ConnectionStats: cfg.Metrics.OTLP.ConnectionStats,
			EngineStats: rmetric.EngineStatsConfig{
				Subscription: cfg.Metrics.OTLP.EngineStats.Subscriptions,
			},
			Exporters:           openTelemetryExporters,
			ExcludeMetrics:      cfg.Metrics.OTLP.ExcludeMetrics,
			ExcludeMetricLabels: cfg.Metrics.OTLP.ExcludeMetricLabels,
		},
		Prometheus: rmetric.PrometheusConfig{
			Enabled:         cfg.Metrics.Prometheus.Enabled,
			ListenAddr:      cfg.Metrics.Prometheus.ListenAddr,
			Path:            cfg.Metrics.Prometheus.Path,
			GraphqlCache:    cfg.Metrics.Prometheus.GraphqlCache,
			ConnectionStats: cfg.Metrics.Prometheus.ConnectionStats,
			EngineStats: rmetric.EngineStatsConfig{
				Subscription: cfg.Metrics.Prometheus.EngineStats.Subscriptions,
			},
			ExcludeMetrics:      cfg.Metrics.Prometheus.ExcludeMetrics,
			ExcludeMetricLabels: cfg.Metrics.Prometheus.ExcludeMetricLabels,
			ExcludeScopeInfo:    cfg.Metrics.Prometheus.ExcludeScopeInfo,
			PromSchemaFieldUsage: rmetric.PrometheusSchemaFieldUsage{
				Enabled:             cfg.Metrics.Prometheus.SchemaFieldUsage.Enabled,
				IncludeOperationSha: cfg.Metrics.Prometheus.SchemaFieldUsage.IncludeOperationSha,
			},
		},
	}
}

func or[T any](maybe *T, or T) T {
	if maybe != nil {
		return *maybe
	}
	return or
}<|MERGE_RESOLUTION|>--- conflicted
+++ resolved
@@ -167,102 +167,6 @@
 	}
 
 	// Config defines the configuration options for the Router.
-<<<<<<< HEAD
-=======
-	Config struct {
-		clusterName                     string
-		instanceID                      string
-		logger                          *zap.Logger
-		traceConfig                     *rtrace.Config
-		metricConfig                    *rmetric.Config
-		tracerProvider                  *sdktrace.TracerProvider
-		otlpMeterProvider               *sdkmetric.MeterProvider
-		promMeterProvider               *sdkmetric.MeterProvider
-		gqlMetricsExporter              *graphqlmetrics.Exporter
-		corsOptions                     *cors.Config
-		setConfigVersionHeader          bool
-		routerGracePeriod               time.Duration
-		staticExecutionConfig           *nodev1.RouterConfig
-		awsLambda                       bool
-		shutdown                        atomic.Bool
-		bootstrapped                    atomic.Bool
-		ipAnonymization                 *IPAnonymizationConfig
-		listenAddr                      string
-		baseURL                         string
-		graphqlWebURL                   string
-		playgroundPath                  string
-		graphqlPath                     string
-		playground                      bool
-		introspection                   bool
-		queryPlansEnabled               bool
-		graphApiToken                   string
-		healthCheckPath                 string
-		readinessCheckPath              string
-		livenessCheckPath               string
-		playgroundConfig                config.PlaygroundConfig
-		cacheControlPolicy              config.CacheControlPolicy
-		routerConfigPollerConfig        *RouterConfigPollerConfig
-		cdnConfig                       config.CDNConfiguration
-		persistedOperationClient        persistedoperation.SaveClient
-		persistedOperationsConfig       config.PersistedOperationsConfig
-		automaticPersistedQueriesConfig config.AutomaticPersistedQueriesConfig
-		apolloCompatibilityFlags        config.ApolloCompatibilityFlags
-		apolloRouterCompatibilityFlags  config.ApolloRouterCompatibilityFlags
-		storageProviders                config.StorageProviders
-		demoMode                        bool
-		eventsConfig                    config.EventsConfiguration
-		prometheusServer                *http.Server
-		modulesConfig                   map[string]interface{}
-		executionConfig                 *ExecutionConfig
-		routerOnRequestHandlers         []func(http.Handler) http.Handler
-		routerMiddlewares               []func(http.Handler) http.Handler
-		preOriginHandlers               []TransportPreHandler
-		postOriginHandlers              []TransportPostHandler
-		headerRules                     *config.HeaderRules
-		subgraphTransportOptions        *SubgraphTransportOptions
-		graphqlMetricsConfig            *GraphQLMetricsConfig
-		routerTrafficConfig             *config.RouterTrafficConfiguration
-		batchingConfig                  *BatchingConfig
-		fileUploadConfig                *config.FileUpload
-		accessController                *AccessController
-		retryOptions                    retrytransport.RetryOptions
-		redisClient                     rd.RDCloser
-		mcpServer                       *mcpserver.GraphQLSchemaServer
-		processStartTime                time.Time
-		developmentMode                 bool
-		healthcheck                     health.Checker
-		accessLogsConfig                *AccessLogsConfig
-		// If connecting to localhost inside Docker fails, fallback to the docker internal address for the host
-		localhostFallbackInsideDocker bool
-		tlsServerConfig               *tls.Config
-		tlsConfig                     *TlsConfig
-		telemetryAttributes           []config.CustomAttribute
-		tracingAttributes             []config.CustomAttribute
-		tracePropagators              []propagation.TextMapPropagator
-		compositePropagator           propagation.TextMapPropagator
-		// Poller
-		configPoller                 configpoller.ConfigPoller
-		selfRegister                 selfregister.SelfRegister
-		registrationInfo             *nodev1.RegistrationInfo
-		securityConfiguration        config.SecurityConfiguration
-		customModules                []Module
-		engineExecutionConfiguration config.EngineExecutionConfiguration
-		// should be removed once the users have migrated to the new overrides config
-		overrideRoutingURLConfiguration config.OverrideRoutingURLConfiguration
-		// the new overrides config
-		overrides                  config.OverridesConfiguration
-		authorization              *config.AuthorizationConfiguration
-		rateLimit                  *config.RateLimitConfiguration
-		webSocketConfiguration     *config.WebSocketConfiguration
-		subgraphErrorPropagation   config.SubgraphErrorPropagationConfiguration
-		clientHeader               config.ClientHeader
-		cacheWarmup                *config.CacheWarmupConfiguration
-		multipartHeartbeatInterval time.Duration
-		hostName                   string
-		mcp                        config.MCPConfiguration
-		plugins                    config.PluginsConfiguration
-	}
->>>>>>> b8312453
 	// Option defines the method to customize server.
 	Option func(svr *Router)
 )
