package core

import (
	"context"
	"encoding/json"
	"errors"
	"strconv"
	"time"

	"go.uber.org/ratelimit"
	"go.uber.org/zap"
	"google.golang.org/protobuf/encoding/protojson"

	"github.com/wundergraph/astjson"
	"github.com/wundergraph/graphql-go-tools/v2/pkg/ast"
	"github.com/wundergraph/graphql-go-tools/v2/pkg/engine/resolve"

	nodev1 "github.com/wundergraph/cosmo/router/gen/proto/wg/cosmo/node/v1"
	"github.com/wundergraph/cosmo/router/pkg/config"
)

type CacheWarmupItem struct {
	Request GraphQLRequest
	Client  *ClientInfo
}

type CacheWarmupSource interface {
	LoadItems(ctx context.Context, log *zap.Logger) ([]*nodev1.Operation, error)
}

type CacheWarmupProcessor interface {
	ProcessOperation(ctx context.Context, item *nodev1.Operation) (*CacheWarmupOperationPlanResult, error)
}

type CacheWarmupConfig struct {
	Log            *zap.Logger
	Source         CacheWarmupSource
	Workers        int
	ItemsPerSecond int
	Timeout        time.Duration
	Processor      CacheWarmupProcessor
	AfterOperation func(item *CacheWarmupOperationPlanResult)
}

func WarmupCaches(ctx context.Context, cfg *CacheWarmupConfig) (err error) {
	w := &cacheWarmup{
		log:            cfg.Log.With(zap.String("component", "cache_warmup")),
		source:         cfg.Source,
		workers:        cfg.Workers,
		itemsPerSecond: cfg.ItemsPerSecond,
		timeout:        cfg.Timeout,
		processor:      cfg.Processor,
		afterOperation: cfg.AfterOperation,
	}
	if cfg.Workers < 1 {
		w.workers = 4
	}
	if cfg.ItemsPerSecond < 1 {
		w.itemsPerSecond = 0
	}
	if cfg.Timeout <= 0 {
		w.timeout = time.Second * 30
	}
	w.log.Info("Warmup started",
		zap.Int("workers", cfg.Workers),
		zap.Int("items_per_second", cfg.ItemsPerSecond),
		zap.Duration("timeout", cfg.Timeout),
	)
	start := time.Now()
	completed, err := w.run(ctx)
	if err != nil {
		if errors.Is(err, context.DeadlineExceeded) {
			w.log.Error("Warmup timeout",
				zap.Error(err),
				zap.Int("processed_items", completed),
				zap.String("tip", "Consider to increase the timeout, increase the number of workers, increase the items per second limit, or reduce the number of items to process"),
			)
			return err
		}
		w.log.Error("Warmup error",
			zap.Error(err),
			zap.Int("processed_items", completed),
		)
		return err
	}
	w.log.Info("Warmup completed",
		zap.Int("processed_items", completed),
		zap.Duration("duration", time.Since(start)),
	)
	return nil
}

type cacheWarmup struct {
	log            *zap.Logger
	source         CacheWarmupSource
	workers        int
	itemsPerSecond int
	timeout        time.Duration
	processor      CacheWarmupProcessor
	afterOperation func(item *CacheWarmupOperationPlanResult)
}

func (w *cacheWarmup) run(ctx context.Context) (int, error) {

	ctx, cancel := context.WithTimeout(ctx, w.timeout)
	defer cancel()

	items, err := w.source.LoadItems(ctx, w.log)
	if err != nil {
		return 0, err
	}

	if len(items) == 0 {
		w.log.Debug("No items to process")
		return 0, nil
	}

	w.log.Info("Starting processing",
		zap.Int("items", len(items)),
	)

	defaultClientInfo := &nodev1.ClientInfo{}

	done := ctx.Done()
	index := make(chan int, len(items))
	defer close(index)
	itemCompleted := make(chan struct{})

	for i, item := range items {
		if item.Client == nil {
			item.Client = defaultClientInfo
		}
		index <- i
	}

	var (
		rl ratelimit.Limiter
	)

	if w.itemsPerSecond > 0 {
		rl = ratelimit.New(w.itemsPerSecond)
	} else {
		rl = ratelimit.NewUnlimited()
	}

	for i := 0; i < w.workers; i++ {
		go func(i int) {
			for {
				select {
				case <-done:
					return
				case idx, ok := <-index:
					if !ok {
						return
					}
					rl.Take()
					item := items[idx]

					res, err := w.processor.ProcessOperation(ctx, item)
					if err != nil {
<<<<<<< HEAD
						fields := []zap.Field{
=======
						w.log.Warn("Failed to process operation, skipping",
>>>>>>> 1c7b0c9e
							zap.Error(err),
						}
						if item.Client != nil {
							fields = append(fields,
								zap.String("client_name", item.Client.Name),
								zap.String("client_version", item.Client.Version),
							)
						}
						if item.Request != nil {
							fields = append(fields,
								zap.String("query", item.Request.Query),
								zap.String("operation_name", item.Request.OperationName),
							)
						}
						w.log.Error("Failed to process operation, skipping", fields...)
					}

					if err == nil && w.afterOperation != nil {
						w.afterOperation(res)
					}

					select {
					case <-done:
						return
					case itemCompleted <- struct{}{}:
					}
				}
			}
		}(i)
	}

	for i := 0; i < len(items); i++ {
		processed := i + 1
		select {
		case <-done:
			return processed, ctx.Err()
		case <-itemCompleted:
			if processed%100 == 0 {
				w.log.Info("Processing completed",
					zap.Int("processed_items", processed),
				)
			}
		}
	}

	return len(items), nil
}

type CacheWarmupPlanningProcessorOptions struct {
	OperationProcessor *OperationProcessor
	OperationPlanner   *OperationPlanner
	ComplexityLimits   *config.ComplexityLimits
	RouterSchema       *ast.Document
	TrackSchemaUsage   bool
}

func NewCacheWarmupPlanningProcessor(options *CacheWarmupPlanningProcessorOptions) *CacheWarmupPlanningProcessor {
	return &CacheWarmupPlanningProcessor{
		operationProcessor: options.OperationProcessor,
		operationPlanner:   options.OperationPlanner,
		complexityLimits:   options.ComplexityLimits,
		routerSchema:       options.RouterSchema,
		trackSchemaUsage:   options.TrackSchemaUsage,
	}
}

type CacheWarmupOperationPlanResult struct {
	OperationHash string
	OperationName string
	OperationType string
	ClientName    string
	ClientVersion string
	PlanningTime  time.Duration
}

type CacheWarmupPlanningProcessor struct {
	operationProcessor *OperationProcessor
	operationPlanner   *OperationPlanner
	complexityLimits   *config.ComplexityLimits
	routerSchema       *ast.Document
	trackSchemaUsage   bool
}

<<<<<<< HEAD
func (c *CacheWarmupPlanningProcessor) ProcessOperation(ctx context.Context, operation *nodev1.Operation) error {
	request := operation.GetRequest()
	client := operation.GetClient()
	variations := request.GetVariableVariations()
	if len(variations) == 0 {
		return c.processOperation(ctx, request, client)
	}
	for _, variation := range variations {
		variables := variation.GetVariables()
		request.Variables = variables
		err := c.processOperation(ctx, request, client)
		if err != nil {
			return err
		}
	}
	return nil
}

func (c *CacheWarmupPlanningProcessor) processOperation(ctx context.Context, request *nodev1.OperationRequest, client *nodev1.ClientInfo) error {
=======
func (c *CacheWarmupPlanningProcessor) ProcessOperation(ctx context.Context, operation *nodev1.Operation) (*CacheWarmupOperationPlanResult, error) {
>>>>>>> 1c7b0c9e

	var (
		isAPQ bool
	)

	k, err := c.operationProcessor.NewIndependentKit()
	if err != nil {
		return nil, err
	}

	var s []byte
	if request.GetExtensions() != nil {
		s, err = protojson.Marshal(request.GetExtensions())
		if err != nil {
			return nil, err
		}
	}

	item := &CacheWarmupItem{
		Request: GraphQLRequest{
			Query:         request.GetQuery(),
			OperationName: request.GetOperationName(),
			Extensions:    s,
		},
		Client: &ClientInfo{
			Name:    client.GetName(),
			Version: client.GetVersion(),
		},
	}

	if request.Variables != nil {
		item.Request.Variables, err = json.Marshal(request.Variables)
		if err != nil {
			return err
		}
	}

	k.parsedOperation.Request = item.Request

	err = k.unmarshalOperation()
	if err != nil {
		return nil, err
	}

	err = k.ComputeOperationSha256()
	if err != nil {
		return nil, err
	}

	if k.parsedOperation.IsPersistedOperation {
		_, isAPQ, err = k.FetchPersistedOperation(ctx, item.Client)
		if err != nil {
			return nil, err
		}
	}

	err = k.Parse()
	if err != nil {
		return nil, err
	}

	_, err = k.NormalizeOperation(item.Client.Name, isAPQ)
	if err != nil {
		return nil, err
	}

	err = k.NormalizeVariables()
	if err != nil {
		return nil, err
	}

	err = k.RemapVariables()
	if err != nil {
		return nil, err
	}

	_, err = k.Validate(true, k.parsedOperation.RemapVariables)
	if err != nil {
		return nil, err
	}

	if c.complexityLimits != nil {
		_, _, _ = k.ValidateQueryComplexity(c.complexityLimits, k.kit.doc, c.routerSchema, k.parsedOperation.IsPersistedOperation)
	}

	planOptions := PlanOptions{
		ClientInfo: item.Client,
		TraceOptions: resolve.TraceOptions{
			Enable: false,
		},
		ExecutionOptions: resolve.ExecutionOptions{
			SkipLoader:                 true,
			IncludeQueryPlanInResponse: false,
			SendHeartbeat:              false,
		},
		TrackSchemaUsageInfo: c.trackSchemaUsage,
	}

	opContext := &operationContext{
		clientInfo:   item.Client,
		name:         k.parsedOperation.Request.OperationName,
		opType:       k.parsedOperation.Type,
		hash:         k.parsedOperation.ID,
		content:      k.parsedOperation.NormalizedRepresentation,
		internalHash: k.parsedOperation.InternalID,
	}

	opContext.variables, err = astjson.ParseBytes(k.parsedOperation.Request.Variables)
	if err != nil {
		return nil, err
	}

	planningStart := time.Now()

	err = c.operationPlanner.plan(opContext, planOptions)
	if err != nil {
		return nil, err
	}

	return &CacheWarmupOperationPlanResult{
		OperationHash: strconv.FormatUint(k.parsedOperation.ID, 10),
		OperationName: k.parsedOperation.Request.OperationName,
		OperationType: k.parsedOperation.Type,
		ClientName:    item.Client.Name,
		ClientVersion: item.Client.Version,
		PlanningTime:  time.Since(planningStart),
	}, nil
}<|MERGE_RESOLUTION|>--- conflicted
+++ resolved
@@ -158,11 +158,7 @@
 
 					res, err := w.processor.ProcessOperation(ctx, item)
 					if err != nil {
-<<<<<<< HEAD
 						fields := []zap.Field{
-=======
-						w.log.Warn("Failed to process operation, skipping",
->>>>>>> 1c7b0c9e
 							zap.Error(err),
 						}
 						if item.Client != nil {
@@ -177,7 +173,7 @@
 								zap.String("operation_name", item.Request.OperationName),
 							)
 						}
-						w.log.Error("Failed to process operation, skipping", fields...)
+						w.log.Warn("Failed to process operation, skipping", fields...)
 					}
 
 					if err == nil && w.afterOperation != nil {
@@ -246,8 +242,7 @@
 	trackSchemaUsage   bool
 }
 
-<<<<<<< HEAD
-func (c *CacheWarmupPlanningProcessor) ProcessOperation(ctx context.Context, operation *nodev1.Operation) error {
+func (c *CacheWarmupPlanningProcessor) ProcessOperation(ctx context.Context, operation *nodev1.Operation) (*CacheWarmupOperationPlanResult, error) {
 	request := operation.GetRequest()
 	client := operation.GetClient()
 	variations := request.GetVariableVariations()
@@ -257,7 +252,7 @@
 	for _, variation := range variations {
 		variables := variation.GetVariables()
 		request.Variables = variables
-		err := c.processOperation(ctx, request, client)
+		res,err := c.processOperation(ctx, request, client)
 		if err != nil {
 			return err
 		}
@@ -265,10 +260,7 @@
 	return nil
 }
 
-func (c *CacheWarmupPlanningProcessor) processOperation(ctx context.Context, request *nodev1.OperationRequest, client *nodev1.ClientInfo) error {
-=======
-func (c *CacheWarmupPlanningProcessor) ProcessOperation(ctx context.Context, operation *nodev1.Operation) (*CacheWarmupOperationPlanResult, error) {
->>>>>>> 1c7b0c9e
+func (c *CacheWarmupPlanningProcessor) processOperation(ctx context.Context, request *nodev1.OperationRequest, client *nodev1.ClientInfo) (*CacheWarmupOperationPlanResult, error) {
 
 	var (
 		isAPQ bool
