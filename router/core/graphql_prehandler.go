--- conflicted
+++ resolved
@@ -56,11 +56,8 @@
 	QueryPlansEnabled           bool
 	QueryPlansLoggingEnabled    bool
 	TrackSchemaUsageInfo        bool
-<<<<<<< HEAD
 	ClientHeader                config.ClientHeader
-=======
 	ComputeOperationSha256      bool
->>>>>>> b4dc9acd
 }
 
 type PreHandler struct {
@@ -90,11 +87,8 @@
 	queryIgnorePersistent       bool
 	bodyReadBuffers             *sync.Pool
 	trackSchemaUsageInfo        bool
-<<<<<<< HEAD
 	clientHeader                config.ClientHeader
-=======
 	computeOperationSha256      bool
->>>>>>> b4dc9acd
 }
 
 type httpOperation struct {
@@ -139,11 +133,8 @@
 		queryPlansEnabled:        opts.QueryPlansEnabled,
 		queryPlansLoggingEnabled: opts.QueryPlansLoggingEnabled,
 		trackSchemaUsageInfo:     opts.TrackSchemaUsageInfo,
-<<<<<<< HEAD
 		clientHeader:             opts.ClientHeader,
-=======
 		computeOperationSha256:   opts.ComputeOperationSha256,
->>>>>>> b4dc9acd
 	}
 }
 
