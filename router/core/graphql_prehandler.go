package core

import (
	"context"
	"crypto/ecdsa"
	"fmt"
	"io"
	"net/http"
	"os"
	"strconv"
	"strings"
	"sync"
	"time"

	"github.com/golang-jwt/jwt/v5"
	"github.com/wundergraph/graphql-go-tools/v2/pkg/engine/datasource/httpclient"
	"github.com/wundergraph/graphql-go-tools/v2/pkg/graphqlerrors"
	"go.opentelemetry.io/otel/attribute"
	sdktrace "go.opentelemetry.io/otel/sdk/trace"
	"go.opentelemetry.io/otel/trace"

	"github.com/wundergraph/cosmo/router/pkg/art"
	"github.com/wundergraph/cosmo/router/pkg/logging"
	"github.com/wundergraph/cosmo/router/pkg/otel"
	rtrace "github.com/wundergraph/cosmo/router/pkg/trace"

	"github.com/go-chi/chi/v5/middleware"
	"github.com/mazrean/formstream"
	httpform "github.com/mazrean/formstream/http"
	"github.com/pkg/errors"
	"go.uber.org/zap"

	"github.com/wundergraph/cosmo/router/internal/pool"

	"github.com/wundergraph/graphql-go-tools/v2/pkg/engine/resolve"
)

const (
	MAX_SUPPORTED_FILES_UPLOAD = 10
)

type PreHandlerOptions struct {
	Logger                      *zap.Logger
	Executor                    *Executor
	Metrics                     RouterMetrics
	OperationProcessor          *OperationProcessor
	Planner                     *OperationPlanner
	AccessController            *AccessController
	OperationBlocker            *OperationBlocker
	DevelopmentMode             bool
	RouterPublicKey             *ecdsa.PublicKey
	EnableRequestTracing        bool
	TracerProvider              *sdktrace.TracerProvider
	FlushTelemetryAfterResponse bool
	TraceExportVariables        bool
}

type PreHandler struct {
	log                         *zap.Logger
	executor                    *Executor
	metrics                     RouterMetrics
	operationProcessor          *OperationProcessor
	planner                     *OperationPlanner
	accessController            *AccessController
	operationBlocker            *OperationBlocker
	developmentMode             bool
	routerPublicKey             *ecdsa.PublicKey
	enableRequestTracing        bool
	tracerProvider              *sdktrace.TracerProvider
	flushTelemetryAfterResponse bool
	tracer                      trace.Tracer
	traceExportVariables        bool
}

func NewPreHandler(opts *PreHandlerOptions) *PreHandler {
	return &PreHandler{
		log:                         opts.Logger,
		executor:                    opts.Executor,
		metrics:                     opts.Metrics,
		operationProcessor:          opts.OperationProcessor,
		planner:                     opts.Planner,
		accessController:            opts.AccessController,
		operationBlocker:            opts.OperationBlocker,
		routerPublicKey:             opts.RouterPublicKey,
		developmentMode:             opts.DevelopmentMode,
		enableRequestTracing:        opts.EnableRequestTracing,
		flushTelemetryAfterResponse: opts.FlushTelemetryAfterResponse,
		tracerProvider:              opts.TracerProvider,
		traceExportVariables:        opts.TraceExportVariables,
		tracer: opts.TracerProvider.Tracer(
			"wundergraph/cosmo/router/pre_handler",
			trace.WithInstrumentationVersion("0.0.1"),
		),
	}
}

// Error and Status Code handling
//
// When a server receives a well-formed GraphQL-over-HTTP request, it must return a
// well‐formed GraphQL response. The server's response describes the result of validating
// and executing the requested operation if successful, and describes any errors encountered
// during the request. This means working errors should be returned as part of the response body.
// That also implies parsing or validation errors. They should be returned as part of the response body.
// Only in cases where the request is malformed or invalid GraphQL should the server return an HTTP 4xx or 5xx error code.
// https://github.com/graphql/graphql-over-http/blob/main/spec/GraphQLOverHTTP.md#response

func (h *PreHandler) Handler(next http.Handler) http.Handler {
	return http.HandlerFunc(func(w http.ResponseWriter, r *http.Request) {
		requestLogger := h.log.With(logging.WithRequestID(middleware.GetReqID(r.Context())))

		var (
			// In GraphQL the statusCode does not always express the error state of the request
			// we use this flag to determine if we have an error for the request metrics
			finalErr     error
			writtenBytes int
			statusCode   = http.StatusOK
			traceOptions = resolve.TraceOptions{}
		)

		routerSpan := trace.SpanFromContext(r.Context())

		clientInfo := NewClientInfoFromRequest(r)
		baseAttributeValues := []attribute.KeyValue{
			otel.WgClientName.String(clientInfo.Name),
			otel.WgClientVersion.String(clientInfo.Version),
			otel.WgOperationProtocol.String(OperationProtocolHTTP.String()),
		}

		if h.enableRequestTracing {
			if clientInfo.WGRequestToken != "" && h.routerPublicKey != nil {
				_, err := jwt.Parse(clientInfo.WGRequestToken, func(token *jwt.Token) (interface{}, error) {
					return h.routerPublicKey, nil
				}, jwt.WithValidMethods([]string{jwt.SigningMethodES256.Name}))
				if err != nil {
					err := errors.New("invalid request token. Router version 0.42.1 or above is required to use request tracing in production")
					finalErr = err
					requestLogger.Error(fmt.Sprintf("failed to parse request token: %s", err.Error()))
					writeRequestErrors(r, w, http.StatusForbidden, graphqlerrors.RequestErrorsFromError(err), requestLogger)
					return
				}

				// Enable ART after successful request token validation
				traceOptions = ParseRequestTraceOptions(r)
			} else if h.developmentMode {
				// In development, without request signing, we enable ART
				traceOptions = ParseRequestTraceOptions(r)
			} else {
				// In production, without request signing, we disable ART because it's not safe to use
				traceOptions.DisableAll()
			}
		}

		if traceOptions.Enable {
			r = r.WithContext(resolve.SetTraceStart(r.Context(), traceOptions.EnablePredictableDebugTimings))
		}

		traceTimings := art.NewTraceTimings(r.Context())

		metrics := h.metrics.StartOperation(clientInfo, requestLogger, r.ContentLength)

		routerSpan.SetAttributes(baseAttributeValues...)
		metrics.AddAttributes(baseAttributeValues...)

		if h.flushTelemetryAfterResponse {
			defer h.flushMetrics(r.Context(), requestLogger)
		}

		defer func() {
			metrics.Finish(finalErr, statusCode, writtenBytes)
		}()

		var body []byte
		var files []httpclient.File
		var err error
		// XXX: This buffer needs to be returned to the pool only
		// AFTER we're done with body (retrieved from parser.ReadBody())
		buf := pool.GetBytesBuffer()
		defer pool.PutBytesBuffer(buf)
		if r.Header.Get("Content-Type") == "" || r.Header.Get("Content-Type") == "application/json" {
			body, err = h.operationProcessor.ReadBody(buf, r.Body)
			if err != nil {
				finalErr = err

				// This error is expected e.g. when the client defines (Content-Length) and aborts the request before
				// It means that EOF was encountered in the middle of reading the body. This is not a server error.
				if errors.Is(err, io.ErrUnexpectedEOF) {
					requestLogger.Debug("unexpected EOF while reading request body", zap.Error(err))
				} else {
					requestLogger.Error("failed to read request body", zap.Error(err))
				}

				writeRequestErrors(r, w, http.StatusBadRequest, graphqlerrors.RequestErrorsFromError(err), requestLogger)
				return
			}
		} else if strings.Contains(r.Header.Get("Content-Type"), "multipart/form-data") {
			parser, err := httpform.NewParser(r)
			if err != nil {
				writeOperationError(r, w, requestLogger, err)
				return
			}

			err = parser.Register("operations", func(reader io.Reader, header formstream.Header) error {
				body, err = h.operationProcessor.ReadBody(buf, reader)
				if err != nil {
					return err
				}
				return nil
			}, formstream.WithRequiredPart("operations"), formstream.WithRequiredPart("map"))
			if err != nil {
				writeOperationError(r, w, requestLogger, err)
				return
			}

			// We will register a handler for each file in the request. AFAIK, we can't know how many files we have
			// before parsing the request, so we will support 10 files max.
			for i := 0; i < MAX_SUPPORTED_FILES_UPLOAD; i++ {
				fileKey := fmt.Sprintf("%d", i)
				err = parser.Register(fileKey, func(reader io.Reader, header formstream.Header) error {
					// Create and open a temporary file to store the file content
					// This file will be deleted after the request is done
					file, err := os.CreateTemp("", "tempfile-")
					if err != nil {
						return err
					}
					defer file.Close()
					_, err = io.Copy(file, reader)
					if err != nil {
						return err
					}
					files = append(files, httpclient.NewFile(file.Name(), header.FileName()))

					return nil
				}, formstream.WithRequiredPart(fileKey))
				if err != nil {
					writeOperationError(r, w, requestLogger, err)
					return
				}
			}

			err = parser.Parse()
			if err != nil {
				writeOperationError(r, w, requestLogger, err)
				return
			}
		}

		/**
		 * Parse the operation
		 */

		if !traceOptions.ExcludeParseStats {
			traceTimings.StartParse()
		}

		_, engineParseSpan := h.tracer.Start(r.Context(), "Operation - Parse",
			trace.WithSpanKind(trace.SpanKindInternal),
		)

<<<<<<< HEAD
		operationKit, err := h.operationProcessor.NewKit(body, files)
		defer operationKit.Free()

=======
		operationKit, err := h.operationProcessor.NewKit(body)
>>>>>>> 54588254
		if err != nil {
			finalErr = err

			rtrace.AttachErrToSpan(engineParseSpan, err)
			// Mark the root span of the router as failed, so we can easily identify failed requests
			rtrace.AttachErrToSpan(routerSpan, err)

			engineParseSpan.End()

			writeOperationError(r, w, requestLogger, err)
			return
		}
		defer operationKit.Free()

		err = operationKit.Parse(r.Context(), clientInfo, requestLogger)
		if err != nil {
			finalErr = err

			rtrace.AttachErrToSpan(engineParseSpan, err)
			// Mark the root span of the router as failed, so we can easily identify failed requests
			rtrace.AttachErrToSpan(routerSpan, err)

			engineParseSpan.End()

			writeOperationError(r, w, requestLogger, err)
			return
		}

		engineParseSpan.End()

		if !traceOptions.ExcludeParseStats {
			traceTimings.EndParse()
		}

		if blockedErr := h.operationBlocker.OperationIsBlocked(operationKit.parsedOperation); blockedErr != nil {
			// Mark the root span of the router as failed, so we can easily identify failed requests
			rtrace.AttachErrToSpan(routerSpan, blockedErr)

			writeRequestErrors(r, w, http.StatusOK, graphqlerrors.RequestErrorsFromError(blockedErr), requestLogger)
			return
		}

		// Set the router span name after we have the operation name
		routerSpan.SetName(GetSpanName(operationKit.parsedOperation.Name, operationKit.parsedOperation.Type))

		baseAttributeValues = []attribute.KeyValue{
			otel.WgOperationName.String(operationKit.parsedOperation.Name),
			otel.WgOperationType.String(operationKit.parsedOperation.Type),
		}
		if operationKit.parsedOperation.PersistedID != "" {
			baseAttributeValues = append(baseAttributeValues, otel.WgOperationPersistedID.String(operationKit.parsedOperation.PersistedID))
		}

		routerSpan.SetAttributes(baseAttributeValues...)
		metrics.AddAttributes(baseAttributeValues...)

		/**
		* Normalize the operation
		 */

		if !traceOptions.ExcludeNormalizeStats {
			traceTimings.StartNormalize()
		}

		_, engineNormalizeSpan := h.tracer.Start(r.Context(), "Operation - Normalize",
			trace.WithSpanKind(trace.SpanKindInternal),
		)

		err = operationKit.Normalize()
		if err != nil {
			finalErr = err

			rtrace.AttachErrToSpan(engineNormalizeSpan, err)
			// Mark the root span of the router as failed, so we can easily identify failed requests
			rtrace.AttachErrToSpan(routerSpan, err)

			engineNormalizeSpan.End()

			writeOperationError(r, w, requestLogger, err)
			return
		}

		engineNormalizeSpan.End()

		if !traceOptions.ExcludeNormalizeStats {
			traceTimings.EndNormalize()
		}

		if h.traceExportVariables {
			// At this stage the variables are normalized
			routerSpan.SetAttributes(otel.WgOperationVariables.String(string(operationKit.parsedOperation.Variables)))
		}

		baseAttributeValues = []attribute.KeyValue{
			otel.WgOperationHash.String(strconv.FormatUint(operationKit.parsedOperation.ID, 10)),
		}

		// Set the normalized operation as soon as we have it
		routerSpan.SetAttributes(otel.WgOperationContent.String(operationKit.parsedOperation.NormalizedRepresentation))
		routerSpan.SetAttributes(baseAttributeValues...)

		metrics.AddAttributes(baseAttributeValues...)

		/**
		* Validate the operation
		 */

		if !traceOptions.ExcludeValidateStats {
			traceTimings.StartValidate()
		}

		_, engineValidateSpan := h.tracer.Start(r.Context(), "Operation - Validate",
			trace.WithSpanKind(trace.SpanKindInternal),
		)
		err = operationKit.Validate()
		if err != nil {
			finalErr = err

			rtrace.AttachErrToSpan(engineValidateSpan, err)
			// Mark the root span of the router as failed, so we can easily identify failed requests
			rtrace.AttachErrToSpan(routerSpan, err)

			engineValidateSpan.End()

			writeOperationError(r, w, requestLogger, err)
			return
		}

		engineValidateSpan.End()

		if !traceOptions.ExcludeValidateStats {
			traceTimings.EndValidate()
		}

		/**
		* Plan the operation
		 */

		// If the request has a query parameter wg_trace=true we skip the cache
		// and always plan the operation
		// this allows us to "write" to the plan
		if !traceOptions.ExcludePlannerStats {
			traceTimings.StartPlanning()
		}

		_, enginePlanSpan := h.tracer.Start(r.Context(), "Operation - Plan",
			trace.WithSpanKind(trace.SpanKindInternal),
			trace.WithAttributes(otel.WgEngineRequestTracingEnabled.Bool(traceOptions.Enable)),
		)

		opContext, err := h.planner.Plan(operationKit.parsedOperation, clientInfo, OperationProtocolHTTP, traceOptions)

		if err != nil {
			finalErr = err

			rtrace.AttachErrToSpan(enginePlanSpan, err)
			// Mark the root span of the router as failed, so we can easily identify failed requests
			rtrace.AttachErrToSpan(routerSpan, err)

			enginePlanSpan.End()

			requestLogger.Error("failed to plan operation", zap.Error(err))
			writeOperationError(r, w, requestLogger, err)
			return
		}

		enginePlanSpan.SetAttributes(otel.WgEnginePlanCacheHit.Bool(opContext.planCacheHit))

		enginePlanSpan.End()

		if !traceOptions.ExcludePlannerStats {
			traceTimings.EndPlanning()
		}

		// If we have authenticators, we try to authenticate the request
		if len(h.accessController.authenticators) > 0 {
			_, authenticateSpan := h.tracer.Start(r.Context(), "Authenticate",
				trace.WithSpanKind(trace.SpanKindServer),
			)

			validatedReq, err := h.accessController.Access(w, r)
			if err != nil {
				finalErr = err
				requestLogger.Error("failed to authenticate request", zap.Error(err))

				// Mark the root span of the router as failed, so we can easily identify failed requests
				rtrace.AttachErrToSpan(routerSpan, err)
				rtrace.AttachErrToSpan(authenticateSpan, err)

				authenticateSpan.End()

				writeRequestErrors(r, w, http.StatusUnauthorized, graphqlerrors.RequestErrorsFromError(err), requestLogger)
				return
			}

			authenticateSpan.End()

			r = validatedReq
		}

		art.SetRequestTracingStats(r.Context(), traceOptions, traceTimings)

		requestContext := buildRequestContext(w, r, opContext, requestLogger)
		metrics.AddOperationContext(opContext)

		ctxWithRequest := withRequestContext(r.Context(), requestContext)
		ctxWithOperation := withOperationContext(ctxWithRequest, opContext)
		ww := middleware.NewWrapResponseWriter(w, r.ProtoMajor)

		newReq := r.WithContext(ctxWithOperation)

		// Call the final handler that resolves the operation
		// and enrich the context to make it available in the request context as well for metrics etc.
		next.ServeHTTP(ww, newReq)

		statusCode = ww.Status()
		writtenBytes = ww.BytesWritten()

		// Evaluate the request after the request has been handled by the engine handler
		finalErr = requestContext.error

		// Mark the root span of the router as failed, so we can easily identify failed requests
		routerSpan = trace.SpanFromContext(newReq.Context())
		if finalErr != nil {
			rtrace.AttachErrToSpan(routerSpan, finalErr)
		}
	})
}

// flushMetrics flushes all metrics to the respective exporters
// only used for serverless router build
func (h *PreHandler) flushMetrics(ctx context.Context, requestLogger *zap.Logger) {
	requestLogger.Debug("Flushing metrics ...")

	now := time.Now()

	var wg sync.WaitGroup
	wg.Add(1)
	go func() {
		defer wg.Done()
		if err := h.metrics.GqlMetricsExporter().ForceFlush(ctx); err != nil {
			requestLogger.Error("Failed to flush schema usage metrics", zap.Error(err))
		}
	}()

	wg.Add(1)
	go func() {
		defer wg.Done()
		if err := h.metrics.MetricStore().Flush(ctx); err != nil {
			requestLogger.Error("Failed to flush OTEL metrics", zap.Error(err))
		}
	}()

	wg.Add(1)
	go func() {
		defer wg.Done()
		if err := h.tracerProvider.ForceFlush(ctx); err != nil {
			requestLogger.Error("Failed to flush OTEL tracer", zap.Error(err))
		}
	}()

	wg.Wait()

	requestLogger.Debug("Metrics flushed", zap.Duration("duration", time.Since(now)))
}<|MERGE_RESOLUTION|>--- conflicted
+++ resolved
@@ -256,13 +256,7 @@
 			trace.WithSpanKind(trace.SpanKindInternal),
 		)
 
-<<<<<<< HEAD
 		operationKit, err := h.operationProcessor.NewKit(body, files)
-		defer operationKit.Free()
-
-=======
-		operationKit, err := h.operationProcessor.NewKit(body)
->>>>>>> 54588254
 		if err != nil {
 			finalErr = err
 
