package core

import (
	"context"
	"crypto/ecdsa"
	"fmt"
	"io"
	"net/http"
	"strconv"
	"strings"
	"sync"
	"time"

	"github.com/golang-jwt/jwt/v5"
	"github.com/wundergraph/graphql-go-tools/v2/pkg/engine/datasource/httpclient"
	"github.com/wundergraph/graphql-go-tools/v2/pkg/graphqlerrors"
	"go.opentelemetry.io/otel/attribute"
	sdktrace "go.opentelemetry.io/otel/sdk/trace"
	"go.opentelemetry.io/otel/trace"

	"github.com/wundergraph/cosmo/router/pkg/art"
	"github.com/wundergraph/cosmo/router/pkg/logging"
	"github.com/wundergraph/cosmo/router/pkg/otel"
	rtrace "github.com/wundergraph/cosmo/router/pkg/trace"

	"github.com/go-chi/chi/v5/middleware"
	"github.com/pkg/errors"
	"go.uber.org/zap"

	"github.com/wundergraph/cosmo/router/internal/pool"

	"github.com/wundergraph/graphql-go-tools/v2/pkg/engine/resolve"
)

type PreHandlerOptions struct {
	Logger                      *zap.Logger
	Executor                    *Executor
	Metrics                     RouterMetrics
	OperationProcessor          *OperationProcessor
	Planner                     *OperationPlanner
	AccessController            *AccessController
	OperationBlocker            *OperationBlocker
	DevelopmentMode             bool
	RouterPublicKey             *ecdsa.PublicKey
	EnableRequestTracing        bool
	TracerProvider              *sdktrace.TracerProvider
	FlushTelemetryAfterResponse bool
	TraceExportVariables        bool
<<<<<<< HEAD
=======
	SpanAttributesMapper        func(r *http.Request) []attribute.KeyValue
	FileUploadEnabled           bool
	MaxUploadFiles              int
	MaxUploadFileSize           int
>>>>>>> 74947813
}

type PreHandler struct {
	log                         *zap.Logger
	executor                    *Executor
	metrics                     RouterMetrics
	operationProcessor          *OperationProcessor
	planner                     *OperationPlanner
	accessController            *AccessController
	operationBlocker            *OperationBlocker
	developmentMode             bool
	routerPublicKey             *ecdsa.PublicKey
	enableRequestTracing        bool
	tracerProvider              *sdktrace.TracerProvider
	flushTelemetryAfterResponse bool
	tracer                      trace.Tracer
	traceExportVariables        bool
<<<<<<< HEAD
=======
	spanAttributesMapper        func(r *http.Request) []attribute.KeyValue
	fileUploadEnabled           bool
	maxUploadFiles              int
	maxUploadFileSize           int
>>>>>>> 74947813
}

func NewPreHandler(opts *PreHandlerOptions) *PreHandler {
	return &PreHandler{
		log:                         opts.Logger,
		executor:                    opts.Executor,
		metrics:                     opts.Metrics,
		operationProcessor:          opts.OperationProcessor,
		planner:                     opts.Planner,
		accessController:            opts.AccessController,
		operationBlocker:            opts.OperationBlocker,
		routerPublicKey:             opts.RouterPublicKey,
		developmentMode:             opts.DevelopmentMode,
		enableRequestTracing:        opts.EnableRequestTracing,
		flushTelemetryAfterResponse: opts.FlushTelemetryAfterResponse,
		tracerProvider:              opts.TracerProvider,
		traceExportVariables:        opts.TraceExportVariables,
		tracer: opts.TracerProvider.Tracer(
			"wundergraph/cosmo/router/pre_handler",
			trace.WithInstrumentationVersion("0.0.1"),
		),
		fileUploadEnabled: opts.FileUploadEnabled,
		maxUploadFiles:    opts.MaxUploadFiles,
		maxUploadFileSize: opts.MaxUploadFileSize,
	}
}

// Error and Status Code handling
//
// When a server receives a well-formed GraphQL-over-HTTP request, it must return a
// well‐formed GraphQL response. The server's response describes the result of validating
// and executing the requested operation if successful, and describes any errors encountered
// during the request. This means working errors should be returned as part of the response body.
// That also implies parsing or validation errors. They should be returned as part of the response body.
// Only in cases where the request is malformed or invalid GraphQL should the server return an HTTP 4xx or 5xx error code.
// https://github.com/graphql/graphql-over-http/blob/main/spec/GraphQLOverHTTP.md#response

func (h *PreHandler) Handler(next http.Handler) http.Handler {
	return http.HandlerFunc(func(w http.ResponseWriter, r *http.Request) {
		requestLogger := h.log.With(logging.WithRequestID(middleware.GetReqID(r.Context())))

		var (
			// In GraphQL the statusCode does not always express the error state of the request
			// we use this flag to determine if we have an error for the request metrics
			finalErr     error
			writtenBytes int
			statusCode   = http.StatusOK
			traceOptions = resolve.TraceOptions{}
		)

		routerSpan := trace.SpanFromContext(r.Context())

		clientInfo := NewClientInfoFromRequest(r)
		attributes := []attribute.KeyValue{
			otel.WgClientName.String(clientInfo.Name),
			otel.WgClientVersion.String(clientInfo.Version),
			otel.WgOperationProtocol.String(OperationProtocolHTTP.String()),
		}

		if h.enableRequestTracing {
			if clientInfo.WGRequestToken != "" && h.routerPublicKey != nil {
				_, err := jwt.Parse(clientInfo.WGRequestToken, func(token *jwt.Token) (interface{}, error) {
					return h.routerPublicKey, nil
				}, jwt.WithValidMethods([]string{jwt.SigningMethodES256.Name}))
				if err != nil {
					err := errors.New("invalid request token. Router version 0.42.1 or above is required to use request tracing in production")
					finalErr = err
					requestLogger.Error(fmt.Sprintf("failed to parse request token: %s", err.Error()))
					writeRequestErrors(r, w, http.StatusForbidden, graphqlerrors.RequestErrorsFromError(err), requestLogger)
					return
				}

				// Enable ART after successful request token validation
				traceOptions = ParseRequestTraceOptions(r)
			} else if h.developmentMode {
				// In development, without request signing, we enable ART
				traceOptions = ParseRequestTraceOptions(r)
			} else {
				// In production, without request signing, we disable ART because it's not safe to use
				traceOptions.DisableAll()
			}
		}

		if traceOptions.Enable {
			r = r.WithContext(resolve.SetTraceStart(r.Context(), traceOptions.EnablePredictableDebugTimings))
		}

		traceTimings := art.NewTraceTimings(r.Context())

		var commonAttributes []attribute.KeyValue
		if attributes := baseAttributesFromContext(r.Context()); attributes != nil {
			commonAttributes = append(commonAttributes, attributes...)
		}

		metrics := h.metrics.StartOperation(clientInfo, requestLogger, r.ContentLength, append(commonAttributes, attributes...))

		routerSpan.SetAttributes(attributes...)

		if h.flushTelemetryAfterResponse {
			defer h.flushMetrics(r.Context(), requestLogger)
		}

		defer func() {
			metrics.Finish(finalErr, statusCode, writtenBytes)
		}()

		var body []byte
		var files []httpclient.File
		// XXX: This buffer needs to be returned to the pool only
		// AFTER we're done with body (retrieved from parser.ReadBody())
		buf := pool.GetBytesBuffer()
		defer pool.PutBytesBuffer(buf)
		if r.Header.Get("Content-Type") == "" || r.Header.Get("Content-Type") == "application/json" {
			var err error
			body, err = h.operationProcessor.ReadBody(buf, r.Body)
			if err != nil {
				finalErr = err

				// This error is expected e.g. when the client defines (Content-Length) and aborts the request before
				// It means that EOF was encountered in the middle of reading the body. This is not a server error.
				if errors.Is(err, io.ErrUnexpectedEOF) {
					requestLogger.Debug("unexpected EOF while reading request body", zap.Error(err))
				} else {
					requestLogger.Error("failed to read request body", zap.Error(err))
				}

				writeOperationError(r, w, requestLogger, err)
				return
			}
		} else if strings.Contains(r.Header.Get("Content-Type"), "multipart/form-data") {
			if !h.fileUploadEnabled {
				finalErr = &inputError{
					message:    "file upload disabled",
					statusCode: http.StatusOK,
				}
				writeOperationError(r, w, requestLogger, finalErr)
				return
			}

			multipartParser := NewMultipartParser(h.operationProcessor, h.maxUploadFiles, h.maxUploadFileSize)

			var err error
			body, files, err = multipartParser.Parse(r, buf)
			if err != nil {
				finalErr = err
				writeOperationError(r, w, requestLogger, finalErr)
				return
			}

			// Cleanup all files. Must happen in here, so it is run after response is sent.
			defer func() {
				multipartParser.RemoveAll()
			}()
		}

		/**
		 * Parse the operation
		 */

		if !traceOptions.ExcludeParseStats {
			traceTimings.StartParse()
		}

		_, engineParseSpan := h.tracer.Start(r.Context(), "Operation - Parse",
			trace.WithSpanKind(trace.SpanKindInternal),
			trace.WithAttributes(commonAttributes...),
			trace.WithAttributes(attributes...),
		)

		operationKit, err := h.operationProcessor.NewKit(body, files)
		if err != nil {
			finalErr = err

			rtrace.AttachErrToSpan(engineParseSpan, err)
			// Mark the root span of the router as failed, so we can easily identify failed requests
			rtrace.AttachErrToSpan(routerSpan, err)

			engineParseSpan.End()

			writeOperationError(r, w, requestLogger, err)
			return
		}
		defer operationKit.Free()

		err = operationKit.Parse(r.Context(), clientInfo, requestLogger)
		if err != nil {
			finalErr = err

			rtrace.AttachErrToSpan(engineParseSpan, err)
			// Mark the root span of the router as failed, so we can easily identify failed requests
			rtrace.AttachErrToSpan(routerSpan, err)

			engineParseSpan.End()

			writeOperationError(r, w, requestLogger, err)
			return
		}

		engineParseSpan.End()

		if !traceOptions.ExcludeParseStats {
			traceTimings.EndParse()
		}

		if blockedErr := h.operationBlocker.OperationIsBlocked(operationKit.parsedOperation); blockedErr != nil {
			// Mark the root span of the router as failed, so we can easily identify failed requests
			rtrace.AttachErrToSpan(routerSpan, blockedErr)

			writeRequestErrors(r, w, http.StatusOK, graphqlerrors.RequestErrorsFromError(blockedErr), requestLogger)
			return
		}

		// Set the router span name after we have the operation name
		routerSpan.SetName(GetSpanName(operationKit.parsedOperation.Name, operationKit.parsedOperation.Type))

		attributes = []attribute.KeyValue{
			otel.WgOperationName.String(operationKit.parsedOperation.Name),
			otel.WgOperationType.String(operationKit.parsedOperation.Type),
		}
		if operationKit.parsedOperation.PersistedID != "" {
			attributes = append(attributes, otel.WgOperationPersistedID.String(operationKit.parsedOperation.PersistedID))
		}

		routerSpan.SetAttributes(attributes...)
		metrics.AddAttributes(attributes...)

		/**
		* Normalize the operation
		 */

		if !traceOptions.ExcludeNormalizeStats {
			traceTimings.StartNormalize()
		}

		_, engineNormalizeSpan := h.tracer.Start(r.Context(), "Operation - Normalize",
			trace.WithSpanKind(trace.SpanKindInternal),
			trace.WithAttributes(commonAttributes...),
			trace.WithAttributes(attributes...),
		)

		err = operationKit.Normalize()
		if err != nil {
			finalErr = err

			rtrace.AttachErrToSpan(engineNormalizeSpan, err)
			// Mark the root span of the router as failed, so we can easily identify failed requests
			rtrace.AttachErrToSpan(routerSpan, err)

			engineNormalizeSpan.End()

			writeOperationError(r, w, requestLogger, err)
			return
		}

		engineNormalizeSpan.End()

		if !traceOptions.ExcludeNormalizeStats {
			traceTimings.EndNormalize()
		}

		if h.traceExportVariables {
			// At this stage the variables are normalized
			routerSpan.SetAttributes(otel.WgOperationVariables.String(string(operationKit.parsedOperation.Variables)))
		}

		attributes = []attribute.KeyValue{
			otel.WgOperationHash.String(strconv.FormatUint(operationKit.parsedOperation.ID, 10)),
		}

		// Set the normalized operation as soon as we have it
		routerSpan.SetAttributes(otel.WgOperationContent.String(operationKit.parsedOperation.NormalizedRepresentation))
		routerSpan.SetAttributes(attributes...)

		metrics.AddAttributes(attributes...)

		/**
		* Validate the operation
		 */

		if !traceOptions.ExcludeValidateStats {
			traceTimings.StartValidate()
		}

		_, engineValidateSpan := h.tracer.Start(r.Context(), "Operation - Validate",
			trace.WithSpanKind(trace.SpanKindInternal),
			trace.WithAttributes(commonAttributes...),
		)
		err = operationKit.Validate()
		if err != nil {
			finalErr = err

			rtrace.AttachErrToSpan(engineValidateSpan, err)
			// Mark the root span of the router as failed, so we can easily identify failed requests
			rtrace.AttachErrToSpan(routerSpan, err)

			engineValidateSpan.End()

			writeOperationError(r, w, requestLogger, err)
			return
		}

		engineValidateSpan.End()

		if !traceOptions.ExcludeValidateStats {
			traceTimings.EndValidate()
		}

		/**
		* Plan the operation
		 */

		// If the request has a query parameter wg_trace=true we skip the cache
		// and always plan the operation
		// this allows us to "write" to the plan
		if !traceOptions.ExcludePlannerStats {
			traceTimings.StartPlanning()
		}

		_, enginePlanSpan := h.tracer.Start(r.Context(), "Operation - Plan",
			trace.WithSpanKind(trace.SpanKindInternal),
			trace.WithAttributes(otel.WgEngineRequestTracingEnabled.Bool(traceOptions.Enable)),
			trace.WithAttributes(commonAttributes...),
		)

		opContext, err := h.planner.Plan(operationKit.parsedOperation, clientInfo, OperationProtocolHTTP, traceOptions)

		if err != nil {
			finalErr = err

			rtrace.AttachErrToSpan(enginePlanSpan, err)
			// Mark the root span of the router as failed, so we can easily identify failed requests
			rtrace.AttachErrToSpan(routerSpan, err)

			enginePlanSpan.End()

			requestLogger.Error("failed to plan operation", zap.Error(err))
			writeOperationError(r, w, requestLogger, err)
			return
		}

		enginePlanSpan.SetAttributes(otel.WgEnginePlanCacheHit.Bool(opContext.planCacheHit))

		enginePlanSpan.End()

		if !traceOptions.ExcludePlannerStats {
			traceTimings.EndPlanning()
		}

		// If we have authenticators, we try to authenticate the request
		if len(h.accessController.authenticators) > 0 {
			_, authenticateSpan := h.tracer.Start(r.Context(), "Authenticate",
				trace.WithSpanKind(trace.SpanKindServer),
				trace.WithAttributes(commonAttributes...),
			)

			validatedReq, err := h.accessController.Access(w, r)
			if err != nil {
				finalErr = err
				requestLogger.Error("failed to authenticate request", zap.Error(err))

				// Mark the root span of the router as failed, so we can easily identify failed requests
				rtrace.AttachErrToSpan(routerSpan, err)
				rtrace.AttachErrToSpan(authenticateSpan, err)

				authenticateSpan.End()

				writeRequestErrors(r, w, http.StatusUnauthorized, graphqlerrors.RequestErrorsFromError(err), requestLogger)
				return
			}

			authenticateSpan.End()

			r = validatedReq
		}

		art.SetRequestTracingStats(r.Context(), traceOptions, traceTimings)

		requestContext := buildRequestContext(w, r, opContext, requestLogger)
		metrics.AddOperationContext(opContext)

		ctxWithRequest := withRequestContext(r.Context(), requestContext)
		ctxWithOperation := withOperationContext(ctxWithRequest, opContext)
		ww := middleware.NewWrapResponseWriter(w, r.ProtoMajor)

		newReq := r.WithContext(ctxWithOperation)

		// Call the final handler that resolves the operation
		// and enrich the context to make it available in the request context as well for metrics etc.
		next.ServeHTTP(ww, newReq)

		statusCode = ww.Status()
		writtenBytes = ww.BytesWritten()

		// Evaluate the request after the request has been handled by the engine handler
		finalErr = requestContext.error

		// Mark the root span of the router as failed, so we can easily identify failed requests
		routerSpan = trace.SpanFromContext(newReq.Context())
		if finalErr != nil {
			rtrace.AttachErrToSpan(routerSpan, finalErr)
		}
	})
}

// flushMetrics flushes all metrics to the respective exporters
// only used for serverless router build
func (h *PreHandler) flushMetrics(ctx context.Context, requestLogger *zap.Logger) {
	requestLogger.Debug("Flushing metrics ...")

	now := time.Now()

	var wg sync.WaitGroup
	wg.Add(1)
	go func() {
		defer wg.Done()
		if err := h.metrics.GqlMetricsExporter().ForceFlush(ctx); err != nil {
			requestLogger.Error("Failed to flush schema usage metrics", zap.Error(err))
		}
	}()

	wg.Add(1)
	go func() {
		defer wg.Done()
		if err := h.metrics.MetricStore().Flush(ctx); err != nil {
			requestLogger.Error("Failed to flush OTEL metrics", zap.Error(err))
		}
	}()

	wg.Add(1)
	go func() {
		defer wg.Done()
		if err := h.tracerProvider.ForceFlush(ctx); err != nil {
			requestLogger.Error("Failed to flush OTEL tracer", zap.Error(err))
		}
	}()

	wg.Wait()

	requestLogger.Debug("Metrics flushed", zap.Duration("duration", time.Since(now)))
}<|MERGE_RESOLUTION|>--- conflicted
+++ resolved
@@ -46,13 +46,10 @@
 	TracerProvider              *sdktrace.TracerProvider
 	FlushTelemetryAfterResponse bool
 	TraceExportVariables        bool
-<<<<<<< HEAD
-=======
 	SpanAttributesMapper        func(r *http.Request) []attribute.KeyValue
 	FileUploadEnabled           bool
 	MaxUploadFiles              int
 	MaxUploadFileSize           int
->>>>>>> 74947813
 }
 
 type PreHandler struct {
@@ -70,13 +67,10 @@
 	flushTelemetryAfterResponse bool
 	tracer                      trace.Tracer
 	traceExportVariables        bool
-<<<<<<< HEAD
-=======
 	spanAttributesMapper        func(r *http.Request) []attribute.KeyValue
 	fileUploadEnabled           bool
 	maxUploadFiles              int
 	maxUploadFileSize           int
->>>>>>> 74947813
 }
 
 func NewPreHandler(opts *PreHandlerOptions) *PreHandler {
