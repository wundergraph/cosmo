--- conflicted
+++ resolved
@@ -189,7 +189,7 @@
 					requestLogger.Error("failed to read request body", zap.Error(err))
 				}
 
-				writeRequestErrors(r, w, http.StatusBadRequest, graphqlerrors.RequestErrorsFromError(err), requestLogger)
+				writeOperationError(r, w, requestLogger, err)
 				return
 			}
 		} else if strings.Contains(r.Header.Get("Content-Type"), "multipart/form-data") {
@@ -198,7 +198,6 @@
 				writeOperationError(r, w, requestLogger, err)
 				return
 			}
-<<<<<<< HEAD
 
 			err = parser.Register("operations", func(reader io.Reader, header formstream.Header) error {
 				body, err = h.operationProcessor.ReadBody(buf, reader)
@@ -243,10 +242,6 @@
 				writeOperationError(r, w, requestLogger, err)
 				return
 			}
-=======
-			writeOperationError(r, w, requestLogger, err)
-			return
->>>>>>> 4457358b
 		}
 
 		/**
