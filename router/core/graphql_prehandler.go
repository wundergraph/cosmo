--- conflicted
+++ resolved
@@ -69,14 +69,10 @@
 	DisableVariablesRemapping   bool
 	ExprManager                 *expr.Manager
 	OmitBatchExtensions         bool
-
-<<<<<<< HEAD
+	OperationContentAttributes bool
 	EnableRequestDeduplication      bool
 	ForceEnableRequestDeduplication bool
 	HasPreOriginHandlers            bool
-=======
-	OperationContentAttributes bool
->>>>>>> 2b3e64ea
 }
 
 type PreHandler struct {
@@ -109,14 +105,10 @@
 	disableVariablesRemapping   bool
 	exprManager                 *expr.Manager
 	omitBatchExtensions         bool
-
-<<<<<<< HEAD
+	operationContentAttributes bool
 	enableRequestDeduplication      bool
 	forceEnableRequestDeduplication bool
 	hasPreOriginHandlers            bool
-=======
-	operationContentAttributes bool
->>>>>>> 2b3e64ea
 }
 
 type httpOperation struct {
@@ -148,7 +140,6 @@
 			"wundergraph/cosmo/router/pre_handler",
 			trace.WithInstrumentationVersion("0.0.1"),
 		),
-<<<<<<< HEAD
 		fileUploadEnabled:               opts.FileUploadEnabled,
 		maxUploadFiles:                  opts.MaxUploadFiles,
 		maxUploadFileSize:               opts.MaxUploadFileSize,
@@ -164,28 +155,10 @@
 		disableVariablesRemapping:       opts.DisableVariablesRemapping,
 		exprManager:                     opts.ExprManager,
 		omitBatchExtensions:             opts.OmitBatchExtensions,
+		operationContentAttributes: opts.OperationContentAttributes,
 		enableRequestDeduplication:      opts.EnableRequestDeduplication,
 		forceEnableRequestDeduplication: opts.ForceEnableRequestDeduplication,
 		hasPreOriginHandlers:            opts.HasPreOriginHandlers,
-=======
-		fileUploadEnabled:         opts.FileUploadEnabled,
-		maxUploadFiles:            opts.MaxUploadFiles,
-		maxUploadFileSize:         opts.MaxUploadFileSize,
-		complexityLimits:          opts.ComplexityLimits,
-		alwaysIncludeQueryPlan:    opts.AlwaysIncludeQueryPlan,
-		alwaysSkipLoader:          opts.AlwaysSkipLoader,
-		queryPlansEnabled:         opts.QueryPlansEnabled,
-		queryPlansLoggingEnabled:  opts.QueryPlansLoggingEnabled,
-		trackSchemaUsageInfo:      opts.TrackSchemaUsageInfo,
-		clientHeader:              opts.ClientHeader,
-		computeOperationSha256:    opts.ComputeOperationSha256,
-		apolloCompatibilityFlags:  opts.ApolloCompatibilityFlags,
-		disableVariablesRemapping: opts.DisableVariablesRemapping,
-		exprManager:               opts.ExprManager,
-		omitBatchExtensions:       opts.OmitBatchExtensions,
-
-		operationContentAttributes: opts.OperationContentAttributes,
->>>>>>> 2b3e64ea
 	}
 }
 
