package core

import (
	"bytes"
	"context"
	"crypto/ecdsa"
	"fmt"
	"github.com/wundergraph/graphql-go-tools/v2/pkg/graphqlerrors"
	"io"
	"net/http"
	"strconv"
	"strings"
	"sync"
	"time"

	"github.com/golang-jwt/jwt/v5"
	"github.com/wundergraph/graphql-go-tools/v2/pkg/engine/datasource/httpclient"
	"go.opentelemetry.io/otel/attribute"
	sdktrace "go.opentelemetry.io/otel/sdk/trace"
	"go.opentelemetry.io/otel/trace"

	"github.com/wundergraph/cosmo/router/pkg/art"
	"github.com/wundergraph/cosmo/router/pkg/logging"
	"github.com/wundergraph/cosmo/router/pkg/otel"
	rtrace "github.com/wundergraph/cosmo/router/pkg/trace"

	"github.com/go-chi/chi/v5/middleware"
	"github.com/pkg/errors"
	"go.uber.org/zap"

	"github.com/wundergraph/graphql-go-tools/v2/pkg/engine/resolve"
)

type PreHandlerOptions struct {
	Logger             *zap.Logger
	Executor           *Executor
	Metrics            RouterMetrics
	OperationProcessor *OperationProcessor
	Planner            *OperationPlanner
	AccessController   *AccessController
	OperationBlocker   *OperationBlocker
	RouterPublicKey    *ecdsa.PublicKey
	TracerProvider     *sdktrace.TracerProvider
	MaxUploadFiles     int
	MaxUploadFileSize  int

	FlushTelemetryAfterResponse bool
	FileUploadEnabled           bool
	TraceExportVariables        bool
	DevelopmentMode             bool
	EnableRequestTracing        bool
	AlwaysIncludeQueryPlan      bool
	AlwaysSkipLoader            bool
	QueryPlansEnabled           bool
	TrackSchemaUsageInfo        bool
}

type PreHandler struct {
	log                         *zap.Logger
	executor                    *Executor
	metrics                     RouterMetrics
	operationProcessor          *OperationProcessor
	planner                     *OperationPlanner
	accessController            *AccessController
	operationBlocker            *OperationBlocker
	developmentMode             bool
	alwaysIncludeQueryPlan      bool
	alwaysSkipLoader            bool
	queryPlansEnabled           bool
	routerPublicKey             *ecdsa.PublicKey
	enableRequestTracing        bool
	tracerProvider              *sdktrace.TracerProvider
	flushTelemetryAfterResponse bool
	tracer                      trace.Tracer
	traceExportVariables        bool
	fileUploadEnabled           bool
	maxUploadFiles              int
	maxUploadFileSize           int
	bodyReadBuffers             *sync.Pool
	trackSchemaUsageInfo        bool
}

type httpOperation struct {
	body             []byte
	files            []httpclient.File
	requestLogger    *zap.Logger
	attributes       []attribute.KeyValue
	clientInfo       *ClientInfo
	routerSpan       trace.Span
	operationMetrics *OperationMetrics
	traceOptions     resolve.TraceOptions
	traceTimings     *art.TraceTimings
	executionOptions resolve.ExecutionOptions
}

func NewPreHandler(opts *PreHandlerOptions) *PreHandler {
	return &PreHandler{
		log:                         opts.Logger,
		executor:                    opts.Executor,
		metrics:                     opts.Metrics,
		operationProcessor:          opts.OperationProcessor,
		planner:                     opts.Planner,
		accessController:            opts.AccessController,
		operationBlocker:            opts.OperationBlocker,
		routerPublicKey:             opts.RouterPublicKey,
		developmentMode:             opts.DevelopmentMode,
		enableRequestTracing:        opts.EnableRequestTracing,
		flushTelemetryAfterResponse: opts.FlushTelemetryAfterResponse,
		tracerProvider:              opts.TracerProvider,
		traceExportVariables:        opts.TraceExportVariables,
		tracer: opts.TracerProvider.Tracer(
			"wundergraph/cosmo/router/pre_handler",
			trace.WithInstrumentationVersion("0.0.1"),
		),
		fileUploadEnabled:      opts.FileUploadEnabled,
		maxUploadFiles:         opts.MaxUploadFiles,
		maxUploadFileSize:      opts.MaxUploadFileSize,
		bodyReadBuffers:        &sync.Pool{},
		alwaysIncludeQueryPlan: opts.AlwaysIncludeQueryPlan,
		alwaysSkipLoader:       opts.AlwaysSkipLoader,
		queryPlansEnabled:      opts.QueryPlansEnabled,
		trackSchemaUsageInfo:   opts.TrackSchemaUsageInfo,
	}
}

func (h *PreHandler) getBodyReadBuffer(preferredSize int64) *bytes.Buffer {
	if preferredSize <= 0 {
		preferredSize = 1024
	} else if preferredSize > h.operationProcessor.maxOperationSizeInBytes {
		preferredSize = h.operationProcessor.maxOperationSizeInBytes
	}
	buf := h.bodyReadBuffers.Get()
	if buf == nil {
		return bytes.NewBuffer(make([]byte, 0, preferredSize))
	}
	return buf.(*bytes.Buffer)
}

func (h *PreHandler) releaseBodyReadBuffer(buf *bytes.Buffer) {
	buf.Reset()
	h.bodyReadBuffers.Put(buf)
}

// Error and Status Code handling
//
// When a server receives a well-formed GraphQL-over-HTTP request, it must return a
// well‐formed GraphQL response. The server's response describes the result of validating
// and executing the requested operation if successful, and describes any errors encountered
// during the request. This means working errors should be returned as part of the response body.
// That also implies parsing or validation errors. They should be returned as part of the response body.
// Only in cases where the request is malformed or invalid GraphQL should the server return an HTTP 4xx or 5xx error code.
// https://github.com/graphql/graphql-over-http/blob/main/spec/GraphQLOverHTTP.md#response

func (h *PreHandler) Handler(next http.Handler) http.Handler {
	return http.HandlerFunc(func(w http.ResponseWriter, r *http.Request) {
		requestLogger := h.log.With(logging.WithRequestID(middleware.GetReqID(r.Context())))

		var (
			// In GraphQL the statusCode does not always express the error state of the request
			// we use this flag to determine if we have an error for the request metrics
			finalErr     error
			writtenBytes int
			statusCode   = http.StatusOK
			traceTimings *art.TraceTimings
		)

		routerSpan := trace.SpanFromContext(r.Context())

		clientInfo := NewClientInfoFromRequest(r)
		commonAttributes := []attribute.KeyValue{
			otel.WgClientName.String(clientInfo.Name),
			otel.WgClientVersion.String(clientInfo.Version),
			otel.WgOperationProtocol.String(OperationProtocolHTTP.String()),
		}

		executionOptions, traceOptions, err := h.parseRequestOptions(r, clientInfo, requestLogger)
		if err != nil {
			finalErr = err
			writeRequestErrors(r, w, http.StatusBadRequest, graphqlerrors.RequestErrorsFromError(err), requestLogger)
			return
		}

		if traceOptions.Enable {
			r = r.WithContext(resolve.SetTraceStart(r.Context(), traceOptions.EnablePredictableDebugTimings))
			traceTimings = art.NewTraceTimings(r.Context())
		}

		if baseAttributes := baseAttributesFromContext(r.Context()); baseAttributes != nil {
			commonAttributes = append(commonAttributes, baseAttributes...)
		}

		metrics := h.metrics.StartOperation(clientInfo, requestLogger, r.ContentLength, commonAttributes)

		routerSpan.SetAttributes(commonAttributes...)

		defer func() {
			metrics.Finish(finalErr, statusCode, writtenBytes, h.flushTelemetryAfterResponse)
			if h.flushTelemetryAfterResponse {
				h.flushMetrics(r.Context(), requestLogger)
			}
		}()

		var body []byte
		var files []httpclient.File
		// XXX: This buffer needs to be returned to the pool only
		// AFTER we're done with body (retrieved from parser.ReadBody())
		buf := h.getBodyReadBuffer(r.ContentLength)

		if strings.Contains(r.Header.Get("Content-Type"), "multipart/form-data") {
			if !h.fileUploadEnabled {
				finalErr = &httpGraphqlError{
					message:    "file upload disabled",
					statusCode: http.StatusOK,
				}
				writeOperationError(r, w, requestLogger, finalErr)
				h.releaseBodyReadBuffer(buf)
				return
			}

			_, readMultiPartSpan := h.tracer.Start(r.Context(), "HTTP - Read Multipart",
				trace.WithSpanKind(trace.SpanKindInternal),
				trace.WithAttributes(commonAttributes...),
			)

			multipartParser := NewMultipartParser(h.operationProcessor, h.maxUploadFiles, h.maxUploadFileSize)

			var err error
			body, files, err = multipartParser.Parse(r, buf)
			if err != nil {
				finalErr = err
				writeOperationError(r, w, requestLogger, finalErr)
				h.releaseBodyReadBuffer(buf)
				readMultiPartSpan.End()
				return
			}

			readMultiPartSpan.SetAttributes(
				otel.HTTPRequestUploadFileCount.Int(len(files)),
			)

			readMultiPartSpan.End()

			// Cleanup all files. Needs to be called in the pre_handler function to ensure that the
			// defer is called after the response is written
			defer func() {
				if err := multipartParser.RemoveAll(); err != nil {
					requestLogger.Error("failed to remove files after multipart request", zap.Error(err))
				}
			}()
		} else {
			_, readOperationBodySpan := h.tracer.Start(r.Context(), "HTTP - Read Body",
				trace.WithSpanKind(trace.SpanKindInternal),
				trace.WithAttributes(commonAttributes...),
			)

			var err error
			body, err = h.operationProcessor.ReadBody(buf, r.Body)
			if err != nil {
				finalErr = err

				// This error is expected e.g. when the client defines (Content-Length) and aborts the request before
				// It means that EOF was encountered in the middle of reading the body. This is not a server error.
				if errors.Is(err, io.ErrUnexpectedEOF) {
					requestLogger.Debug("unexpected EOF while reading request body", zap.Error(err))
				} else {
					requestLogger.Error("failed to read request body", zap.Error(err))
				}

				writeOperationError(r, w, requestLogger, err)
				h.releaseBodyReadBuffer(buf)
				readOperationBodySpan.End()
				return
			}

			readOperationBodySpan.End()
		}

		opContext, err := h.handleOperation(r, buf, &httpOperation{
			requestLogger:    requestLogger,
			attributes:       commonAttributes,
			clientInfo:       clientInfo,
			routerSpan:       routerSpan,
			operationMetrics: metrics,
			traceOptions:     traceOptions,
			traceTimings:     traceTimings,
			executionOptions: executionOptions,
			files:            files,
			body:             body,
		})
		if err != nil {
			finalErr = err
			// Mark the root span of the router as failed, so we can easily identify failed requests
			rtrace.AttachErrToSpan(routerSpan, err)

			writeOperationError(r, w, requestLogger, err)
			h.releaseBodyReadBuffer(buf)
			return
		}

		// If we have authenticators, we try to authenticate the request
		if h.accessController != nil {
			_, authenticateSpan := h.tracer.Start(r.Context(), "Authenticate",
				trace.WithSpanKind(trace.SpanKindServer),
				trace.WithAttributes(commonAttributes...),
			)

			validatedReq, err := h.accessController.Access(w, r)
			if err != nil {
				finalErr = err
				requestLogger.Error("failed to authenticate request", zap.Error(err))

				// Mark the root span of the router as failed, so we can easily identify failed requests
				rtrace.AttachErrToSpan(routerSpan, err)
				rtrace.AttachErrToSpan(authenticateSpan, err)

				authenticateSpan.End()

				writeOperationError(r, w, requestLogger, &httpGraphqlError{
					message:    err.Error(),
					statusCode: http.StatusUnauthorized,
				})
				return
			}

			authenticateSpan.End()

			r = validatedReq
		}

		art.SetRequestTracingStats(r.Context(), traceOptions, traceTimings)

		requestContext := buildRequestContext(w, r, opContext, requestLogger)
		metrics.AddOperationContext(opContext)

		ctxWithRequest := withRequestContext(r.Context(), requestContext)
		ctxWithOperation := withOperationContext(ctxWithRequest, opContext)
		ww := middleware.NewWrapResponseWriter(w, r.ProtoMajor)

		newReq := r.WithContext(ctxWithOperation)

		// Call the final handler that resolves the operation
		// and enrich the context to make it available in the request context as well for metrics etc.
		next.ServeHTTP(ww, newReq)

		statusCode = ww.Status()
		writtenBytes = ww.BytesWritten()

		// Evaluate the request after the request has been handled by the engine handler
		finalErr = requestContext.error

		// Mark the root span of the router as failed, so we can easily identify failed requests
		if finalErr != nil {
			rtrace.AttachErrToSpan(trace.SpanFromContext(r.Context()), finalErr)
		}
	})
}

func (h *PreHandler) handleOperation(req *http.Request, buf *bytes.Buffer, httpOperation *httpOperation) (*operationContext, error) {

	operationKit, err := h.operationProcessor.NewKit(httpOperation.body, httpOperation.files)
	if err != nil {
		return nil, err
	}

	defer func() {
		// the kit must be freed before we're doing io operations
		// the kit is bound to the number of CPUs, and we must not hold onto it while doing IO operations
		// it needs to be called inside a defer to ensure it is called in panic situations as well

		if operationKit != nil {
			operationKit.Free()
		}

	}()

	if err := operationKit.UnmarshalOperation(); err != nil {
		return nil, err
	}

	var skipParse bool

	if operationKit.parsedOperation.IsPersistedOperation {
		skipParse, err = operationKit.FetchPersistedOperation(req.Context(), httpOperation.clientInfo, httpOperation.attributes)
		if err != nil {
			return nil, err
		}
	}

	// If the persistent operation is already in the cache, we skip the parse step
	// because the operation was already parsed. This is a performance optimization, and we
	// can do it because we know that the persisted operation is immutable (identified by the hash)
	if !skipParse {
		_, engineParseSpan := h.tracer.Start(req.Context(), "Operation - Parse",
			trace.WithSpanKind(trace.SpanKindInternal),
			trace.WithAttributes(httpOperation.attributes...),
		)

		httpOperation.traceTimings.StartParse()

		err = operationKit.Parse()
		if err != nil {
			rtrace.AttachErrToSpan(engineParseSpan, err)

			engineParseSpan.End()

			return nil, err
		}

		httpOperation.traceTimings.EndParse()
		engineParseSpan.End()
	}

	// Give the buffer back to the pool as soon as we're done with it
	h.releaseBodyReadBuffer(buf)

	attributes := []attribute.KeyValue{
		otel.WgOperationName.String(operationKit.parsedOperation.Request.OperationName),
		otel.WgOperationType.String(operationKit.parsedOperation.Type),
	}
	attributes = append(attributes, httpOperation.attributes...)

	// Set the router span name after we have the operation name
	httpOperation.routerSpan.SetName(GetSpanName(operationKit.parsedOperation.Request.OperationName, operationKit.parsedOperation.Type))

	// Set the operation name and type to the operation metrics and the router span as early as possible
	httpOperation.routerSpan.SetAttributes(attributes...)
	httpOperation.operationMetrics.AddAttributes(attributes...)

	if err := h.operationBlocker.OperationIsBlocked(operationKit.parsedOperation); err != nil {
		return nil, &httpGraphqlError{
			message:    err.Error(),
			statusCode: http.StatusOK,
		}
	}

	if operationKit.parsedOperation.GraphQLRequestExtensions.PersistedQuery != nil &&
		operationKit.parsedOperation.GraphQLRequestExtensions.PersistedQuery.Sha256Hash != "" {
		persistedIDAttribute := otel.WgOperationPersistedID.String(operationKit.parsedOperation.GraphQLRequestExtensions.PersistedQuery.Sha256Hash)
		attributes = append(attributes, persistedIDAttribute)
		httpOperation.routerSpan.SetAttributes(persistedIDAttribute)
		httpOperation.operationMetrics.AddAttributes(persistedIDAttribute)
	}

	/**
	* Normalize the operation
	 */

	httpOperation.traceTimings.StartNormalize()

	_, engineNormalizeSpan := h.tracer.Start(req.Context(), "Operation - Normalize",
		trace.WithSpanKind(trace.SpanKindInternal),
		trace.WithAttributes(attributes...),
	)

	cached, err := operationKit.NormalizeOperation()
	if err != nil {
		rtrace.AttachErrToSpan(engineNormalizeSpan, err)

		engineNormalizeSpan.End()

		return nil, err
	}

	operationHashAttribute := otel.WgOperationHash.String(strconv.FormatUint(operationKit.parsedOperation.ID, 10))
	attributes = append(attributes, operationHashAttribute)

	httpOperation.routerSpan.SetAttributes(operationHashAttribute)
	httpOperation.operationMetrics.AddAttributes(operationHashAttribute)

	/**
	* Normalize the variables
	 */

<<<<<<< HEAD
		planOptions := PlanOptions{
			Protocol:             OperationProtocolHTTP,
			ClientInfo:           *clientInfo,
			TraceOptions:         traceOptions,
			ExecutionOptions:     executionOptions,
			TrackSchemaUsageInfo: h.trackSchemaUsageInfo,
		}
=======
	err = operationKit.NormalizeVariables()
	if err != nil {
		rtrace.AttachErrToSpan(engineNormalizeSpan, err)
>>>>>>> 9c6e1237

		engineNormalizeSpan.End()

		return nil, err
	}

	engineNormalizeSpan.SetAttributes(otel.WgNormalizationCacheHit.Bool(cached))

	if operationKit.parsedOperation.IsPersistedOperation {
		engineNormalizeSpan.SetAttributes(otel.WgEnginePersistedOperationCacheHit.Bool(operationKit.parsedOperation.PersistedOperationCacheHit))
	}

	engineNormalizeSpan.End()

	if !httpOperation.traceOptions.ExcludeNormalizeStats {
		httpOperation.traceTimings.EndNormalize()
	}

	if h.traceExportVariables {
		// At this stage the variables are normalized
		httpOperation.routerSpan.SetAttributes(otel.WgOperationVariables.String(string(operationKit.parsedOperation.Request.Variables)))
	}

	// Set the normalized operation only on the root span
	operationContentAttribute := otel.WgOperationContent.String(operationKit.parsedOperation.NormalizedRepresentation)
	httpOperation.routerSpan.SetAttributes(operationContentAttribute)

	/**
	* Validate the operation
	 */

	if !httpOperation.traceOptions.ExcludeValidateStats {
		httpOperation.traceTimings.StartValidate()
	}

	_, engineValidateSpan := h.tracer.Start(req.Context(), "Operation - Validate",
		trace.WithSpanKind(trace.SpanKindInternal),
		trace.WithAttributes(attributes...),
	)
	validationCached, err := operationKit.Validate(httpOperation.executionOptions.SkipLoader)
	if err != nil {
		rtrace.AttachErrToSpan(engineValidateSpan, err)

		engineValidateSpan.End()

		return nil, err
	}

	engineValidateSpan.SetAttributes(otel.WgValidationCacheHit.Bool(validationCached))
	if httpOperation.executionOptions.SkipLoader {
		// In case we're skipping the loader, which means that we won't execute the operation
		// we skip the validation of variables as we're not using them
		// this allows us to generate query plans without having to provide variables
		engineValidateSpan.SetAttributes(otel.WgVariablesValidationSkipped.Bool(true))
	}
	engineValidateSpan.End()

	httpOperation.traceTimings.EndValidate()

	/**
	* Plan the operation
	 */

	// If the request has a query parameter wg_trace=true we skip the cache
	// and always plan the operation
	// this allows us to "write" to the plan
	httpOperation.traceTimings.StartPlanning()

	_, enginePlanSpan := h.tracer.Start(req.Context(), "Operation - Plan",
		trace.WithSpanKind(trace.SpanKindInternal),
		trace.WithAttributes(otel.WgEngineRequestTracingEnabled.Bool(httpOperation.traceOptions.Enable)),
		trace.WithAttributes(attributes...),
	)

	planOptions := PlanOptions{
		Protocol:         OperationProtocolHTTP,
		ClientInfo:       httpOperation.clientInfo,
		TraceOptions:     httpOperation.traceOptions,
		ExecutionOptions: httpOperation.executionOptions,
	}

	opContext, err := h.planner.plan(operationKit.parsedOperation, planOptions)
	if err != nil {

		rtrace.AttachErrToSpan(enginePlanSpan, err)

		enginePlanSpan.End()

		httpOperation.requestLogger.Error("failed to plan operation", zap.Error(err))

		return nil, err
	}

	enginePlanSpan.SetAttributes(otel.WgEnginePlanCacheHit.Bool(opContext.planCacheHit))

	enginePlanSpan.End()

	httpOperation.traceTimings.EndPlanning()

	return opContext, nil
}

// flushMetrics flushes all metrics to the respective exporters
// only used for serverless router build
func (h *PreHandler) flushMetrics(ctx context.Context, requestLogger *zap.Logger) {
	requestLogger.Debug("Flushing metrics ...")

	now := time.Now()

	wg := &sync.WaitGroup{}
	wg.Add(1)
	go func() {
		defer wg.Done()
		if err := h.metrics.MetricStore().Flush(ctx); err != nil {
			requestLogger.Error("Failed to flush OTEL metrics", zap.Error(err))
		}
	}()

	wg.Add(1)
	go func() {
		defer wg.Done()
		if err := h.tracerProvider.ForceFlush(ctx); err != nil {
			requestLogger.Error("Failed to flush OTEL tracer", zap.Error(err))
		}
	}()

	wg.Wait()

	requestLogger.Debug("Metrics flushed", zap.Duration("duration", time.Since(now)))
}

func (h *PreHandler) parseRequestOptions(r *http.Request, clientInfo *ClientInfo, requestLogger *zap.Logger) (resolve.ExecutionOptions, resolve.TraceOptions, error) {
	ex, tr, err := h.internalParseRequestOptions(r, clientInfo, requestLogger)
	if err != nil {
		return ex, tr, err
	}
	if h.alwaysIncludeQueryPlan {
		ex.IncludeQueryPlanInResponse = true
	}
	if h.alwaysSkipLoader {
		ex.SkipLoader = true
	}
	if !h.queryPlansEnabled {
		ex.IncludeQueryPlanInResponse = false
	}
	return ex, tr, nil
}

func (h *PreHandler) internalParseRequestOptions(r *http.Request, clientInfo *ClientInfo, requestLogger *zap.Logger) (resolve.ExecutionOptions, resolve.TraceOptions, error) {
	// Determine if we should enable request tracing / query plans at all
	if h.enableRequestTracing {
		// In dev mode we always allow to enable tracing / query plans
		if h.developmentMode {
			return h.parseRequestExecutionOptions(r), h.parseRequestTraceOptions(r), nil
		}
		// If the client has a valid request token, and we have a public key from the controlplane
		if clientInfo.WGRequestToken != "" && h.routerPublicKey != nil {
			_, err := jwt.Parse(clientInfo.WGRequestToken, func(token *jwt.Token) (interface{}, error) {
				return h.routerPublicKey, nil
			}, jwt.WithValidMethods([]string{jwt.SigningMethodES256.Name}))
			if err != nil {
				requestLogger.Error(fmt.Sprintf("failed to parse request token: %s", err.Error()))
				return resolve.ExecutionOptions{}, resolve.TraceOptions{}, err
			}
			return h.parseRequestExecutionOptions(r), h.parseRequestTraceOptions(r), nil
		}
	}

	// Disable tracing / query plans for all other cases
	traceOptions := resolve.TraceOptions{}
	traceOptions.DisableAll()
	return resolve.ExecutionOptions{
		SkipLoader:                 false,
		IncludeQueryPlanInResponse: false,
	}, traceOptions, nil
}

func (h *PreHandler) parseRequestExecutionOptions(r *http.Request) resolve.ExecutionOptions {
	options := resolve.ExecutionOptions{
		SkipLoader:                 false,
		IncludeQueryPlanInResponse: false,
	}
	if r.Header.Get("X-WG-Skip-Loader") != "" {
		options.SkipLoader = true
	}
	if r.URL.Query().Has("wg_skip_loader") {
		options.SkipLoader = true
	}
	if r.Header.Get("X-WG-Include-Query-Plan") != "" {
		options.IncludeQueryPlanInResponse = true
	}
	if r.URL.Query().Has("wg_include_query_plan") {
		options.IncludeQueryPlanInResponse = true
	}
	return options
}<|MERGE_RESOLUTION|>--- conflicted
+++ resolved
@@ -471,19 +471,9 @@
 	* Normalize the variables
 	 */
 
-<<<<<<< HEAD
-		planOptions := PlanOptions{
-			Protocol:             OperationProtocolHTTP,
-			ClientInfo:           *clientInfo,
-			TraceOptions:         traceOptions,
-			ExecutionOptions:     executionOptions,
-			TrackSchemaUsageInfo: h.trackSchemaUsageInfo,
-		}
-=======
 	err = operationKit.NormalizeVariables()
 	if err != nil {
 		rtrace.AttachErrToSpan(engineNormalizeSpan, err)
->>>>>>> 9c6e1237
 
 		engineNormalizeSpan.End()
 
@@ -563,6 +553,7 @@
 		ClientInfo:       httpOperation.clientInfo,
 		TraceOptions:     httpOperation.traceOptions,
 		ExecutionOptions: httpOperation.executionOptions,
+		TrackSchemaUsageInfo: h.trackSchemaUsageInfo,
 	}
 
 	opContext, err := h.planner.plan(operationKit.parsedOperation, planOptions)
