--- conflicted
+++ resolved
@@ -76,14 +76,7 @@
 		}
 		r = validatedReq
 
-<<<<<<< HEAD
-		buf := pool.GetBytesBuffer()
-		defer pool.PutBytesBuffer(buf)
-
 		operation, err := h.parser.ParseReader(r.Context(), clientInfo, r.Body, requestLogger)
-=======
-		operation, err := h.parser.ParseReader(r.Body)
->>>>>>> 77a35558
 		if err != nil {
 			hasRequestError = true
 
