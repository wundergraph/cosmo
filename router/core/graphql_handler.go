--- conflicted
+++ resolved
@@ -65,23 +65,6 @@
 }
 
 type HandlerOptions struct {
-<<<<<<< HEAD
-	Executor                                    *Executor
-	Log                                         *zap.Logger
-	EnableExecutionPlanCacheResponseHeader      bool
-	EnablePersistedOperationCacheResponseHeader bool
-	EnableNormalizationCacheResponseHeader      bool
-	EnableResponseHeaderPropagation             bool
-	EngineStats                                 statistics.EngineStatistics
-	TracerProvider                              trace.TracerProvider
-	Authorizer                                  *CosmoAuthorizer
-	RateLimiter                                 *CosmoRateLimiter
-	RateLimitConfig                             *config.RateLimitConfiguration
-	SubgraphErrorPropagation                    config.SubgraphErrorPropagationConfiguration
-	EngineLoaderHooks                           resolve.LoaderHooks
-	ApolloSubscriptionMultipartPrintBoundary    bool
-	HeaderPropagation                           *HeaderPropagation
-=======
 	Executor       *Executor
 	Log            *zap.Logger
 	EngineStats    statistics.EngineStatistics
@@ -97,7 +80,7 @@
 	EnableResponseHeaderPropagation bool
 
 	ApolloSubscriptionMultipartPrintBoundary bool
->>>>>>> d0e45f65
+	HeaderPropagation                           *HeaderPropagation
 }
 
 func NewGraphQLHandler(opts HandlerOptions) *GraphQLHandler {
