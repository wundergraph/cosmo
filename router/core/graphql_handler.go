package core

import (
	"context"
	"errors"
	"fmt"
	"net"
	"net/http"
	"strconv"
	"strings"
	"sync"
	"time"

	"github.com/dgraph-io/ristretto"
	"github.com/go-chi/chi/middleware"
	"github.com/hashicorp/go-multierror"
	"github.com/tidwall/gjson"
	"github.com/tidwall/sjson"
	"github.com/wundergraph/graphql-go-tools/v2/pkg/astnormalization"
	"github.com/wundergraph/graphql-go-tools/v2/pkg/engine/postprocess"
	"github.com/wundergraph/graphql-go-tools/v2/pkg/engine/resolve"
	"go.uber.org/zap"
	"golang.org/x/sync/singleflight"

	"github.com/wundergraph/graphql-go-tools/v2/pkg/astparser"
	"github.com/wundergraph/graphql-go-tools/v2/pkg/astvalidation"
	"github.com/wundergraph/graphql-go-tools/v2/pkg/engine/plan"
	"github.com/wundergraph/graphql-go-tools/v2/pkg/graphql"
	"github.com/wundergraph/graphql-go-tools/v2/pkg/operationreport"

	"github.com/wundergraph/cosmo/router/internal/logging"
	"github.com/wundergraph/cosmo/router/internal/pool"
	"github.com/wundergraph/cosmo/router/internal/unsafebytes"
)

const (
	ErrMsgOperationParseFailed      = "failed to parse operation: %w"
	ErrMsgOperationValidationFailed = "operation validation failed: %s"
)

var (
	couldNotResolveResponseErr = errors.New("could not resolve response")
	internalServerErrorErr     = errors.New("internal server error")
)

type ReportError interface {
	error
	Report() *operationreport.Report
}

type reportError struct {
	report *operationreport.Report
}

func (e *reportError) Error() string {
	if len(e.report.InternalErrors) > 0 {
		return errors.Join(e.report.InternalErrors...).Error()
	}
	var messages []string
	for _, e := range e.report.ExternalErrors {
		messages = append(messages, e.Message)
	}
	return strings.Join(messages, ", ")
}

func (e *reportError) Report() *operationreport.Report {
	return e.report
}

type planWithExtractedVariables struct {
	preparedPlan plan.Plan
	variables    []byte
}

func MergeJsonRightIntoLeft(left, right []byte) []byte {
	if len(left) == 0 {
		return right
	}
	if len(right) == 0 {
		return left
	}
	result := gjson.ParseBytes(right)
	result.ForEach(func(key, value gjson.Result) bool {
		left, _ = sjson.SetRawBytes(left, key.Str, unsafebytes.StringToBytes(value.Raw))
		return true
	})
	return left
}

type HandlerOptions struct {
	Executor *Executor
	Cache    *ristretto.Cache
	Log      *zap.Logger
}

func NewGraphQLHandler(opts HandlerOptions) *GraphQLHandler {
	graphQLHandler := &GraphQLHandler{
		log:         opts.Log,
		sf:          &singleflight.Group{},
		prepared:    map[uint64]planWithExtractedVariables{},
		preparedMux: &sync.RWMutex{},
		planCache:   opts.Cache,
		executor:    opts.Executor,
	}
	return graphQLHandler
}

type GraphQLHandler struct {
	log      *zap.Logger
	executor *Executor

	prepared    map[uint64]planWithExtractedVariables
	preparedMux *sync.RWMutex

	sf        *singleflight.Group
	planCache *ristretto.Cache
}

func (h *GraphQLHandler) ServeHTTP(w http.ResponseWriter, r *http.Request) {

	var (
		preparedPlan planWithExtractedVariables
	)

	requestLogger := h.log.With(logging.WithRequestID(middleware.GetReqID(r.Context())))
	operationContext := getOperationContext(r.Context())

	// Update the resolveCtx with the latest request context so user modules can access it

	requestOperationNameBytes := unsafebytes.StringToBytes(operationContext.Name())

	// try to get a prepared plan for this operation ID from the cache
	cachedPlan, ok := h.planCache.Get(operationContext.Hash())
	if ok && cachedPlan != nil {
		// re-use a prepared plan
		preparedPlan = cachedPlan.(planWithExtractedVariables)
	} else {
		// prepare a new plan using single flight
		// this ensures that we only prepare the plan once for this operation ID
		sharedPreparedPlan, err, _ := h.sf.Do(strconv.FormatUint(operationContext.hash, 10), func() (interface{}, error) {
			prepared, err := h.preparePlan(requestOperationNameBytes, operationContext.Content())
			if err != nil {
				return nil, err
			}
			// cache the prepared plan for 1 hour
			h.planCache.SetWithTTL(operationContext.hash, prepared, 1, time.Hour)
			return prepared, nil
		})
		if err != nil {
<<<<<<< HEAD
			var reportErr ReportError
			if errors.As(err, &reportErr) {
				w.WriteHeader(http.StatusBadRequest)
				writeRequestErrorsFromReport(reportErr.Report(), w, requestLogger)
			} else if operationContext.plan.Report.HasErrors() {
				w.WriteHeader(http.StatusBadRequest)
				writeRequestErrorsFromReport(operationContext.plan.Report, w, requestLogger)
			} else {
				requestLogger.Error("prepare plan failed", zap.Error(err))
				w.WriteHeader(http.StatusInternalServerError)
				writeRequestErrors(graphql.RequestErrorsFromError(internalServerErrorErr), w, requestLogger)
			}
=======
			requestLogger.Error("prepare plan failed", zap.Error(err))
			w.WriteHeader(http.StatusInternalServerError)
			writeRequestErrors(graphql.RequestErrorsFromError(internalServerErrorErr), w, requestLogger)
>>>>>>> 7d9f1fa4
			return
		}

		if sharedPreparedPlan == nil {
			requestLogger.Error("prepare plan is nil", zap.Error(err))
			w.WriteHeader(http.StatusInternalServerError)
			return
		}
		preparedPlan = sharedPreparedPlan.(planWithExtractedVariables)
	}

	vars := make([]byte, len(preparedPlan.variables))
	copy(vars, preparedPlan.variables)

	if len(preparedPlan.variables) != 0 {
		vars = MergeJsonRightIntoLeft(operationContext.Variables(), vars)
	}

	ctx := &resolve.Context{
		Variables: vars,
		Request: resolve.Request{
			Header: r.Header,
		},
		RenameTypeNames: h.executor.RenameTypeNames,
	}
	ctx = ctx.WithContext(r.Context())

	switch p := preparedPlan.preparedPlan.(type) {
	case *plan.SynchronousResponsePlan:
		w.Header().Set("Content-Type", "application/json")

		executionBuf := pool.GetBytesBuffer()
		defer pool.PutBytesBuffer(executionBuf)

		err := h.executor.Resolver.ResolveGraphQLResponse(ctx, p.Response, nil, executionBuf)
		if err != nil {
			if errors.Is(err, context.Canceled) {
				return
			}

			var nErr net.Error
			if errors.As(err, &nErr) && nErr.Timeout() {
				w.WriteHeader(http.StatusGatewayTimeout)
			} else {
				w.WriteHeader(http.StatusInternalServerError)
			}

			writeRequestErrors(graphql.RequestErrorsFromError(couldNotResolveResponseErr), w, requestLogger)
			requestLogger.Error("unable to resolve GraphQL response", zap.Error(err))
			return
		}
		_, err = executionBuf.WriteTo(w)
		if err != nil {
			requestLogger.Error("respond to client", zap.Error(err))
			return
		}
	case *plan.SubscriptionResponsePlan:
		var (
			flushWriter *HttpFlushWriter
			ok          bool
		)
		ctx, flushWriter, ok = GetFlushWriter(ctx, ctx.Variables, r, w)
		if !ok {
			requestLogger.Error("connection not flushable")
			w.WriteHeader(http.StatusInternalServerError)
			return
		}

		err := h.executor.Resolver.ResolveGraphQLSubscription(ctx, p.Response, flushWriter)
		if err != nil {
			if errors.Is(err, context.Canceled) {
				return
			}

			w.WriteHeader(http.StatusInternalServerError)
			writeRequestErrors(graphql.RequestErrorsFromError(couldNotResolveResponseErr), w, requestLogger)
			requestLogger.Error("unable to resolve subscription response", zap.Error(err))
			return
		}
	default:
		requestLogger.Error("unsupported plan kind")
		w.WriteHeader(http.StatusInternalServerError)
	}
}

func (h *GraphQLHandler) preparePlan(requestOperationName []byte, requestOperationContent string) (planWithExtractedVariables, error) {
	doc, report := astparser.ParseGraphqlDocumentString(requestOperationContent)
	if report.HasErrors() {
<<<<<<< HEAD
		return planWithExtractedVariables{}, &reportError{report: &report}
=======
		return planWithExtractedVariables{}, fmt.Errorf(ErrMsgOperationParseFailed, report)
>>>>>>> 7d9f1fa4
	}

	validation := astvalidation.DefaultOperationValidator()

	norm := astnormalization.NewNormalizer(true, true)
	norm.NormalizeOperation(&doc, h.executor.Definition, &report)

	// validate the document before planning
	state := validation.Validate(&doc, h.executor.Definition, &report)
	if state != astvalidation.Valid {
		return planWithExtractedVariables{}, fmt.Errorf(ErrMsgOperationValidationFailed, state.String())
	}

	planner := plan.NewPlanner(context.Background(), h.executor.PlanConfig)

	// create and postprocess the plan
	preparedPlan := planner.Plan(&doc, h.executor.Definition, unsafebytes.BytesToString(requestOperationName), &report)
	if report.HasErrors() {
		return planWithExtractedVariables{}, fmt.Errorf(ErrMsgOperationParseFailed, report)
	}
	post := postprocess.DefaultProcessor()
	post.Process(preparedPlan)

	extractedVariables := make([]byte, len(doc.Input.Variables))
	copy(extractedVariables, doc.Input.Variables)

	return planWithExtractedVariables{
		preparedPlan: preparedPlan,
		variables:    extractedVariables,
	}, nil
}

func logInternalErrors(report *operationreport.Report, requestLogger *zap.Logger) {
	var internalErr error
	for _, err := range report.InternalErrors {
		internalErr = multierror.Append(internalErr, err)
	}

	if internalErr != nil {
		requestLogger.Error("internal error", zap.Error(internalErr))
	}
}

func writeRequestErrorsFromReport(report *operationreport.Report, w http.ResponseWriter, requestLogger *zap.Logger) {
	requestErrors := graphql.RequestErrorsFromOperationReport(*report)
	writeRequestErrors(requestErrors, w, requestLogger)

	// log internal errors
	logInternalErrors(report, requestLogger)

	// write internal server error if there are no external errors but there are internal errors
	if len(report.ExternalErrors) == 0 && len(report.InternalErrors) > 0 {
		writeRequestErrors(graphql.RequestErrorsFromError(internalServerErrorErr), w, requestLogger)
	}
}

func writeRequestErrors(requestErrors graphql.RequestErrors, w http.ResponseWriter, requestLogger *zap.Logger) {
	if requestErrors != nil {
		if _, err := requestErrors.WriteResponse(w); err != nil {
			requestLogger.Error("error writing response", zap.Error(err))
		}
	}
}<|MERGE_RESOLUTION|>--- conflicted
+++ resolved
@@ -147,7 +147,6 @@
 			return prepared, nil
 		})
 		if err != nil {
-<<<<<<< HEAD
 			var reportErr ReportError
 			if errors.As(err, &reportErr) {
 				w.WriteHeader(http.StatusBadRequest)
@@ -160,11 +159,6 @@
 				w.WriteHeader(http.StatusInternalServerError)
 				writeRequestErrors(graphql.RequestErrorsFromError(internalServerErrorErr), w, requestLogger)
 			}
-=======
-			requestLogger.Error("prepare plan failed", zap.Error(err))
-			w.WriteHeader(http.StatusInternalServerError)
-			writeRequestErrors(graphql.RequestErrorsFromError(internalServerErrorErr), w, requestLogger)
->>>>>>> 7d9f1fa4
 			return
 		}
 
@@ -253,11 +247,7 @@
 func (h *GraphQLHandler) preparePlan(requestOperationName []byte, requestOperationContent string) (planWithExtractedVariables, error) {
 	doc, report := astparser.ParseGraphqlDocumentString(requestOperationContent)
 	if report.HasErrors() {
-<<<<<<< HEAD
 		return planWithExtractedVariables{}, &reportError{report: &report}
-=======
-		return planWithExtractedVariables{}, fmt.Errorf(ErrMsgOperationParseFailed, report)
->>>>>>> 7d9f1fa4
 	}
 
 	validation := astvalidation.DefaultOperationValidator()
