package core

import (
	"bytes"
	"context"
	"encoding/json"
	"errors"
	"fmt"
	"io"
	"net/http"
	"strings"

	rErrors "github.com/wundergraph/cosmo/router/internal/errors"
	rotel "github.com/wundergraph/cosmo/router/pkg/otel"
	"github.com/wundergraph/graphql-go-tools/v2/pkg/engine/datasource/graphql_datasource"
	"github.com/wundergraph/graphql-go-tools/v2/pkg/graphqlerrors"

	"go.opentelemetry.io/otel/trace"
	"go.uber.org/zap"

	"github.com/wundergraph/cosmo/router/pkg/config"
	"github.com/wundergraph/cosmo/router/pkg/statistics"
	"github.com/wundergraph/graphql-go-tools/v2/pkg/engine/plan"
	"github.com/wundergraph/graphql-go-tools/v2/pkg/engine/resolve"
	"github.com/wundergraph/graphql-go-tools/v2/pkg/operationreport"
)

var (
	errCouldNotResolveResponse  = errors.New("could not resolve response")
	errInternalServer           = errors.New("internal server error")
	errCouldNotFlushResponse    = errors.New("could not flush response")
	errOperationPlanUnsupported = errors.New("unsupported operation plan")
)

const (
	ExecutionPlanCacheHeader          = "X-WG-Execution-Plan-Cache"
	PersistedOperationCacheHeader     = "X-WG-Persisted-Operation-Cache"
	NormalizationCacheHeader          = "X-WG-Normalization-Cache"
	VariablesNormalizationCacheHeader = "X-WG-Variables-Normalization-Cache"
	VariablesRemappingCacheHeader     = "X-WG-Variables-Remapping-Cache"
)

type ReportError interface {
	error
	Report() *operationreport.Report
}

type reportError struct {
	report *operationreport.Report
}

func (e *reportError) Error() string {
	if len(e.report.InternalErrors) > 0 {
		return errors.Join(e.report.InternalErrors...).Error()
	}
	messages := make([]string, len(e.report.ExternalErrors))
	for i, e := range e.report.ExternalErrors {
		messages[i] = e.Message
	}
	return strings.Join(messages, ", ")
}

func (e *reportError) Report() *operationreport.Report {
	return e.report
}

type HandlerOptions struct {
	Executor       *Executor
	Log            *zap.Logger
	EngineStats    statistics.EngineStatistics
	TracerProvider trace.TracerProvider
	Authorizer     *CosmoAuthorizer
	RateLimiter    *CosmoRateLimiter

	RateLimitConfig          *config.RateLimitConfiguration
	SubgraphErrorPropagation config.SubgraphErrorPropagationConfiguration
	EngineLoaderHooks        resolve.LoaderHooks

	EnableCacheResponseHeaders      bool
	EnableResponseHeaderPropagation bool

	ApolloSubscriptionMultipartPrintBoundary bool
	HeaderPropagation                        *HeaderPropagation
}

func NewGraphQLHandler(opts HandlerOptions) *GraphQLHandler {
	tracer := opts.TracerProvider.Tracer(
		"wundergraph/cosmo/router/graphql_handler",
		trace.WithInstrumentationVersion("0.0.1"))
	graphQLHandler := &GraphQLHandler{
		log:                                      opts.Log,
		executor:                                 opts.Executor,
		enableCacheResponseHeaders:               opts.EnableCacheResponseHeaders,
		enableResponseHeaderPropagation:          opts.EnableResponseHeaderPropagation,
		engineStats:                              opts.EngineStats,
		tracer:                                   tracer,
		authorizer:                               opts.Authorizer,
		rateLimiter:                              opts.RateLimiter,
		rateLimitConfig:                          opts.RateLimitConfig,
		subgraphErrorPropagation:                 opts.SubgraphErrorPropagation,
		engineLoaderHooks:                        opts.EngineLoaderHooks,
		apolloSubscriptionMultipartPrintBoundary: opts.ApolloSubscriptionMultipartPrintBoundary,
		headerPropagation:                        opts.HeaderPropagation,
	}
	return graphQLHandler
}

// Error and Status Code handling
//
// When a server receives a well-formed GraphQL-over-HTTP request, it must return a
// well‐formed GraphQL response. The server's response describes the result of validating
// and executing the requested operation if successful, and describes any errors encountered
// during the request. This means working errors should be returned as part of the response body.
// That also implies parsing or validation errors. They should be returned as part of the response body.
// Only in cases where the request is malformed or invalid GraphQL should the server return an HTTP 4xx or 5xx error code.
// https://github.com/graphql/graphql-over-http/blob/main/spec/GraphQLOverHTTP.md#response

type GraphQLHandler struct {
	log         *zap.Logger
	executor    *Executor
	engineStats statistics.EngineStatistics
	tracer      trace.Tracer
	authorizer  *CosmoAuthorizer
	rateLimiter *CosmoRateLimiter

	rateLimitConfig          *config.RateLimitConfiguration
	subgraphErrorPropagation config.SubgraphErrorPropagationConfiguration
	engineLoaderHooks        resolve.LoaderHooks
	headerPropagation        *HeaderPropagation

	enableCacheResponseHeaders      bool
	enableResponseHeaderPropagation bool

	apolloSubscriptionMultipartPrintBoundary bool
}

func (h *GraphQLHandler) ServeHTTP(w http.ResponseWriter, r *http.Request) {
	reqCtx := getRequestContext(r.Context())

	executionContext, graphqlExecutionSpan := h.tracer.Start(r.Context(), "Operation - Execute",
		trace.WithSpanKind(trace.SpanKindInternal),
		trace.WithAttributes(reqCtx.telemetry.traceAttrs...),
	)
	defer graphqlExecutionSpan.End()

<<<<<<< HEAD
	resolveCtx := &resolve.Context{
		Variables:      reqCtx.operation.variables,
		RemapVariables: reqCtx.operation.remapVariables,
		VariablesHash:  reqCtx.operation.variablesHash,
		Files:          reqCtx.operation.files,
		Request: resolve.Request{
			Header: r.Header,
			ID:     reqCtx.operation.internalHash,
		},
		RenameTypeNames:  h.executor.RenameTypeNames,
		TracingOptions:   reqCtx.operation.traceOptions,
		InitialPayload:   reqCtx.operation.initialPayload,
		Extensions:       reqCtx.operation.extensions,
		ExecutionOptions: reqCtx.operation.executionOptions,
=======
	resolveCtx := resolve.NewContext(executionContext)
	resolveCtx.Variables = reqCtx.operation.variables
	resolveCtx.RemapVariables = reqCtx.operation.remapVariables
	resolveCtx.Files = reqCtx.operation.files
	resolveCtx.Request = resolve.Request{
		Header: r.Header,
>>>>>>> f70cae25
	}
	resolveCtx.RenameTypeNames = h.executor.RenameTypeNames
	resolveCtx.TracingOptions = reqCtx.operation.traceOptions
	resolveCtx.InitialPayload = reqCtx.operation.initialPayload
	resolveCtx.Extensions = reqCtx.operation.extensions
	resolveCtx.ExecutionOptions = reqCtx.operation.executionOptions

<<<<<<< HEAD
	resolveCtx.SubgraphHeadersBuilder = SubgraphHeadersBuilder(
		reqCtx,
		h.headerPropagation,
		reqCtx.operation.preparedPlan.preparedPlan)

	resolveCtx = resolveCtx.WithContext(executionContext)
=======
>>>>>>> f70cae25
	if h.authorizer != nil {
		resolveCtx = WithAuthorizationExtension(resolveCtx)
		resolveCtx.SetAuthorizer(h.authorizer)
	}
	if h.engineLoaderHooks != nil {
		resolveCtx.SetEngineLoaderHooks(h.engineLoaderHooks)
	}
	resolveCtx = h.configureRateLimiting(resolveCtx)
	if reqCtx.customFieldValueRenderer != nil {
		resolveCtx.SetFieldValueRenderer(reqCtx.customFieldValueRenderer)
	}

	switch p := reqCtx.operation.preparedPlan.preparedPlan.(type) {
	case *plan.SynchronousResponsePlan:
		w.Header().Set("Content-Type", "application/json; charset=utf-8")
		h.setDebugCacheHeaders(w, reqCtx.operation)

		if h.enableResponseHeaderPropagation {
			resolveCtx = WithResponseHeaderPropagation(resolveCtx)
		}

		defer propagateSubgraphErrors(resolveCtx)

		// Write contents of buf to the header propagation writer
		hpw := HeaderPropagationWriter(w, resolveCtx, true)

		info, err := h.executor.Resolver.ArenaResolveGraphQLResponse(resolveCtx, p.Response, hpw)
		reqCtx.dataSourceNames = getSubgraphNames(p.Response.DataSources)
		if err != nil {
			trackFinalResponseError(resolveCtx.Context(), err)
			h.WriteError(resolveCtx, err, p.Response, w)
			return
		}
		graphqlExecutionSpan.SetAttributes(rotel.WgAcquireResolverWaitTimeMs.Int64(info.ResolveAcquireWaitTime.Milliseconds()))
		graphqlExecutionSpan.SetAttributes(rotel.WgResolverDeduplicatedRequest.Bool(info.ResolveDeduplicated))
	case *plan.SubscriptionResponsePlan:
		var (
			writer resolve.SubscriptionResponseWriter
			ok     bool
		)
		h.setDebugCacheHeaders(w, reqCtx.operation)

		defer propagateSubgraphErrors(resolveCtx)
		resolveCtx, writer, ok = GetSubscriptionResponseWriter(resolveCtx, r, w, h.apolloSubscriptionMultipartPrintBoundary)
		if !ok {
			reqCtx.logger.Error("unable to get subscription response writer", zap.Error(errCouldNotFlushResponse))
			trackFinalResponseError(r.Context(), errCouldNotFlushResponse)
			writeRequestErrors(r, w, http.StatusInternalServerError, graphqlerrors.RequestErrorsFromError(errCouldNotFlushResponse), reqCtx.logger)
			return
		}

		if !resolveCtx.ExecutionOptions.SkipLoader {
			h.engineStats.ConnectionsInc()
			defer h.engineStats.ConnectionsDec()
		}

		err := h.executor.Resolver.ResolveGraphQLSubscription(resolveCtx, p.Response, writer)
		reqCtx.dataSourceNames = getSubgraphNames(p.Response.Response.DataSources)

		if err != nil {
			if errors.Is(err, context.Canceled) {
				reqCtx.logger.Debug("context canceled: unable to resolve subscription response", zap.Error(err))
				trackFinalResponseError(r.Context(), err)
				return
			} else if errors.Is(err, ErrUnauthorized) {
				trackFinalResponseError(resolveCtx.Context(), err)
				writeRequestErrors(r, w, http.StatusUnauthorized, graphqlerrors.RequestErrorsFromError(err), reqCtx.logger)
				return
			}

			reqCtx.logger.Error("unable to resolve subscription response", zap.Error(err))
			trackFinalResponseError(resolveCtx.Context(), err)
			writeRequestErrors(r, w, http.StatusInternalServerError, graphqlerrors.RequestErrorsFromError(errCouldNotResolveResponse), reqCtx.logger)
			return
		}
	default:
		reqCtx.logger.Error("unsupported plan kind")
		trackFinalResponseError(resolveCtx.Context(), errOperationPlanUnsupported)
		writeRequestErrors(r, w, http.StatusInternalServerError, graphqlerrors.RequestErrorsFromError(errOperationPlanUnsupported), reqCtx.logger)
	}
}

func (h *GraphQLHandler) configureRateLimiting(ctx *resolve.Context) *resolve.Context {
	if h.rateLimiter == nil {
		return ctx
	}
	if h.rateLimitConfig == nil {
		return ctx
	}
	if !h.rateLimitConfig.Enabled {
		return ctx
	}
	if h.rateLimitConfig.Strategy != "simple" {
		return ctx
	}
	ctx.SetRateLimiter(h.rateLimiter)
	ctx.RateLimitOptions = resolve.RateLimitOptions{
		Enable:                          true,
		IncludeStatsInResponseExtension: !h.rateLimitConfig.SimpleStrategy.HideStatsFromResponseExtension,
		Rate:                            h.rateLimitConfig.SimpleStrategy.Rate,
		Burst:                           h.rateLimitConfig.SimpleStrategy.Burst,
		Period:                          h.rateLimitConfig.SimpleStrategy.Period,
		RateLimitKey:                    h.rateLimitConfig.Storage.KeyPrefix,
		RejectExceedingRequests:         h.rateLimitConfig.SimpleStrategy.RejectExceedingRequests,
		ErrorExtensionCode: resolve.RateLimitErrorExtensionCode{
			Enabled: h.rateLimitConfig.ErrorExtensionCode.Enabled,
			Code:    h.rateLimitConfig.ErrorExtensionCode.Code,
		},
	}
	return WithRateLimiterStats(ctx)
}

// WriteError writes the error to the response writer. This function must be concurrency-safe.
// @TODO This function should be refactored to be a helper function for websocket and http error writing
// In the websocket case, we call this function concurrently as part of the polling loop. This is error-prone.
func (h *GraphQLHandler) WriteError(ctx *resolve.Context, err error, res *resolve.GraphQLResponse, w io.Writer) {
	reqContext := getRequestContext(ctx.Context())

	if reqContext == nil {
		h.log.Error("unable to get request context")
		return
	}

	requestLogger := reqContext.logger

	httpWriter, isHttpResponseWriter := w.(http.ResponseWriter)
	response := GraphQLErrorResponse{
		Errors: make([]graphqlError, 1),
		Data:   nil,
	}

	switch getErrorType(err) {
	case errorTypeMergeResult:
		var errMerge resolve.ErrMergeResult
		if !errors.As(err, &errMerge) {
			response.Errors[0].Message = "Internal server error"
			return
		}
		response.Errors[0].Message = errMerge.Error()
	case errorTypeRateLimit:
		response.Errors[0].Message = "Rate limit exceeded"
		if h.rateLimitConfig.ErrorExtensionCode.Enabled {
			response.Errors[0].Extensions = &Extensions{
				Code: h.rateLimitConfig.ErrorExtensionCode.Code,
			}
		}
		if !h.rateLimitConfig.SimpleStrategy.HideStatsFromResponseExtension {
			buf := bytes.NewBuffer(make([]byte, 0, 1024))
			err = h.rateLimiter.RenderResponseExtension(ctx, buf)
			if err != nil {
				requestLogger.Error("unable to render rate limit stats", zap.Error(err))
				if isHttpResponseWriter {
					httpWriter.WriteHeader(http.StatusInternalServerError)
				}
				return
			}
			response.Extensions = &Extensions{
				RateLimit: buf.Bytes(),
			}
		}
		if isHttpResponseWriter {
			httpWriter.WriteHeader(h.rateLimiter.RejectStatusCode())
		}
	case errorTypeUnauthorized:
		response.Errors[0].Message = "Unauthorized"
		if h.authorizer.HasResponseExtensionData(ctx) {
			buf := bytes.NewBuffer(make([]byte, 0, 1024))
			err = h.authorizer.RenderResponseExtension(ctx, buf)
			if err != nil {
				requestLogger.Error("unable to render authorization extension", zap.Error(err))
				if isHttpResponseWriter {
					httpWriter.WriteHeader(http.StatusInternalServerError)
				}
				return
			}
			response.Extensions = &Extensions{
				Authorization: buf.Bytes(),
			}
		}
		if isHttpResponseWriter {
			httpWriter.WriteHeader(http.StatusOK) // Always return 200 OK when we return a well-formed response
		}
	case errorTypeContextCanceled:
		response.Errors[0].Message = "Client disconnected"
		if isHttpResponseWriter {
			httpWriter.WriteHeader(http.StatusRequestTimeout)
		}
	case errorTypeContextTimeout:
		response.Errors[0].Message = "Server timeout"
		if isHttpResponseWriter {
			httpWriter.WriteHeader(http.StatusRequestTimeout)
		}
	case errorTypeUnknown:
		response.Errors[0].Message = "Internal server error"
		if isHttpResponseWriter {
			httpWriter.WriteHeader(http.StatusInternalServerError)
		}
	case errorTypeUpgradeFailed:
		var upgradeErr *graphql_datasource.UpgradeRequestError
		if h.subgraphErrorPropagation.PropagateStatusCodes && errors.As(err, &upgradeErr) && upgradeErr.StatusCode != 0 {
			response.Errors[0].Extensions = &Extensions{
				StatusCode: upgradeErr.StatusCode,
			}
			if subgraph := reqContext.subgraphResolver.BySubgraphURL(upgradeErr.URL); subgraph != nil {
				response.Errors[0].Message = fmt.Sprintf("Subscription Upgrade request failed for Subgraph '%s'.", subgraph.Name)
			} else {
				response.Errors[0].Message = "Subscription Upgrade request failed"
			}
		} else {
			response.Errors[0].Message = "Subscription Upgrade request failed"
		}
		if isHttpResponseWriter {
			httpWriter.WriteHeader(http.StatusOK)
		}
	case errorTypeEDFS:
		response.Errors[0].Message = fmt.Sprintf("EDFS error: %s", err.Error())
		if isHttpResponseWriter {
			httpWriter.WriteHeader(http.StatusInternalServerError)
		}
	case errorTypeStreamsHandlerError:
		var errStreamHandlerError *StreamHandlerError
		if !errors.As(err, &errStreamHandlerError) {
			response.Errors[0].Message = "Internal server error"
			if isHttpResponseWriter {
				httpWriter.WriteHeader(http.StatusInternalServerError)
			}
		} else {
			response.Errors[0].Message = errStreamHandlerError.Message
			if isHttpResponseWriter {
				httpWriter.WriteHeader(http.StatusOK)
			}
		}
	case errorTypeInvalidWsSubprotocol:
		response.Errors[0].Message = fmt.Sprintf("Invalid Subprotocol error: %s or configure the subprotocol to be used using `wgc subgraph update` command.", err.Error())
		if isHttpResponseWriter {
			httpWriter.WriteHeader(http.StatusInternalServerError)
		}
	case errorTypeEDFSInvalidMessage:
		response.Errors[0].Message = "Invalid message received"
		if isHttpResponseWriter {
			httpWriter.WriteHeader(http.StatusInternalServerError)
		}
	}

	if ctx.TracingOptions.Enable && ctx.TracingOptions.IncludeTraceOutputInResponseExtensions {
		traceNode := resolve.GetTrace(ctx.Context(), res.Fetches)
		if response.Extensions == nil {
			response.Extensions = &Extensions{}
		}
		response.Extensions.Trace, err = json.Marshal(traceNode)
		if err != nil {
			requestLogger.Error("Unable to marshal trace node", zap.Error(err))
		}
	}

	err = json.NewEncoder(w).Encode(response)
	if err != nil {
		if rErrors.IsBrokenPipe(err) {
			requestLogger.Warn("Broken pipe, unable to write error response", zap.Error(err))
		} else {
			requestLogger.Error("Unable to write error response", zap.Error(err))
		}
	}

	if wsRw, ok := w.(*websocketResponseWriter); ok {
		_ = wsRw.Flush()
	}
}

func (h *GraphQLHandler) setDebugCacheHeaders(w http.ResponseWriter, opCtx *operationContext) {
	if h.enableCacheResponseHeaders {
		if opCtx.normalizationCacheHit {
			w.Header().Set(NormalizationCacheHeader, "HIT")
		} else {
			w.Header().Set(NormalizationCacheHeader, "MISS")
		}
		if opCtx.variablesNormalizationCacheHit {
			w.Header().Set(VariablesNormalizationCacheHeader, "HIT")
		} else {
			w.Header().Set(VariablesNormalizationCacheHeader, "MISS")
		}
		if opCtx.variablesRemappingCacheHit {
			w.Header().Set(VariablesRemappingCacheHeader, "HIT")
		} else {
			w.Header().Set(VariablesRemappingCacheHeader, "MISS")
		}
		if opCtx.persistedOperationCacheHit {
			w.Header().Set(PersistedOperationCacheHeader, "HIT")
		} else {
			w.Header().Set(PersistedOperationCacheHeader, "MISS")
		}
		if opCtx.planCacheHit {
			w.Header().Set(ExecutionPlanCacheHeader, "HIT")
		} else {
			w.Header().Set(ExecutionPlanCacheHeader, "MISS")
		}
	}
}<|MERGE_RESOLUTION|>--- conflicted
+++ resolved
@@ -143,29 +143,14 @@
 	)
 	defer graphqlExecutionSpan.End()
 
-<<<<<<< HEAD
-	resolveCtx := &resolve.Context{
-		Variables:      reqCtx.operation.variables,
-		RemapVariables: reqCtx.operation.remapVariables,
-		VariablesHash:  reqCtx.operation.variablesHash,
-		Files:          reqCtx.operation.files,
-		Request: resolve.Request{
-			Header: r.Header,
-			ID:     reqCtx.operation.internalHash,
-		},
-		RenameTypeNames:  h.executor.RenameTypeNames,
-		TracingOptions:   reqCtx.operation.traceOptions,
-		InitialPayload:   reqCtx.operation.initialPayload,
-		Extensions:       reqCtx.operation.extensions,
-		ExecutionOptions: reqCtx.operation.executionOptions,
-=======
 	resolveCtx := resolve.NewContext(executionContext)
 	resolveCtx.Variables = reqCtx.operation.variables
 	resolveCtx.RemapVariables = reqCtx.operation.remapVariables
+	resolveCtx.VariablesHash = reqCtx.operation.variablesHash
 	resolveCtx.Files = reqCtx.operation.files
 	resolveCtx.Request = resolve.Request{
 		Header: r.Header,
->>>>>>> f70cae25
+		ID:     reqCtx.operation.internalHash,
 	}
 	resolveCtx.RenameTypeNames = h.executor.RenameTypeNames
 	resolveCtx.TracingOptions = reqCtx.operation.traceOptions
@@ -173,15 +158,14 @@
 	resolveCtx.Extensions = reqCtx.operation.extensions
 	resolveCtx.ExecutionOptions = reqCtx.operation.executionOptions
 
-<<<<<<< HEAD
-	resolveCtx.SubgraphHeadersBuilder = SubgraphHeadersBuilder(
-		reqCtx,
-		h.headerPropagation,
-		reqCtx.operation.preparedPlan.preparedPlan)
+	if h.headerPropagation != nil {
+		resolveCtx.SubgraphHeadersBuilder = SubgraphHeadersBuilder(
+			reqCtx,
+			h.headerPropagation,
+			reqCtx.operation.preparedPlan.preparedPlan)
+	}
 
 	resolveCtx = resolveCtx.WithContext(executionContext)
-=======
->>>>>>> f70cae25
 	if h.authorizer != nil {
 		resolveCtx = WithAuthorizationExtension(resolveCtx)
 		resolveCtx.SetAuthorizer(h.authorizer)
