--- conflicted
+++ resolved
@@ -99,10 +99,10 @@
 	return true
 }
 
-<<<<<<< HEAD
 func (c *pubSubSubscriptionOnStartHookContext) NewEvent(data []byte) datasource.StreamEvent {
 	return c.eventBuilder(data)
-=======
+}
+
 type MutableEngineEvent []byte
 
 func (e MutableEngineEvent) GetData() []byte {
@@ -115,7 +115,6 @@
 
 func (e MutableEngineEvent) Clone() datasource.MutableStreamEvent {
 	return slices.Clone(e)
->>>>>>> 940d865c
 }
 
 // EngineEvent is the event used to write to the engine subscription
@@ -166,9 +165,7 @@
 }
 
 func (c *engineSubscriptionOnStartHookContext) NewEvent(data []byte) datasource.StreamEvent {
-	return &EngineEvent{
-		Data: data,
-	}
+	return &EngineEvent{data: data}
 }
 
 func (c *engineSubscriptionOnStartHookContext) SubscriptionEventConfiguration() datasource.SubscriptionEventConfiguration {
@@ -325,15 +322,11 @@
 	return c.subscriptionEventConfiguration
 }
 
-<<<<<<< HEAD
 func (c *pubSubStreamReceiveEventHookContext) NewEvent(data []byte) datasource.StreamEvent {
 	return c.eventBuilder(data)
 }
 
-func NewPubSubOnReceiveEventsHook(fn func(ctx StreamReceiveEventHandlerContext, events []datasource.StreamEvent) ([]datasource.StreamEvent, error)) datasource.OnReceiveEventsFn {
-=======
 func NewPubSubOnReceiveEventsHook(fn func(ctx StreamReceiveEventHandlerContext, events datasource.StreamEvents) (datasource.StreamEvents, error)) datasource.OnReceiveEventsFn {
->>>>>>> 940d865c
 	if fn == nil {
 		return nil
 	}
