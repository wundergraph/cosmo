--- conflicted
+++ resolved
@@ -899,12 +899,6 @@
 	return nil
 }
 
-<<<<<<< HEAD
-func (o *OperationKit) NormalizeVariables() ([]uploads.UploadPathMapping, error) {
-	o.kit.keyGen.Reset()
-	_, _ = o.kit.keyGen.Write(o.kit.doc.Input.Variables)
-	variablesHashBefore := o.kit.keyGen.Sum64()
-=======
 func (o *OperationKit) normalizeVariablesCacheKey() uint64 {
 	_, _ = o.kit.keyGen.Write(o.kit.doc.Input.Variables)
 	_, _ = o.kit.keyGen.WriteString(o.parsedOperation.NormalizedRepresentation)
@@ -936,9 +930,9 @@
 		}
 	}
 
-	variablesBefore := make([]byte, len(o.kit.doc.Input.Variables))
-	copy(variablesBefore, o.kit.doc.Input.Variables)
->>>>>>> d0e45f65
+	o.kit.keyGen.Reset()
+	_, _ = o.kit.keyGen.Write(o.kit.doc.Input.Variables)
+	variablesHashBefore := o.kit.keyGen.Sum64()
 
 	o.kit.keyGen.Reset()
 	_, _ = o.kit.keyGen.Write(o.kit.doc.Input.RawBytes)
@@ -979,22 +973,6 @@
 		return false, nil, err
 	}
 	o.parsedOperation.ID = o.kit.keyGen.Sum64()
-<<<<<<< HEAD
-	o.computeVariablesHash()
-
-	o.kit.keyGen.Reset()
-	_, _ = o.kit.keyGen.Write(o.kit.doc.Input.Variables)
-	variablesHashAfter := o.kit.keyGen.Sum64()
-
-	o.kit.keyGen.Reset()
-	_, _ = o.kit.keyGen.Write(o.kit.doc.Input.RawBytes)
-	operationsHashAfter := o.kit.keyGen.Sum64()
-	o.kit.keyGen.Reset()
-
-	// If the normalized form of the operation didn't change, we don't need to print it again
-	if variablesHashBefore == variablesHashAfter && operationsHashBefore == operationsHashAfter {
-		return uploadsMapping, nil
-=======
 	o.kit.keyGen.Reset()
 
 	// If the normalized form of the operation didn't change, we don't need to print it again
@@ -1011,7 +989,6 @@
 		}
 
 		return false, uploadsMapping, nil
->>>>>>> d0e45f65
 	}
 
 	o.kit.normalizedOperation.Reset()
