--- conflicted
+++ resolved
@@ -240,11 +240,7 @@
 	requestLogger := h.logger.With(logging.WithRequestID(requestID))
 	clientInfo := NewClientInfoFromRequest(r)
 
-<<<<<<< HEAD
-	if !h.config.Authentication.FromInitialPayload.Enabled {
-=======
-	if h.accessController != nil {
->>>>>>> fbd6bac9
+	if h.accessController != nil && !h.config.Authentication.FromInitialPayload.Enabled {
 		// Check access control before upgrading the connection
 		validatedReq, err := h.accessController.Access(w, r)
 		if err != nil {
