package core

import (
	"bufio"
	"bytes"
	"context"
	"encoding/json"
	"errors"
	"fmt"
	"net"
	"net/http"
	"regexp"
	"slices"
	"sync"
	"syscall"
	"time"

	"github.com/gorilla/websocket"

	"github.com/alitto/pond"
	"github.com/buger/jsonparser"
	"github.com/go-chi/chi/v5/middleware"
	"github.com/gobwas/ws"
	"github.com/gobwas/ws/wsutil"
	"github.com/tidwall/gjson"
	"github.com/wundergraph/cosmo/router/internal/epoller"
	"github.com/wundergraph/cosmo/router/internal/wsproto"
	"github.com/wundergraph/cosmo/router/pkg/config"
	"github.com/wundergraph/cosmo/router/pkg/logging"
	"github.com/wundergraph/graphql-go-tools/v2/pkg/engine/plan"
	"github.com/wundergraph/graphql-go-tools/v2/pkg/engine/resolve"
	"go.uber.org/atomic"
	"go.uber.org/zap"
)

var (
	errClientTerminatedConnection = errors.New("client terminated connection")
)

type WebsocketMiddlewareOptions struct {
	OperationProcessor *OperationProcessor
	OperationBlocker   *OperationBlocker
	Planner            *OperationPlanner
	GraphQLHandler     *GraphQLHandler
	PreHandler         *PreHandler
	Metrics            RouterMetrics
	AccessController   *AccessController
	Logger             *zap.Logger
	Stats              WebSocketsStatistics
	ReadTimeout        time.Duration

	EnableWebSocketEpollKqueue bool
	EpollKqueuePollTimeout     time.Duration
	EpollKqueueConnBufferSize  int

	WebSocketConfiguration *config.WebSocketConfiguration
}

func NewWebsocketMiddleware(ctx context.Context, opts WebsocketMiddlewareOptions) func(http.Handler) http.Handler {

	handlerPool := pond.New(
		64,
		0,
		pond.Context(ctx),
		pond.IdleTimeout(time.Second*30),
		pond.Strategy(pond.Lazy()),
		pond.MinWorkers(8),
	)

	handler := &WebsocketHandler{
		ctx:                ctx,
		operationProcessor: opts.OperationProcessor,
		operationBlocker:   opts.OperationBlocker,
		planner:            opts.Planner,
		graphqlHandler:     opts.GraphQLHandler,
		preHandler:         opts.PreHandler,
		metrics:            opts.Metrics,
		accessController:   opts.AccessController,
		logger:             opts.Logger,
		stats:              opts.Stats,
		readTimeout:        opts.ReadTimeout,
		config:             opts.WebSocketConfiguration,
		handlerPool:        handlerPool,
	}
	if opts.WebSocketConfiguration != nil && opts.WebSocketConfiguration.AbsintheProtocol.Enabled {
		handler.absintheHandlerEnabled = true
		handler.absintheHandlerPath = opts.WebSocketConfiguration.AbsintheProtocol.HandlerPath
	}
	if opts.WebSocketConfiguration.ForwardUpgradeHeaders.Enabled {
		handler.forwardUpgradeHeadersConfig.enabled = true
		for _, str := range opts.WebSocketConfiguration.ForwardUpgradeHeaders.AllowList {
			if detectNonRegex.MatchString(str) {
				canonicalHeaderKey := http.CanonicalHeaderKey(str)
				handler.forwardUpgradeHeadersConfig.staticAllowList = append(handler.forwardUpgradeHeadersConfig.staticAllowList, canonicalHeaderKey)
			} else {
				re, err := regexp.Compile(str)
				if err != nil {
					opts.Logger.Warn("Invalid regex in forward upgrade headers allow list", zap.String("regex", str), zap.Error(err))
					continue
				}
				handler.forwardUpgradeHeadersConfig.regexAllowList = append(handler.forwardUpgradeHeadersConfig.regexAllowList, re)
			}
		}
		handler.forwardUpgradeHeadersConfig.withStaticAllowList = len(handler.forwardUpgradeHeadersConfig.staticAllowList) > 0
		handler.forwardUpgradeHeadersConfig.withRegexAllowList = len(handler.forwardUpgradeHeadersConfig.regexAllowList) > 0
	}
	if opts.WebSocketConfiguration.ForwardUpgradeQueryParams.Enabled {
		handler.forwardQueryParamsConfig.enabled = true
		for _, str := range opts.WebSocketConfiguration.ForwardUpgradeQueryParams.AllowList {
			if detectNonRegex.MatchString(str) {
				handler.forwardQueryParamsConfig.staticAllowList = append(handler.forwardQueryParamsConfig.staticAllowList, str)
			} else {
				re, err := regexp.Compile(str)
				if err != nil {
					opts.Logger.Warn("Invalid regex in forward upgrade query params allow list", zap.String("regex", str), zap.Error(err))
					continue
				}
				handler.forwardQueryParamsConfig.regexAllowList = append(handler.forwardQueryParamsConfig.regexAllowList, re)
			}
		}
		handler.forwardQueryParamsConfig.withStaticAllowList = len(handler.forwardQueryParamsConfig.staticAllowList) > 0
		handler.forwardQueryParamsConfig.withRegexAllowList = len(handler.forwardQueryParamsConfig.regexAllowList) > 0
	}
	if opts.EnableWebSocketEpollKqueue {
		poller, err := epoller.NewPoller(opts.EpollKqueueConnBufferSize, opts.EpollKqueuePollTimeout)
		if err == nil {
			opts.Logger.Debug("Epoll is available")

			handler.epoll = poller
			handler.connections = make(map[int]*WebSocketConnectionHandler)
			go handler.runPoller()
		} else {
			opts.Logger.Warn("Epoll is only available on Linux and MacOS. Falling back to synchronous handling.")
		}
	} else {
		opts.Logger.Debug("Epoll is disabled by configuration")
	}

	return func(next http.Handler) http.Handler {
		return http.HandlerFunc(func(w http.ResponseWriter, r *http.Request) {
			if !websocket.IsWebSocketUpgrade(r) {
				next.ServeHTTP(w, r)
				return
			}
			handler.handleUpgradeRequest(w, r)
		})
	}
}

// wsConnectionWrapper is a wrapper around websocket.Conn that allows
// writing from multiple goroutines
type wsConnectionWrapper struct {
	conn net.Conn
	mu   sync.Mutex
	rw   *bufio.ReadWriter
}

func newWSConnectionWrapper(conn net.Conn, rw *bufio.ReadWriter) *wsConnectionWrapper {
	return &wsConnectionWrapper{
		conn: conn,
		rw:   rw,
	}
}

func (c *wsConnectionWrapper) ReadJSON(v interface{}) error {
	text, err := wsutil.ReadClientText(c.conn)
	if err != nil {
		return err
	}
	return json.Unmarshal(text, v)
}

func (c *wsConnectionWrapper) WriteText(text string) error {
	c.mu.Lock()
	defer c.mu.Unlock()
	err := wsutil.WriteServerText(c.rw, []byte(text))
	if err != nil {
		return err
	}
	return c.rw.Flush()
}

func (c *wsConnectionWrapper) WriteJSON(v interface{}) error {
	c.mu.Lock()
	defer c.mu.Unlock()
	data, err := json.Marshal(v)
	if err != nil {
		return err
	}
	err = wsutil.WriteServerText(c.rw, data)
	if err != nil {
		return err
	}
	return c.rw.Flush()
}

func (c *wsConnectionWrapper) Close() error {
	c.mu.Lock()
	defer c.mu.Unlock()
	return c.conn.Close()
}

type WebsocketHandler struct {
	ctx                context.Context
	config             *config.WebSocketConfiguration
	operationProcessor *OperationProcessor
	operationBlocker   *OperationBlocker
	planner            *OperationPlanner
	graphqlHandler     *GraphQLHandler
	preHandler         *PreHandler
	metrics            RouterMetrics
	accessController   *AccessController
	logger             *zap.Logger

	epoll         epoller.Poller
	connections   map[int]*WebSocketConnectionHandler
	connectionsMu sync.RWMutex

	handlerPool   *pond.WorkerPool
	connectionIDs atomic.Int64

	stats WebSocketsStatistics

	readTimeout time.Duration

	absintheHandlerEnabled bool
	absintheHandlerPath    string

	forwardUpgradeHeadersConfig forwardConfig
	forwardQueryParamsConfig    forwardConfig
}

func (h *WebsocketHandler) handleUpgradeRequest(w http.ResponseWriter, r *http.Request) {
	var (
		subProtocol string
	)

	requestID := middleware.GetReqID(r.Context())
	requestLogger := h.logger.With(logging.WithRequestID(requestID))
	clientInfo := NewClientInfoFromRequest(r)

	// Check access control before upgrading the connection
	validatedReq, err := h.accessController.Access(w, r)
	if err != nil {
		statusCode := http.StatusForbidden
		if errors.Is(err, ErrUnauthorized) {
			statusCode = http.StatusUnauthorized
		}
		http.Error(w, http.StatusText(statusCode), statusCode)
		return
	}
	r = validatedReq

	upgrader := ws.HTTPUpgrader{
		Timeout: time.Second * 5,
		Protocol: func(s string) bool {
			if wsproto.IsSupportedSubprotocol(s) {
				subProtocol = s
				return true
			}
			return false
		},
	}
	c, rw, _, err := upgrader.Upgrade(r, w)
	if err != nil {
		requestLogger.Warn("Websocket upgrade", zap.Error(err))
		_ = c.Close()
		return
	}

	// legacy absinthe clients don't set the Sec-WebSocket-Protocol header (Subprotocol)
	// so we need to check the path to determine if it's an absinthe client and set the subprotocol manually
	if subProtocol == "" && h.absintheHandlerEnabled && r.URL.Path == h.absintheHandlerPath {
		subProtocol = wsproto.AbsintheWSSubProtocol
	}

	// After successful upgrade, we can't write to the response writer anymore
	// because it's hijacked by the websocket connection

	conn := newWSConnectionWrapper(c, rw)
	protocol, err := wsproto.NewProtocol(subProtocol, conn)
	if err != nil {
		requestLogger.Error("Create websocket protocol", zap.Error(err))
		_ = c.Close()
		return
	}

	handler := NewWebsocketConnectionHandler(h.ctx, WebSocketConnectionHandlerOptions{
		OperationProcessor:    h.operationProcessor,
		OperationBlocker:      h.operationBlocker,
		Planner:               h.planner,
		GraphQLHandler:        h.graphqlHandler,
		PreHandler:            h.preHandler,
		Metrics:               h.metrics,
		ResponseWriter:        w,
		Request:               r,
		Connection:            conn,
		Protocol:              protocol,
		Logger:                h.logger,
		Stats:                 h.stats,
		ConnectionID:          h.connectionIDs.Inc(),
		ClientInfo:            clientInfo,
		InitRequestID:         requestID,
		Config:                h.config,
		ForwardUpgradeHeaders: h.forwardUpgradeHeadersConfig,
		ForwardQueryParams:    h.forwardQueryParamsConfig,
	})
	err = handler.Initialize()
	if err != nil {
		requestLogger.Error("Initializing websocket connection", zap.Error(err))
		handler.Close()
		return
	}

	// Only when epoll is available. On Windows, epoll is not available
	if h.epoll != nil {
		err = h.addConnection(c, handler)
		if err != nil {
			requestLogger.Error("Adding connection to epoll", zap.Error(err))
			handler.Close()
		}
		return
	}

	// Handle messages sync when epoll is not available

	go h.handleConnectionSync(handler)
}

func (h *WebsocketHandler) handleConnectionSync(handler *WebSocketConnectionHandler) {
	h.stats.ConnectionsInc()
	defer h.stats.ConnectionsDec()
	serverDone := h.ctx.Done()
	defer handler.Close()

	for {
		select {
		case <-serverDone:
			return
		default:
			// It's important to set the ReadDeadline
			// Otherwise, the following "ReadMessage" call will block forever
			err := handler.conn.conn.SetReadDeadline(time.Now().Add(h.readTimeout))
			if err != nil {
				h.logger.Debug("Setting read deadline", zap.Error(err))
				return
			}
			msg, err := handler.protocol.ReadMessage()
			if err != nil {
				if isReadTimeout(err) {
					continue
				}
				h.logger.Debug("Client closed connection")
				return
			}
			err = h.HandleMessage(handler, msg)
			if err != nil {
				h.logger.Debug("Handling websocket message", zap.Error(err))
				if errors.Is(err, errClientTerminatedConnection) {
					return
				}
			}
		}
	}
}

func (h *WebsocketHandler) addConnection(conn net.Conn, handler *WebSocketConnectionHandler) error {
	h.stats.ConnectionsInc()
	h.connectionsMu.Lock()
	defer h.connectionsMu.Unlock()
	fd := socketFd(conn)
	h.connections[fd] = handler
	return h.epoll.Add(conn)
}

func (h *WebsocketHandler) removeConnection(conn net.Conn, handler *WebSocketConnectionHandler, fd int) {
	h.stats.ConnectionsDec()
	h.connectionsMu.Lock()
	delete(h.connections, fd)
	h.connectionsMu.Unlock()
	err := h.epoll.Remove(conn)
	if err != nil {
		h.logger.Warn("Removing connection from epoll", zap.Error(err))
	}
	handler.Close()
}

func socketFd(conn net.Conn) int {
	if con, ok := conn.(syscall.Conn); ok {
		raw, err := con.SyscallConn()
		if err != nil {
			return 0
		}
		sfd := 0
		_ = raw.Control(func(fd uintptr) {
			sfd = int(fd)
		})
		return sfd
	}
	if con, ok := conn.(epoller.ConnImpl); ok {
		return con.GetFD()
	}
	return 0
}

func isReadTimeout(err error) bool {
	if err == nil {
		return false
	}
	var netErr net.Error
	if errors.As(err, &netErr) {
		return netErr.Timeout()
	}
	return false
}

func (h *WebsocketHandler) runPoller() {
	done := h.ctx.Done()
	defer func() {
		h.connectionsMu.Lock()
		_ = h.epoll.Close(true)
		h.connectionsMu.Unlock()
	}()
	for {
		select {
		case <-done:
			return
		default:
			connections, err := h.epoll.Wait(128)
			if err != nil {
				h.logger.Warn("Epoll wait", zap.Error(err))
				continue
			}
			for i := 0; i < len(connections); i++ {
				if connections[i] == nil {
					continue
				}
				conn := connections[i].(epoller.ConnImpl)
				// check if the connection is still valid
				fd := socketFd(conn)
				h.connectionsMu.RLock()
				handler, exists := h.connections[fd]
				h.connectionsMu.RUnlock()
				if !exists {
					continue
				}

				err = handler.conn.conn.SetReadDeadline(time.Now().Add(h.readTimeout))
				if err != nil {
					h.logger.Debug("Setting read deadline", zap.Error(err))
					h.removeConnection(conn, handler, fd)
					continue
				}

				msg, err := handler.protocol.ReadMessage()
				if err != nil {
					h.logger.Debug("Client closed connection")
					h.removeConnection(conn, handler, fd)
					continue
				}
				err = h.HandleMessage(handler, msg)
				if err != nil {
					h.logger.Debug("Handling websocket message", zap.Error(err))
					if errors.Is(err, errClientTerminatedConnection) {
						h.removeConnection(conn, handler, fd)
						return
					}
				}
			}
		}
	}
}

type websocketResponseWriter struct {
	id              string
	protocol        wsproto.Proto
	header          http.Header
	buf             bytes.Buffer
	writtenBytes    int
	logger          *zap.Logger
	stats           WebSocketsStatistics
	propagateErrors bool
}

var _ http.ResponseWriter = (*websocketResponseWriter)(nil)
var _ resolve.SubscriptionResponseWriter = (*websocketResponseWriter)(nil)

func newWebsocketResponseWriter(id string, protocol wsproto.Proto, propagateErrors bool, logger *zap.Logger, stats WebSocketsStatistics) *websocketResponseWriter {
	return &websocketResponseWriter{
		id:              id,
		protocol:        protocol,
		header:          make(http.Header),
		logger:          logger.With(zap.String("subscription_id", id)),
		stats:           stats,
		propagateErrors: propagateErrors,
	}
}

func (rw *websocketResponseWriter) Header() http.Header {
	return rw.header
}

func (rw *websocketResponseWriter) WriteHeader(statusCode int) {
	rw.logger.Debug("Response status code", zap.Int("status_code", statusCode))
}

func (rw *websocketResponseWriter) Complete() {
	err := rw.protocol.Done(rw.id)
	if err != nil {
		rw.logger.Debug("Sending complete message", zap.Error(err))
	}
}

func (rw *websocketResponseWriter) Write(data []byte) (int, error) {
	rw.writtenBytes += len(data)
	return rw.buf.Write(data)
}

func (rw *websocketResponseWriter) Flush() error {
	if rw.buf.Len() > 0 {
		rw.logger.Debug("flushing", zap.Int("bytes", rw.buf.Len()))
		payload := rw.buf.Bytes()
		var extensions []byte
		var err error
		if len(rw.header) > 0 {
			extensions, err = json.Marshal(map[string]any{
				"response_headers": rw.header,
			})
			if err != nil {
				rw.logger.Warn("Serializing response headers", zap.Error(err))
				return err
			}
		}

		// Check if the result is an error
		errorsResult := gjson.GetBytes(payload, "errors")
		if errorsResult.Type == gjson.JSON {
			if rw.propagateErrors {
				err = rw.protocol.WriteGraphQLErrors(rw.id, json.RawMessage(errorsResult.Raw), extensions)
			} else {
				err = rw.protocol.WriteGraphQLErrors(rw.id, json.RawMessage(`[{"message":"Unable to subscribe"}]`), extensions)
			}
		} else {
			err = rw.protocol.WriteGraphQLData(rw.id, payload, extensions)
		}
		rw.buf.Reset()
		if err != nil {
			return err
		}
	}
	return nil
}

func (rw *websocketResponseWriter) SubscriptionResponseWriter() resolve.SubscriptionResponseWriter {
	return rw
}

type graphqlError struct {
	Message    string      `json:"message"`
	Extensions *Extensions `json:"extensions,omitempty"`
}

type WebSocketConnectionHandlerOptions struct {
	Config                *config.WebSocketConfiguration
	OperationProcessor    *OperationProcessor
	OperationBlocker      *OperationBlocker
	Planner               *OperationPlanner
	GraphQLHandler        *GraphQLHandler
	PreHandler            *PreHandler
	Metrics               RouterMetrics
	ResponseWriter        http.ResponseWriter
	Request               *http.Request
	Connection            *wsConnectionWrapper
	Protocol              wsproto.Proto
	Logger                *zap.Logger
	Stats                 WebSocketsStatistics
	ConnectionID          int64
	RequestContext        context.Context
	ClientInfo            *ClientInfo
	InitRequestID         string
	ForwardUpgradeHeaders forwardConfig
	ForwardQueryParams    forwardConfig
}

type WebSocketConnectionHandler struct {
	ctx                context.Context
	operationProcessor *OperationProcessor
	operationBlocker   *OperationBlocker
	planner            *OperationPlanner
	graphqlHandler     *GraphQLHandler
	preHandler         *PreHandler
	metrics            RouterMetrics
	w                  http.ResponseWriter
	r                  *http.Request
	conn               *wsConnectionWrapper
	protocol           wsproto.Proto
	clientInfo         *ClientInfo
	logger             *zap.Logger

	initialPayload            json.RawMessage
	upgradeRequestHeaders     json.RawMessage
	upgradeRequestQueryParams json.RawMessage

	initRequestID   string
	connectionID    int64
	subscriptionIDs atomic.Int64
	subscriptions   sync.Map
	stats           WebSocketsStatistics

	forwardInitialPayload bool

	forwardUpgradeHeaders *forwardConfig
	forwardQueryParams    *forwardConfig
}

type forwardConfig struct {
	enabled             bool
	withStaticAllowList bool
	staticAllowList     []string
	withRegexAllowList  bool
	regexAllowList      []*regexp.Regexp
}

var (
	detectNonRegex = regexp.MustCompile(`^[A-Za-z0-9_-]+$`)
)

func NewWebsocketConnectionHandler(ctx context.Context, opts WebSocketConnectionHandlerOptions) *WebSocketConnectionHandler {

	return &WebSocketConnectionHandler{
		ctx:                   ctx,
		operationProcessor:    opts.OperationProcessor,
		operationBlocker:      opts.OperationBlocker,
		planner:               opts.Planner,
		graphqlHandler:        opts.GraphQLHandler,
		preHandler:            opts.PreHandler,
		metrics:               opts.Metrics,
		w:                     opts.ResponseWriter,
		r:                     opts.Request,
		conn:                  opts.Connection,
		protocol:              opts.Protocol,
		logger:                opts.Logger,
		connectionID:          opts.ConnectionID,
		stats:                 opts.Stats,
		clientInfo:            opts.ClientInfo,
		initRequestID:         opts.InitRequestID,
		forwardUpgradeHeaders: &opts.ForwardUpgradeHeaders,
		forwardQueryParams:    &opts.ForwardQueryParams,
		forwardInitialPayload: opts.Config != nil && opts.Config.ForwardInitialPayload,
	}
}

func (h *WebSocketConnectionHandler) requestError(err error) error {
	if errors.As(err, &wsutil.ClosedError{}) {
		h.logger.Debug("Client closed connection")
		return err
	}
	h.logger.Warn("Handling websocket connection", zap.Error(err))
	return h.conn.WriteText(err.Error())
}

func (h *WebSocketConnectionHandler) writeErrorMessage(operationID string, err error) error {
	gqlErrors := []graphqlError{
		{Message: err.Error()},
	}
	payload, err := json.Marshal(gqlErrors)
	if err != nil {
		return fmt.Errorf("encoding GraphQL errors: %w", err)
	}
	return h.protocol.WriteGraphQLErrors(operationID, payload, nil)
}

func (h *WebSocketConnectionHandler) parseAndPlan(payload []byte) (*ParsedOperation, *operationContext, error) {

	executionOptions, traceOptions, err := h.preHandler.parseRequestOptions(h.r, h.clientInfo, h.logger)
	if err != nil {
		return nil, nil, err
	}

	operationKit, err := h.operationProcessor.NewKit(payload, nil)
	if err != nil {
		return nil, nil, err
	}
	defer operationKit.Free()

	if err := operationKit.UnmarshalOperation(); err != nil {
		return nil, nil, err
	}

	var skipParse bool

	if operationKit.parsedOperation.IsPersistedOperation {
		skipParse, err = operationKit.FetchPersistedOperation(h.ctx, h.clientInfo, baseAttributesFromContext(h.ctx))
		if err != nil {
			return nil, nil, err
		}
	}

	// If the persistent operation is already in the cache, we skip the parse step
	// because the operation was already parsed. This is a performance optimization, and we
	// can do it because we know that the persisted operation is immutable (identified by the hash)
	if !skipParse {
		if err := operationKit.Parse(); err != nil {
			return nil, nil, err
		}
	}

	if blocked := h.operationBlocker.OperationIsBlocked(operationKit.parsedOperation); blocked != nil {
		return nil, nil, blocked
	}

	if _, err := operationKit.NormalizeOperation(); err != nil {
		return nil, nil, err
	}

	if err := operationKit.NormalizeVariables(); err != nil {
		return nil, nil, err
	}

	if _, err := operationKit.Validate(executionOptions.SkipLoader); err != nil {
		return nil, nil, err
	}

<<<<<<< HEAD
	opContext, err := h.planner.plan(operationKit.parsedOperation, h.clientInfo, OperationProtocolWS, ParseRequestTraceOptions(h.r))
=======
	planOptions := PlanOptions{
		Protocol:         OperationProtocolWS,
		ClientInfo:       *h.clientInfo,
		TraceOptions:     traceOptions,
		ExecutionOptions: executionOptions,
	}

	opContext, err := h.planner.Plan(operationKit.parsedOperation, planOptions)
>>>>>>> 10e882ae
	if err != nil {
		return operationKit.parsedOperation, nil, err
	}
	opContext.initialPayload = h.initialPayload
	return operationKit.parsedOperation, opContext, nil
}

func (h *WebSocketConnectionHandler) executeSubscription(msg *wsproto.Message, id resolve.SubscriptionIdentifier) {

	rw := newWebsocketResponseWriter(msg.ID, h.protocol, h.graphqlHandler.subgraphErrorPropagation.Enabled, h.logger, h.stats)

	_, operationCtx, err := h.parseAndPlan(msg.Payload)
	if err != nil {
		wErr := h.writeErrorMessage(msg.ID, err)
		if wErr != nil {
			h.logger.Warn("writing error message", zap.Error(wErr))
		}
		return
	}

	if h.forwardUpgradeHeaders.enabled && h.upgradeRequestHeaders != nil {
		if operationCtx.extensions == nil {
			operationCtx.extensions = json.RawMessage("{}")
		}
		operationCtx.extensions, err = jsonparser.Set(operationCtx.extensions, h.upgradeRequestHeaders, "upgradeHeaders")
		if err != nil {
			h.logger.Warn("Setting upgrade request data", zap.Error(err))
			_ = h.writeErrorMessage(msg.ID, err)
			return
		}
	}
	if h.forwardQueryParams.enabled && h.upgradeRequestQueryParams != nil {
		if operationCtx.extensions == nil {
			operationCtx.extensions = json.RawMessage("{}")
		}
		operationCtx.extensions, err = jsonparser.Set(operationCtx.extensions, h.upgradeRequestQueryParams, "upgradeQueryParams")
		if err != nil {
			h.logger.Warn("Setting upgrade request data", zap.Error(err))
			_ = h.writeErrorMessage(msg.ID, err)
			return
		}

	}
	if h.forwardInitialPayload && operationCtx.initialPayload != nil {
		if operationCtx.extensions == nil {
			operationCtx.extensions = json.RawMessage("{}")
		}
		operationCtx.extensions, err = jsonparser.Set(operationCtx.extensions, operationCtx.initialPayload, "initialPayload")
		if err != nil {
			h.logger.Warn("Setting initial payload", zap.Error(err))
			_ = h.writeErrorMessage(msg.ID, err)
			return
		}
	}
	resolveCtx := &resolve.Context{
		Variables: operationCtx.Variables(),
		Request: resolve.Request{
			Header: h.r.Header.Clone(),
			ID:     h.initRequestID,
		},
		RenameTypeNames: h.graphqlHandler.executor.RenameTypeNames,
		TracingOptions:  operationCtx.traceOptions,
		Extensions:      operationCtx.extensions,
	}
	if h.forwardInitialPayload && operationCtx.initialPayload != nil {
		resolveCtx.InitialPayload = operationCtx.initialPayload
	}
	resolveCtx = resolveCtx.WithContext(withRequestContext(h.ctx, buildRequestContext(nil, h.r, operationCtx, h.logger)))
	if h.graphqlHandler.authorizer != nil {
		resolveCtx = WithAuthorizationExtension(resolveCtx)
		resolveCtx.SetAuthorizer(h.graphqlHandler.authorizer)
	}
	resolveCtx = h.graphqlHandler.configureRateLimiting(resolveCtx)

	// Put in a closure to evaluate err after the defer
	defer func() {
		// StatusCode has no meaning here. We set it to 0 but set the error.
		h.metrics.ExportSchemaUsageInfo(operationCtx, 0, err != nil)
	}()

	switch p := operationCtx.preparedPlan.preparedPlan.(type) {
	case *plan.SynchronousResponsePlan:
		_, err = h.graphqlHandler.executor.Resolver.ResolveGraphQLResponse(resolveCtx, p.Response, nil, rw)
		if err != nil {
			h.logger.Warn("Resolving GraphQL response", zap.Error(err))
			h.graphqlHandler.WriteError(resolveCtx, err, p.Response, rw)
		}
		_ = rw.Flush()
		rw.Complete()
	case *plan.SubscriptionResponsePlan:
		err = h.graphqlHandler.executor.Resolver.AsyncResolveGraphQLSubscription(resolveCtx, p.Response, rw.SubscriptionResponseWriter(), id)
		if err != nil {
			h.logger.Warn("Resolving GraphQL subscription", zap.Error(err))
			h.graphqlHandler.WriteError(resolveCtx, err, p.Response.Response, rw)
			return
		}
	}
}

func (h *WebSocketConnectionHandler) handleSubscribe(msg *wsproto.Message) error {
	if msg.ID == "" {
		return fmt.Errorf("missing id in subscribe")
	}
	_, exists := h.subscriptions.Load(msg.ID)
	if exists {
		return fmt.Errorf("subscription with id %q already exists", msg.ID)
	}
	subscriptionID := h.subscriptionIDs.Inc()
	h.subscriptions.Store(msg.ID, subscriptionID)
	id := resolve.SubscriptionIdentifier{
		ConnectionID:   h.connectionID,
		SubscriptionID: subscriptionID,
	}
	h.executeSubscription(msg, id)
	return nil
}

func (h *WebSocketConnectionHandler) handleComplete(msg *wsproto.Message) error {
	value, exists := h.subscriptions.Load(msg.ID)
	if !exists {
		return h.requestError(fmt.Errorf("no subscription was registered for ID %q", msg.ID))
	}
	h.subscriptions.Delete(msg.ID)
	subscriptionID, ok := value.(int64)
	if !ok {
		return h.requestError(fmt.Errorf("invalid subscription state for ID %q", msg.ID))
	}
	id := resolve.SubscriptionIdentifier{
		ConnectionID:   h.connectionID,
		SubscriptionID: subscriptionID,
	}
	return h.graphqlHandler.executor.Resolver.AsyncUnsubscribeSubscription(id)
}

func (h *WebsocketHandler) HandleMessage(handler *WebSocketConnectionHandler, msg *wsproto.Message) (err error) {

	switch msg.Type {
	case wsproto.MessageTypeTerminate:
		return errClientTerminatedConnection
	case wsproto.MessageTypePing:
		_ = handler.protocol.Pong(msg)
	case wsproto.MessageTypePong:
		// "Furthermore, the Pong message may even be sent unsolicited as a unidirectional heartbeat"
		return nil
	case wsproto.MessageTypeSubscribe:
		h.handlerPool.Submit(func() {
			err := handler.handleSubscribe(msg)
			if err != nil {
				h.logger.Warn("Handling subscribe", zap.Error(err))
			}
		})
	case wsproto.MessageTypeComplete:
		err = handler.handleComplete(msg)
		if err != nil {
			h.logger.Warn("Handling complete", zap.Error(err))
		}
	default:
		return handler.requestError(fmt.Errorf("unsupported message type %d", msg.Type))
	}
	return nil
}

func (h *WebSocketConnectionHandler) Initialize() (err error) {
	h.logger.Debug("Websocket connection", zap.String("protocol", h.protocol.Subprotocol()))
	h.initialPayload, err = h.protocol.Initialize()
	if err != nil {
		h.logger.Error("Initializing websocket connection", zap.Error(err))
		_ = h.requestError(fmt.Errorf("error initializing session"))
		return err
	}
	if h.forwardQueryParams.enabled {
		query := h.r.URL.Query()
		params := make(map[string]string, len(query))
		for k := range query {
			if !h.ignoreQueryParameter(k) {
				params[k] = query.Get(k)
			}
		}
		if len(params) != 0 {
			h.upgradeRequestQueryParams, err = json.Marshal(params)
			if err != nil {
				return err
			}
		}
	}
	if h.forwardUpgradeHeaders.enabled {
		header := make(map[string]string, len(h.r.Header))
		for k := range h.r.Header {
			if h.ignoreHeader(k) {
				continue
			}
			header[k] = h.r.Header.Get(k)
		}
		if len(header) > 0 {
			h.upgradeRequestHeaders, err = json.Marshal(header)
		}
		if err != nil {
			return err
		}
	}
	return nil
}

func (h *WebSocketConnectionHandler) ignoreQueryParameter(k string) bool {
	if h.forwardQueryParams.withStaticAllowList {
		if slices.Contains(h.forwardQueryParams.staticAllowList, k) {
			return false
		}
	}
	if h.forwardQueryParams.withRegexAllowList {
		for _, re := range h.forwardQueryParams.regexAllowList {
			if re.MatchString(k) {
				return false
			}
		}
	}
	return h.forwardQueryParams.withStaticAllowList || h.forwardQueryParams.withRegexAllowList
}

func (h *WebSocketConnectionHandler) ignoreHeader(k string) bool {
	if h.forwardUpgradeHeaders.withStaticAllowList {
		if slices.Contains(h.forwardUpgradeHeaders.staticAllowList, k) {
			return false
		}
	}
	if h.forwardUpgradeHeaders.withRegexAllowList {
		for _, re := range h.forwardUpgradeHeaders.regexAllowList {
			if re.MatchString(k) {
				return false
			}
		}
	}
	return h.forwardUpgradeHeaders.withStaticAllowList || h.forwardUpgradeHeaders.withRegexAllowList
}

func (h *WebSocketConnectionHandler) Complete(rw *websocketResponseWriter) {
	h.subscriptions.Delete(rw.id)
	err := rw.protocol.Done(rw.id)
	if err != nil {
		return
	}
	_ = rw.Flush()
}

func (h *WebSocketConnectionHandler) Close() {
	// Remove any pending IDs associated with this connection
	err := h.graphqlHandler.executor.Resolver.AsyncUnsubscribeClient(h.connectionID)
	if err != nil {
		h.logger.Debug("Unsubscribing client", zap.Error(err))
	}
	err = h.conn.Close()
	if err != nil {
		h.logger.Debug("Closing websocket connection", zap.Error(err))
	}
}<|MERGE_RESOLUTION|>--- conflicted
+++ resolved
@@ -721,9 +721,6 @@
 		return nil, nil, err
 	}
 
-<<<<<<< HEAD
-	opContext, err := h.planner.plan(operationKit.parsedOperation, h.clientInfo, OperationProtocolWS, ParseRequestTraceOptions(h.r))
-=======
 	planOptions := PlanOptions{
 		Protocol:         OperationProtocolWS,
 		ClientInfo:       *h.clientInfo,
@@ -731,8 +728,7 @@
 		ExecutionOptions: executionOptions,
 	}
 
-	opContext, err := h.planner.Plan(operationKit.parsedOperation, planOptions)
->>>>>>> 10e882ae
+	opContext, err := h.planner.plan(operationKit.parsedOperation, planOptions)
 	if err != nil {
 		return operationKit.parsedOperation, nil, err
 	}
