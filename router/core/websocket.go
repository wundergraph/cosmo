--- conflicted
+++ resolved
@@ -1008,7 +1008,6 @@
 			return
 		}
 	}
-<<<<<<< HEAD
 	reqContext := buildRequestContext(requestContextOptions{
 		operationContext:    operationCtx,
 		requestLogger:       h.logger,
@@ -1021,24 +1020,23 @@
 	reqContext.operation.executionOptions = h.plannerOptions.ExecutionOptions
 	reqContext.operation.traceOptions = h.plannerOptions.TraceOptions
 
-	resolveCtx := &resolve.Context{
-		Variables:      operationCtx.Variables(),
-		RemapVariables: operationCtx.remapVariables,
-		VariablesHash:  operationCtx.variablesHash,
-		Request: resolve.Request{
-			Header: registration.clientRequest.Header,
-			ID:     operationCtx.internalHash,
-		},
-		RenameTypeNames:  h.graphqlHandler.executor.RenameTypeNames,
-		TracingOptions:   operationCtx.traceOptions,
-		Extensions:       operationCtx.extensions,
-		ExecutionOptions: operationCtx.executionOptions,
-	}
+	resolveCtx := resolve.NewContext(withRequestContext(h.ctx, reqContext))
+
+	resolveCtx.Variables = operationCtx.Variables()
+	resolveCtx.RemapVariables = operationCtx.remapVariables
+	resolveCtx.VariablesHash = operationCtx.variablesHash
+	resolveCtx.Request = resolve.Request{
+		Header: registration.clientRequest.Header,
+		ID:     operationCtx.internalHash,
+	}
+	resolveCtx.RenameTypeNames = h.graphqlHandler.executor.RenameTypeNames
+	resolveCtx.TracingOptions = operationCtx.traceOptions
+	resolveCtx.Extensions = operationCtx.extensions
+	resolveCtx.ExecutionOptions = operationCtx.executionOptions
+
 	if h.forwardInitialPayload && operationCtx.initialPayload != nil {
 		resolveCtx.InitialPayload = operationCtx.initialPayload
 	}
-=======
->>>>>>> f70cae25
 
 	if origCtx := getRequestContext(h.request.Context()); origCtx != nil && h.graphqlHandler.headerPropagation != nil {
 		reqContext.expressionContext = *origCtx.expressionContext.Clone()
@@ -1048,22 +1046,7 @@
 			operationCtx.preparedPlan.preparedPlan,
 		)
 	}
-
-	resolveCtx := resolve.NewContext(withRequestContext(h.ctx, reqContext))
-	resolveCtx.Variables = operationCtx.Variables()
-	resolveCtx.Request = resolve.Request{
-		Header: registration.clientRequest.Header,
-		ID:     h.initRequestID,
-	}
-	resolveCtx.RenameTypeNames = h.graphqlHandler.executor.RenameTypeNames
-	resolveCtx.RemapVariables = operationCtx.remapVariables
-	resolveCtx.TracingOptions = operationCtx.traceOptions
-	resolveCtx.Extensions = operationCtx.extensions
-
-	if h.forwardInitialPayload && operationCtx.initialPayload != nil {
-		resolveCtx.InitialPayload = operationCtx.initialPayload
-	}
-
+	resolveCtx = resolveCtx.WithContext(withRequestContext(h.ctx, reqContext))
 	if h.graphqlHandler.authorizer != nil {
 		resolveCtx = WithAuthorizationExtension(resolveCtx)
 		resolveCtx.SetAuthorizer(h.graphqlHandler.authorizer)
