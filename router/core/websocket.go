package core

import (
	"bufio"
	"bytes"
	"context"
	"errors"
	"fmt"
	"github.com/buger/jsonparser"
	"github.com/wundergraph/graphql-go-tools/v2/pkg/engine/plan"
	"golang.org/x/sync/semaphore"
	"io"
	"net"
	"net/http"
	"regexp"
	"slices"
	"sync"
	"syscall"
	"time"

	"github.com/goccy/go-json"

	"github.com/gorilla/websocket"

	"github.com/go-chi/chi/v5/middleware"
	"github.com/gobwas/ws"
	"github.com/gobwas/ws/wsutil"
	"github.com/tidwall/gjson"
	"github.com/wundergraph/cosmo/router/internal/epoller"
	"github.com/wundergraph/cosmo/router/internal/wsproto"
	"github.com/wundergraph/cosmo/router/pkg/authentication"
	"github.com/wundergraph/cosmo/router/pkg/config"
	"github.com/wundergraph/cosmo/router/pkg/logging"
	"github.com/wundergraph/graphql-go-tools/v2/pkg/engine/resolve"
	"go.uber.org/atomic"
	"go.uber.org/zap"
)

var (
	errClientTerminatedConnection = errors.New("client terminated connection")
)

type WebsocketMiddlewareOptions struct {
	OperationProcessor *OperationProcessor
	OperationBlocker   *OperationBlocker
	Planner            *OperationPlanner
	GraphQLHandler     *GraphQLHandler
	PreHandler         *PreHandler
	Metrics            RouterMetrics
	AccessController   *AccessController
	Logger             *zap.Logger
	Stats              WebSocketsStatistics
	ReadTimeout        time.Duration

	EnableWebSocketEpollKqueue bool
	EpollKqueuePollTimeout     time.Duration
	EpollKqueueConnBufferSize  int

	WebSocketConfiguration *config.WebSocketConfiguration
}

func NewWebsocketMiddleware(ctx context.Context, opts WebsocketMiddlewareOptions) func(http.Handler) http.Handler {

	handler := &WebsocketHandler{
		ctx:                ctx,
		operationProcessor: opts.OperationProcessor,
		operationBlocker:   opts.OperationBlocker,
		planner:            opts.Planner,
		graphqlHandler:     opts.GraphQLHandler,
		preHandler:         opts.PreHandler,
		metrics:            opts.Metrics,
		accessController:   opts.AccessController,
		logger:             opts.Logger,
		stats:              opts.Stats,
		readTimeout:        opts.ReadTimeout,
		config:             opts.WebSocketConfiguration,
		handlerSem:         semaphore.NewWeighted(128),
	}
	if opts.WebSocketConfiguration != nil && opts.WebSocketConfiguration.AbsintheProtocol.Enabled {
		handler.absintheHandlerEnabled = true
		handler.absintheHandlerPath = opts.WebSocketConfiguration.AbsintheProtocol.HandlerPath
	}
	if opts.WebSocketConfiguration.ForwardUpgradeHeaders.Enabled {
		handler.forwardUpgradeHeadersConfig.enabled = true
		for _, str := range opts.WebSocketConfiguration.ForwardUpgradeHeaders.AllowList {
			if detectNonRegex.MatchString(str) {
				canonicalHeaderKey := http.CanonicalHeaderKey(str)
				handler.forwardUpgradeHeadersConfig.staticAllowList = append(handler.forwardUpgradeHeadersConfig.staticAllowList, canonicalHeaderKey)
			} else {
				re, err := regexp.Compile(str)
				if err != nil {
					opts.Logger.Warn("Invalid regex in forward upgrade headers allow list", zap.String("regex", str), zap.Error(err))
					continue
				}
				handler.forwardUpgradeHeadersConfig.regexAllowList = append(handler.forwardUpgradeHeadersConfig.regexAllowList, re)
			}
		}
		handler.forwardUpgradeHeadersConfig.withStaticAllowList = len(handler.forwardUpgradeHeadersConfig.staticAllowList) > 0
		handler.forwardUpgradeHeadersConfig.withRegexAllowList = len(handler.forwardUpgradeHeadersConfig.regexAllowList) > 0
	}
	if opts.WebSocketConfiguration.ForwardUpgradeQueryParams.Enabled {
		handler.forwardQueryParamsConfig.enabled = true
		for _, str := range opts.WebSocketConfiguration.ForwardUpgradeQueryParams.AllowList {
			if detectNonRegex.MatchString(str) {
				handler.forwardQueryParamsConfig.staticAllowList = append(handler.forwardQueryParamsConfig.staticAllowList, str)
			} else {
				re, err := regexp.Compile(str)
				if err != nil {
					opts.Logger.Warn("Invalid regex in forward upgrade query params allow list", zap.String("regex", str), zap.Error(err))
					continue
				}
				handler.forwardQueryParamsConfig.regexAllowList = append(handler.forwardQueryParamsConfig.regexAllowList, re)
			}
		}
		handler.forwardQueryParamsConfig.withStaticAllowList = len(handler.forwardQueryParamsConfig.staticAllowList) > 0
		handler.forwardQueryParamsConfig.withRegexAllowList = len(handler.forwardQueryParamsConfig.regexAllowList) > 0
	}
	if opts.EnableWebSocketEpollKqueue {
		poller, err := epoller.NewPoller(opts.EpollKqueueConnBufferSize, opts.EpollKqueuePollTimeout)
		if err == nil {
			opts.Logger.Debug("Epoll is available")

			handler.epoll = poller
			handler.connections = make(map[int]*WebSocketConnectionHandler)
			go handler.runPoller()
		} else {
			opts.Logger.Warn("Epoll is only available on Linux and MacOS. Falling back to synchronous handling.")
		}
	} else {
		opts.Logger.Debug("Epoll is disabled by configuration")
	}

	return func(next http.Handler) http.Handler {
		return http.HandlerFunc(func(w http.ResponseWriter, r *http.Request) {
			if !websocket.IsWebSocketUpgrade(r) {
				next.ServeHTTP(w, r)
				return
			}
			handler.handleUpgradeRequest(w, r)
		})
	}
}

// wsConnectionWrapper is a wrapper around websocket.Conn that allows
// writing from multiple goroutines
type wsConnectionWrapper struct {
	conn net.Conn
	mu   sync.Mutex
	rw   *bufio.ReadWriter
}

func newWSConnectionWrapper(conn net.Conn, rw *bufio.ReadWriter) *wsConnectionWrapper {
	return &wsConnectionWrapper{
		conn: conn,
		rw:   rw,
	}
}

func (c *wsConnectionWrapper) ReadJSON(v interface{}) error {
	text, err := wsutil.ReadClientText(c.conn)
	if err != nil {
		return err
	}
	return json.Unmarshal(text, v)
}

func (c *wsConnectionWrapper) WriteText(text string) error {
	c.mu.Lock()
	defer c.mu.Unlock()
	err := wsutil.WriteServerText(c.rw, []byte(text))
	if err != nil {
		return err
	}
	return c.rw.Flush()
}

func (c *wsConnectionWrapper) WriteJSON(v interface{}) error {
	c.mu.Lock()
	defer c.mu.Unlock()
	data, err := json.Marshal(v)
	if err != nil {
		return err
	}
	err = wsutil.WriteServerText(c.rw, data)
	if err != nil {
		return err
	}
	return c.rw.Flush()
}

func (c *wsConnectionWrapper) Close() error {
	c.mu.Lock()
	defer c.mu.Unlock()
	return c.conn.Close()
}

type WebsocketHandler struct {
	ctx                context.Context
	config             *config.WebSocketConfiguration
	operationProcessor *OperationProcessor
	operationBlocker   *OperationBlocker
	planner            *OperationPlanner
	graphqlHandler     *GraphQLHandler
	preHandler         *PreHandler
	metrics            RouterMetrics
	accessController   *AccessController
	logger             *zap.Logger

	epoll         epoller.Poller
	connections   map[int]*WebSocketConnectionHandler
	connectionsMu sync.RWMutex

	handlerSem    *semaphore.Weighted
	connectionIDs atomic.Int64

	stats WebSocketsStatistics

	readTimeout time.Duration

	absintheHandlerEnabled bool
	absintheHandlerPath    string

	forwardUpgradeHeadersConfig forwardConfig
	forwardQueryParamsConfig    forwardConfig
}

func (h *WebsocketHandler) handleUpgradeRequest(w http.ResponseWriter, r *http.Request) {
	var (
		subProtocol string
	)

	requestID := middleware.GetReqID(r.Context())
	requestLogger := h.logger.With(logging.WithRequestID(requestID))
	clientInfo := NewClientInfoFromRequest(r)

	if h.accessController != nil && !h.config.Authentication.FromInitialPayload.Enabled {
		// Check access control before upgrading the connection
		validatedReq, err := h.accessController.Access(w, r)
		if err != nil {
			statusCode := http.StatusForbidden
			if errors.Is(err, ErrUnauthorized) {
				statusCode = http.StatusUnauthorized
			}
			http.Error(w, http.StatusText(statusCode), statusCode)
			return
		}
		r = validatedReq
	}

	upgrader := ws.HTTPUpgrader{
		Timeout: time.Second * 5,
		Protocol: func(s string) bool {
			if wsproto.IsSupportedSubprotocol(s) {
				subProtocol = s
				return true
			}
			return false
		},
	}
	c, rw, _, err := upgrader.Upgrade(r, w)
	if err != nil {
		requestLogger.Warn("Websocket upgrade", zap.Error(err))
		_ = c.Close()
		return
	}

	// legacy absinthe clients don't set the Sec-WebSocket-Protocol header (Subprotocol)
	// so we need to check the path to determine if it's an absinthe client and set the subprotocol manually
	if subProtocol == "" && h.absintheHandlerEnabled && r.URL.Path == h.absintheHandlerPath {
		subProtocol = wsproto.AbsintheWSSubProtocol
	}

	// After successful upgrade, we can't write to the response writer anymore
	// because it's hijacked by the websocket connection

	conn := newWSConnectionWrapper(c, rw)
	protocol, err := wsproto.NewProtocol(subProtocol, conn)
	if err != nil {
		requestLogger.Error("Create websocket protocol", zap.Error(err))
		_ = c.Close()
		return
	}

	// We can parse the request options before creating the handler
	// this avoids touching the client request across goroutines

	executionOptions, traceOptions, err := h.preHandler.parseRequestOptions(r, clientInfo, requestLogger)
	if err != nil {
		requestLogger.Error("Parse request options", zap.Error(err))
		_ = c.Close()
		return
	}

	planOptions := PlanOptions{
		Protocol:             OperationProtocolWS,
		ClientInfo:           clientInfo,
		TraceOptions:         traceOptions,
		ExecutionOptions:     executionOptions,
		TrackSchemaUsageInfo: h.preHandler.trackSchemaUsageInfo,
	}

	handler := NewWebsocketConnectionHandler(h.ctx, WebSocketConnectionHandlerOptions{
		OperationProcessor:    h.operationProcessor,
		OperationBlocker:      h.operationBlocker,
		Planner:               h.planner,
		GraphQLHandler:        h.graphqlHandler,
		PreHandler:            h.preHandler,
		Metrics:               h.metrics,
		PlanOptions:           planOptions,
		ResponseWriter:        w,
		Request:               r,
		Connection:            conn,
		Protocol:              protocol,
		Logger:                h.logger,
		Stats:                 h.stats,
		ConnectionID:          h.connectionIDs.Inc(),
		ClientInfo:            clientInfo,
		InitRequestID:         requestID,
		Config:                h.config,
		ForwardUpgradeHeaders: h.forwardUpgradeHeadersConfig,
		ForwardQueryParams:    h.forwardQueryParamsConfig,
	})
	err = handler.Initialize()
	if err != nil {
		if errors.Is(err, io.EOF) {
			requestLogger.Warn("No more data to read during initialization", zap.Error(err))
		} else if errors.As(err, &wsutil.ClosedError{}) {
			requestLogger.Warn("Client closed connection during initialization", zap.Error(err))
		} else {
			requestLogger.Error("Initializing websocket connection", zap.Error(err))
		}
		handler.Close()
		return
	}

	// Authenticate the connection using the initial payload
	fromInitialPayloadConfig := h.config.Authentication.FromInitialPayload
	if fromInitialPayloadConfig.Enabled {
		// Setting the initialPayload in the context to be used by the websocketInitialPayloadAuthenticator
		r = r.WithContext(authentication.WithWebsocketInitialPayloadContextKey(r.Context(), handler.initialPayload))

		// Later check access control after initial payload is read and set into the context
		handler.request, err = h.accessController.Access(w, r)
		if err != nil {
			statusCode := http.StatusForbidden
			if errors.Is(err, ErrUnauthorized) {
				statusCode = http.StatusUnauthorized
			}
			http.Error(handler.w, http.StatusText(statusCode), statusCode)
			handler.writeErrorMessage(requestID, err)
			handler.Close()
			return
		}

		// Export the token from the initial payload to the request header
		if fromInitialPayloadConfig.ExportToken.Enabled {
			var initialPayloadMap map[string]interface{}
			err := json.Unmarshal(handler.initialPayload, &initialPayloadMap)
			if err != nil {
				requestLogger.Error("Error parsing initial payload: %v", zap.Error(err))
				handler.writeErrorMessage(requestID, err)
				handler.Close()
				return
			}
			jwtToken, ok := initialPayloadMap[fromInitialPayloadConfig.Key].(string)
			if !ok {
				err := fmt.Errorf("invalid JWT token in initial payload: JWT token is not a string")
				requestLogger.Error(err.Error())
				handler.writeErrorMessage(requestID, err)
				handler.Close()
				return
			}
			handler.request.Header.Set(fromInitialPayloadConfig.ExportToken.HeaderKey, jwtToken)
		}
	}

	// Only when epoll is available. On Windows, epoll is not available
	if h.epoll != nil {
		err = h.addConnection(c, handler)
		if err != nil {
			requestLogger.Error("Adding connection to epoll", zap.Error(err))
			handler.Close()
		}
		return
	}

	// Handle messages sync when epoll is not available

	go h.handleConnectionSync(handler)
}

func (h *WebsocketHandler) handleConnectionSync(handler *WebSocketConnectionHandler) {
	h.stats.ConnectionsInc()
	defer h.stats.ConnectionsDec()
	serverDone := h.ctx.Done()
	defer handler.Close()

	for {
		select {
		case <-serverDone:
			return
		default:
			// It's important to set the ReadDeadline
			// Otherwise, the following "ReadMessage" call will block forever
			err := handler.conn.conn.SetReadDeadline(time.Now().Add(h.readTimeout))
			if err != nil {
				h.logger.Debug("Setting read deadline", zap.Error(err))
				return
			}
			msg, err := handler.protocol.ReadMessage()
			if err != nil {
				if isReadTimeout(err) {
					continue
				}
				h.logger.Debug("Client closed connection")
				return
			}
			err = h.HandleMessage(handler, msg)
			if err != nil {
				h.logger.Debug("Handling websocket message", zap.Error(err))
				if errors.Is(err, errClientTerminatedConnection) {
					return
				}
			}
		}
	}
}

func (h *WebsocketHandler) addConnection(conn net.Conn, handler *WebSocketConnectionHandler) error {
	h.stats.ConnectionsInc()
	h.connectionsMu.Lock()
	defer h.connectionsMu.Unlock()
	fd := socketFd(conn)
	h.connections[fd] = handler
	return h.epoll.Add(conn)
}

func (h *WebsocketHandler) removeConnection(conn net.Conn, handler *WebSocketConnectionHandler, fd int) {
	h.stats.ConnectionsDec()
	h.connectionsMu.Lock()
	delete(h.connections, fd)
	h.connectionsMu.Unlock()
	err := h.epoll.Remove(conn)
	if err != nil {
		h.logger.Warn("Removing connection from epoll", zap.Error(err))
	}
	handler.Close()
}

func socketFd(conn net.Conn) int {
	if con, ok := conn.(syscall.Conn); ok {
		raw, err := con.SyscallConn()
		if err != nil {
			return 0
		}
		sfd := 0
		_ = raw.Control(func(fd uintptr) {
			sfd = int(fd)
		})
		return sfd
	}
	if con, ok := conn.(epoller.ConnImpl); ok {
		return con.GetFD()
	}
	return 0
}

func isReadTimeout(err error) bool {
	if err == nil {
		return false
	}
	var netErr net.Error
	if errors.As(err, &netErr) {
		return netErr.Timeout()
	}
	return false
}

func (h *WebsocketHandler) runPoller() {
	done := h.ctx.Done()
	defer func() {
		h.connectionsMu.Lock()
		_ = h.epoll.Close(true)
		h.connectionsMu.Unlock()
	}()
	for {
		select {
		case <-done:
			return
		default:
			connections, err := h.epoll.Wait(128)
			if err != nil {
				h.logger.Warn("Epoll wait", zap.Error(err))
				continue
			}
			for i := 0; i < len(connections); i++ {
				if connections[i] == nil {
					continue
				}
				conn := connections[i].(epoller.ConnImpl)
				// check if the connection is still valid
				fd := socketFd(conn)
				h.connectionsMu.RLock()
				handler, exists := h.connections[fd]
				h.connectionsMu.RUnlock()
				if !exists {
					continue
				}

				err = handler.conn.conn.SetReadDeadline(time.Now().Add(h.readTimeout))
				if err != nil {
					h.logger.Debug("Setting read deadline", zap.Error(err))
					h.removeConnection(conn, handler, fd)
					continue
				}

				msg, err := handler.protocol.ReadMessage()
				if err != nil {
					h.logger.Debug("Client closed connection")
					h.removeConnection(conn, handler, fd)
					continue
				}
				err = h.HandleMessage(handler, msg)
				if err != nil {
					h.logger.Debug("Handling websocket message", zap.Error(err))
					if errors.Is(err, errClientTerminatedConnection) {
						h.removeConnection(conn, handler, fd)
						return
					}
				}
			}
		}
	}
}

type websocketResponseWriter struct {
	id              string
	protocol        wsproto.Proto
	header          http.Header
	buf             bytes.Buffer
	writtenBytes    int
	logger          *zap.Logger
	stats           WebSocketsStatistics
	propagateErrors bool
}

var _ http.ResponseWriter = (*websocketResponseWriter)(nil)
var _ resolve.SubscriptionResponseWriter = (*websocketResponseWriter)(nil)

func newWebsocketResponseWriter(id string, protocol wsproto.Proto, propagateErrors bool, logger *zap.Logger, stats WebSocketsStatistics) *websocketResponseWriter {
	return &websocketResponseWriter{
		id:              id,
		protocol:        protocol,
		header:          make(http.Header),
		logger:          logger.With(zap.String("subscription_id", id)),
		stats:           stats,
		propagateErrors: propagateErrors,
	}
}

func (rw *websocketResponseWriter) Header() http.Header {
	return rw.header
}

func (rw *websocketResponseWriter) WriteHeader(statusCode int) {
	rw.logger.Debug("Response status code", zap.Int("status_code", statusCode))
}

func (rw *websocketResponseWriter) Complete() {
	err := rw.protocol.Done(rw.id)
	if err != nil {
		rw.logger.Debug("Sending complete message", zap.Error(err))
	}
}

func (rw *websocketResponseWriter) Write(data []byte) (int, error) {
	rw.writtenBytes += len(data)
	return rw.buf.Write(data)
}

func (rw *websocketResponseWriter) Flush() error {
	if rw.buf.Len() > 0 {
		rw.logger.Debug("flushing", zap.Int("bytes", rw.buf.Len()))
		payload := rw.buf.Bytes()
		var extensions []byte
		var err error
		if len(rw.header) > 0 {
			extensions, err = json.Marshal(map[string]any{
				"response_headers": rw.header,
			})
			if err != nil {
				rw.logger.Warn("Serializing response headers", zap.Error(err))
				return err
			}
		}

		// Check if the result is an error
		errorsResult := gjson.GetBytes(payload, "errors")
		if errorsResult.Type == gjson.JSON {
			if rw.propagateErrors {
				err = rw.protocol.WriteGraphQLErrors(rw.id, json.RawMessage(errorsResult.Raw), extensions)
			} else {
				err = rw.protocol.WriteGraphQLErrors(rw.id, json.RawMessage(`[{"message":"Unable to subscribe"}]`), extensions)
			}
		} else {
			err = rw.protocol.WriteGraphQLData(rw.id, payload, extensions)
		}
		rw.buf.Reset()
		if err != nil {
			return err
		}
	}
	return nil
}

func (rw *websocketResponseWriter) SubscriptionResponseWriter() resolve.SubscriptionResponseWriter {
	return rw
}

type graphqlError struct {
	Message    string      `json:"message"`
	Extensions *Extensions `json:"extensions,omitempty"`
}

type WebSocketConnectionHandlerOptions struct {
	Config                *config.WebSocketConfiguration
	OperationProcessor    *OperationProcessor
	OperationBlocker      *OperationBlocker
	Planner               *OperationPlanner
	GraphQLHandler        *GraphQLHandler
	PreHandler            *PreHandler
	Metrics               RouterMetrics
	ResponseWriter        http.ResponseWriter
	Request               *http.Request
	Connection            *wsConnectionWrapper
	Protocol              wsproto.Proto
	Logger                *zap.Logger
	Stats                 WebSocketsStatistics
	PlanOptions           PlanOptions
	ConnectionID          int64
	ClientInfo            *ClientInfo
	InitRequestID         string
	ForwardUpgradeHeaders forwardConfig
	ForwardQueryParams    forwardConfig
}

type WebSocketConnectionHandler struct {
	ctx                context.Context
	operationProcessor *OperationProcessor
	operationBlocker   *OperationBlocker
	planner            *OperationPlanner
	graphqlHandler     *GraphQLHandler
	plannerOptions     PlanOptions
	preHandler         *PreHandler
	metrics            RouterMetrics
	w                  http.ResponseWriter
	// request is the original client request. It is not safe for concurrent use.
	// You have to clone it before using it in a goroutine.
	request    *http.Request
	conn       *wsConnectionWrapper
	protocol   wsproto.Proto
	clientInfo *ClientInfo
	logger     *zap.Logger

	initialPayload            json.RawMessage
	upgradeRequestHeaders     json.RawMessage
	upgradeRequestQueryParams json.RawMessage

	initRequestID   string
	connectionID    int64
	subscriptionIDs atomic.Int64
	subscriptions   sync.Map
	stats           WebSocketsStatistics

	forwardInitialPayload bool

	forwardUpgradeHeaders *forwardConfig
	forwardQueryParams    *forwardConfig
}

type forwardConfig struct {
	enabled             bool
	withStaticAllowList bool
	staticAllowList     []string
	withRegexAllowList  bool
	regexAllowList      []*regexp.Regexp
}

var (
	detectNonRegex = regexp.MustCompile(`^[A-Za-z0-9_-]+$`)
)

func NewWebsocketConnectionHandler(ctx context.Context, opts WebSocketConnectionHandlerOptions) *WebSocketConnectionHandler {

	return &WebSocketConnectionHandler{
		ctx:                   ctx,
		operationProcessor:    opts.OperationProcessor,
		operationBlocker:      opts.OperationBlocker,
		planner:               opts.Planner,
		graphqlHandler:        opts.GraphQLHandler,
		preHandler:            opts.PreHandler,
		metrics:               opts.Metrics,
		w:                     opts.ResponseWriter,
		request:               opts.Request,
		conn:                  opts.Connection,
		protocol:              opts.Protocol,
		logger:                opts.Logger,
		connectionID:          opts.ConnectionID,
		stats:                 opts.Stats,
		clientInfo:            opts.ClientInfo,
		initRequestID:         opts.InitRequestID,
		forwardUpgradeHeaders: &opts.ForwardUpgradeHeaders,
		forwardQueryParams:    &opts.ForwardQueryParams,
		forwardInitialPayload: opts.Config != nil && opts.Config.ForwardInitialPayload,
		plannerOptions:        opts.PlanOptions,
	}
}

func (h *WebSocketConnectionHandler) requestError(err error) error {
	if errors.As(err, &wsutil.ClosedError{}) {
		h.logger.Debug("Client closed connection")
		return err
	}
	h.logger.Warn("Handling websocket connection", zap.Error(err))
	return h.conn.WriteText(err.Error())
}

func (h *WebSocketConnectionHandler) writeErrorMessage(operationID string, err error) error {
	gqlErrors := []graphqlError{
		{Message: err.Error()},
	}
	payload, err := json.Marshal(gqlErrors)
	if err != nil {
		return fmt.Errorf("encoding GraphQL errors: %w", err)
	}
	return h.protocol.WriteGraphQLErrors(operationID, payload, nil)
}

func (h *WebSocketConnectionHandler) parseAndPlan(payload []byte) (*ParsedOperation, *operationContext, error) {

	operationKit, err := h.operationProcessor.NewKit()
	if err != nil {
		return nil, nil, err
	}
	defer operationKit.Free()

	planOptions := PlanOptions{
		Protocol:             OperationProtocolWS,
		ClientInfo:           h.clientInfo,
		TraceOptions:         traceOptions,
		ExecutionOptions:     executionOptions,
		TrackSchemaUsageInfo: h.preHandler.trackSchemaUsageInfo,
	}
	opContext := &operationContext{
		name:    operationKit.parsedOperation.Request.OperationName,
		opType:  operationKit.parsedOperation.Type,
		content: operationKit.parsedOperation.NormalizedRepresentation,
	}

	if err := operationKit.UnmarshalOperationFromBody(payload); err != nil {
		return nil, nil, err
	}

	opContext.extensions = operationKit.parsedOperation.Request.Extensions

	var skipParse bool

	if operationKit.parsedOperation.IsPersistedOperation {
		skipParse, err = operationKit.FetchPersistedOperation(h.ctx, h.clientInfo, baseAttributesFromContext(h.ctx))
		if err != nil {
			return nil, nil, err
		}
	}

	// If the persistent operation is already in the cache, we skip the parse step
	// because the operation was already parsed. This is a performance optimization, and we
	// can do it because we know that the persisted operation is immutable (identified by the hash)
	if !skipParse {
		startParsing := time.Now()
		if err := operationKit.Parse(); err != nil {
			opContext.parsingTime = time.Since(startParsing)
			return nil, nil, err
		}
		opContext.parsingTime = time.Since(startParsing)
	}

	if blocked := h.operationBlocker.OperationIsBlocked(operationKit.parsedOperation); blocked != nil {
		return nil, nil, blocked
	}

	startNormalization := time.Now()

	if _, err := operationKit.NormalizeOperation(); err != nil {
		opContext.normalizationTime = time.Since(startNormalization)
		return nil, nil, err
	}

	opContext.hash = operationKit.parsedOperation.ID
	opContext.normalizationCacheHit = operationKit.parsedOperation.NormalizationCacheHit

	if err := operationKit.NormalizeVariables(); err != nil {
		opContext.normalizationTime = time.Since(startNormalization)
		return nil, nil, err
	}

<<<<<<< HEAD
	opContext.normalizationTime = time.Since(startNormalization)
	opContext.content = operationKit.parsedOperation.NormalizedRepresentation
	opContext.variables = operationKit.parsedOperation.Request.Variables

	startValidation := time.Now()

	if _, err := operationKit.Validate(executionOptions.SkipLoader); err != nil {
		opContext.validationTime = time.Since(startValidation)
		return nil, nil, err
	}

	opContext.validationTime = time.Since(startValidation)

	startPlanning := time.Now()

	err = h.planner.plan(opContext, planOptions)
=======
	if _, err := operationKit.Validate(h.plannerOptions.ExecutionOptions.SkipLoader); err != nil {
		return nil, nil, err
	}

	opContext, err := h.planner.plan(operationKit.parsedOperation, h.plannerOptions)
>>>>>>> 359d5eb2
	if err != nil {
		opContext.planningTime = time.Since(startPlanning)
		return operationKit.parsedOperation, nil, err
	}

	opContext.planningTime = time.Since(startPlanning)

	opContext.initialPayload = h.initialPayload

	opContext.setAttributes()

	return operationKit.parsedOperation, opContext, nil
}

func (h *WebSocketConnectionHandler) executeSubscription(registration *SubscriptionRegistration) {

	rw := newWebsocketResponseWriter(registration.msg.ID, h.protocol, h.graphqlHandler.subgraphErrorPropagation.Enabled, h.logger, h.stats)

	_, operationCtx, err := h.parseAndPlan(registration.msg.Payload)
	if err != nil {
		wErr := h.writeErrorMessage(registration.msg.ID, err)
		if wErr != nil {
			h.logger.Warn("writing error message", zap.Error(wErr))
		}
		return
	}

	if h.forwardUpgradeHeaders.enabled && h.upgradeRequestHeaders != nil {
		if operationCtx.extensions == nil {
			operationCtx.extensions = json.RawMessage("{}")
		}
		operationCtx.extensions, err = jsonparser.Set(operationCtx.extensions, h.upgradeRequestHeaders, "upgradeHeaders")
		if err != nil {
			h.logger.Warn("Setting upgrade request data", zap.Error(err))
			_ = h.writeErrorMessage(registration.msg.ID, err)
			return
		}
	}
	if h.forwardQueryParams.enabled && h.upgradeRequestQueryParams != nil {
		if operationCtx.extensions == nil {
			operationCtx.extensions = json.RawMessage("{}")
		}
		operationCtx.extensions, err = jsonparser.Set(operationCtx.extensions, h.upgradeRequestQueryParams, "upgradeQueryParams")
		if err != nil {
			h.logger.Warn("Setting upgrade request data", zap.Error(err))
			_ = h.writeErrorMessage(registration.msg.ID, err)
			return
		}

	}
	if h.forwardInitialPayload && operationCtx.initialPayload != nil {
		if operationCtx.extensions == nil {
			operationCtx.extensions = json.RawMessage("{}")
		}
		operationCtx.extensions, err = jsonparser.Set(operationCtx.extensions, operationCtx.initialPayload, "initialPayload")
		if err != nil {
			h.logger.Warn("Setting initial payload", zap.Error(err))
			_ = h.writeErrorMessage(registration.msg.ID, err)
			return
		}
	}
	resolveCtx := &resolve.Context{
		Variables: operationCtx.Variables(),
		Request: resolve.Request{
			Header: registration.clientRequest.Header,
			ID:     h.initRequestID,
		},
		RenameTypeNames: h.graphqlHandler.executor.RenameTypeNames,
		TracingOptions:  operationCtx.traceOptions,
		Extensions:      operationCtx.extensions,
	}
	if h.forwardInitialPayload && operationCtx.initialPayload != nil {
		resolveCtx.InitialPayload = operationCtx.initialPayload
	}

	resolveCtx = resolveCtx.WithContext(withRequestContext(h.ctx, buildRequestContext(nil, registration.clientRequest, operationCtx, h.logger)))
	if h.graphqlHandler.authorizer != nil {
		resolveCtx = WithAuthorizationExtension(resolveCtx)
		resolveCtx.SetAuthorizer(h.graphqlHandler.authorizer)
	}
	resolveCtx = h.graphqlHandler.configureRateLimiting(resolveCtx)

	// Put in a closure to evaluate err after the defer
	defer func() {
		// StatusCode has no meaning here. We set it to 0 but set the error.
		h.metrics.ExportSchemaUsageInfo(operationCtx, 0, err != nil, false)
	}()

	switch p := operationCtx.preparedPlan.preparedPlan.(type) {
	case *plan.SynchronousResponsePlan:
		_, err = h.graphqlHandler.executor.Resolver.ResolveGraphQLResponse(resolveCtx, p.Response, nil, rw)
		if err != nil {
			h.logger.Warn("Resolving GraphQL response", zap.Error(err))
			h.graphqlHandler.WriteError(resolveCtx, err, p.Response, rw)
		}
		_ = rw.Flush()
		rw.Complete()
	case *plan.SubscriptionResponsePlan:
		err = h.graphqlHandler.executor.Resolver.AsyncResolveGraphQLSubscription(resolveCtx, p.Response, rw.SubscriptionResponseWriter(), registration.id)
		if err != nil {
			h.logger.Warn("Resolving GraphQL subscription", zap.Error(err))
			h.graphqlHandler.WriteError(resolveCtx, err, p.Response.Response, rw)
			return
		}
	}
}

type SubscriptionRegistration struct {
	id            resolve.SubscriptionIdentifier
	msg           *wsproto.Message
	clientRequest *http.Request
}

// registerSubscription registers a new subscription with the given message. This method is not safe for concurrent use.
func (h *WebSocketConnectionHandler) registerSubscription(msg *wsproto.Message) (*SubscriptionRegistration, error) {
	if msg.ID == "" {
		return nil, fmt.Errorf("missing id in subscribe")
	}
	_, exists := h.subscriptions.Load(msg.ID)
	if exists {
		return nil, fmt.Errorf("subscription with id %q already exists", msg.ID)
	}

	subscriptionID := h.subscriptionIDs.Inc()
	h.subscriptions.Store(msg.ID, subscriptionID)

	registration := &SubscriptionRegistration{
		id: resolve.SubscriptionIdentifier{
			ConnectionID:   h.connectionID,
			SubscriptionID: subscriptionID,
		},
		msg: msg,
		// executeSubscription is running on a worker pool, so we have to clone the request
		// before passing it to the worker pool. The original request is not safe for concurrent use and
		// is needed later to construct the operation context and to clone the resolver context.
		clientRequest: h.request.Clone(h.request.Context()),
	}

	return registration, nil
}

func (h *WebSocketConnectionHandler) handleComplete(msg *wsproto.Message) error {
	value, exists := h.subscriptions.Load(msg.ID)
	if !exists {
		return h.requestError(fmt.Errorf("no subscription was registered for ID %q", msg.ID))
	}
	h.subscriptions.Delete(msg.ID)
	subscriptionID, ok := value.(int64)
	if !ok {
		return h.requestError(fmt.Errorf("invalid subscription state for ID %q", msg.ID))
	}
	id := resolve.SubscriptionIdentifier{
		ConnectionID:   h.connectionID,
		SubscriptionID: subscriptionID,
	}
	return h.graphqlHandler.executor.Resolver.AsyncUnsubscribeSubscription(id)
}

func (h *WebsocketHandler) HandleMessage(handler *WebSocketConnectionHandler, msg *wsproto.Message) (err error) {

	switch msg.Type {
	case wsproto.MessageTypeTerminate:
		return errClientTerminatedConnection
	case wsproto.MessageTypePing:
		_ = handler.protocol.Pong(msg)
	case wsproto.MessageTypePong:
		// "Furthermore, the Pong message may even be sent unsolicited as a unidirectional heartbeat"
		return nil
	case wsproto.MessageTypeSubscribe:
		registration, err := handler.registerSubscription(msg)
		if err != nil {
			h.logger.Warn("Handling subscription registration", zap.Error(err))
			return handler.requestError(fmt.Errorf("error registering subscription id: %s", msg.ID))
		}
		if err := h.handlerSem.Acquire(handler.ctx, 1); err != nil {
			return err
		}
		defer h.handlerSem.Release(1)
		handler.executeSubscription(registration)
	case wsproto.MessageTypeComplete:
		err = handler.handleComplete(msg)
		if err != nil {
			h.logger.Warn("Handling complete", zap.Error(err))
		}
	default:
		return handler.requestError(fmt.Errorf("unsupported message type %d", msg.Type))
	}
	return nil
}

func (h *WebSocketConnectionHandler) Initialize() (err error) {
	h.logger.Debug("Websocket connection", zap.String("protocol", h.protocol.Subprotocol()))
	h.initialPayload, err = h.protocol.Initialize()
	if err != nil {
		_ = h.requestError(fmt.Errorf("error initializing session"))
		return err
	}
	if h.forwardQueryParams.enabled {
		query := h.request.URL.Query()
		params := make(map[string]string, len(query))
		for k := range query {
			if !h.ignoreQueryParameter(k) {
				params[k] = query.Get(k)
			}
		}
		if len(params) != 0 {
			h.upgradeRequestQueryParams, err = json.Marshal(params)
			if err != nil {
				return err
			}
		}
	}
	if h.forwardUpgradeHeaders.enabled {
		header := make(map[string]string, len(h.request.Header))
		for k := range h.request.Header {
			if h.ignoreHeader(k) {
				continue
			}
			header[k] = h.request.Header.Get(k)
		}
		if len(header) > 0 {
			h.upgradeRequestHeaders, err = json.Marshal(header)
		}
		if err != nil {
			return err
		}
	}
	return nil
}

func (h *WebSocketConnectionHandler) ignoreQueryParameter(k string) bool {
	if h.forwardQueryParams.withStaticAllowList {
		if slices.Contains(h.forwardQueryParams.staticAllowList, k) {
			return false
		}
	}
	if h.forwardQueryParams.withRegexAllowList {
		for _, re := range h.forwardQueryParams.regexAllowList {
			if re.MatchString(k) {
				return false
			}
		}
	}
	return h.forwardQueryParams.withStaticAllowList || h.forwardQueryParams.withRegexAllowList
}

func (h *WebSocketConnectionHandler) ignoreHeader(k string) bool {
	if h.forwardUpgradeHeaders.withStaticAllowList {
		if slices.Contains(h.forwardUpgradeHeaders.staticAllowList, k) {
			return false
		}
	}
	if h.forwardUpgradeHeaders.withRegexAllowList {
		for _, re := range h.forwardUpgradeHeaders.regexAllowList {
			if re.MatchString(k) {
				return false
			}
		}
	}
	return h.forwardUpgradeHeaders.withStaticAllowList || h.forwardUpgradeHeaders.withRegexAllowList
}

func (h *WebSocketConnectionHandler) Complete(rw *websocketResponseWriter) {
	h.subscriptions.Delete(rw.id)
	err := rw.protocol.Done(rw.id)
	if err != nil {
		return
	}
	_ = rw.Flush()
}

func (h *WebSocketConnectionHandler) Close() {
	// Remove any pending IDs associated with this connection
	err := h.graphqlHandler.executor.Resolver.AsyncUnsubscribeClient(h.connectionID)
	if err != nil {
		h.logger.Debug("Unsubscribing client", zap.Error(err))
	}
	err = h.conn.Close()
	if err != nil {
		h.logger.Debug("Closing websocket connection", zap.Error(err))
	}
}<|MERGE_RESOLUTION|>--- conflicted
+++ resolved
@@ -744,13 +744,6 @@
 	}
 	defer operationKit.Free()
 
-	planOptions := PlanOptions{
-		Protocol:             OperationProtocolWS,
-		ClientInfo:           h.clientInfo,
-		TraceOptions:         traceOptions,
-		ExecutionOptions:     executionOptions,
-		TrackSchemaUsageInfo: h.preHandler.trackSchemaUsageInfo,
-	}
 	opContext := &operationContext{
 		name:    operationKit.parsedOperation.Request.OperationName,
 		opType:  operationKit.parsedOperation.Type,
@@ -803,14 +796,13 @@
 		return nil, nil, err
 	}
 
-<<<<<<< HEAD
 	opContext.normalizationTime = time.Since(startNormalization)
 	opContext.content = operationKit.parsedOperation.NormalizedRepresentation
 	opContext.variables = operationKit.parsedOperation.Request.Variables
 
 	startValidation := time.Now()
 
-	if _, err := operationKit.Validate(executionOptions.SkipLoader); err != nil {
+	if _, err := operationKit.Validate(h.plannerOptions.ExecutionOptions.SkipLoader); err != nil {
 		opContext.validationTime = time.Since(startValidation)
 		return nil, nil, err
 	}
@@ -819,14 +811,7 @@
 
 	startPlanning := time.Now()
 
-	err = h.planner.plan(opContext, planOptions)
-=======
-	if _, err := operationKit.Validate(h.plannerOptions.ExecutionOptions.SkipLoader); err != nil {
-		return nil, nil, err
-	}
-
-	opContext, err := h.planner.plan(operationKit.parsedOperation, h.plannerOptions)
->>>>>>> 359d5eb2
+	err = h.planner.plan(opContext, h.plannerOptions)
 	if err != nil {
 		opContext.planningTime = time.Since(startPlanning)
 		return operationKit.parsedOperation, nil, err
