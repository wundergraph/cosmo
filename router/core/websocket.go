--- conflicted
+++ resolved
@@ -589,11 +589,7 @@
 		Variables: operationCtx.Variables(),
 		Request: resolve.Request{
 			Header: h.r.Header.Clone(),
-<<<<<<< HEAD
-			ID:     middleware.GetReqID(h.r.Context()),
-=======
 			ID:     h.initRequestID,
->>>>>>> ac6a2fa1
 		},
 		RenameTypeNames:       h.graphqlHandler.executor.RenameTypeNames,
 		RequestTracingOptions: operationCtx.traceOptions,
