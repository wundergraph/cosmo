package core

import (
	"context"
	"encoding/json"
	"fmt"
	"net/http"

	"net/url"
	"slices"

	"github.com/buger/jsonparser"
	"github.com/wundergraph/cosmo/router/pkg/pubsub"
	pubsub_datasource "github.com/wundergraph/cosmo/router/pkg/pubsub/datasource"
	"github.com/wundergraph/graphql-go-tools/v2/pkg/engine/argument_templates"

	"github.com/wundergraph/cosmo/router/pkg/config"
	"github.com/wundergraph/cosmo/router/pkg/routerplugin"

	"github.com/jensneuse/abstractlogger"
	"go.uber.org/zap"

	"github.com/wundergraph/graphql-go-tools/v2/pkg/engine/datasource/graphql_datasource"
	grpcdatasource "github.com/wundergraph/graphql-go-tools/v2/pkg/engine/datasource/grpc_datasource"
	"github.com/wundergraph/graphql-go-tools/v2/pkg/engine/datasource/staticdatasource"
	"github.com/wundergraph/graphql-go-tools/v2/pkg/engine/plan"

	"github.com/wundergraph/cosmo/router/gen/proto/wg/cosmo/common"
	nodev1 "github.com/wundergraph/cosmo/router/gen/proto/wg/cosmo/node/v1"
)

type Loader struct {
	ctx      context.Context
	resolver FactoryResolver
	// includeInfo controls whether additional information like type usage and field usage is included in the plan de
	includeInfo bool
	logger      *zap.Logger
}

type InstanceData struct {
	HostName      string
	ListenAddress string
}

type FactoryResolver interface {
	ResolveGraphqlFactory(subgraphName string) (plan.PlannerFactory[graphql_datasource.Configuration], error)
	ResolveStaticFactory() (plan.PlannerFactory[staticdatasource.Configuration], error)
	InstanceData() InstanceData
}

type ApiTransportFactory interface {
	RoundTripper(enableSingleFlight bool, transport http.RoundTripper) http.RoundTripper
	DefaultHTTPProxyURL() *url.URL
}

type DefaultFactoryResolver struct {
	static *staticdatasource.Factory[staticdatasource.Configuration]
	log    *zap.Logger

	engineCtx          context.Context
	enableSingleFlight bool
	streamingClient    *http.Client
	subscriptionClient graphql_datasource.GraphQLSubscriptionClient

	httpClient          *http.Client
	subgraphHTTPClients map[string]*http.Client
	pluginHost          *routerplugin.Host

	factoryLogger abstractlogger.Logger
	instanceData  InstanceData
}

func NewDefaultFactoryResolver(
	ctx context.Context,
	transportOptions *TransportOptions,
	subscriptionClientOptions *SubscriptionClientOptions,
	baseTransport http.RoundTripper,
	subgraphTransports map[string]http.RoundTripper,
	pluginHost *routerplugin.Host,
	log *zap.Logger,
	enableSingleFlight bool,
	enableNetPoll bool,
	instanceData InstanceData,
) *DefaultFactoryResolver {
	transportFactory := NewTransport(transportOptions)

	defaultHTTPClient := &http.Client{
		Timeout:   transportOptions.SubgraphTransportOptions.RequestTimeout,
		Transport: transportFactory.RoundTripper(enableSingleFlight, baseTransport),
	}

	streamingClient := &http.Client{
		Transport: transportFactory.RoundTripper(enableSingleFlight, baseTransport),
	}

	subgraphHTTPClients := map[string]*http.Client{}

	for subgraph, subgraphOpts := range transportOptions.SubgraphTransportOptions.SubgraphMap {
		subgraphTransport, ok := subgraphTransports[subgraph]
		if !ok {
			panic(fmt.Sprintf("subgraph %s not found in subgraphTransports", subgraph))
		}

		// make a new http client
		subgraphClient := &http.Client{
			Transport: transportFactory.RoundTripper(enableSingleFlight, subgraphTransport),
			Timeout:   subgraphOpts.RequestTimeout,
		}

		subgraphHTTPClients[subgraph] = subgraphClient
	}

	var factoryLogger abstractlogger.Logger
	if log != nil {
		factoryLogger = abstractlogger.NewZapLogger(log, abstractlogger.DebugLevel)
	}

	var netPollConfig graphql_datasource.NetPollConfiguration

	netPollConfig.ApplyDefaults()

	netPollConfig.Enable = enableNetPoll

	options := []graphql_datasource.Options{
		graphql_datasource.WithLogger(factoryLogger),
		graphql_datasource.WithNetPollConfiguration(netPollConfig),
	}

	if subscriptionClientOptions != nil {
		if subscriptionClientOptions.PingInterval > 0 {
			options = append(options, graphql_datasource.WithPingInterval(subscriptionClientOptions.PingInterval))
		}
		if subscriptionClientOptions.ReadTimeout > 0 {
			options = append(options, graphql_datasource.WithReadTimeout(subscriptionClientOptions.ReadTimeout))
		}
		if subscriptionClientOptions.PingTimeout > 0 {
			options = append(options, graphql_datasource.WithPingTimeout(subscriptionClientOptions.PingTimeout))
		}
		if subscriptionClientOptions.FrameTimeout > 0 {
			options = append(options, graphql_datasource.WithFrameTimeout(subscriptionClientOptions.FrameTimeout))
		}
	}

	subscriptionClient := graphql_datasource.NewGraphQLSubscriptionClient(
		defaultHTTPClient,
		streamingClient,
		ctx,
		options...,
	)

	return &DefaultFactoryResolver{
		static:             &staticdatasource.Factory[staticdatasource.Configuration]{},
		log:                log,
		factoryLogger:      factoryLogger,
		engineCtx:          ctx,
		enableSingleFlight: enableSingleFlight,
		streamingClient:    streamingClient,
		subscriptionClient: subscriptionClient,

		httpClient:          defaultHTTPClient,
		subgraphHTTPClients: subgraphHTTPClients,
<<<<<<< HEAD
		subgraphGRPCClients: subgraphGRPCClients,
		instanceData:        instanceData,
=======
		pluginHost:          pluginHost,
>>>>>>> e4345e4e
	}
}

func (d *DefaultFactoryResolver) ResolveGraphqlFactory(subgraphName string) (plan.PlannerFactory[graphql_datasource.Configuration], error) {
	if d.pluginHost != nil {
		// If the plugin host is not nil, we try to get the plugin for the subgraph.
		// In case of a plugin, we use the gRPC client provider to create the factory.
		plugin, exists := d.pluginHost.GetPlugin(subgraphName)
		if exists {
			return graphql_datasource.NewFactoryGRPCClientProvider(d.engineCtx, plugin.GetClient)
		}
	}

	if subgraphClient, ok := d.subgraphHTTPClients[subgraphName]; ok {
		return graphql_datasource.NewFactory(d.engineCtx, subgraphClient, d.subscriptionClient)
	}

	return graphql_datasource.NewFactory(d.engineCtx, d.httpClient, d.subscriptionClient)
}

func (d *DefaultFactoryResolver) ResolveStaticFactory() (factory plan.PlannerFactory[staticdatasource.Configuration], err error) {
	return d.static, nil
}

func (d *DefaultFactoryResolver) InstanceData() InstanceData {
	return d.instanceData
}

func NewLoader(ctx context.Context, includeInfo bool, resolver FactoryResolver, logger *zap.Logger) *Loader {
	return &Loader{
		ctx:         ctx,
		resolver:    resolver,
		includeInfo: includeInfo,
		logger:      logger,
	}
}

func (l *Loader) LoadInternedString(engineConfig *nodev1.EngineConfiguration, str *nodev1.InternedString) (string, error) {
	key := str.GetKey()
	s, ok := engineConfig.StringStorage[key]
	if !ok {
		return "", fmt.Errorf("no string found for key %q", key)
	}
	return s, nil
}

type RouterEngineConfiguration struct {
	Execution                config.EngineExecutionConfiguration
	Headers                  *config.HeaderRules
	Events                   config.EventsConfiguration
	SubgraphErrorPropagation config.SubgraphErrorPropagationConfiguration
}

func mapProtoFilterToPlanFilter(input *nodev1.SubscriptionFilterCondition, output *plan.SubscriptionFilterCondition) *plan.SubscriptionFilterCondition {
	if input == nil {
		return nil
	}
	if input.And != nil {
		output.And = make([]plan.SubscriptionFilterCondition, len(input.And))
		for i := range input.And {
			mapProtoFilterToPlanFilter(input.And[i], &output.And[i])
		}
		return output
	}
	if input.In != nil {
		var values []string
		_, err := jsonparser.ArrayEach([]byte(input.In.Json), func(value []byte, dataType jsonparser.ValueType, offset int, err error) {
			// if the value is not a string, just append it as is because this is the JSON
			// representation of the value. If it contains a template, we want to keep it as
			// is to explode it later with the actual values
			if dataType != jsonparser.String || argument_templates.ContainsArgumentTemplateString(value) {
				values = append(values, string(value))
				return
			}
			// stringify values to prevent its actual type from being lost
			// during the transport to the engine as bytes
			marshaledValue, mErr := json.Marshal(string(value))
			if mErr != nil {
				return
			}
			values = append(values, string(marshaledValue))
		})
		if err != nil {
			return nil
		}
		output.In = &plan.SubscriptionFieldCondition{
			FieldPath: input.In.FieldPath,
			Values:    values,
		}
		return output
	}
	if input.Not != nil {
		output.Not = mapProtoFilterToPlanFilter(input.Not, &plan.SubscriptionFilterCondition{})
		return output
	}
	if input.Or != nil {
		output.Or = make([]plan.SubscriptionFilterCondition, len(input.Or))
		for i := range input.Or {
			output.Or[i] = plan.SubscriptionFilterCondition{}
			mapProtoFilterToPlanFilter(input.Or[i], &output.Or[i])
		}
		return output
	}
	return nil
}

func (l *Loader) Load(engineConfig *nodev1.EngineConfiguration, subgraphs []*nodev1.Subgraph, routerEngineConfig *RouterEngineConfiguration, pluginsEnabled bool) (*plan.Configuration, []pubsub_datasource.PubSubProvider, error) {
	var outConfig plan.Configuration
	// attach field usage information to the plan
	outConfig.DefaultFlushIntervalMillis = engineConfig.DefaultFlushInterval
	for _, configuration := range engineConfig.FieldConfigurations {
		var args []plan.ArgumentConfiguration
		for _, argumentConfiguration := range configuration.ArgumentsConfiguration {
			arg := plan.ArgumentConfiguration{
				Name: argumentConfiguration.Name,
			}
			switch argumentConfiguration.SourceType {
			case nodev1.ArgumentSource_FIELD_ARGUMENT:
				arg.SourceType = plan.FieldArgumentSource
			case nodev1.ArgumentSource_OBJECT_FIELD:
				arg.SourceType = plan.ObjectFieldSource
			}
			args = append(args, arg)
		}
		fieldConfig := plan.FieldConfiguration{
			TypeName:                    configuration.TypeName,
			FieldName:                   configuration.FieldName,
			Arguments:                   args,
			HasAuthorizationRule:        l.fieldHasAuthorizationRule(configuration),
			SubscriptionFilterCondition: mapProtoFilterToPlanFilter(configuration.SubscriptionFilterCondition, &plan.SubscriptionFilterCondition{}),
		}
		outConfig.Fields = append(outConfig.Fields, fieldConfig)
	}

	for _, configuration := range engineConfig.TypeConfigurations {
		outConfig.Types = append(outConfig.Types, plan.TypeConfiguration{
			TypeName: configuration.TypeName,
			RenameTo: configuration.RenameTo,
		})
	}

	var providers []pubsub_datasource.PubSubProvider

	for _, in := range engineConfig.DatasourceConfigurations {
		var out plan.DataSource

		switch in.Kind {
		case nodev1.DataSourceKind_STATIC:
			factory, err := l.resolver.ResolveStaticFactory()
			if err != nil {
				return nil, providers, err
			}

			out, err = plan.NewDataSourceConfiguration[staticdatasource.Configuration](
				in.Id,
				factory,
				l.dataSourceMetaData(in),
				staticdatasource.Configuration{
					Data: config.LoadStringVariable(in.CustomStatic.Data),
				},
			)
			if err != nil {
				return nil, providers, fmt.Errorf("error creating data source configuration for data source %s: %w", in.Id, err)
			}

		case nodev1.DataSourceKind_GRAPHQL:

			header := http.Header{}
			for s, httpHeader := range in.CustomGraphql.Fetch.Header {
				for _, value := range httpHeader.Values {
					header.Add(s, config.LoadStringVariable(value))
				}
			}

			fetchUrl := config.LoadStringVariable(in.CustomGraphql.Fetch.GetUrl())

			subscriptionUrl := config.LoadStringVariable(in.CustomGraphql.Subscription.Url)
			if subscriptionUrl == "" {
				subscriptionUrl = fetchUrl
			}

			customScalarTypeFields := make([]graphql_datasource.SingleTypeField, len(in.CustomGraphql.CustomScalarTypeFields))
			for i, v := range in.CustomGraphql.CustomScalarTypeFields {
				customScalarTypeFields[i] = graphql_datasource.SingleTypeField{
					TypeName:  v.TypeName,
					FieldName: v.FieldName,
				}
			}

			graphqlSchema, err := l.LoadInternedString(engineConfig, in.CustomGraphql.GetUpstreamSchema())
			if err != nil {
				return nil, providers, fmt.Errorf("could not load GraphQL schema for data source %s: %w", in.Id, err)
			}

			var subscriptionUseSSE bool
			var subscriptionSSEMethodPost bool
			if in.CustomGraphql.Subscription.Protocol != nil {
				switch *in.CustomGraphql.Subscription.Protocol {
				case common.GraphQLSubscriptionProtocol_GRAPHQL_SUBSCRIPTION_PROTOCOL_WS:
					subscriptionUseSSE = false
					subscriptionSSEMethodPost = false
				case common.GraphQLSubscriptionProtocol_GRAPHQL_SUBSCRIPTION_PROTOCOL_SSE:
					subscriptionUseSSE = true
					subscriptionSSEMethodPost = false
				case common.GraphQLSubscriptionProtocol_GRAPHQL_SUBSCRIPTION_PROTOCOL_SSE_POST:
					subscriptionUseSSE = true
					subscriptionSSEMethodPost = true
				}
			} else {
				// Old style config
				if in.CustomGraphql.Subscription.UseSSE != nil {
					subscriptionUseSSE = *in.CustomGraphql.Subscription.UseSSE
				}
			}

			wsSubprotocol := "auto"
			if in.CustomGraphql.Subscription.WebsocketSubprotocol != nil {
				switch *in.CustomGraphql.Subscription.WebsocketSubprotocol {
				case common.GraphQLWebsocketSubprotocol_GRAPHQL_WEBSOCKET_SUBPROTOCOL_WS:
					wsSubprotocol = "graphql-ws"
				case common.GraphQLWebsocketSubprotocol_GRAPHQL_WEBSOCKET_SUBPROTOCOL_TRANSPORT_WS:
					wsSubprotocol = "graphql-transport-ws"
				case common.GraphQLWebsocketSubprotocol_GRAPHQL_WEBSOCKET_SUBPROTOCOL_AUTO:
					wsSubprotocol = "auto"
				}
			}

			dataSourceRules := FetchURLRules(routerEngineConfig.Headers, subgraphs, subscriptionUrl)
			forwardedClientHeaders, forwardedClientRegexps, err := PropagatedHeaders(dataSourceRules)
			if err != nil {
				return nil, providers, fmt.Errorf("error parsing header rules for data source %s: %w", in.Id, err)
			}

			schemaConfiguration, err := graphql_datasource.NewSchemaConfiguration(
				graphqlSchema,
				&graphql_datasource.FederationConfiguration{
					Enabled:    in.CustomGraphql.Federation.Enabled,
					ServiceSDL: in.CustomGraphql.Federation.ServiceSdl,
				},
			)
			if err != nil {
				return nil, providers, fmt.Errorf("error creating schema configuration for data source %s: %w", in.Id, err)
			}

			grpcConfig := toGRPCConfiguration(in.CustomGraphql.Grpc, pluginsEnabled)
			if grpcConfig != nil {
				grpcConfig.Compiler, err = grpcdatasource.NewProtoCompiler(in.CustomGraphql.Grpc.ProtoSchema, grpcConfig.Mapping)
				if err != nil {
					return nil, providers, fmt.Errorf("error creating proto compiler for data source %s: %w", in.Id, err)
				}
			}

			customConfiguration, err := graphql_datasource.NewConfiguration(graphql_datasource.ConfigurationInput{
				Fetch: &graphql_datasource.FetchConfiguration{
					URL:    fetchUrl,
					Method: in.CustomGraphql.Fetch.Method.String(),
					Header: header,
				},
				Subscription: &graphql_datasource.SubscriptionConfiguration{
					URL:                                     subscriptionUrl,
					UseSSE:                                  subscriptionUseSSE,
					SSEMethodPost:                           subscriptionSSEMethodPost,
					ForwardedClientHeaderNames:              forwardedClientHeaders,
					ForwardedClientHeaderRegularExpressions: forwardedClientRegexps,
					WsSubProtocol:                           wsSubprotocol,
				},
				SchemaConfiguration:    schemaConfiguration,
				CustomScalarTypeFields: customScalarTypeFields,
				GRPC:                   grpcConfig,
			})
			if err != nil {
				return nil, providers, fmt.Errorf("error creating custom configuration for data source %s: %w", in.Id, err)
			}

			dataSourceName := l.subgraphName(subgraphs, in.Id)

			factory, err := l.resolver.ResolveGraphqlFactory(dataSourceName)
			if err != nil {
				return nil, providers, err
			}

			out, err = plan.NewDataSourceConfigurationWithName[graphql_datasource.Configuration](
				in.Id,
				dataSourceName,
				factory,
				l.dataSourceMetaData(in),
				customConfiguration,
			)
			if err != nil {
				return nil, providers, fmt.Errorf("error creating data source configuration for data source %s: %w", in.Id, err)
			}

		case nodev1.DataSourceKind_PUBSUB:
			var err error

			dsMeta := l.dataSourceMetaData(in)
			providersFactories := pubsub.GetProviderFactories()
			for _, providerFactory := range providersFactories {
				provider, err := providerFactory(
					l.ctx,
					in,
					dsMeta,
					routerEngineConfig.Events,
					l.logger,
					l.resolver.InstanceData().HostName,
					l.resolver.InstanceData().ListenAddress,
				)
				if err != nil {
					return nil, providers, err
				}
				if provider != nil {
					providers = append(providers, provider)
				}
			}

			out, err = plan.NewDataSourceConfiguration(
				in.Id,
				pubsub_datasource.NewFactory(l.ctx, routerEngineConfig.Events, providers),
				dsMeta,
				providers,
			)
			if err != nil {
				return nil, providers, err
			}
		default:
			return nil, providers, fmt.Errorf("unknown data source type %q", in.Kind)
		}

		outConfig.DataSources = append(outConfig.DataSources, out)
	}
	return &outConfig, providers, nil
}

func (l *Loader) subgraphName(subgraphs []*nodev1.Subgraph, dataSourceID string) string {
	i := slices.IndexFunc(subgraphs, func(s *nodev1.Subgraph) bool {
		return s.Id == dataSourceID
	})

	if i != -1 {
		return subgraphs[i].Name
	}

	return ""
}

func (l *Loader) dataSourceMetaData(in *nodev1.DataSourceConfiguration) *plan.DataSourceMetadata {
	var d plan.DirectiveConfigurations = make([]plan.DirectiveConfiguration, 0, len(in.Directives))

	out := &plan.DataSourceMetadata{
		RootNodes:  make([]plan.TypeField, 0, len(in.RootNodes)),
		ChildNodes: make([]plan.TypeField, 0, len(in.ChildNodes)),
		Directives: &d,
		FederationMetaData: plan.FederationMetaData{
			Keys:     make([]plan.FederationFieldConfiguration, 0, len(in.Keys)),
			Requires: make([]plan.FederationFieldConfiguration, 0, len(in.Requires)),
			Provides: make([]plan.FederationFieldConfiguration, 0, len(in.Provides)),
		},
	}

	for _, node := range in.RootNodes {
		out.RootNodes = append(out.RootNodes, plan.TypeField{
			TypeName:           node.TypeName,
			FieldNames:         node.FieldNames,
			ExternalFieldNames: node.ExternalFieldNames,
		})
	}
	for _, node := range in.ChildNodes {
		out.ChildNodes = append(out.ChildNodes, plan.TypeField{
			TypeName:           node.TypeName,
			FieldNames:         node.FieldNames,
			ExternalFieldNames: node.ExternalFieldNames,
		})
	}
	for _, directive := range in.Directives {
		*out.Directives = append(*out.Directives, plan.DirectiveConfiguration{
			DirectiveName: directive.DirectiveName,
			RenameTo:      directive.DirectiveName,
		})
	}

	for _, keyConfiguration := range in.Keys {
		var conditions []plan.KeyCondition

		if len(keyConfiguration.Conditions) > 0 {
			conditions = make([]plan.KeyCondition, 0, len(keyConfiguration.Conditions))
			for _, condition := range keyConfiguration.Conditions {
				coordinates := make([]plan.KeyConditionCoordinate, 0, len(condition.FieldCoordinatesPath))
				for _, coordinate := range condition.FieldCoordinatesPath {
					coordinates = append(coordinates, plan.KeyConditionCoordinate{
						TypeName:  coordinate.TypeName,
						FieldName: coordinate.FieldName,
					})
				}

				conditions = append(conditions, plan.KeyCondition{
					Coordinates: coordinates,
					FieldPath:   condition.FieldPath,
				})
			}
		}

		out.FederationMetaData.Keys = append(out.FederationMetaData.Keys, plan.FederationFieldConfiguration{
			TypeName:              keyConfiguration.TypeName,
			FieldName:             keyConfiguration.FieldName,
			SelectionSet:          keyConfiguration.SelectionSet,
			DisableEntityResolver: keyConfiguration.DisableEntityResolver,
			Conditions:            conditions,
		})
	}
	for _, providesConfiguration := range in.Provides {
		out.FederationMetaData.Provides = append(out.FederationMetaData.Provides, plan.FederationFieldConfiguration{
			TypeName:     providesConfiguration.TypeName,
			FieldName:    providesConfiguration.FieldName,
			SelectionSet: providesConfiguration.SelectionSet,
		})
	}
	for _, requiresConfiguration := range in.Requires {
		out.FederationMetaData.Requires = append(out.FederationMetaData.Requires, plan.FederationFieldConfiguration{
			TypeName:     requiresConfiguration.TypeName,
			FieldName:    requiresConfiguration.FieldName,
			SelectionSet: requiresConfiguration.SelectionSet,
		})
	}
	for _, entityInterfacesConfiguration := range in.EntityInterfaces {
		out.FederationMetaData.EntityInterfaces = append(out.FederationMetaData.EntityInterfaces, plan.EntityInterfaceConfiguration{
			InterfaceTypeName: entityInterfacesConfiguration.InterfaceTypeName,
			ConcreteTypeNames: entityInterfacesConfiguration.ConcreteTypeNames,
		})
	}
	for _, interfaceObjectConfiguration := range in.InterfaceObjects {
		out.FederationMetaData.InterfaceObjects = append(out.FederationMetaData.InterfaceObjects, plan.EntityInterfaceConfiguration{
			InterfaceTypeName: interfaceObjectConfiguration.InterfaceTypeName,
			ConcreteTypeNames: interfaceObjectConfiguration.ConcreteTypeNames,
		})
	}

	return out
}

func (l *Loader) fieldHasAuthorizationRule(fieldConfiguration *nodev1.FieldConfiguration) bool {
	if fieldConfiguration == nil {
		return false
	}
	if fieldConfiguration.AuthorizationConfiguration == nil {
		return false
	}
	if fieldConfiguration.AuthorizationConfiguration.RequiresAuthentication {
		return true
	}
	if len(fieldConfiguration.AuthorizationConfiguration.RequiredOrScopes) > 0 {
		return true
	}
	return false
}

// toGRPCConfiguration converts a nodev1.GRPCConfiguration to a grpcdatasource.GRPCConfiguration.
// It is used to configure the gRPC datasource for a subgraph.
// The pluginsEnabled flag is used to disable the gRPC datasource if the plugins are not enabled.
func toGRPCConfiguration(config *nodev1.GRPCConfiguration, pluginsEnabled bool) *grpcdatasource.GRPCConfiguration {
	if config == nil || config.Mapping == nil {
		return nil
	}

	in := config.Mapping

	result := &grpcdatasource.GRPCMapping{
		Service:          in.Service,
		QueryRPCs:        make(grpcdatasource.RPCConfigMap),
		MutationRPCs:     make(grpcdatasource.RPCConfigMap),
		SubscriptionRPCs: make(grpcdatasource.RPCConfigMap),
		EntityRPCs:       make(map[string]grpcdatasource.EntityRPCConfig),
		Fields:           make(map[string]grpcdatasource.FieldMap),
		EnumValues:       make(map[string][]grpcdatasource.EnumValueMapping),
	}

	for _, operation := range in.OperationMappings {
		rpcConfig := grpcdatasource.RPCConfig{
			RPC:      operation.Mapped,
			Request:  operation.Request,
			Response: operation.Response,
		}
		switch operation.Type {
		case nodev1.OperationType_OPERATION_TYPE_QUERY:
			result.QueryRPCs[operation.Original] = rpcConfig
		case nodev1.OperationType_OPERATION_TYPE_MUTATION:
			result.MutationRPCs[operation.Original] = rpcConfig
		case nodev1.OperationType_OPERATION_TYPE_SUBSCRIPTION:
			result.SubscriptionRPCs[operation.Original] = rpcConfig
		}
	}

	for _, entity := range in.EntityMappings {
		result.EntityRPCs[entity.Key] = grpcdatasource.EntityRPCConfig{
			Key: entity.Key,
			RPCConfig: grpcdatasource.RPCConfig{
				RPC:      entity.Rpc,
				Request:  entity.Request,
				Response: entity.Response,
			},
		}
	}

	for _, field := range in.TypeFieldMappings {
		fieldMap := grpcdatasource.FieldMap{}

		for _, fieldMapping := range field.FieldMappings {
			fieldMap[fieldMapping.Original] = grpcdatasource.FieldMapData{
				TargetName:       fieldMapping.Mapped,
				ArgumentMappings: grpcdatasource.FieldArgumentMap{},
			}

			for _, argumentMapping := range fieldMapping.ArgumentMappings {
				fieldMap[fieldMapping.Original].ArgumentMappings[argumentMapping.Original] = argumentMapping.Mapped
			}
		}

		result.Fields[field.Type] = fieldMap
	}

	for _, enumMapping := range in.EnumMappings {
		result.EnumValues[enumMapping.Type] = make([]grpcdatasource.EnumValueMapping, 0, len(enumMapping.Values))
		for _, enumValueMapping := range enumMapping.Values {
			result.EnumValues[enumMapping.Type] = append(result.EnumValues[enumMapping.Type], grpcdatasource.EnumValueMapping{
				Value:       enumValueMapping.Original,
				TargetValue: enumValueMapping.Mapped,
			})
		}
	}

	return &grpcdatasource.GRPCConfiguration{
		Mapping:  result,
		Disabled: !pluginsEnabled,
	}
}<|MERGE_RESOLUTION|>--- conflicted
+++ resolved
@@ -159,12 +159,8 @@
 
 		httpClient:          defaultHTTPClient,
 		subgraphHTTPClients: subgraphHTTPClients,
-<<<<<<< HEAD
-		subgraphGRPCClients: subgraphGRPCClients,
+		pluginHost:          pluginHost,
 		instanceData:        instanceData,
-=======
-		pluginHost:          pluginHost,
->>>>>>> e4345e4e
 	}
 }
 
