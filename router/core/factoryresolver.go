--- conflicted
+++ resolved
@@ -158,12 +158,8 @@
 
 		httpClient:          defaultHTTPClient,
 		subgraphHTTPClients: subgraphHTTPClients,
-<<<<<<< HEAD
-		subgraphGRPCClients: subgraphGRPCClients,
+		pluginHost:          pluginHost,
 		instanceData:        instanceData,
-=======
-		pluginHost:          pluginHost,
->>>>>>> 7202ae9d
 	}
 }
 
