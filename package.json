{
  "private": true,
  "version": "0.0.1",
  "name": "wundergraph-cosmo",
  "license": "Apache-2.0",
  "author": {
    "name": "WunderGraph Maintainers",
    "email": "info@wundergraph.com"
  },
  "main": "./dist/index.js",
  "types": "./dist/index.d.ts",
  "repository": {
    "type": "https",
    "url": "https://github.com/wundergraph/cosmo"
  },
  "bin": {
    "wgc": "./dist/index.js"
  },
  "homepage": "https://wundergraph.com",
  "scripts": {
    "build": "pnpm -r run build",
    "test": "pnpm run -r --parallel test",
    "generate": "pnpm buf generate --path proto/wg/cosmo/platform --path proto/wg/cosmo/notifications --path proto/wg/cosmo/common --path proto/wg/cosmo/node --template buf.ts.gen.yaml && pnpm -r run --filter './connect' build",
    "husky": "husky install",
    "lint:fix": "pnpm run -r --parallel lint:fix",
    "clean": "del-cli '**/node_modules/' '**/**/dist/' '**/**/gen/' '**/**/.next' '**/**/tsconfig.tsbuildinfo' '**/**/.eslintcache'",
    "release-preview": "lerna publish --ignore-scripts --dry-run",
    "release": "lerna publish -y",
    "wgc": "DO_NOT_TRACK=1 pnpm -r run --filter './cli' wgc"
  },
  "files": [
    "dist"
  ],
  "engines": {
    "node": ">=22.11.0",
    "pnpm": "9"
  },
  "lint-staged": {
    "*.{js,jsx,ts,tsx,md,mdx,yml,yaml,css,json,graphql,gql}": [
      "prettier --write"
    ]
  },
  "dependencies": {
    "@graphiql/plugin-explorer": "^3.1.0",
    "@graphiql/toolkit": "^0.9.1",
    "graphiql": "^3.3.2"
  },
  "devDependencies": {
    "@bufbuild/buf": "^1.34.0",
    "@bufbuild/protoc-gen-es": "^1.10.0",
    "@commitlint/cli": "19.8.0",
    "@commitlint/config-conventional": "19.8.0",
    "@connectrpc/connect-query": "^1.4.1",
    "@connectrpc/protoc-gen-connect-es": "^1.4.0",
    "@connectrpc/protoc-gen-connect-query": "^1.4.1",
    "@lerna-lite/cli": "4.1.1",
    "@lerna-lite/publish": "4.1.1",
    "@lerna-lite/version": "4.1.1",
    "@types/prompts": "^2.4.9",
    "del-cli": "^5.1.0",
    "husky": "^8.0.3",
    "lint-staged": "^15.2.10",
    "prettier": "^3.0.3",
<<<<<<< HEAD
    "ts-node": "^10.9.1",
    "typescript": "^5.0.0",
    "vitest": "^3.1.2"
=======
    "vitest": "^3.1.3"
>>>>>>> 246b5149
  },
  "pnpm": {
    "overrides": {
      "react": "18.3.1",
      "graphql": "16.9.0",
      "cross-spawn": "7.0.6",
      "next": "15.2.4",
      "zod": "3.24.2"
    },
    "patchedDependencies": {
      "graphql@16.9.0": "patches/graphql@16.9.0.patch"
    }
  },
  "packageManager": "pnpm@9.12.3"
}<|MERGE_RESOLUTION|>--- conflicted
+++ resolved
@@ -61,13 +61,9 @@
     "husky": "^8.0.3",
     "lint-staged": "^15.2.10",
     "prettier": "^3.0.3",
-<<<<<<< HEAD
     "ts-node": "^10.9.1",
     "typescript": "^5.0.0",
-    "vitest": "^3.1.2"
-=======
     "vitest": "^3.1.3"
->>>>>>> 246b5149
   },
   "pnpm": {
     "overrides": {
