{
  "name": "@wundergraph/cosmo-shared",
<<<<<<< HEAD
  "version": "0.29.1",
=======
  "version": "0.29.2",
>>>>>>> 1546b337
  "description": "Shared code between WunderGraph Cosmo packages",
  "main": "./dist/index.js",
  "type": "module",
  "types": "./dist/index.d.ts",
  "files": [
    "dist"
  ],
  "publishConfig": {
    "access": "public"
  },
  "repository": {
    "url": "https://github.com/wundergraph/cosmo"
  },
  "scripts": {
    "build": "del dist && tsc",
    "test": "pnpm lint && vitest run",
    "test:update": "vitest run -u",
    "lint": "eslint --cache --ext .ts,.mjs,.cjs . && prettier -c src",
    "lint:fix": "eslint --cache --fix --ext .ts,.mjs,.cjs . && prettier --write -c src",
    "generate-subgraph-configs": "tsx test/testdata/subgraphConfigGenerator.ts"
  },
  "keywords": [
    "wundergraph-cosmo",
    "shared"
  ],
  "author": {
    "name": "WunderGraph Maintainers",
    "email": "info@wundergraph.com"
  },
  "license": "Apache-2.0",
  "dependencies": {
    "@bufbuild/protobuf": "^1.4.1",
    "@graphql-tools/schema": "^8.5.1",
    "@graphql-tools/utils": "^9.2.1",
    "@wundergraph/composition": "workspace:*",
    "@wundergraph/cosmo-connect": "workspace:*",
    "graphql": "^16.7.1",
    "pino": "^8.14.1"
  },
  "devDependencies": {
    "@types/node": "^20.3.1",
    "del-cli": "^5.0.0",
    "tsx": "^3.14.0",
    "typescript": "^5.1.3",
    "vitest": "^1.5.0"
  }
}<|MERGE_RESOLUTION|>--- conflicted
+++ resolved
@@ -1,10 +1,6 @@
 {
   "name": "@wundergraph/cosmo-shared",
-<<<<<<< HEAD
-  "version": "0.29.1",
-=======
   "version": "0.29.2",
->>>>>>> 1546b337
   "description": "Shared code between WunderGraph Cosmo packages",
   "main": "./dist/index.js",
   "type": "module",
