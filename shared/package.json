{
  "name": "@wundergraph/cosmo-shared",
<<<<<<< HEAD
  "version": "0.10.0",
=======
  "version": "0.11.0",
>>>>>>> 702ef47c
  "description": "Shared code between WunderGraph Cosmo packages",
  "main": "./dist/index.js",
  "type": "module",
  "types": "./dist/index.d.ts",
  "files": [
    "dist"
  ],
  "publishConfig": {
    "access": "public"
  },
  "scripts": {
    "build": "del dist && tsc",
    "test": "pnpm lint && vitest run",
    "test:update": "vitest run -u",
    "lint": "eslint --cache --ext .ts,.mjs,.cjs . && prettier -c src",
    "lint:fix": "eslint --cache --fix --ext .ts,.mjs,.cjs . && prettier --write -c src"
  },
  "keywords": [
    "wundergraph-cosmo",
    "shared"
  ],
  "author": {
    "name": "WunderGraph Maintainers",
    "email": "info@wundergraph.com"
  },
  "license": "Apache-2.0",
  "dependencies": {
    "@graphql-tools/schema": "^8.5.1",
    "@graphql-tools/utils": "^9.2.1",
    "@wundergraph/composition": "workspace:*",
    "@wundergraph/cosmo-connect": "workspace:*",
    "graphql": "^16.7.1",
    "openai": "^3.3.0",
    "pino": "^8.14.1",
    "zod": "^3.22.3",
    "zod-to-json-schema": "^3.21.4"
  },
  "devDependencies": {
    "@types/node": "^20.3.1",
    "del-cli": "^5.0.0",
    "typescript": "^5.1.3",
    "vitest": "^0.34.1"
  }
}<|MERGE_RESOLUTION|>--- conflicted
+++ resolved
@@ -1,10 +1,6 @@
 {
   "name": "@wundergraph/cosmo-shared",
-<<<<<<< HEAD
-  "version": "0.10.0",
-=======
   "version": "0.11.0",
->>>>>>> 702ef47c
   "description": "Shared code between WunderGraph Cosmo packages",
   "main": "./dist/index.js",
   "type": "module",
