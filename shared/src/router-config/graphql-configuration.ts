--- conflicted
+++ resolved
@@ -129,13 +129,8 @@
     if (data.externalFieldNames && data.externalFieldNames.size > 0) {
       typeField.externalFieldNames = [...data.externalFieldNames];
     }
-<<<<<<< HEAD
-    if (data.protectedFieldNames && data.protectedFieldNames.length > 0) {
-      typeField.protectedFieldNames = [...data.protectedFieldNames];
-=======
     if (data.requireFetchReasonsFieldNames && data.requireFetchReasonsFieldNames.length > 0) {
       typeField.requireFetchReasonsFieldNames = [...data.requireFetchReasonsFieldNames];
->>>>>>> 410c6e84
     }
     if (data.isRootNode) {
       output.rootNodes.push(typeField);
