import * as fs from 'node:fs';
import {
  federateSubgraphSuccess,
  FederationResult,
  LATEST_ROUTER_COMPATIBILITY_VERSION,
  Subgraph,
  SubscriptionCondition,
} from '@wundergraph/composition';
import { parse } from 'graphql';

export function federateTestSubgraphs(): FederationResult {
  const accounts: Subgraph = {
    definitions: parse(fs.readFileSync('test/testdata/accounts.graphql').toString()),
    name: 'accounts',
    url: 'https://wg-federation-demo-accounts.fly.dev/graphql',
  };

  const inventory: Subgraph = {
    definitions: parse(fs.readFileSync('test/testdata/inventory.graphql').toString()),
    name: 'inventory',
    url: 'https://wg-federation-demo-inventory.fly.dev/graphql',
  };

  const products: Subgraph = {
    definitions: parse(fs.readFileSync('test/testdata/products.graphql').toString()),
    name: 'products',
    url: 'https://wg-federation-demo-products.fly.dev/graphql',
  };

  const reviews: Subgraph = {
    definitions: parse(fs.readFileSync('test/testdata/reviews.graphql').toString()),
    name: 'reviews',
    url: 'https://wg-federation-demo-reviews.fly.dev/graphql',
  };

<<<<<<< HEAD
  return federateSubgraphSuccess([accounts, inventory, products, reviews], LATEST_ROUTER_COMPATIBILITY_VERSION);
=======
  return federateSubgraphs({
    subgraphs: [accounts, inventory, products, reviews],
    version: LATEST_ROUTER_COMPATIBILITY_VERSION
  });
>>>>>>> c3c1aefb
}

export const simpleAccounts: Subgraph = {
  definitions: parse(fs.readFileSync('test/testdata/simple-accounts.graphql').toString()),
  name: 'accounts',
  url: 'https://wg-federation-demo-accounts.fly.dev/graphql',
};

export const simpleProducts: Subgraph = {
  definitions: parse(fs.readFileSync('test/testdata/simple-products.graphql').toString()),
  name: 'products',
  url: 'https://wg-federation-demo-products.fly.dev/graphql',
};

export const simpleProductsWithTags: Subgraph = {
  definitions: parse(fs.readFileSync('test/testdata/simple-products-with-tags.graphql').toString()),
  name: 'products',
  url: 'https://wg-federation-demo-products.fly.dev/graphql',
};

export const simpleProductsWithInaccessible: Subgraph = {
  definitions: parse(fs.readFileSync('test/testdata/simple-products-with-inaccessible.graphql').toString()),
  name: 'products',
  url: 'https://wg-federation-demo-products.fly.dev/graphql',
};

export const subscriptionFilterCondition: SubscriptionCondition = {
  and: [
    {
      not: {
        or: [
          {
            in: {
              fieldPath: ['name'],
              values: ['Jens', 'Stefan'],
            },
          },
          {
            in: {
              fieldPath: ['age'],
              values: [11, 22],
            },
          },
        ],
      },
    },
    {
      and: [
        {
          not: {
            in: {
              fieldPath: ['products', 'sku'],
              values: ['aaa'],
            },
          },
        },
        {
          in: {
            fieldPath: ['products', 'continent'],
            values: ['N/A'],
          },
        },
      ],
    },
  ],
};<|MERGE_RESOLUTION|>--- conflicted
+++ resolved
@@ -1,6 +1,6 @@
 import * as fs from 'node:fs';
 import {
-  federateSubgraphSuccess,
+  federateSubgraphs,
   FederationResult,
   LATEST_ROUTER_COMPATIBILITY_VERSION,
   Subgraph,
@@ -33,14 +33,10 @@
     url: 'https://wg-federation-demo-reviews.fly.dev/graphql',
   };
 
-<<<<<<< HEAD
-  return federateSubgraphSuccess([accounts, inventory, products, reviews], LATEST_ROUTER_COMPATIBILITY_VERSION);
-=======
   return federateSubgraphs({
     subgraphs: [accounts, inventory, products, reviews],
     version: LATEST_ROUTER_COMPATIBILITY_VERSION
   });
->>>>>>> c3c1aefb
 }
 
 export const simpleAccounts: Subgraph = {
