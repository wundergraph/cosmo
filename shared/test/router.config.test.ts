--- conflicted
+++ resolved
@@ -4,13 +4,8 @@
 import { describe, expect, test } from 'vitest';
 import { printSchema } from 'graphql';
 import {
-<<<<<<< HEAD
-  federateSubgraphSuccess,
-  FederationResultSuccess,
-=======
   federateSubgraphs,
   FederationSuccess,
->>>>>>> c3c1aefb
   LATEST_ROUTER_COMPATIBILITY_VERSION,
 } from '@wundergraph/composition';
 import {
@@ -204,17 +199,10 @@
   });
 
   test('that the federatedClientSDL property is not propagated if it is empty', () => {
-<<<<<<< HEAD
-    const result = federateSubgraphSuccess(
-      [simpleAccounts, simpleProducts],
-      LATEST_ROUTER_COMPATIBILITY_VERSION,
-    ) as FederationResultSuccess;
-=======
     const result = federateSubgraphs({
       subgraphs: [simpleAccounts, simpleProducts],
       version: LATEST_ROUTER_COMPATIBILITY_VERSION,
     }) as FederationSuccess;
->>>>>>> c3c1aefb
 
     expect(result.success).toBe(true);
 
@@ -265,17 +253,10 @@
   });
 
   test('that the federatedClientSDL property is propagated if a schema uses the @tag directive', () => {
-<<<<<<< HEAD
-    const result = federateSubgraphSuccess(
-      [simpleAccounts, simpleProductsWithTags],
-      LATEST_ROUTER_COMPATIBILITY_VERSION,
-    ) as FederationResultSuccess;
-=======
     const result = federateSubgraphs({
       subgraphs: [simpleAccounts, simpleProductsWithTags],
       version: LATEST_ROUTER_COMPATIBILITY_VERSION,
     }) as FederationSuccess;
->>>>>>> c3c1aefb
 
     expect(result.success).toBe(true);
 
@@ -326,17 +307,10 @@
   });
 
   test('that the federatedClientSDL property is propagated if a schema uses the @inaccessible directive', () => {
-<<<<<<< HEAD
-    const result = federateSubgraphSuccess(
-      [simpleAccounts, simpleProductsWithInaccessible],
-      LATEST_ROUTER_COMPATIBILITY_VERSION,
-    ) as FederationResultSuccess;
-=======
     const result = federateSubgraphs({
       subgraphs: [simpleAccounts, simpleProductsWithInaccessible],
       version: LATEST_ROUTER_COMPATIBILITY_VERSION,
     }) as FederationSuccess;
->>>>>>> c3c1aefb
 
     expect(result.success).toBe(true);
 
