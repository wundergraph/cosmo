import { access, constants, lstat, mkdir, readFile, readdir, writeFile } from 'node:fs/promises';
import {
  compileGraphQLToMapping,
  compileGraphQLToProto,
  compileOperationsToProto,
  ProtoLock,
  ProtoOption,
  validateGraphQLSDL,
  rootToProtoText,
  protobuf,
} from '@wundergraph/protographic';
import { Command, program } from 'commander';
import { camelCase, upperFirst } from 'lodash-es';
import Spinner, { type Ora } from 'ora';
import { resolve, extname } from 'pathe';
import { BaseCommandOptions } from '../../../core/types/types.js';
import { renderResultTree, renderValidationResults } from '../../router/commands/plugin/helper.js';
import { getGoModulePathProtoOption } from '../../router/commands/plugin/toolchain.js';

type LanguageOptions = {
  goPackage?: string;
  javaPackage?: string;
  javaOuterClassname?: string;
  javaMultipleFiles?: boolean;
  csharpNamespace?: string;
  rubyPackage?: string;
  phpNamespace?: string;
  phpMetadataNamespace?: string;
  objcClassPrefix?: string;
  swiftPrefix?: string;
};

type CLIOptions = {
  input: string;
  output: string;
  packageName?: string;
  protoLock?: string;
  withOperations?: string;
  queryIdempotency?: string;
  customScalarMapping?: string;
  maxDepth?: string;
  prefixOperationType?: boolean;
} & LanguageOptions;

export default (opts: BaseCommandOptions) => {
  const command = new Command('generate');
  command.description('Generate a protobuf schema for a remote gRPC service.');
  command.argument('[name]', 'The name of the proto service.');
  command.requiredOption('-i, --input <path-to-input>', 'The GraphQL schema file to generate a protobuf schema from.');
  command.option('-o, --output <path-to-output>', 'The output directory for the protobuf schema. (default ".").', '.');
  command.option('-p, --package-name <name>', 'The name of the proto package. (default "service.v1")', 'service.v1');
  command.option('-g, --go-package <name>', 'Adds an `option go_package` to the proto file.');
  // NOTE: The following language-specific options are not enabled for the alpha release
  // command.option('--java-package <name>', 'Adds an `option java_package` to the proto file.');
  // command.option('--java-outer-classname <name>', 'Adds an `option java_outer_classname` to the proto file.');
  // command.option('--java-multiple-files', 'Adds `option java_multiple_files = true` to the proto file.');
  // command.option('--csharp-namespace <name>', 'Adds an `option csharp_namespace` to the proto file.');
  // command.option('--ruby-package <name>', 'Adds an `option ruby_package` to the proto file.');
  // command.option('--php-namespace <name>', 'Adds an `option php_namespace` to the proto file.');
  // command.option('--php-metadata-namespace <name>', 'Adds an `option php_metadata_namespace` to the proto file.');
  // command.option('--objc-class-prefix <name>', 'Adds an `option objc_class_prefix` to the proto file.');
  // command.option('--swift-prefix <name>', 'Adds an `option swift_prefix` to the proto file.');
  command.option(
    '-l, --proto-lock <path-to-proto-lock>',
    'The path to the existing proto lock file to use as the starting point for the updated proto lock file. ' +
      'Default is to use and overwrite the output file "<outdir>/service.proto.lock.json".',
  );
  command.option(
    '-w, --with-operations <path-to-operations>',
    'Path to directory containing GraphQL operation files (.graphql, .gql, .graphqls, .gqls). ' +
      'When provided, generates proto from operations instead of SDL types.',
  );
  command.option(
    '--query-idempotency <level>',
    'Set idempotency level for Query operations. Valid values: NO_SIDE_EFFECTS, DEFAULT. Only applies with --with-operations.',
  );
  command.option(
    '--custom-scalar-mapping <json-or-path>',
    'Custom scalar type mappings as JSON string or path to JSON file (prefix file paths with @). ' +
      'Example: \'{"DateTime":"google.protobuf.Timestamp","UUID":"string"}\' or \'@mappings.json\'',
  );
  command.option(
    '--max-depth <number>',
    'Maximum recursion depth for processing nested selections and fragments (default: 50). ' +
      'Increase this if you have deeply nested queries or decrease to catch potential circular references earlier.',
  );
  command.option(
    '--prefix-operation-type',
    'Prefix RPC method names with the operation type (Query/Mutation). Only applies with --with-operations. ' +
      'Subscriptions are not prefixed.',
  );
  command.action(generateCommandAction);

  return command;
};

type GenerationResult = {
  mapping: string | null;
  proto: string;
  lockData: ProtoLock | null;
  isOperationsMode: boolean;
};

async function generateCommandAction(name: string, options: CLIOptions) {
  if (!name) {
    program.error('A name is required for the proto service');
  }

  const spinner = Spinner();
  spinner.start('Generating protobuf schema...');

  try {
    const inputFile = resolve(options.input);

    // Ensure output directory exists
    if (!(await exists(options.output))) {
      await mkdir(options.output, { recursive: true });
    }

    if (!(await lstat(options.output)).isDirectory()) {
      program.error(`Output directory ${options.output} is not a directory`);
    }

    if (!(await exists(inputFile))) {
      program.error(`Input file ${options.input} does not exist`);
    }

    // Validate operations directory if provided
    if (options.withOperations) {
      const operationsPath = resolve(options.withOperations);
      if (!(await exists(operationsPath))) {
        program.error(`Operations directory ${options.withOperations} does not exist`);
      }
      if (!(await lstat(operationsPath)).isDirectory()) {
        program.error(`Path ${options.withOperations} is not a directory`);
      }
    }

    // Validate and warn about query-idempotency usage
    let queryIdempotency: string | undefined;
    if (options.queryIdempotency) {
      if (!options.withOperations) {
        spinner.warn('--query-idempotency flag is ignored when not using --with-operations');
      }

      const validLevels = ['NO_SIDE_EFFECTS', 'DEFAULT'];
      queryIdempotency = options.queryIdempotency.toUpperCase();
      if (!validLevels.includes(queryIdempotency)) {
        program.error(
          `Invalid --query-idempotency value: ${options.queryIdempotency}. Valid values are: ${validLevels.join(', ')}`,
        );
      }
    }

    // Parse custom scalar mappings if provided
    let customScalarMappings: Record<string, string> | undefined;
    if (options.customScalarMapping) {
      try {
        customScalarMappings = await parseCustomScalarMapping(options.customScalarMapping);
      } catch (error) {
        program.error(
          `Failed to parse custom scalar mapping: ${error instanceof Error ? error.message : String(error)}`,
        );
      }
    }

    // Parse maxDepth if provided
    let maxDepth: number | undefined;
    if (options.maxDepth) {
      const parsed = Number.parseInt(options.maxDepth, 10);
      if (Number.isNaN(parsed) || parsed < 1) {
        program.error(`Invalid --max-depth value: ${options.maxDepth}. Must be a positive integer.`);
      }
      maxDepth = parsed;
    }

    // Validate prefix-operation-type usage
    if (options.prefixOperationType && !options.withOperations) {
      spinner.warn('--prefix-operation-type flag is ignored when not using --with-operations');
    }

    const languageOptions: LanguageOptions = {
      goPackage: options.goPackage,
      javaPackage: options.javaPackage,
      javaOuterClassname: options.javaOuterClassname,
      javaMultipleFiles: options.javaMultipleFiles,
      csharpNamespace: options.csharpNamespace,
      rubyPackage: options.rubyPackage,
      phpNamespace: options.phpNamespace,
      phpMetadataNamespace: options.phpMetadataNamespace,
      objcClassPrefix: options.objcClassPrefix,
      swiftPrefix: options.swiftPrefix,
    };

    const result = await generateProtoAndMapping({
      outdir: options.output,
      schemaFile: inputFile,
      name,
      spinner,
      packageName: options.packageName,
      languageOptions,
      lockFile: options.protoLock,
      operationsDir: options.withOperations,
      queryIdempotency,
      customScalarMappings,
      maxDepth,
      prefixOperationType: options.prefixOperationType,
    });

    // Write the generated files
    if (result.mapping) {
      await writeFile(resolve(options.output, 'mapping.json'), result.mapping);
    }
    await writeFile(resolve(options.output, 'service.proto'), result.proto);
    if (result.lockData) {
      await writeFile(resolve(options.output, 'service.proto.lock.json'), JSON.stringify(result.lockData, null, 2));
    }

    const generatedFiles = ['service.proto'];
    if (result.mapping) {
      generatedFiles.push('mapping.json');
    }
    if (result.lockData) {
      generatedFiles.push('service.proto.lock.json');
    }

    const resultInfo: Record<string, string> = {
      'input file': inputFile,
      'output dir': options.output,
      'service name': upperFirst(camelCase(name)),
      'generation mode': result.isOperationsMode ? 'operations-based' : 'SDL-based',
      generated: generatedFiles.join(', '),
    };

    if (result.isOperationsMode && queryIdempotency) {
      resultInfo['query idempotency'] = queryIdempotency;
    }

    renderResultTree(spinner, 'Generated protobuf schema', true, name, resultInfo);
  } catch (error) {
    renderResultTree(spinner, 'Failed to generate protobuf schema', false, name, {
      error: error instanceof Error ? error.message : String(error),
    });
    throw error;
  }
}

type GenerationOptions = {
  name: string;
  outdir: string;
  schemaFile: string;
  spinner: Ora;
  packageName?: string;
  languageOptions: LanguageOptions;
  lockFile?: string;
  operationsDir?: string;
  queryIdempotency?: string;
  customScalarMappings?: Record<string, string>;
  maxDepth?: number;
  prefixOperationType?: boolean;
};

/**
 * Read all GraphQL operation files from a directory
 * @param operationsDir - The directory path containing GraphQL operation files
 * @returns An array of objects containing filename and content for each operation file
 */
async function readOperationFiles(operationsDir: string): Promise<Array<{ filename: string; content: string }>> {
  const files = await readdir(operationsDir);
  const validExtensions = ['.graphql', '.gql', '.graphqls', '.gqls'];
  const operationFiles = files.filter((file) => {
    const ext = extname(file).toLowerCase();
    return validExtensions.includes(ext);
  });

  if (operationFiles.length === 0) {
    throw new Error(`No GraphQL operation files (${validExtensions.join(', ')}) found in ${operationsDir}`);
  }

  const operations: Array<{ filename: string; content: string }> = [];
  for (const file of operationFiles) {
    const filePath = resolve(operationsDir, file);
    const content = await readFile(filePath, 'utf8');
    operations.push({ filename: file, content });
  }

  return operations;
}

/**
 * Merge multiple protobufjs Root ASTs into a single Root
 * Combines all messages, enums, and RPC methods from multiple operations
 */
function mergeProtoRoots(roots: protobuf.Root[], serviceName: string): protobuf.Root {
  if (roots.length === 0) {
    throw new Error('No proto roots to merge');
  }

  if (roots.length === 1) {
    return roots[0];
  }

  // Create a new merged root
  const mergedRoot = new protobuf.Root();
  const seenMessages = new Set<string>();
  const seenEnums = new Set<string>();
  const mergedService = new protobuf.Service(serviceName);

  for (const root of roots) {
    // Iterate through all nested types in the root
    for (const nested of Object.values(root.nestedArray)) {
      if (nested instanceof protobuf.Type) {
        // Add message if not already seen
        const message = nested as protobuf.Type;
        if (!seenMessages.has(message.name)) {
          mergedRoot.add(message);
          seenMessages.add(message.name);
        }
      } else if (nested instanceof protobuf.Enum) {
        // Add enum if not already seen
        const enumType = nested as protobuf.Enum;
        if (!seenEnums.has(enumType.name)) {
          mergedRoot.add(enumType);
          seenEnums.add(enumType.name);
        }
      } else if (nested instanceof protobuf.Service) {
        // Merge all RPC methods from all services
        const service = nested as protobuf.Service;
        for (const method of Object.values(service.methods)) {
          mergedService.add(method);
        }
      }
    }
  }

  // Add the merged service to the root
  mergedRoot.add(mergedService);

  return mergedRoot;
}

/**
 * Generate proto from GraphQL operations
 * @param schema - The GraphQL schema content
 * @param serviceName - The name of the proto service
 * @param operationsPath - The resolved path to the operations directory
 * @param spinner - The spinner instance for progress updates
 * @param packageName - The proto package name
 * @param languageOptions - Language-specific proto options
 * @param lockFile - Path to the proto lock file
 * @param queryIdempotency - Query idempotency level
 * @param customScalarMappings - Custom scalar type mappings
 * @param maxDepth - Maximum recursion depth
 * @param prefixOperationType - Whether to prefix operation types
 * @returns Generation result with proto content and lock data
 */
async function generateFromOperations(
  schema: string,
  serviceName: string,
  operationsPath: string,
  spinner: Ora,
  packageName: string,
  languageOptions: LanguageOptions,
  lockFile: string,
  queryIdempotency?: string,
  customScalarMappings?: Record<string, string>,
  maxDepth?: number,
  prefixOperationType?: boolean,
): Promise<GenerationResult> {
  spinner.text = 'Reading operation files...';
  const operationFiles = await readOperationFiles(operationsPath);

  spinner.text = `Processing ${operationFiles.length} operation files...`;

  // Load lock data for field number stability
  let currentLockData = await fetchLockData(lockFile);

  // Process each operation file separately to maintain reversibility
  // Collect the AST roots instead of proto strings
  const roots: protobuf.Root[] = [];

  for (const { filename, content } of operationFiles) {
    try {
      const result = compileOperationsToProto(content, schema, {
        serviceName,
        packageName: packageName || 'service.v1',
        ...languageOptions,
        includeComments: true,
        queryIdempotency: queryIdempotency as 'NO_SIDE_EFFECTS' | 'DEFAULT' | undefined,
        lockData: currentLockData,
        customScalarMappings,
        maxDepth,
        prefixOperationType,
      });

      // Keep the AST root instead of the string
      roots.push(result.root);
      // Use the updated lock data for the next operation to maintain field number stability
      currentLockData = result.lockData;
    } catch (error) {
      throw new Error(
        `Failed to process operation file ${filename}: ${error instanceof Error ? error.message : String(error)}`,
      );
    }
  }

  // Merge all proto ASTs into a single root
  const mergedRoot = mergeProtoRoots(roots, serviceName);

  // Convert the merged AST to proto text once
  const mergedProto = rootToProtoText(mergedRoot, {
    packageName: packageName || 'service.v1',
    ...languageOptions,
    includeComments: true,
  });

  return {
    mapping: null,
    proto: mergedProto,
    lockData: currentLockData ?? null,
    isOperationsMode: true,
  };
}

/**
 * Generate proto and mapping from GraphQL SDL
 * @param schema - The GraphQL schema content
 * @param serviceName - The name of the proto service
 * @param spinner - The spinner instance for progress updates
 * @param packageName - The proto package name
 * @param languageOptions - Language-specific proto options
 * @param lockFile - Path to the proto lock file
 * @returns Generation result with proto, mapping, and lock data
 */
async function generateFromSDL(
  schema: string,
  serviceName: string,
  spinner: Ora,
  packageName: string | undefined,
  languageOptions: LanguageOptions,
  lockFile: string,
): Promise<GenerationResult> {
  spinner.text = 'Generating mapping and proto files...';

  const lockData = await fetchLockData(lockFile);

  const mapping = compileGraphQLToMapping(schema, serviceName);

  const protoOptions: ProtoOption[] = [];
  if (goPackage) {
    protoOptions.push(getGoModulePathProtoOption(goPackage!));
  }

  const proto = compileGraphQLToProto(schema, {
    serviceName,
    packageName,
<<<<<<< HEAD
    ...languageOptions,
=======
>>>>>>> dde0ec06
    lockData,
    protoOptions,
  });

  return {
    mapping: JSON.stringify(mapping, null, 2),
    proto: proto.proto,
    lockData: proto.lockData,
    isOperationsMode: false,
  };
}

/**
 * Generate proto and mapping data from schema
 * @param options - Generation options including schema file, output directory, and configuration
 * @returns Generation result with proto content, optional mapping, and lock data
 */
async function generateProtoAndMapping({
  name,
  outdir,
  schemaFile,
  spinner,
  packageName,
  languageOptions,
  lockFile = resolve(outdir, 'service.proto.lock.json'),
  operationsDir,
  queryIdempotency,
  customScalarMappings,
  maxDepth,
  prefixOperationType,
}: GenerationOptions): Promise<GenerationResult> {
  const schema = await readFile(schemaFile, 'utf8');
  const serviceName = upperFirst(camelCase(name));

  // Validate the GraphQL schema
  spinner.text = 'Validating GraphQL schema...';
  const validationResult = validateGraphQLSDL(schema);
  renderValidationResults(validationResult, schemaFile);

  // Determine generation mode
  if (operationsDir) {
    const operationsPath = resolve(operationsDir);
    return generateFromOperations(
      schema,
      serviceName,
      operationsPath,
      spinner,
      packageName || 'service.v1',
      languageOptions,
      lockFile,
      queryIdempotency,
      customScalarMappings,
      maxDepth,
      prefixOperationType,
    );
  } else {
    return generateFromSDL(schema, serviceName, spinner, packageName, languageOptions, lockFile);
  }
}

async function fetchLockData(lockFile: string): Promise<ProtoLock | undefined> {
  if (!(await exists(lockFile))) {
    return undefined;
  }

  const existingLockData = JSON.parse(await readFile(lockFile, 'utf8'));
  return existingLockData == null ? undefined : existingLockData;
}

/**
 * Parse custom scalar mapping from JSON string or file path
 */
async function parseCustomScalarMapping(input: string): Promise<Record<string, string>> {
  // Check if input starts with @ to indicate a file path
  if (input.startsWith('@')) {
    const filePath = resolve(input.slice(1));
    if (!(await exists(filePath))) {
      throw new Error(`Custom scalar mapping file not found: ${filePath}`);
    }
    const fileContent = await readFile(filePath, 'utf8');
    return JSON.parse(fileContent);
  }

  // Otherwise, treat as inline JSON
  return JSON.parse(input);
}

// Usage of exists from node:fs is not recommended. Use access instead.
async function exists(path: string): Promise<boolean> {
  try {
    await access(path, constants.R_OK);
    return true;
  } catch {
    return false;
  }
}<|MERGE_RESOLUTION|>--- conflicted
+++ resolved
@@ -454,10 +454,6 @@
   const proto = compileGraphQLToProto(schema, {
     serviceName,
     packageName,
-<<<<<<< HEAD
-    ...languageOptions,
-=======
->>>>>>> dde0ec06
     lockData,
     protoOptions,
   });
