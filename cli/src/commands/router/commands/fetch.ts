import { writeFile } from 'node:fs/promises';
import { EnumStatusCode } from '@wundergraph/cosmo-connect/dist/common/common_pb';
import { Command, program } from 'commander';
import jwtDecode from 'jwt-decode';
import pc from 'picocolors';
import { join } from 'pathe';
import { baseHeaders, config } from '../../../core/config.js';
import { BaseCommandOptions } from '../../../core/types/types.js';
import { GraphToken } from '../../auth/utils.js';
import { makeSignature, safeCompare } from '../../../core/signature.js';

export const handleOutput = async (out: string | undefined, config: string) => {
  if (out) {
    await writeFile(join(process.cwd(), out), config ?? '');
  } else {
    console.log(config);
  }
};

export default (opts: BaseCommandOptions) => {
  const command = new Command('fetch');
  command.description(
    'Fetches the latest valid router config for a federated graph or monograph. The output can be piped to a file.',
  );
  command.argument('<name>', 'The name of the federated graph or monograph to fetch.');
  command.option('-n, --namespace [string]', 'The namespace of the federated graph or monograph.');
  command.option('-o, --out [string]', 'Destination file for the router config.');
  command.option(
    '--graph-sign-key [string]',
    'The signature key to verify the downloaded router config. If not provided, the router config will not be verified.',
  );
  command.action(async (name, options) => {
    const resp = await opts.client.platform.generateRouterToken(
      {
        fedGraphName: name,
        namespace: options.namespace,
      },
      {
        headers: baseHeaders,
      },
    );

    if (resp.response?.code !== EnumStatusCode.OK) {
      console.log(`${pc.red(`Could not fetch the router config for the graph ${pc.bold(name)}`)}`);
      if (resp.response?.details) {
        console.log(pc.red(pc.bold(resp.response?.details)));
      }
      process.exit(1);
    }

    let decoded: GraphToken;

    try {
      decoded = jwtDecode<GraphToken>(resp.token);
    } catch {
      program.error('Could not fetch the router config. Please try again');
    }

    const requestBody = JSON.stringify({
      Version: '',
    });

    const headers = new Headers();
    headers.append('Content-Type', 'application/json; charset=UTF-8');
    headers.append('Authorization', 'Bearer ' + resp.token);
    headers.append('Accept-Encoding', 'gzip');

    const url = new URL(
      `/${decoded.organization_id}/${decoded.federated_graph_id}/routerconfigs/latest.json`,
      config.cdnURL,
    );

    const response = await fetch(url, {
      method: 'POST',
      headers,
      body: requestBody,
    });
<<<<<<< HEAD
    if (response.status !== 200) {
      const latestConfigResp = await opts.client.platform.getLatestValidRouterConfig(
        {
          graphName: name,
          namespace: options.namespace,
        },
        {
          headers: baseHeaders,
        },
      );

      if (latestConfigResp.response?.code !== EnumStatusCode.OK) {
        console.log(`${pc.red(`No router config could be fetched for the graph ${pc.bold(name)}`)}`);
        if (resp.response?.details) {
          console.log(pc.red(pc.bold(resp.response?.details)));
        }
=======

    const body = await response.text();

    if (options.graphSignKey) {
      const signature = response.headers.get('X-Signature-SHA256');
      if (!signature) {
        console.log(pc.red('You provided a signature key, but the router config does not have a signature header.'));
        process.exit(1);
      }

      const hash = await makeSignature(body, options.graphSignKey);

      if (!safeCompare(hash, signature)) {
        console.log(pc.red('The signature of the router config does not match the provided signature key.'));
>>>>>>> f1bc3916
        process.exit(1);
      }

      if (options.out) {
        await handleOutput(options.out, body);

        console.log(pc.green('The signature of the router config matches the local computed signature.'));
        console.log(pc.green(`The router config has been written to ${pc.bold(options.out)}`));

        return;
      }
    }

    await handleOutput(options.out, body);
  });

  return command;
};<|MERGE_RESOLUTION|>--- conflicted
+++ resolved
@@ -75,24 +75,6 @@
       headers,
       body: requestBody,
     });
-<<<<<<< HEAD
-    if (response.status !== 200) {
-      const latestConfigResp = await opts.client.platform.getLatestValidRouterConfig(
-        {
-          graphName: name,
-          namespace: options.namespace,
-        },
-        {
-          headers: baseHeaders,
-        },
-      );
-
-      if (latestConfigResp.response?.code !== EnumStatusCode.OK) {
-        console.log(`${pc.red(`No router config could be fetched for the graph ${pc.bold(name)}`)}`);
-        if (resp.response?.details) {
-          console.log(pc.red(pc.bold(resp.response?.details)));
-        }
-=======
 
     const body = await response.text();
 
@@ -107,7 +89,6 @@
 
       if (!safeCompare(hash, signature)) {
         console.log(pc.red('The signature of the router config does not match the provided signature key.'));
->>>>>>> f1bc3916
         process.exit(1);
       }
 
