import { existsSync } from 'node:fs';
import { readFile, writeFile } from 'node:fs/promises';
import { buildRouterConfig, normalizeURL } from '@wundergraph/cosmo-shared';
import { Command, program } from 'commander';
import { parse } from 'graphql';
import * as yaml from 'js-yaml';
import { dirname, resolve } from 'pathe';
import { createHash } from 'node:crypto';
import pc from 'picocolors';
<<<<<<< HEAD
import {
  FeatureFlagRouterExecutionConfig,
  FeatureFlagRouterExecutionConfigs,
} from '@wundergraph/cosmo-connect/dist/node/v1/node_pb';
=======
import { printSchemaWithDirectives } from '@graphql-tools/utils';
>>>>>>> 1cedfbb3
import { BaseCommandOptions } from '../../../core/types/types.js';
import { composeSubgraphs, introspectSubgraph } from '../../../utils.js';

// @TODO inout validation
type Subgraph = {
  name: string;
  routing_url: string;
  schema?: {
    file: string;
  };
  subscription?: {
    url?: string;
    protocol?: 'ws' | 'sse' | 'sse_post';
    websocketSubprotocol?: 'auto' | 'graphql-ws' | 'graphql-transport-ws';
  };
  introspection?: {
    url: string;
    headers?: {
      [key: string]: string;
    };
    raw?: boolean;
  };
};

type Config = {
  version: number;
  feature_flags: {
    name: string;
    feature_graphs: (Subgraph & { subgraph_name: string })[];
  }[];
  subgraphs: Subgraph[];
};

export default (opts: BaseCommandOptions) => {
  const command = new Command('compose');
  command.description(
    'Generates a router config from a local composition file. This makes it easy to test your router without a control-plane connection. For production, please use the "router fetch" command',
  );
  command.requiredOption('-i, --input <path-to-input>', 'The yaml file with data about graph and subgraphs.');
  command.option('-o, --out [string]', 'Destination file for the router config.');
  command.action(async (options) => {
    const inputFile = resolve(process.cwd(), options.input);
    const inputFileLocation = dirname(inputFile);

    if (!existsSync(inputFile)) {
      program.error(
        pc.red(pc.bold(`The input file '${pc.bold(inputFile)}' does not exist. Please check the path and try again.`)),
      );
    }

    const fileContent = (await readFile(inputFile)).toString();
    const config = yaml.load(fileContent) as Config;

    const subgraphSDLs = new Map<string, string>();
    for (const s of config.subgraphs) {
      if (s.schema?.file) {
        const schemaFile = resolve(inputFileLocation, s.schema.file);
        const sdl = (await readFile(schemaFile)).toString();
        subgraphSDLs.set(s.name, sdl);
        continue;
      }

      const result = await introspectSubgraph({
        subgraphURL: s.introspection?.url ?? s.routing_url,
        additionalHeaders: Object.entries(s.introspection?.headers ?? {}).map(([key, value]) => ({
          key,
          value,
        })),
        rawIntrospection: s.introspection?.raw,
      });

      if (!result.success) {
        program.error(`Could not introspect subgraph ${s.name}: ${result.errorMessage ?? 'failed'}`);
      }
    }

    const result = composeSubgraphs(
      config.subgraphs.map((s, index) => ({
        name: s.name,
        url: normalizeURL(s.routing_url),
        definitions: parse(subgraphSDLs.get(s.name) ?? ''),
      })),
    );

    if (result.errors && result.errors.length > 0) {
      program.error(`Failed to compose: ${result.errors[0]}`);
    }

    if (!result.federationResult) {
      program.error('Failed to compose given subgraphs');
    }

    const federatedClientSDL = result.federationResult.shouldIncludeClientSchema
      ? printSchemaWithDirectives(result.federationResult.federatedGraphClientSchema)
      : '';
    const routerConfig = buildRouterConfig({
      federatedClientSDL,
      federatedSDL: printSchemaWithDirectives(result.federationResult.federatedGraphSchema),
      fieldConfigurations: result.federationResult.fieldConfigurations,
      schemaVersionId: 'static',
      subgraphs: config.subgraphs.map((s, index) => {
        const subgraphConfig = result.federationResult!.subgraphConfigBySubgraphName.get(s.name);
        const schema = subgraphConfig?.schema;
        const configurationDataMap = subgraphConfig?.configurationDataMap;
        return {
          id: `${index}`,
          name: s.name,
          url: normalizeURL(s.routing_url),
          sdl: subgraphSDLs.get(s.name) ?? '',
          subscriptionUrl: s.subscription?.url || s.routing_url,
          subscriptionProtocol: s.subscription?.protocol || 'ws',
          websocketSubprotocol:
            s.subscription?.protocol === 'ws' ? s.subscription?.websocketSubprotocol || 'auto' : undefined,
          schema,
          configurationDataMap,
        };
      }),
    });

    routerConfig.version = createHash('sha1').update(routerConfig.toJsonString()).digest('hex');

    if (config.feature_flags && config.feature_flags.length > 0) {
      const ffConfigs: FeatureFlagRouterExecutionConfigs = new FeatureFlagRouterExecutionConfigs();

      // @TODO This logic should exist only once in the shared package and reused across
      // control-plane and cli

      for (const ff of config.feature_flags) {
        const subgraphs: Subgraph[] = [];

        // Replace base subgraphs with feature flag subgraphs
        for (const s of config.subgraphs) {
          const featureGraph = ff.feature_graphs.find((ffs) => ffs.subgraph_name === s.name);
          if (featureGraph) {
            if (featureGraph?.schema?.file) {
              const schemaFile = resolve(inputFileLocation, featureGraph.schema.file);
              const sdl = (await readFile(schemaFile)).toString();
              subgraphSDLs.set(featureGraph.name, sdl);
            } else {
              const result = await introspectSubgraph({
                subgraphURL: featureGraph?.introspection?.url ?? featureGraph.routing_url,
                additionalHeaders: Object.entries(featureGraph.introspection?.headers ?? {}).map(([key, value]) => ({
                  key,
                  value,
                })),
                rawIntrospection: featureGraph.introspection?.raw,
              });

              if (!result.success) {
                program.error(
                  `Could not introspect feature-graph subgraph ${featureGraph.name}: ${
                    result.errorMessage ?? 'failed'
                  }`,
                );
              }
            }

            subgraphs.push({
              name: featureGraph.name,
              routing_url: featureGraph.routing_url,
              schema: featureGraph.schema,
              subscription: featureGraph.subscription,
              introspection: featureGraph.introspection,
            });
          } else {
            subgraphs.push(s);
          }
        }

        const result = composeSubgraphs(
          subgraphs.map((s, index) => ({
            name: s.name,
            url: normalizeURL(s.routing_url),
            definitions: parse(subgraphSDLs.get(s.name) ?? ''),
          })),
        );

        if (result.errors && result.errors.length > 0) {
          program.error(`Failed to compose for feature flags: ${result.errors[0]}`);
        }

        if (!result.federationResult) {
          program.error('Failed to compose given subgraphs for feature flags');
        }

        const federatedClientSDL = result.federationResult.shouldIncludeClientSchema
          ? printSchema(result.federationResult.federatedGraphClientSchema)
          : '';
        const routerConfig = buildRouterConfig({
          federatedClientSDL,
          federatedSDL: printSchema(result.federationResult.federatedGraphSchema),
          fieldConfigurations: result.federationResult.fieldConfigurations,
          schemaVersionId: `static`,
          subgraphs: subgraphs.map((s, index) => {
            const subgraphConfig = result.federationResult!.subgraphConfigBySubgraphName.get(s.name);
            const schema = subgraphConfig?.schema;
            const configurationDataMap = subgraphConfig?.configurationDataMap;
            return {
              id: `${index}`,
              name: s.name,
              url: normalizeURL(s.routing_url),
              sdl: subgraphSDLs.get(s.name) ?? '',
              subscriptionUrl: s.subscription?.url || s.routing_url,
              subscriptionProtocol: s.subscription?.protocol || 'ws',
              websocketSubprotocol:
                s.subscription?.protocol === 'ws' ? s.subscription?.websocketSubprotocol || 'auto' : undefined,
              schema,
              configurationDataMap,
            };
          }),
        });

        ffConfigs.configByFeatureFlagName[ff.name] = new FeatureFlagRouterExecutionConfig({
          version: routerConfig.version,
          subgraphs: routerConfig.subgraphs,
          engineConfig: routerConfig.engineConfig,
        });

        ffConfigs.configByFeatureFlagName[ff.name].version = createHash('sha1')
          .update(routerConfig.toJsonString())
          .digest('hex');
      }

      routerConfig.featureFlagConfigs = ffConfigs;
    }

    if (options.out) {
      await writeFile(options.out, routerConfig.toJsonString());
    } else {
      console.log(routerConfig.toJsonString());
    }
  });

  return command;
};<|MERGE_RESOLUTION|>--- conflicted
+++ resolved
@@ -7,14 +7,11 @@
 import { dirname, resolve } from 'pathe';
 import { createHash } from 'node:crypto';
 import pc from 'picocolors';
-<<<<<<< HEAD
+import { printSchemaWithDirectives } from '@graphql-tools/utils';
 import {
   FeatureFlagRouterExecutionConfig,
   FeatureFlagRouterExecutionConfigs,
 } from '@wundergraph/cosmo-connect/dist/node/v1/node_pb';
-=======
-import { printSchemaWithDirectives } from '@graphql-tools/utils';
->>>>>>> 1cedfbb3
 import { BaseCommandOptions } from '../../../core/types/types.js';
 import { composeSubgraphs, introspectSubgraph } from '../../../utils.js';
 
@@ -201,11 +198,11 @@
         }
 
         const federatedClientSDL = result.federationResult.shouldIncludeClientSchema
-          ? printSchema(result.federationResult.federatedGraphClientSchema)
+          ? printSchemaWithDirectives(result.federationResult.federatedGraphClientSchema)
           : '';
         const routerConfig = buildRouterConfig({
           federatedClientSDL,
-          federatedSDL: printSchema(result.federationResult.federatedGraphSchema),
+          federatedSDL: printSchemaWithDirectives(result.federationResult.federatedGraphSchema),
           fieldConfigurations: result.federationResult.fieldConfigurations,
           schemaVersionId: `static`,
           subgraphs: subgraphs.map((s, index) => {
