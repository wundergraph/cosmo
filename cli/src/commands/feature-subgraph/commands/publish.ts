import { readFile } from 'node:fs/promises';
import { existsSync } from 'node:fs';
import { Command, program } from 'commander';
import ora from 'ora';
import { resolve } from 'pathe';
import pc from 'picocolors';
import { parseGraphQLSubscriptionProtocol, parseGraphQLWebsocketSubprotocol } from '@wundergraph/cosmo-shared';
<<<<<<< HEAD
import { SubgraphType } from '@wundergraph/cosmo-connect/dist/platform/v1/platform_pb.js';
import { BaseCommandOptions, SubgraphCommandJsonOutput } from '../../../core/types/types.js';
=======
import { BaseCommandOptions } from '../../../core/types/types.js';
>>>>>>> 9bbdfbbb
import { getBaseHeaders } from '../../../core/config.js';
import { validateSubscriptionProtocols } from '../../../utils.js';
import { websocketSubprotocolDescription } from '../../../constants.js';
import { handleCompositionResult } from '../../../handle-composition-result.js';

export default (opts: BaseCommandOptions) => {
  const command = new Command('publish');
  command.description(
    "Publishes a feature subgraph on the control plane. If the feature subgraph doesn't exists, it will be created.\nIf the publication leads to composition errors, the errors will be visible in the Studio.\nThe router will continue to work with the latest valid schema.",
  );
  command.argument(
    '<name>',
    'The name of the feature subgraph to push the schema to. It is usually in the format of <org>.<service.name> and is used to uniquely identify your feature subgraph.',
  );
  command.requiredOption('--schema <path-to-schema>', 'The schema file to upload to the feature subgraph.');
  command.option('-n, --namespace [string]', 'The namespace of the feature subgraph.');
  command.option(
    '-r, --routing-url <url>',
    'The routing URL of the feature subgraph. This is the URL at which the feature subgraph will be accessible.' +
      ' This parameter is always ignored if the feature subgraph has already been created.',
  );
  command.option(
    '--subscription-url [url]',
    'The url used for subscriptions. If empty, it defaults to same url used for routing.' +
      ' This parameter is always ignored if the feature subgraph has already been created.',
  );
  command.option(
    '--subscription-protocol <protocol>',
    'The protocol to use when subscribing to the feature subgraph. The supported protocols are ws, sse, and sse_post.' +
      ' This parameter is always ignored if the feature subgraph has already been created.',
  );
  command.option(
    '--websocket-subprotocol <protocol>',
    websocketSubprotocolDescription +
      ' This parameter is always ignored if the feature subgraph has already been created.',
  );
  command.option(
    '--fail-on-composition-error',
    'If set, the command will fail if the composition of the federated graph fails.',
    false,
  );
  command.option(
    '--fail-on-admission-webhook-error',
    'If set, the command will fail if the admission webhook fails.',
    false,
  );
  command.option(
    '--subgraph <subgraph>',
    'The base subgraph name for which the feature subgraph is to be created' +
      ' This parameter is always ignored if the feature subgraph has already been created.',
  );
  command.option('-r, --raw', 'Prints to the console in json format instead of table');
  command.option('-j, --json', 'Prints to the console in json format instead of table');
  command.option('--suppress-warnings', 'This flag suppresses any warnings produced by composition.');
  command.option(
    '--disable-resolvability-validation',
    'This flag will disable the validation for whether all nodes of the federated graph are resolvable. Do NOT use unless troubleshooting.',
  );

  command.action(async (name, options) => {
    const schemaFile = resolve(options.schema);
    const shouldOutputJson = options.json || options.raw;
    if (!existsSync(schemaFile)) {
      program.error(
        pc.red(
          pc.bold(`The schema file '${pc.bold(schemaFile)}' does not exist. Please check the path and try again.`),
        ),
      );
    }

    const schemaBuffer = await readFile(schemaFile);
    const schema = new TextDecoder().decode(schemaBuffer);
    if (schema.trim().length === 0) {
      program.error(
        pc.red(pc.bold(`The schema file '${pc.bold(schemaFile)}' is empty. Please provide a valid schema.`)),
      );
    }

    validateSubscriptionProtocols({
      subscriptionProtocol: options.subscriptionProtocol,
      websocketSubprotocol: options.websocketSubprotocol,
    });

    const spinner = ora('Feature Subgraph is being published...');
    if (!shouldOutputJson) {
      spinner.start();
    }

    const resp = await opts.client.platform.publishFederatedSubgraph(
      {
        baseSubgraphName: options.subgraph,
        disableResolvabilityValidation: options.disableResolvabilityValidation,
        isFeatureSubgraph: true,
        labels: [],
        name,
        namespace: options.namespace,
        // Publish schema only
        // Optional when feature subgraph does not exist yet
        routingUrl: options.routingUrl,
        schema,
        subscriptionProtocol: options.subscriptionProtocol
          ? parseGraphQLSubscriptionProtocol(options.subscriptionProtocol)
          : undefined,
        subscriptionUrl: options.subscriptionUrl,
        websocketSubprotocol: options.websocketSubprotocol
          ? parseGraphQLWebsocketSubprotocol(options.websocketSubprotocol)
          : undefined,
<<<<<<< HEAD
        labels: [],
        isFeatureSubgraph: true,
        baseSubgraphName: options.subgraph,
        type: SubgraphType.STANDARD,
=======
>>>>>>> 9bbdfbbb
      },
      {
        headers: getBaseHeaders(),
      },
    );

    try {
      handleCompositionResult({
        responseCode: resp.response?.code,
        responseDetails: resp.response?.details,
        compositionErrors: resp.compositionErrors,
        compositionWarnings: resp.compositionWarnings,
        deploymentErrors: resp.deploymentErrors,
        spinner,
        successMessage:
          resp?.hasChanged === false ? 'No new changes to publish.' : 'Feature subgraph published successfully.',
        subgraphCompositionBaseErrorMessage: 'Feature subgraph published but with composition errors.',
        subgraphCompositionDetailedErrorMessage: `We found composition errors, while composing the federated graph.\nThe router will continue to work with the latest valid schema.\n${pc.bold(
          'Please check the errors below:',
        )}`,
        deploymentErrorMessage: `Feature subgraph was published, but the updated composition hasn't been deployed, so it's not accessible to the router. Check the errors listed below for details.`,
        defaultErrorMessage: `Failed to publish feature subgraph "${name}".`,
        shouldOutputJson: options.json,
        suppressWarnings: options.suppressWarnings,
        failOnCompositionError: options.failOnCompositionError,
        failOnAdmissionWebhookError: options.failOnAdmissionWebhookError,
        failOnCompositionErrorMessage: `The command failed due to composition errors.`,
        failOnAdmissionWebhookErrorMessage: `The command failed due to admission webhook errors.`,
      });
    } catch {
      process.exitCode = 1;
      // eslint-disable-next-line no-useless-return
      return;
    }
  });

  return command;
};<|MERGE_RESOLUTION|>--- conflicted
+++ resolved
@@ -1,20 +1,15 @@
+import { existsSync } from 'node:fs';
 import { readFile } from 'node:fs/promises';
-import { existsSync } from 'node:fs';
+import { SubgraphType } from '@wundergraph/cosmo-connect/dist/platform/v1/platform_pb.js';
+import { parseGraphQLSubscriptionProtocol, parseGraphQLWebsocketSubprotocol } from '@wundergraph/cosmo-shared';
 import { Command, program } from 'commander';
 import ora from 'ora';
 import { resolve } from 'pathe';
 import pc from 'picocolors';
-import { parseGraphQLSubscriptionProtocol, parseGraphQLWebsocketSubprotocol } from '@wundergraph/cosmo-shared';
-<<<<<<< HEAD
-import { SubgraphType } from '@wundergraph/cosmo-connect/dist/platform/v1/platform_pb.js';
-import { BaseCommandOptions, SubgraphCommandJsonOutput } from '../../../core/types/types.js';
-=======
+import { websocketSubprotocolDescription } from '../../../constants.js';
 import { BaseCommandOptions } from '../../../core/types/types.js';
->>>>>>> 9bbdfbbb
-import { getBaseHeaders } from '../../../core/config.js';
+import { handleCompositionResult } from '../../../handle-composition-result.js';
 import { validateSubscriptionProtocols } from '../../../utils.js';
-import { websocketSubprotocolDescription } from '../../../constants.js';
-import { handleCompositionResult } from '../../../handle-composition-result.js';
 
 export default (opts: BaseCommandOptions) => {
   const command = new Command('publish');
@@ -118,16 +113,7 @@
         websocketSubprotocol: options.websocketSubprotocol
           ? parseGraphQLWebsocketSubprotocol(options.websocketSubprotocol)
           : undefined,
-<<<<<<< HEAD
-        labels: [],
-        isFeatureSubgraph: true,
-        baseSubgraphName: options.subgraph,
         type: SubgraphType.STANDARD,
-=======
->>>>>>> 9bbdfbbb
-      },
-      {
-        headers: getBaseHeaders(),
       },
     );
 
