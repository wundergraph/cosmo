--- conflicted
+++ resolved
@@ -12,11 +12,8 @@
   command.argument('<name>', 'The name of the contract graph to update.');
   command.option('-n, --namespace [string]', 'The namespace of the contract update.');
   command.option('--exclude [tags...]', 'Schema elements with these tags will be excluded from the contract schema.');
-<<<<<<< HEAD
+  command.option('--include [tags...]', 'Schema elements with these tags will be included from the contract schema.');
   command.option('--suppress-warnings', 'This flag suppresses any warnings produced by composition.');
-=======
-  command.option('--include [tags...]', 'Schema elements with these tags will be included from the contract schema.');
->>>>>>> 4fe81461
   command.action(async (name, options) => {
     const spinner = ora('Contract is being updated...').start();
 
