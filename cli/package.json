{
  "name": "wgc",
<<<<<<< HEAD
  "version": "0.21.0",
=======
  "version": "0.22.0",
>>>>>>> 702ef47c
  "description": "The official CLI tool to manage the GraphQL Federation Platform Cosmo",
  "type": "module",
  "main": "dist/index.js",
  "bin": "dist/index.js",
  "author": {
    "name": "WunderGraph Maintainers",
    "email": "info@wundergraph.com"
  },
  "publishConfig": {
    "access": "public"
  },
  "scripts": {
    "build": "del dist && tsc",
    "wgc": "tsx src/index.ts",
    "test": "pnpm lint && vitest run",
    "coverage": "vitest run --coverage",
    "lint": "eslint --cache --ext .ts,.mjs,.cjs . && prettier -c src",
    "lint:fix": "eslint --cache --fix --ext .ts,.mjs,.cjs . && prettier --write -c src"
  },
  "keywords": [
    "wundergraph",
    "cosmo",
    "cli",
    "federation",
    "graphql"
  ],
  "license": "Apache-2.0",
  "dependencies": {
    "@bufbuild/buf": "^1.26.1",
    "@bufbuild/protobuf": "^1.3.0",
    "@connectrpc/connect": "^0.13.2",
    "@connectrpc/connect-node": "^0.13.2",
    "@wundergraph/composition": "workspace:*",
    "@wundergraph/cosmo-connect": "workspace:*",
    "@wundergraph/cosmo-shared": "workspace:*",
    "cli-table3": "^0.6.3",
    "commander": "^11.0.0",
    "date-fns": "^2.30.0",
    "env-paths": "^3.0.0",
    "graphql": "^16.7.1",
    "inquirer": "^9.2.7",
    "js-yaml": "^4.1.0",
    "jwt-decode": "^3.1.2",
    "log-symbols": "^5.1.0",
    "open": "^9.1.0",
    "pathe": "^1.1.1",
    "picocolors": "^1.0.0"
  },
  "devDependencies": {
    "@types/cli-table": "^0.3.1",
    "@types/inquirer": "^9.0.3",
    "@types/js-yaml": "^4.0.5",
    "@types/node": "^20.3.1",
    "del-cli": "^5.0.0",
    "eslint": "^8.52.0",
    "eslint-config-unjs": "^0.2.1",
    "prettier": "^2.8.8",
    "tsx": "^3.14.0",
    "typescript": "^5.2.2",
    "vitest": "^0.34.1"
  },
  "gitHead": "c37aed755e1b19ed91d30f9b5f7041e15c56901a"
}<|MERGE_RESOLUTION|>--- conflicted
+++ resolved
@@ -1,10 +1,6 @@
 {
   "name": "wgc",
-<<<<<<< HEAD
-  "version": "0.21.0",
-=======
   "version": "0.22.0",
->>>>>>> 702ef47c
   "description": "The official CLI tool to manage the GraphQL Federation Platform Cosmo",
   "type": "module",
   "main": "dist/index.js",
