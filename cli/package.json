{
  "name": "wgc",
<<<<<<< HEAD
  "version": "0.55.2",
=======
  "version": "0.55.3",
>>>>>>> 1546b337
  "description": "The official CLI tool to manage the GraphQL Federation Platform Cosmo",
  "type": "module",
  "main": "dist/index.js",
  "bin": "dist/index.js",
  "author": {
    "name": "WunderGraph Maintainers",
    "email": "info@wundergraph.com"
  },
  "files": [
    "dist"
  ],
  "publishConfig": {
    "access": "public"
  },
  "repository": {
    "url": "https://github.com/wundergraph/cosmo"
  },
  "scripts": {
    "build": "del dist && tsc",
    "wgc": "tsx src/index.ts",
    "test": "pnpm lint && vitest run",
    "coverage": "vitest run --coverage",
    "lint": "eslint --cache --ext .ts,.mjs,.cjs . && prettier -c src",
    "lint:fix": "eslint --cache --fix --ext .ts,.mjs,.cjs . && prettier --write -c src"
  },
  "keywords": [
    "wundergraph",
    "cosmo",
    "cli",
    "federation",
    "graphql"
  ],
  "license": "Apache-2.0",
  "dependencies": {
    "@bufbuild/protobuf": "^1.4.1",
    "@connectrpc/connect": "^1.1.3",
    "@connectrpc/connect-node": "^1.1.3",
    "@wundergraph/composition": "workspace:*",
    "@wundergraph/cosmo-connect": "workspace:*",
    "@wundergraph/cosmo-shared": "workspace:*",
    "boxen": "^7.1.1",
    "cli-progress": "^3.12.0",
    "cli-table3": "^0.6.3",
    "commander": "^11.1.0",
    "date-fns": "^2.30.0",
    "decompress": "^4.2.1",
    "dotenv": "^16.3.1",
    "env-paths": "^3.0.0",
    "graphql": "^16.8.1",
    "inquirer": "^9.2.7",
    "js-yaml": "^4.1.0",
    "jwt-decode": "^3.1.2",
    "log-symbols": "^5.1.0",
    "octokit": "^3.2.0",
    "open": "^9.1.0",
    "ora": "^8.0.1",
    "pathe": "^1.1.1",
    "picocolors": "^1.0.0"
  },
  "devDependencies": {
    "@types/cli-progress": "^3.11.5",
    "@types/cli-table": "^0.3.1",
    "@types/decompress": "^4.2.7",
    "@types/inquirer": "^9.0.3",
    "@types/js-yaml": "^4.0.5",
    "@types/node": "^20.3.1",
    "del-cli": "^5.0.0",
    "eslint": "^8.52.0",
    "eslint-config-unjs": "^0.2.1",
    "eslint-plugin-require-extensions": "^0.1.3",
    "prettier": "^3.0.3",
    "tsx": "^4.7.1",
    "typescript": "^5.2.2",
    "vitest": "^1.5.0"
  },
  "gitHead": "c37aed755e1b19ed91d30f9b5f7041e15c56901a"
}<|MERGE_RESOLUTION|>--- conflicted
+++ resolved
@@ -1,10 +1,6 @@
 {
   "name": "wgc",
-<<<<<<< HEAD
-  "version": "0.55.2",
-=======
   "version": "0.55.3",
->>>>>>> 1546b337
   "description": "The official CLI tool to manage the GraphQL Federation Platform Cosmo",
   "type": "module",
   "main": "dist/index.js",
