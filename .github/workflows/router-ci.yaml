--- conflicted
+++ resolved
@@ -156,13 +156,6 @@
         with:
           cache-dependency-path: |
             router-tests/go.sum
-<<<<<<< HEAD
-      - name: Run Integration tests
-        working-directory: ./router-tests
-        run: make test test_params="-run '^Test[^(Flaky)]' --timeout=5m --parallel 10"
-      - name: Run Flaky Integration tests
-        uses: nick-fields/retry@v3
-=======
       - name: Setup Redis Cluster (for Cluster tests)
         uses: vishnudxb/redis-cluster@1.0.9
         with:
@@ -173,8 +166,11 @@
           slave2-port: 7004
           slave3-port: 7005
           sleep-duration: 5
-      - uses: nick-fields/retry@v3
->>>>>>> 5f38caeb
+      - name: Run Integration tests
+        working-directory: ./router-tests
+        run: make test test_params="-run '^Test[^(Flaky)]' --timeout=5m --parallel 10"
+      - name: Run Flaky Integration tests
+        uses: nick-fields/retry@v3
         with:
           timeout_minutes: 30
           max_attempts: 5
