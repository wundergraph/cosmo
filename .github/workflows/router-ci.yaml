--- conflicted
+++ resolved
@@ -213,14 +213,8 @@
           done
       - name: Run Integration tests ${{ matrix.test_target }}
         working-directory: ./router-tests
-<<<<<<< HEAD
-        run: make test test_params="-run '^Test[^(Flaky)]' --timeout=10m --parallel 10"
-      - name: Run Flaky Integration tests
-        if: matrix.test_target == 'flaky'
-=======
         run: make test test_params="-run '^Test[^(Flaky)]' --timeout=5m -p 1 --parallel 10" test_target="${{ matrix.test_target }}"
       - name: Run Flaky Integration tests ${{ matrix.test_target }}
->>>>>>> 9645d91f
         uses: nick-fields/retry@v3
         with:
           timeout_minutes: 30
@@ -229,11 +223,7 @@
           retry_on: error
           command: |
             cd router-tests
-<<<<<<< HEAD
-            make test test_params="-run '^TestFlaky' --timeout=10m -p 1 --parallel 1"
-=======
             make test test_params="-run '^TestFlaky'  --timeout=5m --parallel 1" test_target="${{ matrix.test_target }}"
->>>>>>> 9645d91f
 
   image_scan:
     if: github.event.pull_request.head.repo.full_name == github.repository
